<!--
  Licensed to the Apache Software Foundation (ASF) under one or more
  contributor license agreements.  See the NOTICE file distributed with
  this work for additional information regarding copyright ownership.
  The ASF licenses this file to You under the Apache License, Version 2.0
  (the "License"); you may not use this file except in compliance with
  the License.  You may obtain a copy of the License at

      http://www.apache.org/licenses/LICENSE-2.0

  Unless required by applicable law or agreed to in writing, software
  distributed under the License is distributed on an "AS IS" BASIS,
  WITHOUT WARRANTIES OR CONDITIONS OF ANY KIND, either express or implied.
  See the License for the specific language governing permissions and
  limitations under the License.
-->
<project basedir="." default="jar" name="apache-cassandra"
         xmlns:artifact="antlib:org.apache.maven.artifact.ant"
         xmlns:if="ant:if"
         xmlns:unless="ant:unless">

    <fail message="You need to use Ant of version at least 1.10 to continue.">
      <condition>
        <not>
          <antversion atleast="1.10"/>
        </not>
      </condition>
    </fail>

    <property environment="env"/>
    <property file="build.properties" />
    <property file="build.properties.default" />
    <property name="debuglevel" value="source,lines,vars"/>

    <!-- default version and SCM information -->
    <property name="base.version" value="4.1.3"/>
    <property name="scm.connection" value="scm:https://gitbox.apache.org/repos/asf/cassandra.git"/>
    <property name="scm.developerConnection" value="scm:https://gitbox.apache.org/repos/asf/cassandra.git"/>
    <property name="scm.url" value="https://gitbox.apache.org/repos/asf?p=cassandra.git;a=tree"/>

    <!-- directory details -->
    <property name="basedir" value="."/>
    <property name="build.src" value="${basedir}/src"/>
    <property name="build.src.java" value="${basedir}/src/java"/>
    <property name="build.src.antlr" value="${basedir}/src/antlr"/>
    <property name="build.src.resources" value="${basedir}/src/resources"/>
    <property name="build.src.gen-java" value="${basedir}/src/gen-java"/>
    <property name="build.lib" value="${basedir}/lib"/>
    <property name="build.dir" value="${basedir}/build"/>
    <property name="build.dir.lib" value="${basedir}/build/lib"/>
    <property name="build.test.dir" value="${build.dir}/test"/>
    <property name="build.classes" value="${build.dir}/classes"/>
    <property name="build.classes.main" value="${build.classes}/main" />
    <property name="javadoc.dir" value="${build.dir}/javadoc"/>
    <property name="interface.dir" value="${basedir}/interface"/>
    <property name="test.dir" value="${basedir}/test"/>
    <property name="test.resources" value="${test.dir}/resources"/>
    <property name="test.lib" value="${build.dir}/test/lib"/>
    <property name="test.classes" value="${build.dir}/test/classes"/>
    <property name="test.conf" value="${test.dir}/conf"/>
    <property name="test.data" value="${test.dir}/data"/>
    <property name="test.name" value="*Test"/>
    <property name="test.classlistfile" value="testlist.txt"/>
    <property name="test.classlistprefix" value="unit"/>
    <property name="benchmark.name" value=""/>
    <property name="test.methods" value=""/>
    <property name="test.anttasks.src" value="${test.dir}/anttasks"/>
    <property name="test.unit.src" value="${test.dir}/unit"/>
    <property name="test.long.src" value="${test.dir}/long"/>
    <property name="test.burn.src" value="${test.dir}/burn"/>
    <property name="test.memory.src" value="${test.dir}/memory"/>
    <property name="test.microbench.src" value="${test.dir}/microbench"/>
    <property name="test.distributed.src" value="${test.dir}/distributed"/>
    <property name="test.compression.algo" value="LZ4"/>
    <property name="test.simulator.src" value="${test.dir}/simulator/main"/>
    <property name="test.simulator-asm.src" value="${test.dir}/simulator/asm"/>
    <property name="test.simulator-bootstrap.src" value="${test.dir}/simulator/bootstrap"/>
    <property name="test.simulator-test.src" value="${test.dir}/simulator/test"/>
    <property name="test.driver.connection_timeout_ms" value="10000"/>
    <property name="test.driver.read_timeout_ms" value="24000"/>
    <property name="test.jvm.args" value="" />
    <property name="dist.dir" value="${build.dir}/dist"/>
    <property name="tmp.dir" value="${java.io.tmpdir}"/>

    <property name="doc.dir" value="${basedir}/doc"/>

    <condition property="version" value="${base.version}">
      <isset property="release"/>
    </condition>
    <property name="version" value="${base.version}-SNAPSHOT"/>
    <property name="version.properties.dir"
              value="${build.src.resources}/org/apache/cassandra/config/" />
    <property name="final.name" value="${ant.project.name}-${version}"/>

    <property name="local.repository" value="${user.home}/.m2/repository" />

    <!-- details of what version of Maven ANT Tasks to fetch -->
    <property name="maven-ant-tasks.version" value="2.1.3" />
    <property name="maven-ant-tasks.local" value="${local.repository}/org/apache/maven/maven-ant-tasks"/>
    <property name="maven-ant-tasks.url"
              value="https://repo.maven.apache.org/maven2/org/apache/maven/maven-ant-tasks" />
    <!-- details of how and which Maven repository we publish to -->
    <property name="maven.version" value="3.0.3" />
    <condition property="maven-repository-url" value="https://repository.apache.org/service/local/staging/deploy/maven2">
      <isset property="release"/>
    </condition>
    <condition property="maven-repository-id" value="apache.releases.https">
      <isset property="release"/>
    </condition>
    <property name="maven-repository-url" value="https://repository.apache.org/content/repositories/snapshots"/>
    <property name="maven-repository-id" value="apache.snapshots.https"/>

    <property name="test.timeout" value="480000" />
    <property name="test.memory.timeout" value="480000" />
    <property name="test.long.timeout" value="600000" />
    <property name="test.burn.timeout" value="60000000" />
    <property name="test.distributed.timeout" value="900000" />
    <property name="test.simulation.timeout" value="1800000" />

    <!-- default for cql tests. Can be overridden by -Dcassandra.test.use_prepared=false -->
    <property name="cassandra.test.use_prepared" value="true" />

    <!-- The number of active processors seen by JVM -->
    <property name="cassandra.test.processorCount" value="2"/>

    <!-- skip flushing schema tables during tests -->
    <property name="cassandra.test.flush_local_schema_changes" value="false" />

    <!-- fast shutdown of messaging service -->
    <property name="cassandra.test.messagingService.nonGracefulShutdown" value="true"/>

    <!-- https://www.eclemma.org/jacoco/ -->
    <property name="jacoco.export.dir" value="${build.dir}/jacoco/" />
    <property name="jacoco.partials.dir" value="${jacoco.export.dir}/partials" />
    <property name="jacoco.partialexecfile" value="${jacoco.partials.dir}/partial.exec" />
    <property name="jacoco.finalexecfile" value="${jacoco.export.dir}/jacoco.exec" />
    <property name="jacoco.version" value="0.8.6"/>

    <property name="byteman.version" value="4.0.6"/>
    <property name="jamm.version" value="0.3.2"/>
    <property name="ecj.version" value="4.6.1"/>
    <property name="ohc.version" value="0.5.1"/>
    <property name="asm.version" value="9.1"/>
    <property name="allocation-instrumenter.version" value="3.1.0"/>
    <property name="bytebuddy.version" value="1.10.10"/>
    <property name="jflex.version" value="1.8.2"/>

    <!-- https://mvnrepository.com/artifact/net.openhft/chronicle-bom/1.16.23 -->
    <property name="chronicle-queue.version" value="5.20.123" />
    <property name="chronicle-core.version" value="2.20.126" />
    <property name="chronicle-bytes.version" value="2.20.111" />
    <property name="chronicle-wire.version" value="2.20.117" />
    <property name="chronicle-threads.version" value="2.20.111" />

    <property name="dtest-api.version" value="0.0.13" />

    <condition property="maven-ant-tasks.jar.exists">
      <available file="${build.dir}/maven-ant-tasks-${maven-ant-tasks.version}.jar" />
    </condition>

    <condition property="maven-ant-tasks.jar.local">
      <available file="${maven-ant-tasks.local}/${maven-ant-tasks.version}/maven-ant-tasks-${maven-ant-tasks.version}.jar" />
    </condition>

    <condition property="is.source.artifact">
      <available file="${build.src.java}" type="dir" />
    </condition>

    <condition property="cassandra.use_nix_recursive_delete" value="false" else="true">
        <os family="windows" />
    </condition>

    <!-- Check if all tests are being run or just one (check testclasslist target). If it's all tests don't spam the
         console with test output.
         If it's an individual test print the output from the test under the assumption someone is debugging the test
         and wants to know what is going on without having to context switch to the log file that is generated.
         Debug level output still needs to be retrieved from the log file.  -->
    <macrodef name="set-keepbrief-property">
        <attribute name="test-name" />
        <sequential>
            <condition property="cassandra.keepBriefBrief" value="false" else="true">
                <not>
                    <equals arg1="@{test-name}" arg2="*Test"/>
                </not>
            </condition>
        </sequential>
    </macrodef>
    <set-keepbrief-property test-name="${test.name}" />

    <condition property="java.version.8">
        <equals arg1="${ant.java.version}" arg2="1.8"/>
    </condition>
    <condition property="java.version.11">
        <not><isset property="java.version.8"/></not>
    </condition>
    <fail><condition><not><or>
        <isset property="java.version.8"/>
        <isset property="java.version.11"/>
    </or></not></condition></fail>

    <resources id="_jvm11_arg_items">
        <string>-Djdk.attach.allowAttachSelf=true</string>

        <string>-XX:+UseConcMarkSweepGC</string>
        <string>-XX:+CMSParallelRemarkEnabled</string>
        <string>-XX:SurvivorRatio=8</string>
        <string>-XX:MaxTenuringThreshold=1</string>
        <string>-XX:CMSInitiatingOccupancyFraction=75</string>
        <string>-XX:+UseCMSInitiatingOccupancyOnly</string>
        <string>-XX:CMSWaitDuration=10000</string>
        <string>-XX:+CMSParallelInitialMarkEnabled</string>
        <string>-XX:+CMSEdenChunksRecordAlways</string>

        <string>--add-exports java.base/jdk.internal.misc=ALL-UNNAMED</string>
        <string>--add-exports java.base/jdk.internal.ref=ALL-UNNAMED</string>
        <string>--add-exports java.base/sun.nio.ch=ALL-UNNAMED</string>
        <string>--add-exports java.management.rmi/com.sun.jmx.remote.internal.rmi=ALL-UNNAMED</string>
        <string>--add-exports java.rmi/sun.rmi.registry=ALL-UNNAMED</string>
        <string>--add-exports java.rmi/sun.rmi.server=ALL-UNNAMED</string>
        <string>--add-exports java.rmi/sun.rmi.transport.tcp=ALL-UNNAMED</string>
        <string>--add-exports java.sql/java.sql=ALL-UNNAMED</string>

        <string>--add-opens java.base/java.lang.module=ALL-UNNAMED</string>
        <string>--add-opens java.base/java.net=ALL-UNNAMED</string>
        <string>--add-opens java.base/jdk.internal.loader=ALL-UNNAMED</string>
        <string>--add-opens java.base/jdk.internal.ref=ALL-UNNAMED</string>
        <string>--add-opens java.base/jdk.internal.reflect=ALL-UNNAMED</string>
        <string>--add-opens java.base/jdk.internal.math=ALL-UNNAMED</string>
        <string>--add-opens java.base/jdk.internal.module=ALL-UNNAMED</string>
        <string>--add-opens java.base/jdk.internal.util.jar=ALL-UNNAMED</string>
        <string>--add-opens jdk.management/com.sun.management.internal=ALL-UNNAMED</string>

    </resources>
    <pathconvert property="_jvm_args_concat" refid="_jvm11_arg_items" pathsep=" "/>
    <condition property="java11-jvmargs" value="${_jvm_args_concat}" else="">
        <not>
            <equals arg1="${ant.java.version}" arg2="1.8"/>
        </not>
    </condition>

    <!--
      JVM arguments for tests.

      There is a race condition bug in java 11 (see CASSANDRA-15981) which causes a crash of the
      JVM; this race is between CMS and class unloading.  In java 8 we can cap the metaspace to
      make tests stable on low resource environments, but in java 11 we need to make it unlimited
      (don't define MaxMetaspaceSize) and disable class unloading in CMS outside of a
      stop-the-world pause.

      In java 11 we also need to set a system property to enable netty to use Unsafe direct byte
      buffer construction (see CASSANDRA-16493)
    -->
    <resources id="_jvm8_test_arg_items">
      <!-- TODO see CASSANDRA-16212 - we seem to OOM non stop now after CASSANDRA-16212, so to have clean CI while this gets looked into, disabling limiting metaspace
        <string>-XX:MaxMetaspaceExpansion=64M</string>
        <string>-XX:MaxMetaspaceSize=512M</string>
        <string>-XX:MetaspaceSize=128M</string>
      -->
    </resources>
    <pathconvert property="_jvm8_test_arg_items_concat" refid="_jvm8_test_arg_items" pathsep=" "/>
    <resources id="_jvm11_test_arg_items">
        <string>-XX:-CMSClassUnloadingEnabled</string>
        <string>-Dio.netty.tryReflectionSetAccessible=true</string>
    </resources>
    <pathconvert property="_jvm11_test_arg_items_concat" refid="_jvm11_test_arg_items" pathsep=" "/>
    <condition property="_std-test-jvmargs" value="${_jvm11_test_arg_items_concat}" else="${_jvm8_test_arg_items_concat}">
        <not>
            <equals arg1="${ant.java.version}" arg2="1.8"/>
        </not>
    </condition>

    <!-- needed to compile org.apache.cassandra.utils.JMXServerUtils -->
    <condition property="jdk11-javac-exports" value="--add-exports java.rmi/sun.rmi.registry=ALL-UNNAMED --add-exports java.rmi/sun.rmi.transport.tcp=ALL-UNNAMED" else="">
        <not>
            <equals arg1="${ant.java.version}" arg2="1.8"/>
        </not>
    </condition>
    <condition property="jdk11-javadoc-exports" value="${jdk11-javac-exports} --frames" else="">
        <not>
            <equals arg1="${ant.java.version}" arg2="1.8"/>
        </not>
    </condition>

    <condition property="build.java.11">
        <istrue value="${use.jdk11}"/>
    </condition>

    <condition property="source.version" value="8" else="11">
        <equals arg1="${java.version.8}" arg2="true"/>
    </condition>
    <condition property="target.version" value="8" else="11">
        <equals arg1="${java.version.8}" arg2="true"/>
    </condition>

    <!--
         Add all the dependencies.
    -->
    <path id="maven-ant-tasks.classpath" path="${build.dir}/maven-ant-tasks-${maven-ant-tasks.version}.jar" />
    <path id="cassandra.classpath">
        <pathelement location="${build.classes.main}" />
        <fileset dir="${build.dir.lib}">
            <include name="**/*.jar" />
        </fileset>
    </path>
    <path id="cassandra.classpath.test">
        <file file="${build.dir}/${final.name}.jar"/> <!-- we need the jar for tests and benchmarks (multi-version jar) -->
        <fileset dir="${build.dir.lib}">
            <include name="**/*.jar" />
        </fileset>
        <fileset dir="${test.lib}/jars">
            <include name="**/*.jar" />
            <exclude name="**/ant-*.jar"/>
        </fileset>
    </path>

  <macrodef name="create-javadoc">
    <attribute name="destdir"/>
    <element name="filesets"/>
    <sequential>
      <javadoc destdir="@{destdir}" author="true" version="true" use="true"
        windowtitle="${ant.project.name} API" classpathref="cassandra.classpath"
        bottom="Copyright &amp;copy; 2009- The Apache Software Foundation"
        useexternalfile="yes" encoding="UTF-8" failonerror="false"
        maxmemory="256m" additionalparam="${jdk11-javadoc-exports}">
        <filesets/>
      </javadoc>
      <fail message="javadoc failed">
        <condition>
            <not>
                <available file="@{destdir}/index-all.html" />
            </not>
        </condition>
      </fail>
    </sequential>
  </macrodef>

    <target name="validate-build-conf">
        <condition property="use-jdk11">
            <or>
                <isset property="build.java.11"/>
                <istrue value="${env.CASSANDRA_USE_JDK11}"/>
            </or>
        </condition>
        <fail message="Inconsistent JDK11 options set">
            <condition>
                    <and>
                        <istrue value="${env.CASSANDRA_USE_JDK11}"/>
                        <isset property="use.jdk11"/>
                        <not>
                            <istrue value="${use.jdk11}"/>
                        </not>
                    </and>
            </condition>
                </fail>
        <fail message="Inconsistent JDK11 options set">
            <condition>
                    <and>
                        <isset property="env.CASSANDRA_USE_JDK11"/>
                        <not>
                            <istrue value="${env.CASSANDRA_USE_JDK11}"/>
                        </not>
                        <istrue value="${use.jdk11}"/>
                    </and>
            </condition>
        </fail>
        <fail message="-Duse.jdk11=true or $CASSANDRA_USE_JDK11=true cannot be set when building from java 8">
            <condition>
                <not><or>
                    <not><isset property="java.version.8"/></not>
                    <not><isset property="use-jdk11"/></not>
                </or></not>
            </condition>
        </fail>
        <fail message="-Duse.jdk11=true or $CASSANDRA_USE_JDK11=true must be set when building from java 11">
            <condition>
                <not><or>
                    <isset property="java.version.8"/>
                    <isset property="use-jdk11"/>
                </or></not>
            </condition>
        </fail>
    </target>

    <!--
        Setup the output directories.
    -->
    <target name="init" depends="validate-build-conf">
        <fail unless="is.source.artifact"
            message="Not a source artifact, stopping here." />
        <mkdir dir="${build.classes.main}"/>
        <mkdir dir="${test.lib}"/>
        <mkdir dir="${test.classes}"/>
        <mkdir dir="${stress.test.classes}"/>
        <mkdir dir="${fqltool.test.classes}"/>
        <mkdir dir="${build.src.gen-java}"/>
        <mkdir dir="${build.dir.lib}"/>
        <mkdir dir="${jacoco.export.dir}"/>
        <mkdir dir="${jacoco.partials.dir}"/>
    </target>

    <target name="clean" description="Remove all locally created artifacts">
        <delete dir="${build.test.dir}" />
        <delete dir="${build.classes}" />
        <delete dir="${build.src.gen-java}" />
        <delete dir="${version.properties.dir}" />
        <delete dir="${jacoco.export.dir}" />
        <delete dir="${jacoco.partials.dir}"/>
    </target>
    <target depends="clean" name="cleanall"/>

    <target name="realclean" depends="clean" description="Remove the entire build directory and all downloaded artifacts">
        <delete>
          <fileset dir="${build.lib}" excludes="cassandra-driver-internal-only-*,puresasl-internal-only-*"/>
        </delete>
        <delete dir="${build.dir}" />
        <delete dir="${doc.dir}/build" />
        <delete dir="${doc.dir}/source/tools/nodetool" />
    </target>

    <!--
       This generates the CQL grammar files from Cql.g
    -->
    <target name="check-gen-cql3-grammar">
        <uptodate property="cql3current"
                targetfile="${build.src.gen-java}/org/apache/cassandra/cql3/Cql.tokens">
            <srcfiles dir="${build.src.antlr}">
                <include name="*.g"/>
            </srcfiles>
        </uptodate>
    </target>

    <target name="gen-cql3-grammar" depends="check-gen-cql3-grammar" unless="cql3current">
      <echo>Building Grammar ${build.src.antlr}/Cql.g  ...</echo>
      <java classname="org.antlr.Tool"
            classpathref="cql3-grammar.classpath"
            failonerror="true">
         <arg value="-Xconversiontimeout" />
         <arg value="10000" />
         <arg value="${build.src.antlr}/Cql.g" />
         <arg value="-fo" />
         <arg value="${build.src.gen-java}/org/apache/cassandra/cql3/" />
         <arg value="-Xmaxinlinedfastates"/>
         <arg value="10"/> <!-- default is 60 -->
      </java>
    </target>

    <target name="generate-cql-html" depends="resolver-init" description="Generate HTML from textile source">
        <taskdef classpathref="wikitext.classpath" resource="wikitexttasks.properties" />
        <wikitext-to-html markupLanguage="Textile">
            <fileset dir="${basedir}">
                <include name="doc/cql3/*.textile"/>
            </fileset>
        </wikitext-to-html>
    </target>

    <target name="gen-asciidoc" description="Generate dynamic asciidoc pages" depends="jar" unless="ant.gen-doc.skip">
        <exec executable="make" osfamily="unix" dir="${doc.dir}">
            <arg value="gen-asciidoc"/>
        </exec>
    </target>

    <target name="gen-doc" description="Generate documentation" depends="gen-asciidoc,generate-cql-html" unless="ant.gen-doc.skip">
        <exec executable="make" osfamily="unix" dir="${doc.dir}">
            <arg value="html"/>
        </exec>
    </target>

    <!--
        Generates Java sources for tokenization support from jflex
        grammar files
    -->
    <target name="generate-jflex-java" description="Generate Java from jflex grammar">
        <taskdef classname="jflex.anttask.JFlexTask" classpathref="jflex.classpath" name="jflex" />
        <jflex file="${build.src.java}/org/apache/cassandra/index/sasi/analyzer/StandardTokenizerImpl.jflex" destdir="${build.src.gen-java}/" />
    </target>

    <!--
       Fetch Maven Ant Tasks and Cassandra's dependencies
       These targets are intentionally free of dependencies so that they
       can be run stand-alone from a binary release artifact.
    -->
    <target name="maven-ant-tasks-localrepo" unless="maven-ant-tasks.jar.exists" if="maven-ant-tasks.jar.local"
            depends="init" description="Fetch Maven ANT Tasks from Maven Local Repository">
      <copy file="${maven-ant-tasks.local}/${maven-ant-tasks.version}/maven-ant-tasks-${maven-ant-tasks.version}.jar"
           tofile="${build.dir}/maven-ant-tasks-${maven-ant-tasks.version}.jar"/>
      <property name="maven-ant-tasks.jar.exists" value="true"/>
    </target>

    <target name="maven-ant-tasks-download" depends="init,maven-ant-tasks-localrepo" unless="maven-ant-tasks.jar.exists"
            description="Fetch Maven ANT Tasks from Maven Central Repositroy">
      <echo>Downloading Maven ANT Tasks...</echo>
      <get src="${maven-ant-tasks.url}/${maven-ant-tasks.version}/maven-ant-tasks-${maven-ant-tasks.version}.jar"
           dest="${build.dir}/maven-ant-tasks-${maven-ant-tasks.version}.jar" usetimestamp="true" />
      <copy file="${build.dir}/maven-ant-tasks-${maven-ant-tasks.version}.jar"
            tofile="${maven-ant-tasks.local}/${maven-ant-tasks.version}/maven-ant-tasks-${maven-ant-tasks.version}.jar"/>
    </target>

    <target name="maven-ant-tasks-init" depends="maven-ant-tasks-download,resolver-init" unless="maven-ant-tasks.initialized"
            description="Initialize Maven ANT Tasks">
      <typedef uri="antlib:org.apache.maven.artifact.ant" classpathref="maven-ant-tasks.classpath" />
      <property name="maven-ant-tasks.initialized" value="true"/>
    </target>

    <!-- this task defines the dependencies that will be fetched by Maven ANT Tasks
         the dependencies are re-used for publishing artifacts to Maven Central
         in order to keep everything consistent -->
    <target name="maven-declare-dependencies" depends="maven-ant-tasks-init"
            description="Define dependencies and dependency versions">
      <!-- The parent pom defines the versions of all dependencies -->
      <artifact:pom id="parent-pom"
                    groupId="org.apache.cassandra"
                    artifactId="cassandra-parent"
                    packaging="pom"
                    version="${version}"
                    url="https://cassandra.apache.org"
                    name="Apache Cassandra"
                    inceptionYear="2009"
                    description="The Apache Cassandra Project develops a highly scalable second-generation distributed database, bringing together Dynamo's fully distributed design and Bigtable's ColumnFamily-based data model.">

        <!-- Inherit from the ASF template pom file, ref http://maven.apache.org/pom/asf/ -->
        <parent groupId="org.apache" artifactId="apache" version="22"/>
        <license name="The Apache Software License, Version 2.0" url="https://www.apache.org/licenses/LICENSE-2.0.txt"/>
        <scm connection="${scm.connection}" developerConnection="${scm.developerConnection}" url="${scm.url}"/>
        <dependencyManagement>
          <dependency groupId="org.xerial.snappy" artifactId="snappy-java" version="1.1.8.4"/>
          <dependency groupId="org.lz4" artifactId="lz4-java" version="1.8.0"/>
          <dependency groupId="com.ning" artifactId="compress-lzf" version="0.8.4" scope="provided"/>
          <dependency groupId="com.github.luben" artifactId="zstd-jni" version="1.5.5-1"/>
          <dependency groupId="com.google.guava" artifactId="guava" version="27.0-jre">
            <exclusion groupId="com.google.code.findbugs" artifactId="jsr305" />
            <exclusion groupId="org.codehaus.mojo" artifactId="animal-sniffer-annotations" />
            <exclusion groupId="com.google.guava" artifactId="listenablefuture" />
            <exclusion groupId="com.google.guava" artifactId="failureaccess" />
            <exclusion groupId="org.checkerframework" artifactId="checker-qual" />
            <exclusion groupId="com.google.errorprone" artifactId="error_prone_annotations" />
          </dependency>
          <dependency groupId="com.google.jimfs" artifactId="jimfs" version="1.1"/>
          <dependency groupId="org.hdrhistogram" artifactId="HdrHistogram" version="2.1.9"/>
          <dependency groupId="commons-cli" artifactId="commons-cli" version="1.1"/>
          <dependency groupId="commons-codec" artifactId="commons-codec" version="1.9"/>
          <dependency groupId="commons-io" artifactId="commons-io" version="2.6"/>
          <dependency groupId="org.apache.commons" artifactId="commons-lang3" version="3.11"/>
          <dependency groupId="org.apache.commons" artifactId="commons-math3" version="3.2"/>
          <dependency groupId="org.antlr" artifactId="antlr" version="3.5.2" scope="provided">
            <exclusion groupId="org.antlr" artifactId="stringtemplate"/>
          </dependency>
          <dependency groupId="org.antlr" artifactId="ST4" version="4.0.8"/>
          <dependency groupId="org.antlr" artifactId="antlr-runtime" version="3.5.2">
            <exclusion groupId="org.antlr" artifactId="stringtemplate"/>
          </dependency>
          <dependency groupId="org.slf4j" artifactId="slf4j-api" version="1.7.25"/>
          <dependency groupId="org.slf4j" artifactId="log4j-over-slf4j" version="1.7.25"/>
          <dependency groupId="org.slf4j" artifactId="jcl-over-slf4j" version="1.7.25" />
          <dependency groupId="ch.qos.logback" artifactId="logback-core" version="1.2.9"/>
          <dependency groupId="ch.qos.logback" artifactId="logback-classic" version="1.2.9"/>
          <dependency groupId="com.fasterxml.jackson.core" artifactId="jackson-core" version="2.13.2"/>
          <dependency groupId="com.fasterxml.jackson.core" artifactId="jackson-databind" version="2.13.2.2"/>
          <dependency groupId="com.fasterxml.jackson.core" artifactId="jackson-annotations" version="2.13.2"/>
          <dependency groupId="com.fasterxml.jackson.datatype" artifactId="jackson-datatype-jsr310" version="2.13.2"/>
          <dependency groupId="com.fasterxml.jackson.dataformat" artifactId="jackson-dataformat-yaml" version="2.13.2"  scope="test">
            <exclusion groupId="org.yaml" artifactId="snakeyaml"/>
          </dependency>
          <dependency groupId="com.googlecode.json-simple" artifactId="json-simple" version="1.1"/>
          <dependency groupId="com.boundary" artifactId="high-scale-lib" version="1.0.6"/>
          <dependency groupId="com.github.jbellis" artifactId="jamm" version="${jamm.version}"/>
          <dependency groupId="org.yaml" artifactId="snakeyaml" version="1.26"/>
          <dependency groupId="junit" artifactId="junit" version="4.12" scope="test">
            <exclusion groupId="org.hamcrest" artifactId="hamcrest-core"/>
          </dependency>
          <dependency groupId="org.mockito" artifactId="mockito-core" version="3.2.4" scope="test"/>
          <dependency groupId="org.quicktheories" artifactId="quicktheories" version="0.26" scope="test"/>
          <dependency groupId="com.google.code.java-allocation-instrumenter" artifactId="java-allocation-instrumenter" version="${allocation-instrumenter.version}" scope="test">
            <exclusion groupId="com.google.guava" artifactId="guava"/>
          </dependency>
<<<<<<< HEAD
          <dependency groupId="org.apache.cassandra" artifactId="harry-core" version="0.0.1" scope="test"/>
=======
          <dependency groupId="org.apache.cassandra" artifactId="dtest-api" version="0.0.15" scope="test"/>
>>>>>>> 57293e82
          <dependency groupId="org.reflections" artifactId="reflections" version="0.10.2" scope="test"/>
          <dependency groupId="org.apache.cassandra" artifactId="dtest-api" version="${dtest-api.version}" scope="test"/>
          <dependency groupId="com.puppycrawl.tools" artifactId="checkstyle" version="8.40" scope="test"/>
          <dependency groupId="org.apache.hadoop" artifactId="hadoop-core" version="1.0.3" scope="provided">
            <exclusion groupId="org.mortbay.jetty" artifactId="servlet-api"/>
            <exclusion groupId="commons-logging" artifactId="commons-logging"/>
            <exclusion groupId="commons-lang" artifactId="commons-lang"/>
            <exclusion groupId="org.eclipse.jdt" artifactId="core"/>
            <exclusion groupId="ant" artifactId="ant"/>
            <exclusion groupId="junit" artifactId="junit"/>
            <exclusion groupId="org.codehaus.jackson" artifactId="jackson-mapper-asl"/>
            <exclusion groupId="org.slf4j" artifactId="slf4j-api"/>
          </dependency>
          <dependency groupId="org.apache.hadoop" artifactId="hadoop-minicluster" version="1.0.3" scope="provided">
            <exclusion groupId="asm" artifactId="asm"/> <!-- this is the outdated version 3.1 -->
            <exclusion groupId="org.codehaus.jackson" artifactId="jackson-mapper-asl"/>
            <exclusion groupId="org.slf4j" artifactId="slf4j-api"/>
          </dependency>
          <dependency groupId="net.java.dev.jna" artifactId="jna" version="5.9.0"/>

          <dependency groupId="org.jacoco" artifactId="org.jacoco.agent" version="${jacoco.version}" scope="test"/>
          <dependency groupId="org.jacoco" artifactId="org.jacoco.ant" version="${jacoco.version}" scope="test">
            <exclusion groupId="org.ow2.asm" artifactId="asm"/>
          </dependency>

          <dependency groupId="org.jboss.byteman" artifactId="byteman-install" version="${byteman.version}" scope="provided"/>
          <dependency groupId="org.jboss.byteman" artifactId="byteman" version="${byteman.version}" scope="provided"/>
          <dependency groupId="org.jboss.byteman" artifactId="byteman-submit" version="${byteman.version}" scope="provided"/>
          <dependency groupId="org.jboss.byteman" artifactId="byteman-bmunit" version="${byteman.version}" scope="provided"/>

          <dependency groupId="net.bytebuddy" artifactId="byte-buddy" version="${bytebuddy.version}" />
          <dependency groupId="net.bytebuddy" artifactId="byte-buddy-agent" version="${bytebuddy.version}" />

          <dependency groupId="org.openjdk.jmh" artifactId="jmh-core" version="1.21" scope="test"/>
          <dependency groupId="org.openjdk.jmh" artifactId="jmh-generator-annprocess" version="1.21" scope="test"/>

          <dependency groupId="org.apache.ant" artifactId="ant-junit" version="1.10.12" scope="test"/>

          <dependency groupId="org.apache.cassandra" artifactId="cassandra-all" version="${version}" />
          <dependency groupId="io.dropwizard.metrics" artifactId="metrics-core" version="3.1.5" />
          <dependency groupId="io.dropwizard.metrics" artifactId="metrics-jvm" version="3.1.5" />
          <dependency groupId="io.dropwizard.metrics" artifactId="metrics-logback" version="3.1.5" />
          <dependency groupId="com.addthis.metrics" artifactId="reporter-config3" version="3.0.3">
            <exclusion groupId="org.hibernate" artifactId="hibernate-validator" />
           </dependency>
          <dependency groupId="org.mindrot" artifactId="jbcrypt" version="0.4" />
          <dependency groupId="io.airlift" artifactId="airline" version="0.8">
            <exclusion groupId="com.google.code.findbugs" artifactId="jsr305" />
           </dependency>
          <dependency groupId="io.netty" artifactId="netty-bom" version="4.1.58.Final" type="pom" scope="provided"/>
          <dependency groupId="io.netty" artifactId="netty-all" version="4.1.58.Final" />
          <dependency groupId="io.netty" artifactId="netty-tcnative-boringssl-static" version="2.0.36.Final"/>
          <dependency groupId="net.openhft" artifactId="chronicle-queue" version="${chronicle-queue.version}">
            <exclusion groupId="com.sun" artifactId="tools" />
          </dependency>
          <dependency groupId="net.openhft" artifactId="chronicle-core" version="${chronicle-core.version}">
            <exclusion groupId="net.openhft" artifactId="chronicle-analytics" />
            <exclusion groupId="org.jetbrains" artifactId="annotations" />
          </dependency>
          <dependency groupId="net.openhft" artifactId="chronicle-bytes" version="${chronicle-bytes.version}">
            <exclusion groupId="org.jetbrains" artifactId="annotations" />
          </dependency>
          <dependency groupId="net.openhft" artifactId="chronicle-wire" version="${chronicle-wire.version}">
            <exclusion groupId="net.openhft" artifactId="compiler" />
          </dependency>
          <dependency groupId="net.openhft" artifactId="chronicle-threads" version="${chronicle-threads.version}">
            <exclusion groupId="net.openhft" artifactId="affinity" />
            <!-- Exclude JNA here, as we want to avoid breaking consumers of the cassandra-all jar -->
            <exclusion groupId="net.java.dev.jna" artifactId="jna" />
            <exclusion groupId="net.java.dev.jna" artifactId="jna-platform" />
          </dependency>
          <dependency groupId="com.google.code.findbugs" artifactId="jsr305" version="2.0.2"/>
          <dependency groupId="com.clearspring.analytics" artifactId="stream" version="2.5.2">
            <exclusion groupId="it.unimi.dsi" artifactId="fastutil" />
          </dependency>
          <dependency groupId="com.datastax.cassandra" artifactId="cassandra-driver-core" version="3.11.0" classifier="shaded">
            <exclusion groupId="io.netty" artifactId="netty-buffer"/>
            <exclusion groupId="io.netty" artifactId="netty-codec"/>
            <exclusion groupId="io.netty" artifactId="netty-handler"/>
            <exclusion groupId="io.netty" artifactId="netty-transport"/>
            <exclusion groupId="org.slf4j" artifactId="slf4j-api"/>
            <exclusion groupId="com.github.jnr" artifactId="jnr-ffi"/>
            <exclusion groupId="com.github.jnr" artifactId="jnr-posix"/>
          </dependency>
          <dependency groupId="org.eclipse.jdt.core.compiler" artifactId="ecj" version="${ecj.version}" />
          <dependency groupId="org.caffinitas.ohc" artifactId="ohc-core" version="${ohc.version}">
            <exclusion groupId="org.slf4j" artifactId="slf4j-api"/>
          </dependency>
          <dependency groupId="org.caffinitas.ohc" artifactId="ohc-core-j8" version="${ohc.version}" />
          <dependency groupId="net.ju-n.compile-command-annotations" artifactId="compile-command-annotations" version="1.2.0" scope="provided"/>
          <dependency groupId="org.fusesource" artifactId="sigar" version="1.6.4">
            <exclusion groupId="log4j" artifactId="log4j"/>
          </dependency>
          <dependency groupId="com.carrotsearch" artifactId="hppc" version="0.8.1" />
          <dependency groupId="de.jflex" artifactId="jflex" version="${jflex.version}">
            <exclusion groupId="org.apache.ant" artifactId="ant"/>
          </dependency>
          <dependency groupId="com.github.rholder" artifactId="snowball-stemmer" version="1.3.0.581.1" />
          <dependency groupId="com.googlecode.concurrent-trees" artifactId="concurrent-trees" version="2.4.0" />
          <dependency groupId="com.github.ben-manes.caffeine" artifactId="caffeine" version="2.9.2" />
          <dependency groupId="org.jctools" artifactId="jctools-core" version="3.1.0"/>
          <dependency groupId="org.ow2.asm" artifactId="asm" version="${asm.version}"/>
          <dependency groupId="org.ow2.asm" artifactId="asm-tree" version="${asm.version}" scope="test"/>
          <dependency groupId="org.ow2.asm" artifactId="asm-commons" version="${asm.version}" scope="test"/>
          <dependency groupId="org.ow2.asm" artifactId="asm-util" version="${asm.version}" scope="test"/>
          <dependency groupId="org.gridkit.jvmtool" artifactId="sjk-cli" version="0.14"/>
          <dependency groupId="org.gridkit.jvmtool" artifactId="sjk-core" version="0.14">
            <exclusion groupId="org.gridkit.jvmtool" artifactId="sjk-hflame"/>
            <exclusion groupId="org.perfkit.sjk.parsers" artifactId="sjk-hflame"/>
            <exclusion groupId="org.perfkit.sjk.parsers" artifactId="sjk-jfr-standalone"/>
            <exclusion groupId="org.perfkit.sjk.parsers" artifactId="sjk-nps"/>
            <exclusion groupId="org.perfkit.sjk.parsers" artifactId="sjk-jfr5"/>
            <exclusion groupId="org.perfkit.sjk.parsers" artifactId="sjk-jfr6"/>
          </dependency>
          <dependency groupId="org.gridkit.jvmtool" artifactId="sjk-stacktrace" version="0.14"/>
          <dependency groupId="org.gridkit.jvmtool" artifactId="mxdump" version="0.14"/>
          <dependency groupId="org.gridkit.lab" artifactId="jvm-attach-api" version="1.5"/>
          <dependency groupId="org.gridkit.jvmtool" artifactId="sjk-json" version="0.14"/>
          <dependency groupId="com.beust" artifactId="jcommander" version="1.30"/>
          <dependency groupId="org.psjava" artifactId="psjava" version="0.1.19"/>
          <dependency groupId="javax.inject" artifactId="javax.inject" version="1"/>
          <dependency groupId="com.google.j2objc" artifactId="j2objc-annotations" version="1.3"/>
          <!-- adding this dependency is necessary for assertj. When updating assertj, need to also update the version of
             this that the new assertj's `assertj-parent-pom` depends on. -->
          <dependency groupId="org.junit" artifactId="junit-bom" version="5.6.0" type="pom" scope="test"/>
          <!-- when updating assertj, make sure to also update the corresponding junit-bom dependency -->
          <dependency groupId="org.assertj" artifactId="assertj-core" version="3.15.0" scope="provided"/>
          <dependency groupId="org.awaitility" artifactId="awaitility" version="4.0.3"  scope="test">
            <exclusion groupId="org.hamcrest" artifactId="hamcrest"/>
          </dependency>
          <dependency groupId="org.hamcrest" artifactId="hamcrest" version="2.2" scope="test"/>
          <dependency groupId="com.github.seancfoley" artifactId="ipaddress" version="5.3.3" />
        </dependencyManagement>
        <developer id="adelapena" name="Andres de la Peña"/>
        <developer id="alakshman" name="Avinash Lakshman"/>
        <developer id="aleksey" name="Aleksey Yeschenko"/>
        <developer id="amorton" name="Aaron Morton"/>
        <developer id="aweisberg" name="Ariel Weisberg"/>
        <developer id="bdeggleston" name="Blake Eggleston"/>
        <developer id="benedict" name="Benedict Elliott Smith"/>
        <developer id="benjamin" name="Benjamin Lerer"/>
        <developer id="blambov" name="Branimir Lambov"/>
        <developer id="brandonwilliams" name="Brandon Williams"/>
        <developer id="carl" name="Carl Yeksigian"/>
        <developer id="dbrosius" name="David Brosiusd"/>
        <developer id="dikang" name="Dikang Gu"/>
        <developer id="eevans" name="Eric Evans"/>
        <developer id="edimitrova" name="Ekaterina Dimitrova"/>
        <developer id="gdusbabek" name="Gary Dusbabek"/>
        <developer id="goffinet" name="Chris Goffinet"/>
        <developer id="ifesdjeen" name="Alex Petrov"/>
        <developer id="jaakko" name="Laine Jaakko Olavi"/>
        <developer id="jake" name="T Jake Luciani"/>
        <developer id="jasonbrown" name="Jason Brown"/>
        <developer id="jbellis" name="Jonathan Ellis"/>
        <developer id="jfarrell" name="Jake Farrell"/>
        <developer id="jjirsa" name="Jeff Jirsa"/>
        <developer id="jkni" name="Joel Knighton"/>
        <developer id="jmckenzie" name="Josh McKenzie"/>
        <developer id="johan" name="Johan Oskarsson"/>
        <developer id="junrao" name="Jun Rao"/>
        <developer id="jzhuang" name="Jay Zhuang"/>
        <developer id="kohlisankalp" name="Sankalp Kohli"/>
        <developer id="marcuse" name="Marcus Eriksson"/>
        <developer id="mck" name="Michael Semb Wever"/>
        <developer id="mishail" name="Mikhail Stepura"/>
        <developer id="mshuler" name="Michael Shuler"/>
        <developer id="paulo" name="Paulo Motta"/>
        <developer id="pmalik" name="Prashant Malik"/>
        <developer id="rstupp" name="Robert Stupp"/>
        <developer id="scode" name="Peter Schuller"/>
        <developer id="beobal" name="Sam Tunnicliffe"/>
        <developer id="slebresne" name="Sylvain Lebresne"/>
        <developer id="stefania" name="Stefania Alborghetti"/>
        <developer id="tylerhobbs" name="Tyler Hobbs"/>
        <developer id="vijay" name="Vijay Parthasarathy"/>
        <developer id="xedin" name="Pavel Yaskevich"/>
        <developer id="yukim" name="Yuki Morishita"/>
        <developer id="zznate" name="Nate McCall"/>
      </artifact:pom>

      <!-- each dependency set then defines the subset of the dependencies for that dependency set -->
      <artifact:pom id="build-deps-pom"
                    artifactId="cassandra-build-deps">
        <parent groupId="org.apache.cassandra"
                artifactId="cassandra-parent"
                version="${version}"
                relativePath="${final.name}-parent.pom"/>
        <dependency groupId="junit" artifactId="junit" scope="test"/>
        <dependency groupId="commons-io" artifactId="commons-io" scope="test"/>
        <dependency groupId="org.mockito" artifactId="mockito-core" scope="test"/>
        <dependency groupId="org.ow2.asm" artifactId="asm" version="${asm.version}"/>
        <dependency groupId="org.ow2.asm" artifactId="asm-tree" version="${asm.version}" scope="test"/>
        <dependency groupId="org.ow2.asm" artifactId="asm-commons" version="${asm.version}" scope="test"/>
        <dependency groupId="org.ow2.asm" artifactId="asm-util" version="${asm.version}" scope="test"/>
        <dependency groupId="com.google.jimfs" artifactId="jimfs" version="1.1" scope="test"/>
        <dependency groupId="com.puppycrawl.tools" artifactId="checkstyle" scope="test"/>
        <dependency groupId="org.quicktheories" artifactId="quicktheories" scope="test"/>
        <dependency groupId="org.reflections" artifactId="reflections" scope="test"/>
        <dependency groupId="com.google.code.java-allocation-instrumenter" artifactId="java-allocation-instrumenter" version="${allocation-instrumenter.version}" scope="test"/>
        <dependency groupId="org.apache.cassandra" artifactId="dtest-api" scope="test"/>
        <dependency groupId="org.openjdk.jmh" artifactId="jmh-core" scope="test"/>
        <dependency groupId="org.openjdk.jmh" artifactId="jmh-generator-annprocess" scope="test"/>
        <dependency groupId="net.ju-n.compile-command-annotations" artifactId="compile-command-annotations" scope="test"/>
        <dependency groupId="org.apache.ant" artifactId="ant-junit" scope="test"/>
        <dependency groupId="org.apache.cassandra" artifactId="harry-core"/>
        <!-- adding this dependency is necessary for assertj. When updating assertj, need to also update the version of
             this that the new assertj's `assertj-parent-pom` depends on. -->
        <dependency groupId="org.junit" artifactId="junit-bom" type="pom"/>
        <dependency groupId="org.awaitility" artifactId="awaitility"/>
        <dependency groupId="org.hamcrest" artifactId="hamcrest"/>
        <!-- coverage debs -->
        <dependency groupId="org.jacoco" artifactId="org.jacoco.agent"/>
        <dependency groupId="org.jacoco" artifactId="org.jacoco.ant"/>

        <dependency groupId="com.fasterxml.jackson.dataformat" artifactId="jackson-dataformat-yaml"/>
      </artifact:pom>

      <!-- now the pom's for artifacts being deployed to Maven Central -->
      <artifact:pom id="all-pom"
                    artifactId="cassandra-all"
                    url="https://cassandra.apache.org"
                    name="Apache Cassandra">
        <parent groupId="org.apache.cassandra"
                artifactId="cassandra-parent"
                version="${version}"
                relativePath="${final.name}-parent.pom"/>
        <scm connection="${scm.connection}" developerConnection="${scm.developerConnection}" url="${scm.url}"/>
        <dependency groupId="org.xerial.snappy" artifactId="snappy-java"/>
        <dependency groupId="org.lz4" artifactId="lz4-java"/>
        <dependency groupId="com.ning" artifactId="compress-lzf"/>
        <dependency groupId="com.google.guava" artifactId="guava"/>
        <dependency groupId="commons-cli" artifactId="commons-cli"/>
        <dependency groupId="commons-codec" artifactId="commons-codec"/>
        <dependency groupId="org.apache.commons" artifactId="commons-lang3"/>
        <dependency groupId="org.apache.commons" artifactId="commons-math3"/>
        <dependency groupId="org.antlr" artifactId="antlr" scope="provided"/>
        <dependency groupId="org.antlr" artifactId="ST4"/>
        <dependency groupId="org.antlr" artifactId="antlr-runtime"/>
        <dependency groupId="org.slf4j" artifactId="slf4j-api"/>
        <dependency groupId="org.slf4j" artifactId="log4j-over-slf4j"/>
        <dependency groupId="org.slf4j" artifactId="jcl-over-slf4j"/>
        <dependency groupId="com.fasterxml.jackson.core" artifactId="jackson-core"/>
        <dependency groupId="com.fasterxml.jackson.core" artifactId="jackson-databind"/>
        <dependency groupId="com.fasterxml.jackson.core" artifactId="jackson-annotations"/>
        <dependency groupId="com.fasterxml.jackson.datatype" artifactId="jackson-datatype-jsr310"/>
        <dependency groupId="com.googlecode.json-simple" artifactId="json-simple"/>
        <dependency groupId="com.boundary" artifactId="high-scale-lib"/>
        <dependency groupId="org.yaml" artifactId="snakeyaml"/>
        <dependency groupId="org.mindrot" artifactId="jbcrypt"/>
        <dependency groupId="io.airlift" artifactId="airline"/>
        <dependency groupId="io.dropwizard.metrics" artifactId="metrics-core"/>
        <dependency groupId="io.dropwizard.metrics" artifactId="metrics-jvm"/>
        <dependency groupId="io.dropwizard.metrics" artifactId="metrics-logback"/>
        <dependency groupId="com.addthis.metrics" artifactId="reporter-config3"/>
        <dependency groupId="com.clearspring.analytics" artifactId="stream"/>

        <dependency groupId="ch.qos.logback" artifactId="logback-core"/>
        <dependency groupId="ch.qos.logback" artifactId="logback-classic"/>

        <!-- don't need hadoop classes to run, but if you use the hadoop stuff -->
        <dependency groupId="org.apache.hadoop" artifactId="hadoop-core" optional="true"/>
        <dependency groupId="org.apache.hadoop" artifactId="hadoop-minicluster" optional="true"/>

        <!-- don't need the Java Driver to run, but if you use the hadoop stuff or UDFs -->
        <dependency groupId="com.datastax.cassandra" artifactId="cassandra-driver-core" classifier="shaded" optional="true"/>
          <!-- don't need jna to run, but nice to have -->
        <dependency groupId="net.java.dev.jna" artifactId="jna"/>

        <!-- don't need jamm unless running a server in which case it needs to be a -javagent to be used anyway -->
        <dependency groupId="com.github.jbellis" artifactId="jamm"/>

        <dependency groupId="io.netty" artifactId="netty-bom"  type="pom"  />
        <dependency groupId="io.netty" artifactId="netty-all"/>
        <dependency groupId="net.openhft" artifactId="chronicle-queue"/>
        <dependency groupId="net.openhft" artifactId="chronicle-core"/>
        <dependency groupId="net.openhft" artifactId="chronicle-bytes"/>
        <dependency groupId="net.openhft" artifactId="chronicle-wire"/>
        <dependency groupId="net.openhft" artifactId="chronicle-threads"/>
        <dependency groupId="org.fusesource" artifactId="sigar"/>
        <dependency groupId="org.eclipse.jdt.core.compiler" artifactId="ecj"/>
        <dependency groupId="org.caffinitas.ohc" artifactId="ohc-core"/>
        <dependency groupId="org.caffinitas.ohc" artifactId="ohc-core-j8"/>
        <dependency groupId="com.github.ben-manes.caffeine" artifactId="caffeine" />
        <dependency groupId="org.jctools" artifactId="jctools-core"/>
        <dependency groupId="org.ow2.asm" artifactId="asm" />
        <dependency groupId="com.carrotsearch" artifactId="hppc" />
        <dependency groupId="org.gridkit.jvmtool" artifactId="sjk-cli" />
        <dependency groupId="org.gridkit.jvmtool" artifactId="sjk-core" />
        <dependency groupId="org.gridkit.jvmtool" artifactId="sjk-stacktrace" />
        <dependency groupId="org.gridkit.jvmtool" artifactId="mxdump" />
        <dependency groupId="org.gridkit.lab" artifactId="jvm-attach-api" />
        <dependency groupId="com.beust" artifactId="jcommander" />
        <dependency groupId="org.gridkit.jvmtool" artifactId="sjk-json"/>
        <dependency groupId="com.github.luben" artifactId="zstd-jni"/>
        <dependency groupId="org.psjava" artifactId="psjava"/>
        <dependency groupId="io.netty" artifactId="netty-tcnative-boringssl-static"/>
        <dependency groupId="javax.inject" artifactId="javax.inject"/>
        <dependency groupId="com.google.j2objc" artifactId="j2objc-annotations"/>
        <dependency groupId="org.hdrhistogram" artifactId="HdrHistogram"/>

        <!-- sasi deps -->
        <dependency groupId="de.jflex" artifactId="jflex" />
        <dependency groupId="com.github.rholder" artifactId="snowball-stemmer" />
        <dependency groupId="com.googlecode.concurrent-trees" artifactId="concurrent-trees" />

        <!-- compile tools -->
        <dependency groupId="com.google.code.findbugs" artifactId="jsr305"/>
        <dependency groupId="net.ju-n.compile-command-annotations" artifactId="compile-command-annotations"/>
        <dependency groupId="org.assertj" artifactId="assertj-core"/>
        <dependency groupId="org.jboss.byteman" artifactId="byteman-install"/>
        <dependency groupId="org.jboss.byteman" artifactId="byteman"/>
        <dependency groupId="org.jboss.byteman" artifactId="byteman-submit"/>
        <dependency groupId="org.jboss.byteman" artifactId="byteman-bmunit"/>
        <dependency groupId="com.github.seancfoley" artifactId="ipaddress" />
      </artifact:pom>
    </target>

    <!-- deprecated: legacy compatibility for build scripts in other repositories -->
    <target name="maven-ant-tasks-retrieve-build" depends="resolver-retrieve-build"/>

    <target name="echo-base-version">
        <echo message="${base.version}" />
    </target>

    <!-- create properties file with C version -->
    <target name="createVersionPropFile">
      <taskdef name="propertyfile" classname="org.apache.tools.ant.taskdefs.optional.PropertyFile"/>
      <mkdir dir="${version.properties.dir}"/>
      <propertyfile file="${version.properties.dir}/version.properties">
        <entry key="CassandraVersion" value="${version}"/>
      </propertyfile>
    </target>

    <target name="test-run" depends="jar"
            description="Run in test mode.  Not for production use!">
      <java classname="org.apache.cassandra.service.CassandraDaemon" fork="true">
        <classpath>
          <path refid="cassandra.classpath.test"/>
          <pathelement location="${test.conf}"/>
        </classpath>
        <jvmarg value="-Dstorage-config=${test.conf}"/>
        <jvmarg value="-Dcassandra.reads.thresholds.coordinator.defensive_checks_enabled=true" /> <!-- enable defensive checks -->
        <jvmarg value="-javaagent:${build.lib}/jamm-${jamm.version}.jar" />
        <jvmarg value="-ea"/>
        <jvmarg line="${java11-jvmargs}"/>
      </java>
    </target>

    <!--
        The build target builds all the .class files
    -->
    <target name="build" depends="resolver-retrieve-build,build-project,checkstyle" description="Compile Cassandra classes"/>
    <target name="_build_unsafe" depends="resolver-retrieve-build,build-project" description="Compile Cassandra classes without checks"/>
    <target name="codecoverage" depends="jacoco-run,jacoco-report" description="Create code coverage report"/>

    <target name="_build_java">
        <!-- Note: we cannot use javac's 'release' option, as that does not allow accessing sun.misc.Unsafe nor
        Nashorn's ClassFilter class as any javac modules option is invalid for relase 8. -->
        <echo message="Compiling for Java ${target.version}..."/>
        <javac
               debug="true" debuglevel="${debuglevel}" encoding="utf-8"
               destdir="${build.classes.main}" includeantruntime="false" source="${source.version}" target="${target.version}">
            <src path="${build.src.java}"/>
            <src path="${build.src.gen-java}"/>
            <compilerarg value="-XDignore.symbol.file"/>
            <compilerarg line="${jdk11-javac-exports}"/>
            <classpath>
                <path refid="cassandra.classpath"/>
            </classpath>
        </javac>
    </target>

    <target depends="init,gen-cql3-grammar,generate-cql-html,generate-jflex-java,rat-check"
            name="build-project">
        <echo message="${ant.project.name}: ${ant.file}"/>
        <!-- Order matters! -->
        <antcall target="_build_java"/>
        <antcall target="createVersionPropFile"/>
        <copy todir="${build.classes.main}">
            <fileset dir="${build.src.resources}" />
        </copy>
        <copy todir="${basedir}/conf" file="${build.classes.main}/META-INF/hotspot_compiler"/>
    </target>

    <!-- Stress build file -->
    <property name="stress.build.src" value="${basedir}/tools/stress/src" />
    <property name="stress.test.src" value="${basedir}/tools/stress/test/unit" />
    <property name="stress.build.classes" value="${build.classes}/stress" />
    <property name="stress.test.classes" value="${build.dir}/test/stress-classes" />
	<property name="stress.manifest" value="${stress.build.classes}/MANIFEST.MF" />

    <target name="stress-build-test" depends="stress-build" description="Compile stress tests">
        <javac debug="true" debuglevel="${debuglevel}" destdir="${stress.test.classes}"
               source="${source.version}" target="${target.version}"
               includeantruntime="false" encoding="utf-8">
            <classpath>
                <path refid="cassandra.classpath.test"/>
                <pathelement location="${stress.build.classes}" />
            </classpath>
            <src path="${stress.test.src}"/>
        </javac>
    </target>

    <target name="stress-build" depends="build" description="build stress tool">
        <antcall target="_stress_build"/>
    </target>

    <target name="_stress_build">
    	<mkdir dir="${stress.build.classes}" />
        <javac compiler="modern" debug="true" debuglevel="${debuglevel}"
               source="${source.version}" target="${target.version}"
               encoding="utf-8" destdir="${stress.build.classes}" includeantruntime="true">
            <src path="${stress.build.src}" />
            <classpath>
                <path refid="cassandra.classpath" />
            </classpath>
        </javac>
        <copy todir="${stress.build.classes}">
            <fileset dir="${stress.build.src}/resources" />
        </copy>
    </target>

    <target name="stress-test" depends="maybe-build-test" description="Runs stress tests">
        <testmacro inputdir="${stress.test.src}"
                       timeout="${test.timeout}">
        </testmacro>
    </target>

    <!-- Use this with an FQDN for test class, and an optional csv list of methods like this:
      ant stress-test-some -Dtest.name=org.apache.cassandra.stress.generate.DistributionGaussianTest
      ant stress-test-some -Dtest.name=org.apache.cassandra.stress.generate.DistributionGaussianTest -Dtest.methods=simpleGaussian
    -->
    <target name="stress-test-some" depends="maybe-build-test" description="Runs stress tests">
        <testmacro inputdir="${stress.test.src}"
                       timeout="${test.timeout}">
          <test unless:blank="${test.methods}" name="${test.name}" methods="${test.methods}" outfile="build/test/output/TEST-${test.name}-${test.methods}"/>
          <test if:blank="${test.methods}" name="${test.name}" outfile="build/test/output/TEST-${test.name}"/>
        </testmacro>
    </target>

    <!--
        fqltool build file
        -->
    <property name="fqltool.build.src" value="${basedir}/tools/fqltool/src" />
    <property name="fqltool.test.src" value="${basedir}/tools/fqltool/test/unit" />
    <property name="fqltool.build.classes" value="${build.classes}/fqltool" />
    <property name="fqltool.test.classes" value="${build.dir}/test/fqltool-classes" />
    <property name="fqltool.manifest" value="${fqltool.build.classes}/MANIFEST.MF" />

    <target name="fqltool-build-test" depends="fqltool-build" description="Compile fqltool tests">
        <javac debug="true" debuglevel="${debuglevel}" destdir="${fqltool.test.classes}"
               source="${source.version}" target="${target.version}"
               includeantruntime="false" encoding="utf-8">
            <classpath>
                <path refid="cassandra.classpath.test"/>
                <pathelement location="${fqltool.build.classes}" />
            </classpath>
            <src path="${fqltool.test.src}"/>
        </javac>
    </target>

    <target name="fqltool-build" depends="build" description="build fqltool">
        <antcall target="_fqltool_build"/>
    </target>

    <target name="_fqltool_build">
    	<mkdir dir="${fqltool.build.classes}" />
        <javac compiler="modern" debug="true" debuglevel="${debuglevel}"
               source="${source.version}" target="${target.version}"
               encoding="utf-8" destdir="${fqltool.build.classes}" includeantruntime="true">
            <src path="${fqltool.build.src}" />
            <classpath>
                <path refid="cassandra.classpath" />
            </classpath>
        </javac>
    </target>

    <target name="fqltool-test" depends="fqltool-build-test, maybe-build-test" description="Runs fqltool tests">
        <testmacro inputdir="${fqltool.test.src}"
                       timeout="${test.timeout}">
        </testmacro>
    </target>

    <!--
        simulator asm build file
        -->
    <property name="simulator-asm.build.src" value="${test.simulator-asm.src}" />
    <property name="simulator-asm.build.classes" value="${build.classes}/simulator-asm" />
    <property name="simulator-asm.manifest" value="${simulator-asm.build.classes}/MANIFEST.MF" />

    <property name="simulator-bootstrap.build.src" value="${test.simulator-bootstrap.src}" />
    <property name="simulator-bootstrap.build.classes" value="${build.classes}/simulator-bootstrap" />
    <property name="simulator-bootstrap.manifest" value="${simulator-bootstrap.build.classes}/MANIFEST.MF" />

    <target name="simulator-asm-build" depends="_build_unsafe" description="build simulator-asm">
        <antcall target="_simulator-asm_build"/>
    </target>

    <target name="simulator-bootstrap-build" depends="_build_unsafe" description="build simulator-bootstrap">
        <antcall target="_simulator-bootstrap_build"/>
    </target>

    <target name="_simulator-asm_build">
    	<mkdir dir="${simulator-asm.build.classes}" />
        <javac compiler="modern" debug="true" debuglevel="${debuglevel}"
               source="${source.version}" target="${target.version}"
               encoding="utf-8" destdir="${simulator-asm.build.classes}" includeantruntime="true">
            <src path="${simulator-asm.build.src}" />
            <classpath>
                <fileset dir="${test.lib}">
                     <include name="**/asm-*${asm.version}.jar" />
                </fileset>
                <fileset dir="${build.lib}">
                     <include name="**/asm-*${asm.version}.jar" />
                </fileset>
            </classpath>
        </javac>
    </target>

    <target name="_simulator-bootstrap_build">
    	<mkdir dir="${simulator-bootstrap.build.classes}" />
        <javac compiler="modern" debug="true" debuglevel="${debuglevel}"
               source="${source.version}" target="${target.version}"
               encoding="utf-8" destdir="${simulator-bootstrap.build.classes}" includeantruntime="true">
            <src path="${simulator-bootstrap.build.src}" />
            <classpath>
                <fileset dir="${test.lib}">
                     <include name="**/asm-*${asm.version}.jar" />
                </fileset>
                <fileset dir="${build.lib}">
                     <include name="**/asm-*${asm.version}.jar" />
                </fileset>
            </classpath>
            <compilerarg value="-XDignore.symbol.file"/>
        </javac>
    </target>

	<target name="_write-poms" depends="maven-declare-dependencies">
	    <artifact:writepom pomRefId="parent-pom" file="${build.dir}/${final.name}-parent.pom"/>
	    <artifact:writepom pomRefId="all-pom" file="${build.dir}/${final.name}.pom"/>
	    <artifact:writepom pomRefId="build-deps-pom" file="${build.dir}/tmp-${final.name}-deps.pom"/>
	</target>

	<target name="write-poms" unless="without.maven">
	    <antcall target="_write-poms" />
	</target>

    <!--
        The jar target makes cassandra.jar output.
    -->
    <target name="_main-jar"
            depends="build"
            description="Assemble Cassandra JAR files">
      <mkdir dir="${build.classes.main}/META-INF" />
      <copy file="LICENSE.txt"
            tofile="${build.classes.main}/META-INF/LICENSE.txt"/>
      <copy file="NOTICE.txt"
            tofile="${build.classes.main}/META-INF/NOTICE.txt"/>

      <!-- Main Jar -->
      <jar jarfile="${build.dir}/${final.name}.jar">
        <fileset dir="${build.classes.main}">
        </fileset>
        <manifest>
        <!-- <section name="org/apache/cassandra/infrastructure"> -->
          <attribute name="Multi-Release" value="true"/>
          <attribute name="Implementation-Title" value="Cassandra"/>
          <attribute name="Implementation-Version" value="${version}"/>
          <attribute name="Implementation-Vendor" value="Apache"/>
        <!-- </section> -->
        </manifest>
      </jar>
    </target>

    <target name="stress-jar"
            depends="stress-build"
            description="Assemble Cassandra JAR files">
        <!-- Stress jar -->
        <manifest file="${stress.manifest}">
            <attribute name="Built-By" value="Pavel Yaskevich"/>
            <attribute name="Main-Class" value="org.apache.cassandra.stress.Stress"/>
        </manifest>
        <mkdir dir="${stress.build.classes}/META-INF" />
        <mkdir dir="${build.dir}/tools/lib/" />
        <jar destfile="${build.dir}/tools/lib/stress.jar" manifest="${stress.manifest}">
            <fileset dir="${stress.build.classes}"/>
        </jar>
    </target>

    <target name="fqltool-jar"
            depends="fqltool-build"
            description="Assemble Cassandra JAR files">

        <!-- fqltool jar -->
        <manifest file="${fqltool.manifest}">
            <attribute name="Built-By" value="Marcus Eriksson"/>
            <attribute name="Main-Class" value="org.apache.cassandra.fqltool.FullQueryLogTool"/>
        </manifest>
        <mkdir dir="${fqltool.build.classes}/META-INF" />
        <mkdir dir="${build.dir}/tools/lib/" />
        <jar destfile="${build.dir}/tools/lib/fqltool.jar" manifest="${fqltool.manifest}">
            <fileset dir="${fqltool.build.classes}"/>
        </jar>
    </target>

    <target name="simulator-jars"
            depends="simulator-asm-build,simulator-bootstrap-build"
            description="Assemble Cassandra JAR files">

        <!-- simulator asm jar -->
        <manifest file="${simulator-asm.manifest}">
            <attribute name="Built-By" value="Benedict Elliott Smith"/>
            <attribute name="Premain-Class" value="org.apache.cassandra.simulator.asm.InterceptAgent"/>
            <attribute name="Agent-Class" value="org.apache.cassandra.simulator.asm.InterceptAgent"/>
            <attribute name="Can-Redefine-Classes" value="true"/>
            <attribute name="Can-Retransform-Classes" value="true"/>
        </manifest>
        <mkdir dir="${simulator-asm.build.classes}/META-INF" />
        <mkdir dir="${test.lib}/jars/" />
        <jar destfile="${test.lib}/jars/simulator-asm.jar" manifest="${simulator-asm.manifest}">
            <fileset dir="${simulator-asm.build.classes}"/>
            <fileset dir="${test.lib}/jars">
                <include name="**/asm-*${asm.version}.jar" />
            </fileset>
        </jar>

        <!-- simulator bootstrap jar -->
        <manifest file="${simulator-bootstrap.manifest}">
            <attribute name="Built-By" value="Benedict Elliott Smith"/>
        </manifest>
        <mkdir dir="${simulator-bootstrap.build.classes}/META-INF" />
        <mkdir dir="${test.lib}/jars/" />
        <jar destfile="${test.lib}/jars/simulator-bootstrap.jar" manifest="${simulator-bootstrap.manifest}">
            <fileset dir="${simulator-bootstrap.build.classes}"/>
            <fileset dir="${test.lib}/jars">
                <include name="**/asm-*${asm.version}.jar" />
            </fileset>
        </jar>
    </target>

    <target name="jar"
            depends="_main-jar,build-test,stress-jar,fqltool-jar,simulator-jars,write-poms"
            description="Assemble Cassandra JAR files">
    </target>

    <!--
        The javadoc-jar target makes cassandra-javadoc.jar output required for publishing to Maven central repository.
    -->
    <target name="javadoc-jar" depends="javadoc" unless="no-javadoc" description="Assemble Cassandra JavaDoc JAR file">
      <jar jarfile="${build.dir}/${final.name}-javadoc.jar" basedir="${javadoc.dir}"/>
      <!-- javadoc task always rebuilds so might as well remove the generated docs to prevent
           being pulled into the distribution by accident -->
      <delete quiet="true" dir="${javadoc.dir}"/>
    </target>

    <!--
        The sources-jar target makes cassandra-sources.jar output required for publishing to Maven central repository.
    -->
    <target name="sources-jar" depends="init" description="Assemble Cassandra Sources JAR file">
      <jar jarfile="${build.dir}/${final.name}-sources.jar">
        <fileset dir="${build.src.java}" defaultexcludes="yes">
          <include name="org/apache/**/*.java"/>
        </fileset>
        <fileset dir="${build.src.gen-java}" defaultexcludes="yes">
          <include name="org/apache/**/*.java"/>
        </fileset>
      </jar>
    </target>

    <target name="_artifacts-init" depends="jar">
      <mkdir dir="${dist.dir}"/>
      <!-- fix the control linefeed so that builds on windows works on linux -->
      <fixcrlf srcdir="bin" includes="**/*" eol="lf" eof="remove" />
      <fixcrlf srcdir="conf" includes="**/*" eol="lf" eof="remove" />
      <fixcrlf srcdir="tools/bin" includes="**/*" eol="lf" eof="remove" />
      <copy todir="${dist.dir}/lib">
        <fileset dir="${build.lib}"/>
        <fileset dir="${build.dir}">
          <include name="${final.name}.jar" />
        </fileset>
      </copy>
      <copy todir="${dist.dir}/doc" failonerror="false">
        <fileset dir="doc">
          <include name="cql3/CQL.html" />
          <include name="cql3/CQL.css" />
          <include name="SASI.md" />
        </fileset>
      </copy>
      <copy todir="${dist.dir}/doc/html" failonerror="false">
        <fileset dir="doc" />
        <globmapper from="build/html/*" to="*"/>
      </copy>
      <copy todir="${dist.dir}/bin">
        <fileset dir="bin"/>
      </copy>
      <copy todir="${dist.dir}/conf">
        <fileset dir="conf"/>
      </copy>
      <copy todir="${dist.dir}/pylib">
        <fileset dir="pylib">
          <include name="**" />
          <exclude name="**/*.pyc" />
        </fileset>
      </copy>
      <copy todir="${dist.dir}/">
        <fileset dir="${basedir}">
          <include name="*.txt" />
        </fileset>
      </copy>
      <copy todir="${dist.dir}/tools/bin">
        <fileset dir="${basedir}/tools/bin"/>
      </copy>
      <copy todir="${dist.dir}/tools/">
        <fileset dir="${basedir}/tools/">
            <include name="*.yaml"/>
	</fileset>
      </copy>
      <copy todir="${dist.dir}/tools/lib">
        <fileset dir="${build.dir}/tools/lib/">
            <include name="*.jar" />
        </fileset>
      </copy>
    </target>

    <!-- creates release tarballs -->
    <target name="artifacts" depends="_artifacts-init,gen-doc,sources-jar"
            description="Create Cassandra release artifacts">
      <tar compression="gzip" longfile="gnu"
        destfile="${build.dir}/${final.name}-bin.tar.gz">

        <!-- Everything but bin/ (default mode) -->
        <tarfileset dir="${dist.dir}" prefix="${final.name}">
          <include name="**"/>
          <exclude name="bin/*" />
          <exclude name="tools/bin/*"/>
        </tarfileset>
        <!-- Shell includes in bin/ (default mode) -->
        <tarfileset dir="${dist.dir}" prefix="${final.name}">
          <include name="bin/*.in.sh" />
          <include name="tools/bin/*.in.sh" />
        </tarfileset>
        <!-- Executable scripts in bin/ -->
        <tarfileset dir="${dist.dir}" prefix="${final.name}" mode="755">
          <include name="bin/*"/>
          <include name="tools/bin/*"/>
          <exclude name="bin/*.in.sh" />
          <exclude name="tools/bin/*.in.sh" />
        </tarfileset>
      </tar>

      <tar compression="gzip" longfile="gnu"
           destfile="${build.dir}/${final.name}-src.tar.gz">

        <tarfileset dir="${basedir}"
                    prefix="${final.name}-src">
          <include name="**"/>
          <exclude name="build/**" />
          <exclude name="lib/**" />
          <exclude name="src/gen-java/**" />
          <exclude name=".git/**" />
          <exclude name="venv/**" />
          <exclude name="src/resources/org/apache/cassandra/config/version.properties" />
          <exclude name="conf/hotspot_compiler" />
          <exclude name="doc/cql3/CQL.html" />
          <exclude name="doc/build/**" />
          <exclude name="bin/*" /> <!-- handled separately below -->
          <exclude name="tools/bin/*" /> <!-- handled separately below -->
          <!-- exclude python generated files -->
          <exclude name="**/__pycache__/**" />
          <!-- exclude Eclipse files -->
          <exclude name=".project" />
          <exclude name=".classpath" />
          <exclude name=".settings/**" />
          <exclude name=".externalToolBuilders/**" />
          <!-- exclude NetBeans files -->
          <exclude name="ide/nbproject/private/**" />
        </tarfileset>

        <!-- python driver -->
        <tarfileset dir="${basedir}" prefix="${final.name}-src">
          <include name="lib/cassandra-driver-internal-only-**" />
        </tarfileset>

        <!-- Shell includes in bin/ and tools/bin/ -->
        <tarfileset dir="${basedir}" prefix="${final.name}-src">
          <include name="bin/*.in.sh" />
          <include name="tools/bin/*.in.sh" />
        </tarfileset>
        <!-- Everything else (assumed to be scripts), is executable -->
        <tarfileset dir="${basedir}" prefix="${final.name}-src" mode="755">
          <include name="bin/*"/>
          <exclude name="bin/*.in.sh" />
          <include name="tools/bin/*"/>
          <exclude name="tools/bin/*.in.sh" />
        </tarfileset>
      </tar>

      <checksum forceOverwrite="yes" todir="${build.dir}" fileext=".sha256" algorithm="SHA-256">
        <fileset dir="${build.dir}">
          <include name="${final.name}-bin.tar.gz" />
          <include name="${final.name}-src.tar.gz" />
        </fileset>
      </checksum>
      <checksum forceOverwrite="yes" todir="${build.dir}" fileext=".sha512" algorithm="SHA-512">
        <fileset dir="${build.dir}">
          <include name="${final.name}-bin.tar.gz" />
          <include name="${final.name}-src.tar.gz" />
        </fileset>
      </checksum>
    </target>

  <target name="build-jmh" depends="build-test, jar" description="Create JMH uber jar">
      <jar jarfile="${build.test.dir}/deps.jar">
          <zipgroupfileset dir="${test.lib}/jars">
              <include name="*jmh*.jar"/>
              <include name="jopt*.jar"/>
              <include name="commons*.jar"/>
              <include name="junit*.jar"/>
              <include name="hamcrest*.jar"/>
          </zipgroupfileset>
          <zipgroupfileset dir="${build.lib}" includes="*.jar"/>
      </jar>
      <jar jarfile="${build.test.dir}/benchmarks.jar">
          <manifest>
              <attribute name="Main-Class" value="org.openjdk.jmh.Main"/>
          </manifest>
          <zipfileset src="${build.test.dir}/deps.jar" excludes="META-INF/*.SF" />
          <fileset dir="${build.classes.main}"/>
          <fileset dir="${test.classes}"/>
          <fileset dir="${test.conf}" />
      </jar>
  </target>

  <!-- Wrapper of build-test without dependencies, so both that target and its dependencies are skipped if the property
    no-build-test is true. This is meant to be used to run tests without actually building them, provided that they have
    been built before. All test targets depend on this, so one can run them using the no-build-test property.
    For example:

    ant test -Dno-build-test=true
    ant test -Dtest.name=StorageServiceServerTest -Dno-build-test=true
    ant testsome -Dtest.name=org.apache.cassandra.service.StorageServiceServerTest -Dno-build-test=true

    The property is false by default, so if it's not specified the tests would be built with all their dependencies.
    See CASSANDRA-16625 and CASSANDRA-18000 for further details.
     -->
  <target name="maybe-build-test" unless="no-build-test">
    <antcall target="build-test" inheritRefs="true"/>
  </target>

  <target name="build-test" depends="_main-jar,stress-build-test,fqltool-build,resolver-dist-lib,simulator-jars,checkstyle-test"
          description="Compile test classes">
    <antcall target="_build-test"/>
  </target>

  <target name="_build-test">
    <javac
     compiler="modern"
     debug="true"
     debuglevel="${debuglevel}"
     destdir="${test.classes}"
     includeantruntime="true"
     source="${source.version}"
     target="${target.version}"
     encoding="utf-8">
     <classpath>
        <path refid="cassandra.classpath.test"/>
        <pathelement location="${fqltool.build.classes}"/>
     </classpath>
     <compilerarg value="-XDignore.symbol.file"/>
     <compilerarg line="${jdk11-javac-exports}"/>
     <src path="${test.anttasks.src}"/>
     <src path="${test.unit.src}"/>
     <src path="${test.long.src}"/>
     <src path="${test.burn.src}"/>
     <src path="${test.memory.src}"/>
     <src path="${test.microbench.src}"/>
     <src path="${test.distributed.src}"/>
     <src path="${test.simulator.src}"/>
     <src path="${test.simulator-asm.src}"/>
     <src path="${test.simulator-bootstrap.src}"/>
     <src path="${test.simulator-test.src}"/>
    </javac>

    <checktestnameshelper/>

    <!-- Non-java resources needed by the test suite -->
    <copy todir="${test.classes}">
      <fileset dir="${test.resources}"/>
    </copy>
  </target>

  <macrodef name="checktestnameshelper">
    <sequential>
      <taskdef name="test-name-check_" classname="org.apache.cassandra.anttasks.TestNameCheckTask" classpath="${test.classes}">
        <classpath>
          <path refid="cassandra.classpath.test"/>
          <path location="${fqltool.build.classes}"/>
        </classpath>
      </taskdef>
      <test-name-check_/>
    </sequential>
  </macrodef>

  <!-- Run tests separately and report errors after and generate a junit report -->
  <macrodef name="testhelper">
    <attribute name="testdelegate"/>
    <sequential>
        <taskdef name="testhelper_" classname="org.apache.cassandra.anttasks.TestHelper" classpath="${test.classes}"/>
        <testhelper_ property="@{testdelegate}"/>
      <fail message="Some test(s) failed.">
        <condition>
            <and>
            <isset property="testfailed"/>
            <not>
              <isset property="ant.test.failure.ignore"/>
            </not>
          </and>
        </condition>
      </fail>
    </sequential>
  </macrodef>

  <!-- Run a list of junit tasks but don't track errors or generate a report after
       If a test fails the testfailed property will be set. All the tests are run using the testdelegate
       macro that is specified as an attribute and they will be run sequentially in this ant process -->

  <!-- Defines how to run a set of tests. If you change the defaults for attributes
       you should also update them in testmacro.,
       The two are split because the helper doesn't generate
       a junit report or fail on errors -->
  <macrodef name="testmacrohelper">
    <attribute name="inputdir" />
    <attribute name="timeout" default="${test.timeout}" />
    <attribute name="forkmode" default="perTest"/>
    <element name="optjvmargs" implicit="true" optional="true" />
    <attribute name="filter" default="**/${test.name}.java"/>
    <attribute name="exclude" default="" />
    <attribute name="filelist" default="" />
    <attribute name="testtag" default=""/>
    <attribute name="usejacoco" default="no"/>
    <attribute name="showoutput" default="false"/>

    <sequential>
      <condition property="additionalagent"
                 value="-javaagent:${build.dir.lib}/jars/jacocoagent.jar=destfile=${jacoco.partialexecfile}"
                 else="">
        <istrue value="${usejacoco}"/>
      </condition>
      <taskdef name="junit-timeout" classname="org.apache.cassandra.JStackJUnitTask">
        <classpath>
          <pathelement location="${test.classes}"/>
        </classpath>
      </taskdef>
      <mkdir dir="${build.test.dir}/cassandra"/>
      <mkdir dir="${build.test.dir}/output"/>
      <mkdir dir="${build.test.dir}/output/@{testtag}"/>
      <junit-timeout fork="on" forkmode="@{forkmode}" failureproperty="testfailed" maxmemory="1024m" timeout="@{timeout}" showoutput="@{showoutput}">
        <formatter classname="org.apache.cassandra.CassandraXMLJUnitResultFormatter" extension=".xml" usefile="true"/>
        <formatter classname="org.apache.cassandra.CassandraBriefJUnitResultFormatter" usefile="false"/>
        <jvmarg value="-Dstorage-config=${test.conf}"/>
        <jvmarg value="-Djava.awt.headless=true"/>
        <!-- Cassandra 3.0+ needs <jvmarg line="... ${additionalagent}" /> here! (not value=) -->
        <jvmarg line="-javaagent:${build.lib}/jamm-${jamm.version}.jar ${additionalagent}" />
        <jvmarg value="-ea"/>
        <jvmarg value="-Djava.io.tmpdir=${tmp.dir}"/>
        <jvmarg value="-Dcassandra.debugrefcount=true"/>
        <jvmarg value="-Xss256k"/>
        <!-- When we do classloader manipulation SoftReferences can cause memory leaks
             that can OOM our test runs. The next two settings informs our GC
             algorithm to limit the metaspace size and clean up SoftReferences
             more aggressively rather than waiting. See CASSANDRA-14922 for more details.
        -->
        <jvmarg value="-XX:SoftRefLRUPolicyMSPerMB=0" />
        <jvmarg value="-XX:ActiveProcessorCount=${cassandra.test.processorCount}" />
        <jvmarg value="-Dcassandra.test.driver.connection_timeout_ms=${test.driver.connection_timeout_ms}"/>
        <jvmarg value="-Dcassandra.test.driver.read_timeout_ms=${test.driver.read_timeout_ms}"/>
        <jvmarg value="-Dcassandra.memtable_row_overhead_computation_step=100"/>
        <jvmarg value="-Dcassandra.test.use_prepared=${cassandra.test.use_prepared}"/>
        <jvmarg value="-Dcassandra.test.sstableformatdevelopment=true"/>
        <!-- The first time SecureRandom initializes can be slow if it blocks on /dev/random -->
        <jvmarg value="-Djava.security.egd=file:/dev/urandom" />
        <jvmarg value="-Dcassandra.testtag=@{testtag}"/>
        <jvmarg value="-Dcassandra.keepBriefBrief=${cassandra.keepBriefBrief}" />
        <jvmarg value="-Dcassandra.strict.runtime.checks=true" />
        <jvmarg value="-Dcassandra.reads.thresholds.coordinator.defensive_checks_enabled=true" /> <!-- enable defensive checks -->
        <jvmarg value="-Dcassandra.test.flush_local_schema_changes=${cassandra.test.flush_local_schema_changes}"/>
        <jvmarg value="-Dcassandra.test.messagingService.nonGracefulShutdown=${cassandra.test.messagingService.nonGracefulShutdown}"/>
        <jvmarg value="-Dcassandra.use_nix_recursive_delete=${cassandra.use_nix_recursive_delete}"/>
        <jvmarg line="${java11-jvmargs}"/>
        <!-- disable shrinks in quicktheories CASSANDRA-15554 -->
        <jvmarg value="-DQT_SHRINKS=0"/>
        <jvmarg line="${_std-test-jvmargs}" />
        <jvmarg line="${test.jvm.args}" />
        <optjvmargs/>
        <!-- Uncomment to debug unittest, attach debugger to port 1416 -->
        <!--
        <jvmarg line="-agentlib:jdwp=transport=dt_socket,address=localhost:1416,server=y,suspend=y" />
        -->
        <classpath>
          <pathelement path="${java.class.path}"/>
          <pathelement location="${stress.build.classes}"/>
          <pathelement location="${fqltool.build.classes}"/>
          <pathelement location="${test.classes}"/>
          <path refid="cassandra.classpath.test" />
          <pathelement location="${stress.test.classes}"/>
          <pathelement location="${fqltool.test.classes}"/>
          <pathelement location="${test.conf}"/>
          <pathelement path="${java.class.path}"/>
          <path refid="cassandra.classpath" />
          <fileset dir="${test.lib}">
            <include name="**/*.jar" />
              <exclude name="**/ant-*.jar"/>
          </fileset>
        </classpath>
        <batchtest todir="${build.test.dir}/output/@{testtag}">
            <fileset dir="@{inputdir}" includes="@{filter}" excludes="@{exclude}"/>
            <filelist dir="@{inputdir}" files="@{filelist}"/>
        </batchtest>
      </junit-timeout>

      <delete quiet="true" failonerror="false" dir="${build.test.dir}/cassandra/commitlog"/>
      <delete quiet="true" failonerror="false" dir="${build.test.dir}/cassandra/cdc_raw"/>
      <delete quiet="true" failonerror="false" dir="${build.test.dir}/cassandra/data"/>
      <delete quiet="true" failonerror="false" dir="${build.test.dir}/cassandra/ssl_upload_tables"/>
      <delete quiet="true" failonerror="false" dir="${build.test.dir}/cassandra/system_data"/>
      <delete quiet="true" failonerror="false" dir="${build.test.dir}/cassandra/saved_caches"/>
      <delete quiet="true" failonerror="false" dir="${build.test.dir}/cassandra/hints"/>
    </sequential>
  </macrodef>

  <target name="testold" depends="maybe-build-test" description="Execute unit tests">
    <testmacro inputdir="${test.unit.src}" timeout="${test.timeout}">
      <jvmarg value="-Dlegacy-sstable-root=${test.data}/legacy-sstables"/>
      <jvmarg value="-Dinvalid-legacy-sstable-root=${test.data}/invalid-legacy-sstables"/>
      <jvmarg value="-Dcassandra.ring_delay_ms=1000"/>
      <jvmarg value="-Dcassandra.tolerate_sstable_size=true"/>
      <jvmarg value="-Dcassandra.skip_sync=true" />
    </testmacro>
    <fileset dir="${test.unit.src}" />
  </target>

  <!-- Will not generate a junit report or fail on error  -->
  <macrodef name="testlist">
    <attribute name="test.file.list"/>
    <sequential>
      <testmacrohelper inputdir="${test.dir}/${test.classlistprefix}" filelist="@{test.file.list}" exclude="**/*.java" timeout="${test.timeout}">
        <jvmarg value="-Dlegacy-sstable-root=${test.data}/legacy-sstables"/>
        <jvmarg value="-Dinvalid-legacy-sstable-root=${test.data}/invalid-legacy-sstables"/>
        <jvmarg value="-Dcassandra.ring_delay_ms=1000"/>
        <jvmarg value="-Dcassandra.tolerate_sstable_size=true"/>
        <jvmarg value="-Dcassandra.skip_sync=true" />
      </testmacrohelper>
    </sequential>
  </macrodef>

  <!-- Will not generate a junit report  -->
  <macrodef name="testlist-compression">
    <attribute name="test.file.list" />
    <sequential>
      <property name="compressed_yaml" value="${build.test.dir}/cassandra.compressed.yaml"/>
      <concat destfile="${compressed_yaml}">
          <fileset file="${test.conf}/cassandra.yaml"/>
          <fileset file="${test.conf}/commitlog_compression_${test.compression.algo}.yaml"/>
      </concat>
      <testmacrohelper inputdir="${test.unit.src}" filelist="@{test.file.list}"
                       exclude="**/*.java" timeout="${test.timeout}" testtag="compression">
        <jvmarg value="-Dlegacy-sstable-root=${test.data}/legacy-sstables"/>
        <jvmarg value="-Dinvalid-legacy-sstable-root=${test.data}/invalid-legacy-sstables"/>
        <jvmarg value="-Dcassandra.test.compression=true"/>
        <jvmarg value="-Dcassandra.test.compression.algo=${test.compression.algo}"/>
        <jvmarg value="-Dcassandra.ring_delay_ms=1000"/>
        <jvmarg value="-Dcassandra.tolerate_sstable_size=true"/>
        <jvmarg value="-Dcassandra.config=file:///${compressed_yaml}"/>
        <jvmarg value="-Dcassandra.skip_sync=true" />
      </testmacrohelper>
    </sequential>
  </macrodef>

  <macrodef name="testlist-cdc">
    <attribute name="test.file.list" />
    <sequential>
      <property name="cdc_yaml" value="${build.test.dir}/cassandra.cdc.yaml"/>
      <concat destfile="${cdc_yaml}">
        <fileset file="${test.conf}/cassandra.yaml"/>
        <fileset file="${test.conf}/cdc.yaml"/>
      </concat>
      <testmacrohelper inputdir="${test.unit.src}" filelist="@{test.file.list}"
                       exclude="**/*.java" timeout="${test.timeout}" testtag="cdc">
        <jvmarg value="-Dlegacy-sstable-root=${test.data}/legacy-sstables"/>
        <jvmarg value="-Dinvalid-legacy-sstable-root=${test.data}/invalid-legacy-sstables"/>
        <jvmarg value="-Dcassandra.ring_delay_ms=1000"/>
        <jvmarg value="-Dcassandra.tolerate_sstable_size=true"/>
        <jvmarg value="-Dcassandra.config=file:///${cdc_yaml}"/>
        <jvmarg value="-Dcassandra.skip_sync=true" />
      </testmacrohelper>
    </sequential>
  </macrodef>

  <macrodef name="testlist-system-keyspace-directory">
    <attribute name="test.file.list" />
    <sequential>
      <property name="system_keyspaces_directory_yaml" value="${build.test.dir}/cassandra.system.yaml"/>
      <concat destfile="${system_keyspaces_directory_yaml}">
        <fileset file="${test.conf}/cassandra.yaml"/>
        <fileset file="${test.conf}/system_keyspaces_directory.yaml"/>
      </concat>
      <testmacrohelper inputdir="${test.unit.src}" filelist="@{test.file.list}"
                       exclude="**/*.java" timeout="${test.timeout}" testtag="system_keyspace_directory">
        <jvmarg value="-Dlegacy-sstable-root=${test.data}/legacy-sstables"/>
        <jvmarg value="-Dinvalid-legacy-sstable-root=${test.data}/invalid-legacy-sstables"/>
        <jvmarg value="-Dcassandra.ring_delay_ms=1000"/>
        <jvmarg value="-Dcassandra.tolerate_sstable_size=true"/>
        <jvmarg value="-Dcassandra.config=file:///${system_keyspaces_directory_yaml}"/>
        <jvmarg value="-Dcassandra.skip_sync=true" />
      </testmacrohelper>
    </sequential>
  </macrodef>

  <!--
    Run named ant task with jacoco, such as "ant jacoco-run -Dtaskname=test"
    the target run must enable the jacoco agent if usejacoco is 'yes' -->
  <target name="jacoco-run" description="run named task with jacoco instrumentation">
    <condition property="runtask" value="${taskname}" else="test">
      <isset property="taskname"/>
    </condition>
    <antcall target="${runtask}">
      <param name="usejacoco" value="yes"/>
    </antcall>
  </target>

  <!-- Use this with an FQDN for test class, and an optional csv list of methods like this:
    ant testsome -Dtest.name=org.apache.cassandra.service.StorageServiceServerTest
    ant testsome -Dtest.name=org.apache.cassandra.service.StorageServiceServerTest -Dtest.methods=testRegularMode,testGetAllRangesEmpty
  -->
  <target name="testsome" depends="maybe-build-test" description="Execute specific unit tests" >
    <testmacro inputdir="${test.unit.src}" timeout="${test.timeout}">
      <test unless:blank="${test.methods}" name="${test.name}" methods="${test.methods}" outfile="build/test/output/TEST-${test.name}-${test.methods}"/>
      <test if:blank="${test.methods}" name="${test.name}" outfile="build/test/output/TEST-${test.name}"/>
      <jvmarg value="-Dlegacy-sstable-root=${test.data}/legacy-sstables"/>
      <jvmarg value="-Dinvalid-legacy-sstable-root=${test.data}/invalid-legacy-sstables"/>
      <jvmarg value="-Dcassandra.ring_delay_ms=1000"/>
      <jvmarg value="-Dcassandra.tolerate_sstable_size=true"/>
      <jvmarg value="-Dcassandra.skip_sync=true" />
    </testmacro>
  </target>

  <!-- Use this with an FQDN for test class, and an optional csv list of methods like this:
    ant long-testsome -Dtest.name=org.apache.cassandra.cql3.ManyRowsTest
    ant long-testsome -Dtest.name=org.apache.cassandra.cql3.ManyRowsTest -Dtest.methods=testLargeCount
  -->
  <target name="long-testsome" depends="maybe-build-test" description="Execute specific long unit tests" >
    <testmacro inputdir="${test.long.src}" timeout="${test.long.timeout}">
      <test unless:blank="${test.methods}" name="${test.name}" methods="${test.methods}"/>
      <test if:blank="${test.methods}" name="${test.name}"/>
      <jvmarg value="-Dcassandra.ring_delay_ms=1000"/>
      <jvmarg value="-Dcassandra.tolerate_sstable_size=true"/>
    </testmacro>
  </target>

  <!-- Use this with an FQDN for test class, and an optional csv list of methods like this:
    ant burn-testsome -Dtest.name=org.apache.cassandra.utils.memory.LongBufferPoolTest
    ant burn-testsome -Dtest.name=org.apache.cassandra.utils.memory.LongBufferPoolTest -Dtest.methods=testPoolAllocateWithRecyclePartially
  -->
  <target name="burn-testsome" depends="maybe-build-test" description="Execute specific burn unit tests" >
    <testmacro inputdir="${test.burn.src}" timeout="${test.burn.timeout}">
      <test unless:blank="${test.methods}" name="${test.name}" methods="${test.methods}"/>
      <test if:blank="${test.methods}" name="${test.name}"/>
      <jvmarg value="-Dlogback.configurationFile=test/conf/logback-burntest.xml"/>
    </testmacro>
  </target>

  <target name="test-compression" depends="maybe-build-test,stress-build" description="Execute unit tests with sstable compression enabled">
    <path id="all-test-classes-path">
      <fileset dir="${test.unit.src}" includes="**/${test.name}.java" />
      <fileset dir="${test.distributed.src}" includes="**/${test.name}.java" />
    </path>
    <property name="all-test-classes" refid="all-test-classes-path"/>
    <testhelper testdelegate="testlist-compression" />
  </target>

  <target name="test-cdc" depends="maybe-build-test" description="Execute unit tests with change-data-capture enabled">
    <path id="all-test-classes-path">
      <fileset dir="${test.unit.src}" includes="**/${test.name}.java" />
    </path>
    <property name="all-test-classes" refid="all-test-classes-path"/>
    <testhelper testdelegate="testlist-cdc" />
  </target>

  <target name="test-system-keyspace-directory" depends="maybe-build-test" description="Execute unit tests with a system keyspaces directory configured">
    <path id="all-test-classes-path">
      <fileset dir="${test.unit.src}" includes="**/${test.name}.java" />
    </path>
    <property name="all-test-classes" refid="all-test-classes-path"/>
    <testhelper testdelegate="testlist-system-keyspace-directory" />
  </target>

  <target name="msg-ser-gen-test" depends="maybe-build-test" description="Generates message serializations">
    <testmacro inputdir="${test.unit.src}"
        timeout="${test.timeout}" filter="**/SerializationsTest.java">
      <jvmarg value="-Dcassandra.test-serialization-writes=True"/>
    </testmacro>
  </target>

  <target name="msg-ser-test" depends="maybe-build-test" description="Tests message serializations">
      <testmacro inputdir="${test.unit.src}" timeout="${test.timeout}"
               filter="**/SerializationsTest.java"/>
  </target>

  <target name="msg-ser-test-7" depends="maybe-build-test" description="Generates message serializations">
    <testmacro inputdir="${test.unit.src}"
        timeout="${test.timeout}" filter="**/SerializationsTest.java">
      <jvmarg value="-Dcassandra.version=0.7"/>
    </testmacro>
  </target>

  <target name="msg-ser-test-10" depends="maybe-build-test" description="Tests message serializations on 1.0 messages">
    <testmacro inputdir="${test.unit.src}"
        timeout="${test.timeout}" filter="**/SerializationsTest.java">
      <jvmarg value="-Dcassandra.version=1.0"/>
    </testmacro>
  </target>

  <target name="test-burn" depends="maybe-build-test" description="Execute functional tests">
    <testmacro inputdir="${test.burn.src}"
               timeout="${test.burn.timeout}">
    </testmacro>
  </target>

  <target name="long-test" depends="maybe-build-test" description="Execute functional tests">
    <testmacro inputdir="${test.long.src}"
               timeout="${test.long.timeout}">
      <jvmarg value="-Dcassandra.ring_delay_ms=1000"/>
      <jvmarg value="-Dcassandra.tolerate_sstable_size=true"/>
    </testmacro>
  </target>

  <target name="test-memory" depends="maybe-build-test" description="Execute functional tests">
      <testmacro inputdir="${test.memory.src}"
                 timeout="${test.memory.timeout}">
          <jvmarg value="-javaagent:${build.dir}/test/lib/jars/java-allocation-instrumenter-${allocation-instrumenter.version}.jar"/>
      </testmacro>
  </target>

  <target name="cql-test" depends="maybe-build-test" description="Execute CQL tests">
    <sequential>
      <echo message="running CQL tests"/>
      <mkdir dir="${build.test.dir}/cassandra"/>
      <mkdir dir="${build.test.dir}/output"/>
      <junit fork="on" forkmode="once" failureproperty="testfailed" maxmemory="1024m" timeout="${test.timeout}">
        <formatter type="brief" usefile="false"/>
        <jvmarg value="-Dstorage-config=${test.conf}"/>
        <jvmarg value="-Djava.awt.headless=true"/>
        <jvmarg value="-javaagent:${build.lib}/jamm-${jamm.version}.jar" />
        <jvmarg value="-ea"/>
        <jvmarg value="-Xss256k"/>
        <jvmarg value="-Dcassandra.memtable_row_overhead_computation_step=100"/>
        <jvmarg value="-Dcassandra.test.use_prepared=${cassandra.test.use_prepared}"/>
        <jvmarg value="-Dcassandra.skip_sync=true" />
        <classpath>
          <path refid="cassandra.classpath.test" />
          <pathelement location="${test.classes}"/>
          <pathelement location="${test.conf}"/>
          <fileset dir="${test.lib}">
            <include name="**/*.jar" />
          </fileset>
        </classpath>
        <batchtest todir="${build.test.dir}/output">
            <fileset dir="${test.unit.src}" includes="**/cql3/*Test.java">
                <contains text="CQLTester" casesensitive="yes"/>
            </fileset>
        </batchtest>
      </junit>
      <fail message="Some CQL test(s) failed.">
        <condition>
            <and>
            <isset property="testfailed"/>
            <not>
              <isset property="ant.test.failure.ignore"/>
            </not>
          </and>
        </condition>
      </fail>
    </sequential>
  </target>

  <!-- Use this with an simple class name for test class, and an optional csv list of methods like this:
    ant cql-test-some -Dtest.name=ListsTest
    ant cql-test-some -Dtest.name=ListsTest -Dtest.methods=testPrecisionTime_getNext_simple
  -->
  <target name="cql-test-some" depends="maybe-build-test" description="Execute specific CQL tests" >
    <sequential>
      <echo message="running ${test.methods} tests from ${test.name}"/>
      <mkdir dir="${build.test.dir}/cassandra"/>
      <mkdir dir="${build.test.dir}/output"/>
      <junit fork="on" forkmode="once" failureproperty="testfailed" maxmemory="1024m" timeout="${test.timeout}">
        <formatter type="brief" usefile="false"/>
        <jvmarg value="-Dstorage-config=${test.conf}"/>
        <jvmarg value="-Djava.awt.headless=true"/>
        <jvmarg value="-javaagent:${build.lib}/jamm-${jamm.version}.jar" />
        <jvmarg value="-ea"/>
        <jvmarg value="-Xss256k"/>
        <jvmarg value="-Dcassandra.test.use_prepared=${cassandra.test.use_prepared}"/>
        <jvmarg value="-Dcassandra.memtable_row_overhead_computation_step=100"/>
        <jvmarg value="-Dcassandra.skip_sync=true" />
        <classpath>
          <path refid="cassandra.classpath.test" />
          <pathelement location="${test.classes}"/>
          <pathelement location="${test.conf}"/>
          <fileset dir="${test.lib}">
            <include name="**/*.jar" />
          </fileset>
        </classpath>
        <test unless:blank="${test.methods}" name="org.apache.cassandra.cql3.${test.name}" methods="${test.methods}" todir="${build.test.dir}/output"/>
        <test if:blank="${test.methods}" name="org.apache.cassandra.cql3.${test.name}" todir="${build.test.dir}/output"/>
      </junit>
    </sequential>
  </target>

  <!-- Use JaCoCo ant extension without needing externally saved lib -->
  <target name="jacoco-init" depends="resolver-init">
    <typedef uri="antlib:org.jacoco.ant" classpathref="jacocoant.classpath"/>
  </target>

  <target name="jacoco-merge" depends="jacoco-init">
    <jacoco:merge destfile="${jacoco.finalexecfile}" xmlns:jacoco="antlib:org.jacoco.ant">
        <fileset dir="${jacoco.export.dir}" includes="*.exec,**/*.exec"/>
    </jacoco:merge>
  </target>

  <target name="jacoco-report" depends="jacoco-merge">
    <jacoco:report xmlns:jacoco="antlib:org.jacoco.ant">
      <executiondata>
        <file file="${jacoco.finalexecfile}" />
      </executiondata>
      <structure name="JaCoCo Cassandara Coverage Report">
        <classfiles>
          <fileset dir="${build.classes.main}">
            <include name="**/*.class"/>
          </fileset>
        </classfiles>
        <sourcefiles encoding="UTF-8">
          <dirset dir="${build.src}">
            <include name="java"/>
            <include name="gen-java"/>
          </dirset>
        </sourcefiles>
      </structure>
      <!-- to produce reports in different formats. -->
      <html destdir="${jacoco.export.dir}" />
      <csv destfile="${jacoco.export.dir}/report.csv" />
      <xml destfile="${jacoco.export.dir}/report.xml" />
    </jacoco:report>
  </target>

  <target name="jacoco-cleanup" description="Destroy JaCoCo exec data and reports">
    <delete file="${jacoco.partialexecfile}"/>
    <delete dir="${jacoco.export.dir}"/>
  </target>

  <target name="javadoc" depends="build" description="Create javadoc" unless="no-javadoc">
    <create-javadoc destdir="${javadoc.dir}">
      <filesets>
        <fileset dir="${build.src.java}" defaultexcludes="yes">
          <include name="org/apache/**/*.java"/>
        </fileset>
      </filesets>
    </create-javadoc>
   </target>

  <!-- Run tests and reports errors and generates a junit report after -->
  <macrodef name="testmacro">
    <attribute name="inputdir" />
    <attribute name="timeout" default="${test.timeout}" />
    <attribute name="forkmode" default="perTest"/>
    <attribute name="showoutput" default="true"/>
    <element name="optjvmargs" implicit="true" optional="true" />
    <attribute name="filter" default="**/${test.name}.java"/>
    <attribute name="exclude" default="" />
    <attribute name="filelist" default="" />
    <attribute name="testtag" default=""/>

    <sequential>
      <testmacrohelper inputdir="@{inputdir}" timeout="@{timeout}"
                       forkmode="@{forkmode}" filter="@{filter}"
                       exclude="@{exclude}" filelist="@{filelist}"
                       testtag="@{testtag}" showoutput="false" >
          <optjvmargs/>
      </testmacrohelper>
      <fail message="Some test(s) failed.">
        <condition>
            <and>
            <isset property="testfailed"/>
            <not>
              <isset property="ant.test.failure.ignore"/>
            </not>
          </and>
        </condition>
      </fail>
    </sequential>
  </macrodef>

  <target name="test" depends="eclipse-warnings,maybe-build-test" description="Test Runner">
    <path id="all-test-classes-path">
      <fileset dir="${test.unit.src}" includes="**/${test.name}.java" excludes="**/distributed/test/UpgradeTest*.java" />
    </path>
    <property name="all-test-classes" refid="all-test-classes-path"/>
    <testhelper testdelegate="testlist"/>
  </target>

  <target name="generate-test-report" description="Generates JUnit's HTML report from results already in build/output">
      <junitreport todir="${build.test.dir}">
        <fileset dir="${build.test.dir}/output">
          <include name="**/TEST-*.xml"/>
        </fileset>
        <report format="frames" todir="${build.test.dir}/junitreport"/>
      </junitreport>
  </target>

  <!-- run a list of tests as provided in -Dtest.classlistfile (or default of 'testnames.txt')
  The class list file should be one test class per line, with the path starting after test/unit
  e.g. org/apache/cassandra/hints/HintMessageTest.java -->
  <target name="testclasslist" depends="maybe-build-test" description="Run tests given in file -Dtest.classlistfile (one-class-per-line, e.g. org/apache/cassandra/db/SomeTest.java)">
    <path id="all-test-classes-path">
      <fileset dir="${test.dir}/${test.classlistprefix}" includesfile="${test.classlistfile}"/>
    </path>
    <property name="all-test-classes" refid="all-test-classes-path"/>
    <testhelper testdelegate="testlist"/>
  </target>
  <target name="testclasslist-compression" depends="maybe-build-test" description="Run tests given in file -Dtest.classlistfile (one-class-per-line, e.g. org/apache/cassandra/db/SomeTest.java)">
      <path id="all-test-classes-path">
          <fileset dir="${test.dir}/${test.classlistprefix}" includesfile="${test.classlistfile}"/>
      </path>
      <property name="all-test-classes" refid="all-test-classes-path"/>
      <testhelper testdelegate="testlist-compression"/>
  </target>
  <target name="testclasslist-cdc" depends="maybe-build-test" description="Run tests given in file -Dtest.classlistfile (one-class-per-line, e.g. org/apache/cassandra/db/SomeTest.java)">
      <path id="all-test-classes-path">
          <fileset dir="${test.dir}/${test.classlistprefix}" includesfile="${test.classlistfile}"/>
      </path>
      <property name="all-test-classes" refid="all-test-classes-path"/>
      <testhelper testdelegate="testlist-cdc"/>
  </target>
  <target name="testclasslist-system-keyspace-directory" depends="maybe-build-test" description="Run tests given in file -Dtest.classlistfile (one-class-per-line, e.g. org/apache/cassandra/db/SomeTest.java)">
      <path id="all-test-classes-path">
          <fileset dir="${test.dir}/${test.classlistprefix}" includesfile="${test.classlistfile}"/>
      </path>
      <property name="all-test-classes" refid="all-test-classes-path"/>
      <testhelper testdelegate="testlist-system-keyspace-directory"/>
  </target>

  <!-- Build a self-contained jar for e.g. remote execution; not currently used for running burn tests with this build script -->
  <target name="burn-test-jar" depends="build-test, build" description="Create dtest-compatible jar, including all dependencies">
      <jar jarfile="${build.dir}/burntest.jar">
          <zipgroupfileset dir="${build.lib}" includes="*.jar" excludes="META-INF/*.SF"/>
          <fileset dir="${build.classes.main}"/>
          <fileset dir="${test.classes}"/>
          <fileset dir="${test.conf}" excludes="logback*.xml"/>
          <fileset dir="${basedir}/conf" includes="logback*.xml"/>
          <zipgroupfileset dir="${build.dir.lib}/jars">
              <include name="junit*.jar"/>
          </zipgroupfileset>
      </jar>
  </target>

  <target name="dtest-jar" depends="build-test, build" description="Create dtest-compatible jar, including all dependencies">
      <jar jarfile="${build.dir}/dtest-${base.version}.jar" duplicate="preserve">
          <fileset dir="${build.classes.main}"/>
          <fileset dir="${test.classes}"/>
          <fileset dir="${test.conf}" />
          <zipgroupfileset dir="${build.lib}" includes="*.jar" excludes="META-INF/*.SF"/>
          <zipgroupfileset dir="${test.lib}/jars" includes="jimfs-1.1.jar,dtest-api-*.jar,asm-*.jar,javassist-*.jar,reflections-*.jar,semver4j-*.jar" excludes="META-INF/*.SF"/>
          <zipgroupfileset dir="${build.dir.lib}/jars" includes="asm-*.jar" excludes="META-INF/*.SF"/>
      </jar>
  </target>

  <target name="test-jvm-dtest" depends="maybe-build-test" description="Execute in-jvm dtests">
    <testmacro inputdir="${test.distributed.src}" timeout="${test.distributed.timeout}" forkmode="once" showoutput="true" filter="**/test/${test.name}.java">
      <jvmarg value="-Dlogback.configurationFile=test/conf/logback-dtest.xml"/>
      <jvmarg value="-Dcassandra.ring_delay_ms=10000"/>
      <jvmarg value="-Dcassandra.tolerate_sstable_size=true"/>
      <jvmarg value="-Dcassandra.skip_sync=true" />
    </testmacro>
  </target>

  <target name="test-simulator-dtest" depends="maybe-build-test" description="Execute simulator dtests">
    <testmacro inputdir="${test.simulator-test.src}" timeout="${test.simulation.timeout}" forkmode="perTest" showoutput="true" filter="**/test/${test.name}.java">
      <jvmarg value="-Dlogback.configurationFile=test/conf/logback-simulator.xml"/>
      <jvmarg value="-Dcassandra.ring_delay_ms=10000"/>
      <jvmarg value="-Dcassandra.tolerate_sstable_size=true"/>
      <jvmarg value="-Dcassandra.skip_sync=true" />
      <jvmarg value="-Dcassandra.debugrefcount=false"/>
      <jvmarg value="-Dcassandra.test.simulator.determinismcheck=strict"/>
      <!-- Support Simulator Tests -->
      <jvmarg line="-javaagent:${test.lib}/jars/simulator-asm.jar"/>
      <jvmarg line="-Xbootclasspath/a:${test.lib}/jars/simulator-bootstrap.jar"/>
      <jvmarg line="-XX:ActiveProcessorCount=4"/>
      <jvmarg line="-XX:-TieredCompilation"/>
      <jvmarg line="-XX:-BackgroundCompilation"/>
      <jvmarg line="-XX:CICompilerCount=1"/>
      <jvmarg line="-XX:Tier4CompileThreshold=1000"/>
      <jvmarg line="-XX:ReservedCodeCacheSize=256M"/>
      <jvmarg line="-Xmx8G"/>
    </testmacro>
  </target>

  <target name="test-jvm-upgrade-dtest" depends="maybe-build-test" description="Execute in-jvm dtests">
    <testmacro inputdir="${test.distributed.src}" timeout="${test.distributed.timeout}" forkmode="once" showoutput="true" filter="**/upgrade/*Test.java">
      <jvmarg value="-Dlogback.configurationFile=test/conf/logback-dtest.xml"/>
      <jvmarg value="-Dcassandra.ring_delay_ms=10000"/>
      <jvmarg value="-Dcassandra.tolerate_sstable_size=true"/>
      <jvmarg value="-Dcassandra.skip_sync=true" />
    </testmacro>
  </target>

  <!-- Use this with an FQDN for test class, and an optional csv list of methods like this:
      ant test-jvm-dtest-some -Dtest.name=org.apache.cassandra.distributed.test.ResourceLeakTest
      ant test-jvm-dtest-some -Dtest.name=org.apache.cassandra.distributed.test.ResourceLeakTest -Dtest.methods=looperTest
    -->
  <target name="test-jvm-dtest-some" depends="maybe-build-test" description="Execute some in-jvm dtests">
    <testmacro inputdir="${test.distributed.src}" timeout="${test.distributed.timeout}" forkmode="once" showoutput="true">
      <test unless:blank="${test.methods}" name="${test.name}" methods="${test.methods}" outfile="build/test/output/TEST-${test.name}-${test.methods}"/>
      <test if:blank="${test.methods}" name="${test.name}" outfile="build/test/output/TEST-${test.name}"/>
      <jvmarg value="-Dlogback.configurationFile=test/conf/logback-dtest.xml"/>
      <jvmarg value="-Dcassandra.ring_delay_ms=10000"/>
      <jvmarg value="-Dcassandra.tolerate_sstable_size=true"/>
      <jvmarg value="-Dcassandra.skip_sync=true" />
    </testmacro>
  </target>

  <!-- run microbenchmarks suite -->
  <target name="microbench" depends="build-jmh">
      <java classname="org.openjdk.jmh.Main"
            fork="true"
            failonerror="true">
          <classpath>
              <path refid="cassandra.classpath.test" />
              <pathelement location="${test.classes}"/>
              <pathelement location="${test.conf}"/>
              <fileset dir="${test.lib}">
                  <include name="**/*.jar" />
              </fileset>
          </classpath>
          <arg value="-foe"/>
          <arg value="true"/>
          <arg value="-rf"/>
          <arg value="json"/>
          <arg value="-rff"/>
          <arg value="${build.test.dir}/jmh-result.json"/>
          <arg value="-v"/>
          <arg value="EXTRA"/>

          <!-- Broken: ZeroCopyStreamingBench,MutationBench,FastThreadLocalBench  (FIXME) -->
          <arg value="-e"/><arg value="ZeroCopyStreamingBench|MutationBench|FastThreadLocalBench"/>

          <arg value=".*microbench.*${benchmark.name}"/>
      </java>
  </target>

  <!-- run arbitrary mains in tests, for example to run the long running memory tests with lots of memory pressure
      ant run-main -Dmainclass=org.apache.cassandra.utils.memory.LongBufferPoolTest -Dvmargs="-Xmx30m -XX:-UseGCOverheadLimit"
  -->
  <target name="run-main" depends="maybe-build-test">
      <property name="mainclass" value="" />
      <property name="vmargs" value="" />
      <property name="args" value="" />
      <java classname="${mainclass}"
            fork="true"
            failonerror="true">
          <jvmarg value="-server" />
          <jvmarg value="-ea" />
          <jvmarg line="${vmargs}" />
          <arg line="${args}" />
          <classpath>
              <path refid="cassandra.classpath" />
              <pathelement location="${test.classes}"/>
              <pathelement location="${test.conf}"/>
              <fileset dir="${test.lib}">
                  asm-<include name="**/*.jar" />
              </fileset>
          </classpath>
      </java>
  </target>

  <target name="_maybe_update_idea_to_java11" if="java.version.11">
    <replace file="${eclipse.project.name}.iml" token="JDK_1_8" value="JDK_11"/>
    <replace file=".idea/misc.xml" token="JDK_1_8" value="JDK_11"/>
    <replace file=".idea/misc.xml" token="1.8" value="11"/>
    <replaceregexp file=".idea/workspace.xml"
                   match="name=&quot;VM_PARAMETERS&quot; value=&quot;(.*)"
                   replace="name=&quot;VM_PARAMETERS&quot; value=&quot;\1 ${java11-jvmargs}"
                   byline="true"/>

      <echo file=".idea/compiler.xml"><![CDATA[<?xml version="1.0" encoding="UTF-8"?>
<project version="4">
  <component name="JavacSettings">
    <option name="ADDITIONAL_OPTIONS_STRING" value="--add-exports java.rmi/sun.rmi.registry=ALL-UNNAMED --add-exports java.rmi/sun.rmi.transport.tcp=ALL-UNNAMED" />
  </component>
</project>]]></echo>
  </target>

  <!-- Generate IDEA project description files -->
  <target name="generate-idea-files" depends="init,maven-ant-tasks-init,resolver-dist-lib,gen-cql3-grammar,generate-jflex-java,createVersionPropFile" description="Generate IDEA files">
    <mkdir dir=".idea"/>
    <mkdir dir=".idea/libraries"/>
    <copy todir=".idea" overwrite="true">
        <fileset dir="ide/idea"/>
    </copy>
    <replace file=".idea/workspace.xml" token="trunk" value="${eclipse.project.name}"/>
    <replace file=".idea/workspace.xml" token="-Dcassandra.use_nix_recursive_delete=true" value="-Dcassandra.use_nix_recursive_delete=${cassandra.use_nix_recursive_delete}"/>
    <copy tofile="${eclipse.project.name}.iml" file="ide/idea-iml-file.xml"/>
    <echo file=".idea/.name">Apache Cassandra ${eclipse.project.name}</echo>
    <echo file=".idea/modules.xml"><![CDATA[<?xml version="1.0" encoding="UTF-8"?>
<project version="4">
  <component name="ProjectModuleManager">
    <modules>
      <module fileurl="file://$PROJECT_DIR$/]]>${eclipse.project.name}<![CDATA[.iml" filepath="$PROJECT_DIR$/]]>${eclipse.project.name}<![CDATA[.iml" />
    </modules>
  </component>
</project>]]></echo>
      <antcall target="_maybe_update_idea_to_java11"/>
  </target>

  <!-- Generate Eclipse project description files -->
  <target name="generate-eclipse-files" depends="build-test" description="Generate eclipse files">
    <echo file=".project"><![CDATA[<?xml version="1.0" encoding="UTF-8"?>
<projectDescription>
  <name>${eclipse.project.name}</name>
  <comment></comment>
  <projects>
  </projects>
  <buildSpec>
    <buildCommand>
      <name>org.eclipse.jdt.core.javabuilder</name>
    </buildCommand>
  </buildSpec>
  <natures>
    <nature>org.eclipse.jdt.core.javanature</nature>
  </natures>
</projectDescription>]]>
    </echo>
    <path id="eclipse-project-libs-path">
        <fileset dir="lib">
            <include name="**/*.jar" />
        </fileset>
        <fileset dir="build/lib/jars">
            <include name="**/*.jar" />
        </fileset>
        <fileset dir="build/test/lib/jars">
            <include name="**/*.jar" />
        </fileset>
    </path>
    <pathconvert property="eclipse-libs-list" refid="eclipse-project-libs-path" pathsep="${line.separator}">
        <mapper>
            <regexpmapper from="^(.*)$$" to='&lt;classpathentry kind="lib" path="\1\" \/&gt;'/>
        </mapper>
    </pathconvert>
    <property name="eclipse-project-libs" refid="eclipse-project-libs-path"/>
    <echo file=".classpath"><![CDATA[<?xml version="1.0" encoding="UTF-8"?>
<classpath>
  <classpathentry kind="src" path="src/java"/>
  <classpathentry kind="src" path="src/resources"/>
  <classpathentry kind="src" path="src/gen-java"/>
  <classpathentry kind="src" path="conf" including="hotspot_compiler"/>
  <classpathentry kind="src" output="build/test/classes" path="test/unit"/>
  <classpathentry kind="src" output="build/test/classes" path="test/long"/>
  <classpathentry kind="src" output="build/test/classes" path="test/distributed"/>
  <classpathentry kind="src" output="build/test/classes" path="test/simulator/asm"/>
  <classpathentry kind="src" output="build/test/classes" path="test/simulator/main"/>
  <classpathentry kind="src" output="build/test/classes" path="test/resources" />
  <classpathentry kind="src" path="tools/stress/src"/>
  <classpathentry kind="src" path="tools/fqltool/src"/>
  <classpathentry kind="src" output="build/test/stress-classes" path="tools/stress/test/unit" />
  <classpathentry kind="src" output="build/test/fqltool-classes" path="tools/fqltool/test/unit" />
  <classpathentry kind="con" path="org.eclipse.jdt.launching.JRE_CONTAINER"/>
  <classpathentry kind="output" path="build/classes/eclipse"/>
  <classpathentry kind="lib" path="test/conf"/>
  <classpathentry kind="lib" path="${java.home}/../lib/tools.jar"/>
  ${eclipse-libs-list}
</classpath>
]]>
	</echo>
    <taskdef name="echoeclipseprojectslibs" classname="org.apache.cassandra.anttasks.EchoEclipseProjectLibs" classpath="${test.classes}">
        <classpath>
            <path refid="cassandra.classpath"/>
            <path refid="cassandra.classpath.test"/>
        </classpath>
    </taskdef>
    <mkdir dir=".settings" />
  </target>

  <pathconvert property="eclipse.project.name">
    <path path="${basedir}" />
    <regexpmapper from="^.*/([^/]+)$$" to="\1" handledirsep="yes" />
  </pathconvert>

  <!-- Clean Eclipse project description files -->
  <target name="clean-eclipse-files">
    <delete file=".project" />
    <delete file=".classpath" />
    <delete dir=".settings" />
  	<delete dir=".externalToolBuilders" />
  	<delete dir="build/eclipse-classes" />
  </target>

  <!-- ECJ 4.6.1 in standalone mode does not work with JPMS, so we skip this target for Java 11 -->
  <target name="eclipse-warnings" depends="build, _assert_rat_output" description="Run eclipse compiler code analysis" if="java.version.8">
        <property name="ecj.log.dir" value="${build.dir}/ecj" />
        <property name="ecj.warnings.file" value="${ecj.log.dir}/eclipse_compiler_checks.txt"/>
        <mkdir  dir="${ecj.log.dir}" />

        <property name="ecj.properties" value="${basedir}/eclipse_compiler.properties" />

        <echo message="Running Eclipse Code Analysis.  Output logged to ${ecj.warnings.file}" />

	<java
	    jar="${build.dir.lib}/jars/ecj-${ecj.version}.jar"
            fork="true"
	    failonerror="true"
            maxmemory="512m">
            <arg value="-source"/>
	    <arg value="${source.version}" />
	    <arg value="-target"/>
	    <arg value="${target.version}" />
	    <arg value="-d" />
            <arg value="none" />
	    <arg value="-proc:none" />
            <arg value="-log" />
            <arg value="${ecj.warnings.file}" />
            <arg value="-properties" />
            <arg value="${ecj.properties}" />
            <arg value="-cp" />
            <arg value="${toString:cassandra.classpath}" />
            <arg value="${build.src.java}" />
        </java>
  </target>

  <target name="init-checkstyle" depends="maven-ant-tasks-retrieve-build,build-project" unless="no-checkstyle">
      <path id="checkstyle.lib.path">
          <fileset dir="${test.lib}/jars" includes="*.jar"/>
      </path>
      <!-- Sevntu custom checks are retrieved by Ivy into lib folder
         and will be accessible to checkstyle-->
      <taskdef resource="com/puppycrawl/tools/checkstyle/ant/checkstyle-ant-task.properties"
               classpathref="checkstyle.lib.path"/>
  </target>

  <target name="checkstyle" depends="init-checkstyle,maven-ant-tasks-retrieve-build,build-project" description="Run custom checkstyle code analysis" if="java.version.8" unless="no-checkstyle">
      <property name="checkstyle.log.dir" value="${build.dir}/checkstyle" />
      <property name="checkstyle.report.file" value="${checkstyle.log.dir}/checkstyle_report.xml"/>
      <mkdir  dir="${checkstyle.log.dir}" />

      <property name="checkstyle.properties" value="${basedir}/checkstyle.xml" />
      <property name="checkstyle.suppressions" value="${basedir}/checkstyle_suppressions.xml" />
      <checkstyle config="${checkstyle.properties}"
                  failureProperty="checkstyle.failure"
                  failOnViolation="true">
          <formatter type="plain"/>
          <formatter type="xml" tofile="${checkstyle.report.file}"/>
          <fileset dir="${build.src.java}" includes="**/*.java"/>
      </checkstyle>
  </target>

  <target name="checkstyle-test" depends="init-checkstyle,maven-ant-tasks-retrieve-build,build-project" description="Run custom checkstyle code analysis on tests" if="java.version.8" unless="no-checkstyle">
      <property name="checkstyle.log.dir" value="${build.dir}/checkstyle" />
      <property name="checkstyle_test.report.file" value="${checkstyle.log.dir}/checkstyle_report_test.xml"/>
      <mkdir  dir="${checkstyle.log.dir}" />

      <property name="checkstyle_test.properties" value="${basedir}/checkstyle_test.xml" />
      <property name="checkstyle.suppressions" value="${basedir}/checkstyle_suppressions.xml" />
      <checkstyle config="${checkstyle_test.properties}"
                  failureProperty="checkstyle.failure"
                  failOnViolation="true">
          <formatter type="plain"/>
          <formatter type="xml" tofile="${checkstyle_test.report.file}"/>
          <fileset dir="${test.dir}" includes="**/*.java"/>
      </checkstyle>
  </target>

  <!-- Installs artifacts to local Maven repository -->
  <target name="mvn-install"
          depends="maven-declare-dependencies,jar,sources-jar,javadoc-jar"
          description="Installs the artifacts in the Maven Local Repository">

    <!-- the parent -->
    <install pomFile="${build.dir}/${final.name}-parent.pom"
             file="${build.dir}/${final.name}-parent.pom"
             packaging="pom"/>

    <!-- the cassandra-all jar -->
    <install pomFile="${build.dir}/${final.name}.pom"
             file="${build.dir}/${final.name}.jar"/>
    <install pomFile="${build.dir}/${final.name}.pom"
             file="${build.dir}/${final.name}-sources.jar"
             classifier="sources"/>
    <install pomFile="${build.dir}/${final.name}.pom"
             file="${build.dir}/${final.name}-javadoc.jar"
             classifier="javadoc"/>
  </target>

  <!-- Publish artifacts to remote Maven repository -->
  <target name="publish"
          depends="mvn-install,artifacts"
          description="Publishes the artifacts to the Maven repository">

    <!-- the parent -->
    <deploy pomFile="${build.dir}/${final.name}-parent.pom"
            file="${build.dir}/${final.name}-parent.pom"
            packaging="pom"/>

    <!-- the cassandra-all jar -->
    <deploy pomFile="${build.dir}/${final.name}.pom"
            file="${build.dir}/${final.name}.jar"/>
    <deploy pomFile="${build.dir}/${final.name}.pom"
            file="${build.dir}/${final.name}-sources.jar"
            classifier="sources"/>
    <deploy pomFile="${build.dir}/${final.name}.pom"
            file="${build.dir}/${final.name}-javadoc.jar"
            classifier="javadoc"/>

    <!-- the distribution -->
    <sign-dist file="${build.dir}/${final.name}-bin.tar.gz" />
    <sign-dist file="${build.dir}/${final.name}-src.tar.gz" />

  </target>

  <import file="${basedir}/.build/build-resolver.xml"/>
  <import file="${basedir}/.build/build-rat.xml"/>
  <import file="${basedir}/.build/build-owasp.xml"/>
</project><|MERGE_RESOLUTION|>--- conflicted
+++ resolved
@@ -152,7 +152,7 @@
     <property name="chronicle-wire.version" value="2.20.117" />
     <property name="chronicle-threads.version" value="2.20.111" />
 
-    <property name="dtest-api.version" value="0.0.13" />
+    <property name="dtest-api.version" value="0.0.15" />
 
     <condition property="maven-ant-tasks.jar.exists">
       <available file="${build.dir}/maven-ant-tasks-${maven-ant-tasks.version}.jar" />
@@ -572,11 +572,7 @@
           <dependency groupId="com.google.code.java-allocation-instrumenter" artifactId="java-allocation-instrumenter" version="${allocation-instrumenter.version}" scope="test">
             <exclusion groupId="com.google.guava" artifactId="guava"/>
           </dependency>
-<<<<<<< HEAD
           <dependency groupId="org.apache.cassandra" artifactId="harry-core" version="0.0.1" scope="test"/>
-=======
-          <dependency groupId="org.apache.cassandra" artifactId="dtest-api" version="0.0.15" scope="test"/>
->>>>>>> 57293e82
           <dependency groupId="org.reflections" artifactId="reflections" version="0.10.2" scope="test"/>
           <dependency groupId="org.apache.cassandra" artifactId="dtest-api" version="${dtest-api.version}" scope="test"/>
           <dependency groupId="com.puppycrawl.tools" artifactId="checkstyle" version="8.40" scope="test"/>
