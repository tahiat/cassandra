<<<<<<< HEAD
3.11.16
 * Suppress CVE-2022-45688 (CASSANDRA-18643)
 * Remove unrepaired SSTables from garbage collection when only_purge_repaired_tombstones is true (CASSANDRA-14204)
 * Wait for live endpoints in gossip waiting to settle (CASSANDRA-18543)
 * Fix error message handling when trying to use CLUSTERING ORDER with non-clustering column (CASSANDRA-17818
 * Add keyspace and table name to exception message during ColumnSubselection deserialization (CASSANDRA-18346)
 * Remove unnecessary String.format invocation in QueryProcessor when getting a prepared statement from cache (CASSANDRA-17202)
Merged from 3.0:
=======
3.0.30
 * Upgrade OWASP to 8.3.1 (CASSANDRA-18650)
>>>>>>> 493d15ff
 * Suppress CVE-2023-34462 (CASSANDRA-18649)
 * Add support for AWS Ec2 IMDSv2 (CASSANDRA-16555)
 * Suppress CVE-2023-35116 (CASSANDRA-18630)
 * Pass taskId from CompactionTask to system.compaction_history (CASSANDRA-12183)
 * Suppress CVE-2023-34455, CVE-2023-34454, CVE-2023-34453 (CASSANDRA-18608)
 * Backport CASSANDRA-10508: Remove hard-coded SSL cipher suites (CASSANDRA-18575)
 * Suppress CVE-2023-2976 (CASSANDRA-18562)
 * Remove dh_python use in Debian packaging (CASSANDRA-18558)
 * Pass down all contact points to driver for cassandra-stress (CASSANDRA-18025)
 * Validate the existence of a datacenter in nodetool rebuild (CASSANDRA-14319)
 * Suppress CVE-2023-2251 (CASSANDRA-18497)

3.11.15
 * Fix the capital P usage in the CQL parser (CASSANDRA-17919)
 * Fix sstable_count metric missing from tablestats json/yaml output (CASSANDRA-18448)
 * Suppress CVE-2022-45688 (CASSANDRA-18389)
 * Fix Splitter sometimes creating more splits than requested (CASSANDRA-18013)
Merged from 3.0:
 * Do not remove SSTables when cause of FSReadError is OutOfMemoryError while using best_effort disk failure policy (CASSANDRA-18336)
 * Do not remove truncated_at entry in system.local while dropping an index (CASSANDRA-18105)
 * Save host id to system.local and flush immediately after startup (CASSANDRA-18153)
 * Fix RepairJob unnecessarily reporting cancellation error (CASSANDRA-17701)
 * Fix the ordering of sstables when running sstableupgrade tool (CASSANDRA-18143)
 * Fix default file system error handler for disk_failure_policy die (CASSANDRA-18294)
 * Introduce check for names of test classes (CASSANDRA-17964)
 * Suppress CVE-2022-41915 (CASSANDRA-18147)
 * Suppress CVE-2021-1471, CVE-2021-3064, CVE-2021-4235 (CASSANDRA-18149)
 * Switch to snakeyaml's SafeConstructor (CASSANDRA-18150)
 * Expand build.dir property in rat targets (CASSANDRA-18183)
 * Suppress CVE-2022-41881 (CASSANDRA-18148)
 * Default role is created with zero timestamp (CASSANDRA-12525)
 * Suppress CVE-2021-37533 (CASSANDRA-18146)
 * Add to the IntelliJ Git Window issue navigation links to Cassandra's Jira (CASSANDRA-18126)
 * Avoid anticompaction mixing data from two different time windows with TWCS (CASSANDRA-17970)
 * Do not spam the logs with MigrationCoordinator not being able to pull schemas (CASSANDRA-18096)
 * Fix incorrect resource name in LIST PERMISSION output (CASSANDRA-17848)
 * Suppress CVE-2022-41854 and similar (CASSANDRA-18083)
 * Fix running Ant rat targets without git (CASSANDRA-17974)


3.11.14
 * Suppress CVE-2022-42003 and CVE-2022-42004 (CASSANDRA-17966)
 * Make LongBufferPoolTest insensitive to timing (CASSANDRA-16681)
 * Suppress CVE-2022-25857 and other snakeyaml CVEs (CASSANDRA-17907)
 * Fix potential IndexOutOfBoundsException in PagingState in mixed mode clusters (CASSANDRA-17840)
 * Document usage of closed token intervals in manual compaction (CASSANDRA-17575)
 * Creating of a keyspace on insufficient number of replicas should filter out gosspping-only members (CASSANDRA-17759)
 * Only use statically defined subcolumns when determining column definition for supercolumn cell (CASSANDRA-14113)
Merged from 3.0:
 * Harden JMX by resolving beanshooter issues (CASSANDRA-17921)
 * Suppress CVE-2019-2684 (CASSANDRA-17965)
 * Fix auto-completing "WITH" when creating a materialized view (CASSANDRA-17879)
 * Fix scrubber falling into infinite loop when the last partition is broken (CASSANDRA-17862)
 * Improve libjemalloc resolution in bin/cassandra (CASSANDRA-15767)
 * Fix restarting of services on gossipping-only member (CASSANDRA-17752)
 * Fix writetime and ttl functions forbidden for collections instead of multicell columns (CASSANDRA-17628)
 * Supress CVE-2020-7238 (CASSANDRA-17697)
 * Fix issue where frozen maps may not be serialized in the correct order (CASSANDRA-17623)
 * Suppress CVE-2022-24823 (CASSANDRA-17633)
 * fsync TOC and digest files (CASSANDRA-10709)


3.11.13
 * Upgrade jackson-databind to 2.13.2.2 (CASSANDRA-17556)
 * Upgrade slf4j to 1.7.25 (CASSANDRA-17474)
 * Upgrade jackson to 2.13.2 (CASSANDRA-17492)
 * emit warning on keyspace creation when replication factor is bigger than the number of nodes (CASSANDRA-16747)
 * Fix snapshot true size calculation (CASSANDRA-17267)
 * Validate existence of DCs when repairing (CASSANDRA-17407)
 * dropping of a materialized view creates a snapshot with dropped- prefix (CASSANDRA-17415)
Merged from 3.0:
 * Fix URISyntaxException in nodetool with updated Java (CASSANDRA-17581)
 * Schema mutations may not be completed on drain (CASSANDRA-17524)
 * Fix data corruption in AbstractCompositeType due to static boolean byte buffers (CASSANDRA-14752)
 * Add procps dependency to RPM/Debian packages (CASSANDRA-17516)
 * Suppress CVE-2021-44521 (CASSANDRA-17492)
 * ConnectionLimitHandler may leaks connection count if remote connection drops (CASSANDRA-17252)
 * Require ant >= 1.10 (CASSANDRA-17428)
 * Disallow CONTAINS for UPDATE and DELETE (CASSANDRA-15266)
 * filter out NULL_VERSION entries from peers table in ConfiguredLimit (CASSANDRA-16518)
 * Suppress inapplicable CVEs (CASSANDRA-17368)
 * Fix flaky test - test_cqlsh_completion.TestCqlshCompletion (CASSANDRA-17338)
 * Fixed TestCqlshOutput failing tests (CASSANDRA-17386)
 * Lazy transaction log replica creation allows incorrect replica content divergence during anticompaction (CASSANDRA-17273)
 * LeveledCompactionStrategy disk space check improvements (CASSANDRA-17272)


3.11.12
 * Extend operator control over the UDF threading model for CVE-2021-44521 (CASSANDRA-17352)
 * Upgrade snakeyaml to 1.26 in 3.11 (CASSANDRA=17028)
 * Add key validation to ssstablescrub (CASSANDRA-16969)
 * Update Jackson from 2.9.10 to 2.12.5 (CASSANDRA-16851)
 * Include SASI components to snapshots (CASSANDRA-15134)
 * Make assassinate more resilient to missing tokens (CASSANDRA-16847)
 * Exclude Jackson 1.x transitive dependency of hadoop* provided dependencies (CASSANDRA-16854)
 * Validate SASI tokenizer options before adding index to schema (CASSANDRA-15135)
 * Fixup scrub output when no data post-scrub and clear up old use of row, which really means partition (CASSANDRA-16835)
 * Fix ant-junit dependency issue (CASSANDRA-16827)
 * Reduce thread contention in CommitLogSegment and HintsBuffer (CASSANDRA-16072)
 * Avoid sending CDC column if not enabled (CASSANDRA-16770)
Merged from 3.0:
 * Fix conversion from megabits to bytes in streaming rate limiter (CASSANDRA-17243)
 * Upgrade logback to 1.2.9 (CASSANDRA-17204)
 * Avoid race in AbstractReplicationStrategy endpoint caching (CASSANDRA-16673)
 * Fix abort when window resizing during cqlsh COPY (CASSANDRA-15230)
 * Fix slow keycache load which blocks startup for tables with many sstables (CASSANDRA-14898)
 * Fix rare NPE caused by batchlog replay / node decomission races (CASSANDRA-17049)
 * Allow users to view permissions of the roles they created (CASSANDRA-16902)
 * Fix failure handling in inter-node communication (CASSANDRA-16334)
 * Log more information when a node runs out of commitlog space (CASSANDRA-11323)
 * Don't take snapshots when truncating system tables (CASSANDRA-16839)
 * Make -Dtest.methods consistently optional in all Ant test targets (CASSANDRA-17014)
 * Immediately apply stream throughput, considering negative values as unthrottled (CASSANDRA-16959)
 * Do not release new SSTables in offline transactions (CASSANDRA-16975)
 * ArrayIndexOutOfBoundsException in FunctionResource#fromName (CASSANDRA-16977, CASSANDRA-16995)
 * CVE-2015-0886 Security vulnerability in jbcrypt is addressed (CASSANDRA-9384)
 * Avoid useless SSTable reads during single partition queries (CASSANDRA-16944)
 * Debian init respects CASSANDRA_HEAPDUMP_DIR (CASSANDRA-13843)
 * Catch UnsatisfiedLinkError in WindowsTimer (CASSANDRA-16085)
 * Avoid removing batch when it's not created during view replication (CASSANDRA-16175)
 * Make the addition of regular column to COMPACT tables throw an InvalidRequestException (CASSANDRA-14564)
 * Fix materialized view schema backup as table (CASSANDRA-12734)
 * Avoid signaling DigestResolver until the minimum number of responses are guaranteed to be visible (CASSANDRA-16883)
 * Fix secondary indexes on primary key columns skipping some writes (CASSANDRA-16868)
 * Fix incorrect error message in LegacyLayout (CASSANDRA-15136)
 * Use JMX to validate nodetool --jobs parameter (CASSANDRA-16104)
 * Handle properly UnsatisfiedLinkError in NativeLibrary#getProcessID() (CASSANDRA-16578)
 * Remove mutation data from error log message (CASSANDRA-16817)
 * Race in CompactionExecutorTest (CASSANDRA-17239)
Merged from 2.2:
 * Add python2 location to RPMs (CASSANDRA-16822)


3.11.11
 * Make cqlsh use the same set of reserved keywords than the server uses (CASSANDRA-15663)
 * Optimize bytes skipping when reading SSTable files (CASSANDRA-14415)
 * Enable tombstone compactions when unchecked_tombstone_compaction is set in TWCS (CASSANDRA-14496)
 * Read only the required SSTables for single partition queries (CASSANDRA-16737)
 * Fix LeveledCompactionStrategy compacts last level throw an ArrayIndexOutOfBoundsException (CASSANDRA-15669)
 * Maps $CASSANDRA_LOG_DIR to cassandra.logdir java property when executing nodetool (CASSANDRA-16199)
 * Nodetool garbagecollect should retain SSTableLevel for LCS (CASSANDRA-16634)
 * Ignore stale acks received in the shadow round (CASSANDRA-16588)
 * Add autocomplete and error messages for provide_overlapping_tombstones (CASSANDRA-16350)
 * Add StorageServiceMBean.getKeyspaceReplicationInfo(keyspaceName) (CASSANDRA-16447)
 * Make sure sstables with moved starts are removed correctly in LeveledGenerations (CASSANDRA-16552)
 * Upgrade jackson-databind to 2.9.10.8 (CASSANDRA-16462)
Merged from 3.0:
 * Binary releases no longer bundle the apidocs (javadoc) (CASSANDRA-16557)
 * Migrate dependency handling from maven-ant-tasks to resolver-ant-tasks, removing lib/ directory from version control (CASSANDRA-16557)
 * Don't allow seeds to replace without using unsafe (CASSANDRA-14463)
 * Calculate time remaining correctly for all compaction types in compactionstats (CASSANDRA-14701)
 * Receipt of gossip shutdown notification updates TokenMetadata (CASSANDRA-16796)
 * Count bloom filter misses correctly (CASSANDRA-12922)
 * Reject token() in MV WHERE clause (CASSANDRA-13464)
 * Ensure java executable is on the path (CASSANDRA-14325)
 * Make speculative retry parameter case-insensitive for backward compatibility with 2.1 (CASSANDRA-16467)
 * Push digest mismatch exceptions to trace (CASSANDRA-14900)
 * Handle correctly the exceptions thrown by custom QueryHandler constructors (CASSANDRA-16703)
 * Adding columns via ALTER TABLE can generate corrupt sstables (CASSANDRA-16735)
 * Add flag to disable ALTER...DROP COMPACT STORAGE statements (CASSANDRA-16733)
 * Clean transaction log leftovers at the beginning of sstablelevelreset and sstableofflinerelevel (CASSANDRA-12519)
 * CQL shell should prefer newer TLS version by default (CASSANDRA-16695)
 * Ensure that existing empty rows are properly returned (CASSANDRA-16671)
 * Invalidate prepared statements on DROP COMPACT (CASSANDRA-16712)
 * Failure to execute queries should emit a KPI other than read timeout/unavailable so it can be alerted/tracked (CASSANDRA-16581)
 * Don't wait on schema versions from replacement target when replacing a node (CASSANDRA-16692)
 * StandaloneVerifier does not fail when unable to verify SSTables, it only fails if Corruption is thrown (CASSANDRA-16683)
 * Fix bloom filter false ratio calculation by including true negatives (CASSANDRA-15834)
 * Prevent loss of commit log data when moving sstables between nodes (CASSANDRA-16619)
 * Fix materialized view builders inserting truncated data (CASSANDRA-16567)
 * Don't wait for schema migrations from removed nodes (CASSANDRA-16577)
 * Scheduled (delayed) schema pull tasks should not run after MIGRATION stage shutdown during decommission (CASSANDRA-16495)
 * Ignore trailing zeros in hint files (CASSANDRA-16523)
 * Refuse DROP COMPACT STORAGE if some 2.x sstables are in use (CASSANDRA-15897)
 * Fix ColumnFilter::toString not returning a valid CQL fragment (CASSANDRA-16483)
 * Fix ColumnFilter behaviour to prevent digest mitmatches during upgrades (CASSANDRA-16415)
 * Avoid pushing schema mutations when setting up distributed system keyspaces locally (CASSANDRA-16387)
Merged from 2.2:
 * Remove ant targets list-jvm-dtests and ant list-jvm-upgrade-dtests (CASSANDRA-16519)
 * Fix centos packaging for arm64, >=4.0 rpm's now require python3 (CASSANDRA-16477)
 * Make TokenMetadata's ring version increments atomic (CASSANDRA-16286)

3.11.10
 * Fix digest computation for queries with fetched but non queried columns (CASSANDRA-15962)
 * Reduce amount of allocations during batch statement execution (CASSANDRA-16201)
 * Update jflex-1.6.0.jar to match upstream (CASSANDRA-16393)
 * Fix DecimalDeserializer#toString OOM (CASSANDRA-14925)
 * Rate limit validation compactions using compaction_throughput_mb_per_sec (CASSANDRA-16161)
 * SASI's `max_compaction_flush_memory_in_mb` settings over 100GB revert to default of 1GB (CASSANDRA-16071)
Merged from 3.0:
 * Prevent unbounded number of pending flushing tasks (CASSANDRA-16261)
 * Improve empty hint file handling during startup (CASSANDRA-16162)
 * Allow empty string in collections with COPY FROM in cqlsh (CASSANDRA-16372)
 * Fix skipping on pre-3.0 created compact storage sstables due to missing primary key liveness (CASSANDRA-16226)
 * Extend the exclusion of replica filtering protection to other indices instead of just SASI (CASSANDRA-16311)
 * Synchronize transaction logs for JBOD (CASSANDRA-16225)
 * Fix the counting of cells per partition (CASSANDRA-16259)
 * Fix serial read/non-applying CAS linearizability (CASSANDRA-12126)
 * Avoid potential NPE in JVMStabilityInspector (CASSANDRA-16294)
 * Improved check of num_tokens against the length of initial_token (CASSANDRA-14477)
 * Fix a race condition on ColumnFamilyStore and TableMetrics (CASSANDRA-16228)
 * Remove the SEPExecutor blocking behavior (CASSANDRA-16186)
 * Fix invalid cell value skipping when reading from disk (CASSANDRA-16223)
 * Prevent invoking enable/disable gossip when not in NORMAL (CASSANDRA-16146)
 * Wait for schema agreement when bootstrapping (CASSANDRA-15158)
Merged from 2.2:
 * Fix the histogram merge of the table metrics (CASSANDRA-16259)

3.11.9
 * Synchronize Keyspace instance store/clear (CASSANDRA-16210)
 * Fix ColumnFilter to avoid querying cells of unselected complex columns (CASSANDRA-15977)
 * Fix memory leak in CompressedChunkReader (CASSANDRA-15880)
 * Don't attempt value skipping with mixed version cluster (CASSANDRA-15833)
 * Avoid failing compactions with very large partitions (CASSANDRA-15164)
 * Make sure LCS handles duplicate sstable added/removed notifications correctly (CASSANDRA-14103)
Merged from 3.0:
 * Fix OOM when terminating repair session (CASSANDRA-15902)
 * Avoid marking shutting down nodes as up after receiving gossip shutdown message (CASSANDRA-16094)
 * Check SSTables for latest version before dropping compact storage (CASSANDRA-16063)
 * Handle unexpected columns due to schema races (CASSANDRA-15899)
 * Add flag to ignore unreplicated keyspaces during repair (CASSANDRA-15160)
Merged from 2.2:
 * Package tools/bin scripts as executable (CASSANDRA-16151)
 * Fixed a NullPointerException when calling nodetool enablethrift (CASSANDRA-16127)

3.11.8
 * Correctly interpret SASI's `max_compaction_flush_memory_in_mb` setting in megabytes not bytes (CASSANDRA-16071)
 * Fix short read protection for GROUP BY queries (CASSANDRA-15459)
 * Frozen RawTuple is not annotated with frozen in the toString method (CASSANDRA-15857)
Merged from 3.0:
 * Use IF NOT EXISTS for index and UDT create statements in snapshot schema files (CASSANDRA-13935)
 * Fix gossip shutdown order (CASSANDRA-15816)
 * Remove broken 'defrag-on-read' optimization (CASSANDRA-15432)
 * Check for endpoint collision with hibernating nodes (CASSANDRA-14599)
 * Operational improvements and hardening for replica filtering protection (CASSANDRA-15907)
 * stop_paranoid disk failure policy is ignored on CorruptSSTableException after node is up (CASSANDRA-15191)
 * Forbid altering UDTs used in partition keys (CASSANDRA-15933)
 * Fix empty/null json string representation (CASSANDRA-15896)
 * 3.x fails to start if commit log has range tombstones from a column which is also deleted (CASSANDRA-15970)
 * Handle difference in timestamp precision between java8 and java11 in LogFIle.java (CASSANDRA-16050)
Merged from 2.2:
 * Fix CQL parsing of collections when the column type is reversed (CASSANDRA-15814)
Merged from 2.1:
 * Only allow strings to be passed to JMX authentication (CASSANDRA-16077)

3.11.7
 * Fix cqlsh output when fetching all rows in batch mode (CASSANDRA-15905)
 * Upgrade Jackson to 2.9.10 (CASSANDRA-15867)
 * Fix CQL formatting of read command restrictions for slow query log (CASSANDRA-15503)
 * Allow sstableloader to use SSL on the native port (CASSANDRA-14904)
Merged from 3.0:
 * Backport CASSANDRA-12189: escape string literals (CASSANDRA-15948)
 * Avoid hinted handoff per-host throttle being arounded to 0 in large cluster (CASSANDRA-15859)
 * Avoid emitting empty range tombstones from RangeTombstoneList (CASSANDRA-15924)
 * Avoid thread starvation, and improve compare-and-swap performance, in the slab allocators (CASSANDRA-15922)
 * Add token to tombstone warning and error messages (CASSANDRA-15890)
 * Fixed range read concurrency factor computation and capped as 10 times tpc cores (CASSANDRA-15752)
 * Catch exception on bootstrap resume and init native transport (CASSANDRA-15863)
 * Fix replica-side filtering returning stale data with CL > ONE (CASSANDRA-8272, CASSANDRA-8273)
 * Fix duplicated row on 2.x upgrades when multi-rows range tombstones interact with collection ones (CASSANDRA-15805)
 * Rely on snapshotted session infos on StreamResultFuture.maybeComplete to avoid race conditions (CASSANDRA-15667)
 * EmptyType doesn't override writeValue so could attempt to write bytes when expected not to (CASSANDRA-15790)
 * Fix index queries on partition key columns when some partitions contains only static data (CASSANDRA-13666)
 * Avoid creating duplicate rows during major upgrades (CASSANDRA-15789)
 * liveDiskSpaceUsed and totalDiskSpaceUsed get corrupted if IndexSummaryRedistribution gets interrupted (CASSANDRA-15674)
 * Fix Debian init start/stop (CASSANDRA-15770)
 * Fix infinite loop on index query paging in tables with clustering (CASSANDRA-14242)
 * Fix chunk index overflow due to large sstable with small chunk length (CASSANDRA-15595)
 * Allow selecting static column only when querying static index (CASSANDRA-14242)
 * cqlsh return non-zero status when STDIN CQL fails (CASSANDRA-15623)
 * Don't skip sstables in slice queries based only on local min/max/deletion timestamp (CASSANDRA-15690)
 * Memtable memory allocations may deadlock (CASSANDRA-15367)
 * Run evictFromMembership in GossipStage (CASSANDRA-15592)
Merged from 2.2:
 * Fix nomenclature of allow and deny lists (CASSANDRA-15862)
 * Remove generated files from source artifact (CASSANDRA-15849)
 * Remove duplicated tools binaries from tarballs (CASSANDRA-15768)
 * Duplicate results with DISTINCT queries in mixed mode (CASSANDRA-15501)
 * Disable JMX rebinding (CASSANDRA-15653)
Merged from 2.1:
 * Fix writing of snapshot manifest when the table has table-backed secondary indexes (CASSANDRA-10968)
 * Fix parse error in cqlsh COPY FROM and formatting for map of blobs (CASSANDRA-15679)
 * Fix Commit log replays when static column clustering keys are collections (CASSANDRA-14365)
 * Fix Red Hat init script on newer systemd versions (CASSANDRA-15273)
 * Allow EXTRA_CLASSPATH to work on tar/source installations (CASSANDRA-15567)


3.11.6
 * Fix bad UDT sstable metadata serialization headers written by C* 3.0 on upgrade and in sstablescrub (CASSANDRA-15035)
 * Fix nodetool compactionstats showing extra pending task for TWCS - patch implemented (CASSANDRA-15409)
 * Fix SELECT JSON formatting for the "duration" type (CASSANDRA-15075)
 * Fix LegacyLayout to have same behavior as 2.x when handling unknown column names (CASSANDRA-15081)
 * Update nodetool help stop output (CASSANDRA-15401)
Merged from 3.0:
 * Run in-jvm upgrade dtests in circleci (CASSANDRA-15506)
 * Include updates to static column in mutation size calculations (CASSANDRA-15293)
 * Fix point-in-time recoevery ignoring timestamp of updates to static columns (CASSANDRA-15292)
 * GC logs are also put under $CASSANDRA_LOG_DIR (CASSANDRA-14306)
 * Fix sstabledump's position key value when partitions have multiple rows (CASSANDRA-14721)
 * Avoid over-scanning data directories in LogFile.verify() (CASSANDRA-15364)
 * Bump generations and document changes to system_distributed and system_traces in 3.0, 3.11
   (CASSANDRA-15441)
 * Fix system_traces creation timestamp; optimise system keyspace upgrades (CASSANDRA-15398)
 * Fix various data directory prefix matching issues (CASSANDRA-13974)
 * Minimize clustering values in metadata collector (CASSANDRA-15400)
 * Avoid over-trimming of results in mixed mode clusters (CASSANDRA-15405)
 * validate value sizes in LegacyLayout (CASSANDRA-15373)
 * Ensure that tracing doesn't break connections in 3.x/4.0 mixed mode by default (CASSANDRA-15385)
 * Make sure index summary redistribution does not start when compactions are paused (CASSANDRA-15265)
 * Ensure legacy rows have primary key livenessinfo when they contain illegal cells (CASSANDRA-15365)
 * Fix race condition when setting bootstrap flags (CASSANDRA-14878)
 * Fix NativeLibrary.tryOpenDirectory callers for Windows (CASSANDRA-15426)
Merged from 2.2:
 * Fix SELECT JSON output for empty blobs (CASSANDRA-15435)
 * In-JVM DTest: Set correct internode message version for upgrade test (CASSANDRA-15371)
 * In-JVM DTest: Support NodeTool in dtest (CASSANDRA-15429)
 * Fix NativeLibrary.tryOpenDirectory callers for Windows (CASSANDRA-15426)


3.11.5
 * Fix SASI non-literal string comparisons (range operators) (CASSANDRA-15169)
 * Make sure user defined compaction transactions are always closed (CASSANDRA-15123)
 * Fix cassandra-env.sh to use $CASSANDRA_CONF to find cassandra-jaas.config (CASSANDRA-14305)
 * Fixed nodetool cfstats printing index name twice (CASSANDRA-14903)
 * Add flag to disable SASI indexes, and warnings on creation (CASSANDRA-14866)
Merged from 3.0:
 * Add ability to cap max negotiable protocol version (CASSANDRA-15193)
 * Gossip tokens on startup if available (CASSANDRA-15335)
 * Fix resource leak in CompressedSequentialWriter (CASSANDRA-15340)
 * Fix bad merge that reverted CASSANDRA-14993 (CASSANDRA-15289)
 * Fix LegacyLayout RangeTombstoneList IndexOutOfBoundsException when upgrading and RangeTombstone bounds are asymmetric (CASSANDRA-15172)
 * Fix NPE when using allocate_tokens_for_keyspace on new DC/rack (CASSANDRA-14952)
 * Filter sstables earlier when running cleanup (CASSANDRA-15100)
 * Use mean row count instead of mean column count for index selectivity calculation (CASSANDRA-15259)
 * Avoid updating unchanged gossip states (CASSANDRA-15097)
 * Prevent recreation of previously dropped columns with a different kind (CASSANDRA-14948)
 * Prevent client requests from blocking on executor task queue (CASSANDRA-15013)
 * Toughen up column drop/recreate type validations (CASSANDRA-15204)
 * LegacyLayout should handle paging states that cross a collection column (CASSANDRA-15201)
 * Prevent RuntimeException when username or password is empty/null (CASSANDRA-15198)
 * Multiget thrift query returns null records after digest mismatch (CASSANDRA-14812)
 * Skipping illegal legacy cells can break reverse iteration of indexed partitions (CASSANDRA-15178)
 * Handle paging states serialized with a different version than the session's (CASSANDRA-15176)
 * Throw IOE instead of asserting on unsupporter peer versions (CASSANDRA-15066)
 * Update token metadata when handling MOVING/REMOVING_TOKEN events (CASSANDRA-15120)
 * Add ability to customize cassandra log directory using $CASSANDRA_LOG_DIR (CASSANDRA-15090)
 * Skip cells with illegal column names when reading legacy sstables (CASSANDRA-15086)
 * Fix assorted gossip races and add related runtime checks (CASSANDRA-15059)
 * Fix mixed mode partition range scans with limit (CASSANDRA-15072)
 * cassandra-stress works with frozen collections: list and set (CASSANDRA-14907)
 * Fix handling FS errors on writing and reading flat files - LogTransaction and hints (CASSANDRA-15053)
 * Avoid double closing the iterator to avoid overcounting the number of requests (CASSANDRA-15058)
 * Improve `nodetool status -r` speed (CASSANDRA-14847)
 * Improve merkle tree size and time on heap (CASSANDRA-14096)
 * Add missing commands to nodetool_completion (CASSANDRA-14916)
 * Anti-compaction temporarily corrupts sstable state for readers (CASSANDRA-15004)
Merged from 2.2:
 * Catch non-IOException in FileUtils.close to make sure that all resources are closed (CASSANDRA-15225)
 * Handle exceptions during authentication/authorization (CASSANDRA-15041)
 * Support cross version messaging in in-jvm upgrade dtests (CASSANDRA-15078)
 * Fix index summary redistribution cancellation (CASSANDRA-15045)
 * Refactor Circle CI configuration (CASSANDRA-14806)
 * Fixing invalid CQL in security documentation (CASSANDRA-15020)
 * Multi-version in-JVM dtests (CASSANDRA-14937)
 * Allow instance class loaders to be garbage collected for inJVM dtest (CASSANDRA-15170)
 * Add support for network topology and query tracing for inJVM dtest (CASSANDRA-15319)


3.11.4
 * Make stop-server.bat wait for Cassandra to terminate (CASSANDRA-14829)
 * Correct sstable sorting for garbagecollect and levelled compaction (CASSANDRA-14870)
Merged from 3.0:
 * Severe concurrency issues in STCS,DTCS,TWCS,TMD.Topology,TypeParser
 * Add a script to make running the cqlsh tests in cassandra repo easier (CASSANDRA-14951)
 * If SizeEstimatesRecorder misses a 'onDropTable' notification, the size_estimates table will never be cleared for that table. (CASSANDRA-14905)
 * Counters fail to increment in 2.1/2.2 to 3.X mixed version clusters (CASSANDRA-14958)
 * Streaming needs to synchronise access to LifecycleTransaction (CASSANDRA-14554)
 * Fix cassandra-stress write hang with default options (CASSANDRA-14616)
 * Differentiate between slices and RTs when decoding legacy bounds (CASSANDRA-14919)
 * Netty epoll IOExceptions caused by unclean client disconnects being logged at INFO (CASSANDRA-14909)
 * Unfiltered.isEmpty conflicts with Row extends AbstractCollection.isEmpty (CASSANDRA-14588)
 * RangeTombstoneList doesn't properly clean up mergeable or superseded rts in some cases (CASSANDRA-14894)
 * Fix handling of collection tombstones for dropped columns from legacy sstables (CASSANDRA-14912)
 * Throw exception if Columns serialized subset encode more columns than possible (CASSANDRA-14591)
 * Drop/add column name with different Kind can result in corruption (CASSANDRA-14843)
 * Fix missing rows when reading 2.1 SSTables with static columns in 3.0 (CASSANDRA-14873)
 * Move TWCS message 'No compaction necessary for bucket size' to Trace level (CASSANDRA-14884)
 * Sstable min/max metadata can cause data loss (CASSANDRA-14861)
 * Dropped columns can cause reverse sstable iteration to return prematurely (CASSANDRA-14838)
 * Legacy sstables with  multi block range tombstones create invalid bound sequences (CASSANDRA-14823)
 * Expand range tombstone validation checks to multiple interim request stages (CASSANDRA-14824)
 * Reverse order reads can return incomplete results (CASSANDRA-14803)
 * Avoid calling iter.next() in a loop when notifying indexers about range tombstones (CASSANDRA-14794)
 * Fix purging semi-expired RT boundaries in reversed iterators (CASSANDRA-14672)
 * DESC order reads can fail to return the last Unfiltered in the partition (CASSANDRA-14766)
 * Fix corrupted collection deletions for dropped columns in 3.0 <-> 2.{1,2} messages (CASSANDRA-14568)
 * Fix corrupted static collection deletions in 3.0 <-> 2.{1,2} messages (CASSANDRA-14568)
 * Handle failures in parallelAllSSTableOperation (cleanup/upgradesstables/etc) (CASSANDRA-14657)
 * Improve TokenMetaData cache populating performance avoid long locking (CASSANDRA-14660)
 * Backport: Flush netty client messages immediately (not by default) (CASSANDRA-13651)
 * Fix static column order for SELECT * wildcard queries (CASSANDRA-14638)
 * sstableloader should use discovered broadcast address to connect intra-cluster (CASSANDRA-14522)
 * Fix reading columns with non-UTF names from schema (CASSANDRA-14468)
Merged from 2.2:
 * CircleCI docker image should bake in more dependencies (CASSANDRA-14985)
 * Don't enable client transports when bootstrap is pending (CASSANDRA-14525)
 * MigrationManager attempts to pull schema from different major version nodes (CASSANDRA-14928)
 * Fix incorrect cqlsh results when selecting same columns multiple times (CASSANDRA-13262)
 * Returns null instead of NaN or Infinity in JSON strings (CASSANDRA-14377)
Merged from 2.1:
 * Paged Range Slice queries with DISTINCT can drop rows from results (CASSANDRA-14956)
 * Update release checksum algorithms to SHA-256, SHA-512 (CASSANDRA-14970)


3.11.3
 * Validate supported column type with SASI analyzer (CASSANDRA-13669)
 * Remove BTree.Builder Recycler to reduce memory usage (CASSANDRA-13929)
 * Reduce nodetool GC thread count (CASSANDRA-14475)
 * Fix New SASI view creation during Index Redistribution (CASSANDRA-14055)
 * Remove string formatting lines from BufferPool hot path (CASSANDRA-14416)
 * Update metrics to 3.1.5 (CASSANDRA-12924)
 * Detect OpenJDK jvm type and architecture (CASSANDRA-12793)
 * Don't use guava collections in the non-system keyspace jmx attributes (CASSANDRA-12271)
 * Allow existing nodes to use all peers in shadow round (CASSANDRA-13851)
 * Fix cqlsh to read connection.ssl cqlshrc option again (CASSANDRA-14299)
 * Downgrade log level to trace for CommitLogSegmentManager (CASSANDRA-14370)
 * CQL fromJson(null) throws NullPointerException (CASSANDRA-13891)
 * Serialize empty buffer as empty string for json output format (CASSANDRA-14245)
 * Allow logging implementation to be interchanged for embedded testing (CASSANDRA-13396)
 * SASI tokenizer for simple delimiter based entries (CASSANDRA-14247)
 * Fix Loss of digits when doing CAST from varint/bigint to decimal (CASSANDRA-14170)
 * RateBasedBackPressure unnecessarily invokes a lock on the Guava RateLimiter (CASSANDRA-14163)
 * Fix wildcard GROUP BY queries (CASSANDRA-14209)
Merged from 3.0:
 * Fix corrupted static collection deletions in 3.0 -> 2.{1,2} messages (CASSANDRA-14568)
 * Fix potential IndexOutOfBoundsException with counters (CASSANDRA-14167)
 * Always close RT markers returned by ReadCommand#executeLocally() (CASSANDRA-14515)
 * Reverse order queries with range tombstones can cause data loss (CASSANDRA-14513)
 * Fix regression of lagging commitlog flush log message (CASSANDRA-14451)
 * Add Missing dependencies in pom-all (CASSANDRA-14422)
 * Cleanup StartupClusterConnectivityChecker and PING Verb (CASSANDRA-14447)
 * Fix deprecated repair error notifications from 3.x clusters to legacy JMX clients (CASSANDRA-13121)
 * Cassandra not starting when using enhanced startup scripts in windows (CASSANDRA-14418)
 * Fix progress stats and units in compactionstats (CASSANDRA-12244)
 * Better handle missing partition columns in system_schema.columns (CASSANDRA-14379)
 * Delay hints store excise by write timeout to avoid race with decommission (CASSANDRA-13740)
 * Deprecate background repair and probablistic read_repair_chance table options
   (CASSANDRA-13910)
 * Add missed CQL keywords to documentation (CASSANDRA-14359)
 * Fix unbounded validation compactions on repair / revert CASSANDRA-13797 (CASSANDRA-14332)
 * Avoid deadlock when running nodetool refresh before node is fully up (CASSANDRA-14310)
 * Handle all exceptions when opening sstables (CASSANDRA-14202)
 * Handle incompletely written hint descriptors during startup (CASSANDRA-14080)
 * Handle repeat open bound from SRP in read repair (CASSANDRA-14330)
 * Respect max hint window when hinting for LWT (CASSANDRA-14215)
 * Adding missing WriteType enum values to v3, v4, and v5 spec (CASSANDRA-13697)
 * Don't regenerate bloomfilter and summaries on startup (CASSANDRA-11163)
 * Fix NPE when performing comparison against a null frozen in LWT (CASSANDRA-14087)
 * Log when SSTables are deleted (CASSANDRA-14302)
 * Fix batch commitlog sync regression (CASSANDRA-14292)
 * Write to pending endpoint when view replica is also base replica (CASSANDRA-14251)
 * Chain commit log marker potential performance regression in batch commit mode (CASSANDRA-14194)
 * Fully utilise specified compaction threads (CASSANDRA-14210)
 * Pre-create deletion log records to finish compactions quicker (CASSANDRA-12763)
Merged from 2.2:
 * Fix bug that prevented compaction of SSTables after full repairs (CASSANDRA-14423)
 * Incorrect counting of pending messages in OutboundTcpConnection (CASSANDRA-11551)
 * Fix compaction failure caused by reading un-flushed data (CASSANDRA-12743)
 * Use Bounds instead of Range for sstables in anticompaction (CASSANDRA-14411)
 * Fix JSON queries with IN restrictions and ORDER BY clause (CASSANDRA-14286)
 * Backport circleci yaml (CASSANDRA-14240)
Merged from 2.1:
 * Check checksum before decompressing data (CASSANDRA-14284)
 * CVE-2017-5929 Security vulnerability in Logback warning in NEWS.txt (CASSANDRA-14183)


3.11.2
 * Fix ReadCommandTest (CASSANDRA-14234)
 * Remove trailing period from latency reports at keyspace level (CASSANDRA-14233)
 * Backport CASSANDRA-13080: Use new token allocation for non bootstrap case as well (CASSANDRA-14212)
 * Remove dependencies on JVM internal classes from JMXServerUtils (CASSANDRA-14173)
 * Add DEFAULT, UNSET, MBEAN and MBEANS to `ReservedKeywords` (CASSANDRA-14205)
 * Add Unittest for schema migration fix (CASSANDRA-14140)
 * Print correct snitch info from nodetool describecluster (CASSANDRA-13528)
 * Close socket on error during connect on OutboundTcpConnection (CASSANDRA-9630)
 * Enable CDC unittest (CASSANDRA-14141)
 * Acquire read lock before accessing CompactionStrategyManager fields (CASSANDRA-14139)
 * Split CommitLogStressTest to avoid timeout (CASSANDRA-14143)
 * Avoid invalidating disk boundaries unnecessarily (CASSANDRA-14083)
 * Avoid exposing compaction strategy index externally (CASSANDRA-14082)
 * Prevent continuous schema exchange between 3.0 and 3.11 nodes (CASSANDRA-14109)
 * Fix imbalanced disks when replacing node with same address with JBOD (CASSANDRA-14084)
 * Reload compaction strategies when disk boundaries are invalidated (CASSANDRA-13948)
 * Remove OpenJDK log warning (CASSANDRA-13916)
 * Prevent compaction strategies from looping indefinitely (CASSANDRA-14079)
 * Cache disk boundaries (CASSANDRA-13215)
 * Add asm jar to build.xml for maven builds (CASSANDRA-11193)
 * Round buffer size to powers of 2 for the chunk cache (CASSANDRA-13897)
 * Update jackson JSON jars (CASSANDRA-13949)
 * Avoid locks when checking LCS fanout and if we should defrag (CASSANDRA-13930)
 * Correctly count range tombstones in traces and tombstone thresholds (CASSANDRA-8527)
Merged from 3.0:
 * Add MinGW uname check to start scripts (CASSANDRA-12840)
 * Use the correct digest file and reload sstable metadata in nodetool verify (CASSANDRA-14217)
 * Handle failure when mutating repaired status in Verifier (CASSANDRA-13933)
 * Set encoding for javadoc generation (CASSANDRA-14154)
 * Fix index target computation for dense composite tables with dropped compact storage (CASSANDRA-14104)
 * Improve commit log chain marker updating (CASSANDRA-14108)
 * Extra range tombstone bound creates double rows (CASSANDRA-14008)
 * Fix SStable ordering by max timestamp in SinglePartitionReadCommand (CASSANDRA-14010)
 * Accept role names containing forward-slash (CASSANDRA-14088)
 * Optimize CRC check chance probability calculations (CASSANDRA-14094)
 * Fix cleanup on keyspace with no replicas (CASSANDRA-13526)
 * Fix updating base table rows with TTL not removing view entries (CASSANDRA-14071)
 * Reduce garbage created by DynamicSnitch (CASSANDRA-14091)
 * More frequent commitlog chained markers (CASSANDRA-13987)
 * Fix serialized size of DataLimits (CASSANDRA-14057)
 * Add flag to allow dropping oversized read repair mutations (CASSANDRA-13975)
 * Fix SSTableLoader logger message (CASSANDRA-14003)
 * Fix repair race that caused gossip to block (CASSANDRA-13849)
 * Tracing interferes with digest requests when using RandomPartitioner (CASSANDRA-13964)
 * Add flag to disable materialized views, and warnings on creation (CASSANDRA-13959)
 * Don't let user drop or generally break tables in system_distributed (CASSANDRA-13813)
 * Provide a JMX call to sync schema with local storage (CASSANDRA-13954)
 * Mishandling of cells for removed/dropped columns when reading legacy files (CASSANDRA-13939)
 * Deserialise sstable metadata in nodetool verify (CASSANDRA-13922)
Merged from 2.2:
 * Fix the inspectJvmOptions startup check (CASSANDRA-14112)
 * Fix race that prevents submitting compaction for a table when executor is full (CASSANDRA-13801)
 * Rely on the JVM to handle OutOfMemoryErrors (CASSANDRA-13006)
 * Grab refs during scrub/index redistribution/cleanup (CASSANDRA-13873)
Merged from 2.1:
 * Protect against overflow of local expiration time (CASSANDRA-14092)
 * RPM package spec: fix permissions for installed jars and config files (CASSANDRA-14181)
 * More PEP8 compiance for cqlsh (CASSANDRA-14021)


3.11.1
 * Fix the computation of cdc_total_space_in_mb for exabyte filesystems (CASSANDRA-13808)
 * AbstractTokenTreeBuilder#serializedSize returns wrong value when there is a single leaf and overflow collisions (CASSANDRA-13869)
 * Add a compaction option to TWCS to ignore sstables overlapping checks (CASSANDRA-13418)
 * BTree.Builder memory leak (CASSANDRA-13754)
 * Revert CASSANDRA-10368 of supporting non-pk column filtering due to correctness (CASSANDRA-13798)
 * Add a skip read validation flag to cassandra-stress (CASSANDRA-13772)
 * Fix cassandra-stress hang issues when an error during cluster connection happens (CASSANDRA-12938)
 * Better bootstrap failure message when blocked by (potential) range movement (CASSANDRA-13744)
 * "ignore" option is ignored in sstableloader (CASSANDRA-13721)
 * Deadlock in AbstractCommitLogSegmentManager (CASSANDRA-13652)
 * Duplicate the buffer before passing it to analyser in SASI operation (CASSANDRA-13512)
 * Properly evict pstmts from prepared statements cache (CASSANDRA-13641)
Merged from 3.0:
 * Improve TRUNCATE performance (CASSANDRA-13909)
 * Implement short read protection on partition boundaries (CASSANDRA-13595)
 * Fix ISE thrown by UPI.Serializer.hasNext() for some SELECT queries (CASSANDRA-13911)
 * Filter header only commit logs before recovery (CASSANDRA-13918)
 * AssertionError prepending to a list (CASSANDRA-13149)
 * Fix support for SuperColumn tables (CASSANDRA-12373)
 * Handle limit correctly on tables with strict liveness (CASSANDRA-13883)
 * Fix missing original update in TriggerExecutor (CASSANDRA-13894)
 * Remove non-rpc-ready nodes from counter leader candidates (CASSANDRA-13043)
 * Improve short read protection performance (CASSANDRA-13794)
 * Fix sstable reader to support range-tombstone-marker for multi-slices (CASSANDRA-13787)
 * Fix short read protection for tables with no clustering columns (CASSANDRA-13880)
 * Make isBuilt volatile in PartitionUpdate (CASSANDRA-13619)
 * Prevent integer overflow of timestamps in CellTest and RowsTest (CASSANDRA-13866)
 * Fix counter application order in short read protection (CASSANDRA-12872)
 * Don't block RepairJob execution on validation futures (CASSANDRA-13797)
 * Wait for all management tasks to complete before shutting down CLSM (CASSANDRA-13123)
 * INSERT statement fails when Tuple type is used as clustering column with default DESC order (CASSANDRA-13717)
 * Fix pending view mutations handling and cleanup batchlog when there are local and remote paired mutations (CASSANDRA-13069)
 * Improve config validation and documentation on overflow and NPE (CASSANDRA-13622)
 * Range deletes in a CAS batch are ignored (CASSANDRA-13655)
 * Avoid assertion error when IndexSummary > 2G (CASSANDRA-12014)
 * Change repair midpoint logging for tiny ranges (CASSANDRA-13603)
 * Better handle corrupt final commitlog segment (CASSANDRA-11995)
 * StreamingHistogram is not thread safe (CASSANDRA-13756)
 * Fix MV timestamp issues (CASSANDRA-11500)
 * Better tolerate improperly formatted bcrypt hashes (CASSANDRA-13626)
 * Fix race condition in read command serialization (CASSANDRA-13363)
 * Fix AssertionError in short read protection (CASSANDRA-13747)
 * Don't skip corrupted sstables on startup (CASSANDRA-13620)
 * Fix the merging of cells with different user type versions (CASSANDRA-13776)
 * Copy session properties on cqlsh.py do_login (CASSANDRA-13640)
 * Potential AssertionError during ReadRepair of range tombstone and partition deletions (CASSANDRA-13719)
 * Don't let stress write warmup data if n=0 (CASSANDRA-13773)
 * Gossip thread slows down when using batch commit log (CASSANDRA-12966)
 * Randomize batchlog endpoint selection with only 1 or 2 racks (CASSANDRA-12884)
 * Fix digest calculation for counter cells (CASSANDRA-13750)
 * Fix ColumnDefinition.cellValueType() for non-frozen collection and change SSTabledump to use type.toJSONString() (CASSANDRA-13573)
 * Skip materialized view addition if the base table doesn't exist (CASSANDRA-13737)
 * Drop table should remove corresponding entries in dropped_columns table (CASSANDRA-13730)
 * Log warn message until legacy auth tables have been migrated (CASSANDRA-13371)
 * Fix incorrect [2.1 <- 3.0] serialization of counter cells created in 2.0 (CASSANDRA-13691)
 * Fix invalid writetime for null cells (CASSANDRA-13711)
 * Fix ALTER TABLE statement to atomically propagate changes to the table and its MVs (CASSANDRA-12952)
 * Fixed ambiguous output of nodetool tablestats command (CASSANDRA-13722)
 * Fix Digest mismatch Exception if hints file has UnknownColumnFamily (CASSANDRA-13696)
 * Purge tombstones created by expired cells (CASSANDRA-13643)
 * Make concat work with iterators that have different subsets of columns (CASSANDRA-13482)
 * Set test.runners based on cores and memory size (CASSANDRA-13078)
 * Allow different NUMACTL_ARGS to be passed in (CASSANDRA-13557)
 * Allow native function calls in CQLSSTableWriter (CASSANDRA-12606)
 * Fix secondary index queries on COMPACT tables (CASSANDRA-13627)
 * Nodetool listsnapshots output is missing a newline, if there are no snapshots (CASSANDRA-13568)
 * sstabledump reports incorrect usage for argument order (CASSANDRA-13532)
Merged from 2.2:
 * Safely handle empty buffers when outputting to JSON (CASSANDRA-13868)
 * Copy session properties on cqlsh.py do_login (CASSANDRA-13847)
 * Fix load over calculated issue in IndexSummaryRedistribution (CASSANDRA-13738)
 * Fix compaction and flush exception not captured (CASSANDRA-13833)
 * Uncaught exceptions in Netty pipeline (CASSANDRA-13649)
 * Prevent integer overflow on exabyte filesystems (CASSANDRA-13067)
 * Fix queries with LIMIT and filtering on clustering columns (CASSANDRA-11223)
 * Fix potential NPE when resume bootstrap fails (CASSANDRA-13272)
 * Fix toJSONString for the UDT, tuple and collection types (CASSANDRA-13592)
 * Fix nested Tuples/UDTs validation (CASSANDRA-13646)
Merged from 2.1:
 * Clone HeartBeatState when building gossip messages. Make its generation/version volatile (CASSANDRA-13700)


3.11.0
 * Allow native function calls in CQLSSTableWriter (CASSANDRA-12606)
 * Replace string comparison with regex/number checks in MessagingService test (CASSANDRA-13216)
 * Fix formatting of duration columns in CQLSH (CASSANDRA-13549)
 * Fix the problem with duplicated rows when using paging with SASI (CASSANDRA-13302)
 * Allow CONTAINS statements filtering on the partition key and it’s parts (CASSANDRA-13275)
 * Fall back to even ranges calculation in clusters with vnodes when tokens are distributed unevenly (CASSANDRA-13229)
 * Fix duration type validation to prevent overflow (CASSANDRA-13218)
 * Forbid unsupported creation of SASI indexes over partition key columns (CASSANDRA-13228)
 * Reject multiple values for a key in CQL grammar. (CASSANDRA-13369)
 * UDA fails without input rows (CASSANDRA-13399)
 * Fix compaction-stress by using daemonInitialization (CASSANDRA-13188)
 * V5 protocol flags decoding broken (CASSANDRA-13443)
 * Use write lock not read lock for removing sstables from compaction strategies. (CASSANDRA-13422)
 * Use corePoolSize equal to maxPoolSize in JMXEnabledThreadPoolExecutors (CASSANDRA-13329)
 * Avoid rebuilding SASI indexes containing no values (CASSANDRA-12962)
 * Add charset to Analyser input stream (CASSANDRA-13151)
 * Fix testLimitSSTables flake caused by concurrent flush (CASSANDRA-12820)
 * cdc column addition strikes again (CASSANDRA-13382)
 * Fix static column indexes (CASSANDRA-13277)
 * DataOutputBuffer.asNewBuffer broken (CASSANDRA-13298)
 * unittest CipherFactoryTest failed on MacOS (CASSANDRA-13370)
 * Forbid SELECT restrictions and CREATE INDEX over non-frozen UDT columns (CASSANDRA-13247)
 * Default logging we ship will incorrectly print "?:?" for "%F:%L" pattern (CASSANDRA-13317)
 * Possible AssertionError in UnfilteredRowIteratorWithLowerBound (CASSANDRA-13366)
 * Support unaligned memory access for AArch64 (CASSANDRA-13326)
 * Improve SASI range iterator efficiency on intersection with an empty range (CASSANDRA-12915).
 * Fix equality comparisons of columns using the duration type (CASSANDRA-13174)
 * Obfuscate password in stress-graphs (CASSANDRA-12233)
 * Move to FastThreadLocalThread and FastThreadLocal (CASSANDRA-13034)
 * nodetool stopdaemon errors out (CASSANDRA-13030)
 * Tables in system_distributed should not use gcgs of 0 (CASSANDRA-12954)
 * Fix primary index calculation for SASI (CASSANDRA-12910)
 * More fixes to the TokenAllocator (CASSANDRA-12990)
 * NoReplicationTokenAllocator should work with zero replication factor (CASSANDRA-12983)
 * Address message coalescing regression (CASSANDRA-12676)
 * Delete illegal character from StandardTokenizerImpl.jflex (CASSANDRA-13417)
 * Fix cqlsh automatic protocol downgrade regression (CASSANDRA-13307)
 * Tracing payload not passed from QueryMessage to tracing session (CASSANDRA-12835)
Merged from 3.0:
 * Ensure int overflow doesn't occur when calculating large partition warning size (CASSANDRA-13172)
 * Ensure consistent view of partition columns between coordinator and replica in ColumnFilter (CASSANDRA-13004)
 * Failed unregistering mbean during drop keyspace (CASSANDRA-13346)
 * nodetool scrub/cleanup/upgradesstables exit code is wrong (CASSANDRA-13542)
 * Fix the reported number of sstable data files accessed per read (CASSANDRA-13120)
 * Fix schema digest mismatch during rolling upgrades from versions before 3.0.12 (CASSANDRA-13559)
 * Upgrade JNA version to 4.4.0 (CASSANDRA-13072)
 * Interned ColumnIdentifiers should use minimal ByteBuffers (CASSANDRA-13533)
 * ReverseIndexedReader may drop rows during 2.1 to 3.0 upgrade (CASSANDRA-13525)
 * Fix repair process violating start/end token limits for small ranges (CASSANDRA-13052)
 * Add storage port options to sstableloader (CASSANDRA-13518)
 * Properly handle quoted index names in cqlsh DESCRIBE output (CASSANDRA-12847)
 * Avoid reading static row twice from old format sstables (CASSANDRA-13236)
 * Fix NPE in StorageService.excise() (CASSANDRA-13163)
 * Expire OutboundTcpConnection messages by a single Thread (CASSANDRA-13265)
 * Fail repair if insufficient responses received (CASSANDRA-13397)
 * Fix SSTableLoader fail when the loaded table contains dropped columns (CASSANDRA-13276)
 * Avoid name clashes in CassandraIndexTest (CASSANDRA-13427)
 * Handling partially written hint files (CASSANDRA-12728)
 * Interrupt replaying hints on decommission (CASSANDRA-13308)
 * Handling partially written hint files (CASSANDRA-12728)
 * Fix NPE issue in StorageService (CASSANDRA-13060)
 * Make reading of range tombstones more reliable (CASSANDRA-12811)
 * Fix startup problems due to schema tables not completely flushed (CASSANDRA-12213)
 * Fix view builder bug that can filter out data on restart (CASSANDRA-13405)
 * Fix 2i page size calculation when there are no regular columns (CASSANDRA-13400)
 * Fix the conversion of 2.X expired rows without regular column data (CASSANDRA-13395)
 * Fix hint delivery when using ext+internal IPs with prefer_local enabled (CASSANDRA-13020)
 * Fix possible NPE on upgrade to 3.0/3.X in case of IO errors (CASSANDRA-13389)
 * Legacy deserializer can create empty range tombstones (CASSANDRA-13341)
 * Legacy caching options can prevent 3.0 upgrade (CASSANDRA-13384)
 * Use the Kernel32 library to retrieve the PID on Windows and fix startup checks (CASSANDRA-13333)
 * Fix code to not exchange schema across major versions (CASSANDRA-13274)
 * Dropping column results in "corrupt" SSTable (CASSANDRA-13337)
 * Bugs handling range tombstones in the sstable iterators (CASSANDRA-13340)
 * Fix CONTAINS filtering for null collections (CASSANDRA-13246)
 * Applying: Use a unique metric reservoir per test run when using Cassandra-wide metrics residing in MBeans (CASSANDRA-13216)
 * Propagate row deletions in 2i tables on upgrade (CASSANDRA-13320)
 * Slice.isEmpty() returns false for some empty slices (CASSANDRA-13305)
 * Add formatted row output to assertEmpty in CQL Tester (CASSANDRA-13238)
 * Prevent data loss on upgrade 2.1 - 3.0 by adding component separator to LogRecord absolute path (CASSANDRA-13294)
 * Improve testing on macOS by eliminating sigar logging (CASSANDRA-13233)
 * Cqlsh copy-from should error out when csv contains invalid data for collections (CASSANDRA-13071)
 * Fix "multiple versions of ant detected..." when running ant test (CASSANDRA-13232)
 * Coalescing strategy sleeps too much (CASSANDRA-13090)
 * Faster StreamingHistogram (CASSANDRA-13038)
 * Legacy deserializer can create unexpected boundary range tombstones (CASSANDRA-13237)
 * Remove unnecessary assertion from AntiCompactionTest (CASSANDRA-13070)
 * Fix cqlsh COPY for dates before 1900 (CASSANDRA-13185)
 * Use keyspace replication settings on system.size_estimates table (CASSANDRA-9639)
 * Add vm.max_map_count StartupCheck (CASSANDRA-13008)
 * Hint related logging should include the IP address of the destination in addition to
   host ID (CASSANDRA-13205)
 * Reloading logback.xml does not work (CASSANDRA-13173)
 * Lightweight transactions temporarily fail after upgrade from 2.1 to 3.0 (CASSANDRA-13109)
 * Duplicate rows after upgrading from 2.1.16 to 3.0.10/3.9 (CASSANDRA-13125)
 * Fix UPDATE queries with empty IN restrictions (CASSANDRA-13152)
 * Fix handling of partition with partition-level deletion plus
   live rows in sstabledump (CASSANDRA-13177)
 * Provide user workaround when system_schema.columns does not contain entries
   for a table that's in system_schema.tables (CASSANDRA-13180)
 * Nodetool upgradesstables/scrub/compact ignores system tables (CASSANDRA-13410)
 * Fix schema version calculation for rolling upgrades (CASSANDRA-13441)
Merged from 2.2:
 * Nodes started with join_ring=False should be able to serve requests when authentication is enabled (CASSANDRA-11381)
 * cqlsh COPY FROM: increment error count only for failures, not for attempts (CASSANDRA-13209)
 * Avoid starting gossiper in RemoveTest (CASSANDRA-13407)
 * Fix weightedSize() for row-cache reported by JMX and NodeTool (CASSANDRA-13393)
 * Fix JVM metric names (CASSANDRA-13103)
 * Honor truststore-password parameter in cassandra-stress (CASSANDRA-12773)
 * Discard in-flight shadow round responses (CASSANDRA-12653)
 * Don't anti-compact repaired data to avoid inconsistencies (CASSANDRA-13153)
 * Wrong logger name in AnticompactionTask (CASSANDRA-13343)
 * Commitlog replay may fail if last mutation is within 4 bytes of end of segment (CASSANDRA-13282)
 * Fix queries updating multiple time the same list (CASSANDRA-13130)
 * Fix GRANT/REVOKE when keyspace isn't specified (CASSANDRA-13053)
 * Fix flaky LongLeveledCompactionStrategyTest (CASSANDRA-12202)
 * Fix failing COPY TO STDOUT (CASSANDRA-12497)
 * Fix ColumnCounter::countAll behaviour for reverse queries (CASSANDRA-13222)
 * Exceptions encountered calling getSeeds() breaks OTC thread (CASSANDRA-13018)
 * Fix negative mean latency metric (CASSANDRA-12876)
 * Use only one file pointer when creating commitlog segments (CASSANDRA-12539)
Merged from 2.1:
 * Fix 2ndary index queries on partition keys for tables with static columns (CASSANDRA-13147)
 * Fix ParseError unhashable type list in cqlsh copy from (CASSANDRA-13364)
 * Remove unused repositories (CASSANDRA-13278)
 * Log stacktrace of uncaught exceptions (CASSANDRA-13108)
 * Use portable stderr for java error in startup (CASSANDRA-13211)
 * Fix Thread Leak in OutboundTcpConnection (CASSANDRA-13204)
 * Coalescing strategy can enter infinite loop (CASSANDRA-13159)


3.10
 * Fix secondary index queries regression (CASSANDRA-13013)
 * Add duration type to the protocol V5 (CASSANDRA-12850)
 * Fix duration type validation (CASSANDRA-13143)
 * Fix flaky GcCompactionTest (CASSANDRA-12664)
 * Fix TestHintedHandoff.hintedhandoff_decom_test (CASSANDRA-13058)
 * Fixed query monitoring for range queries (CASSANDRA-13050)
 * Remove outboundBindAny configuration property (CASSANDRA-12673)
 * Use correct bounds for all-data range when filtering (CASSANDRA-12666)
 * Remove timing window in test case (CASSANDRA-12875)
 * Resolve unit testing without JCE security libraries installed (CASSANDRA-12945)
 * Fix inconsistencies in cassandra-stress load balancing policy (CASSANDRA-12919)
 * Fix validation of non-frozen UDT cells (CASSANDRA-12916)
 * Don't shut down socket input/output on StreamSession (CASSANDRA-12903)
 * Fix Murmur3PartitionerTest (CASSANDRA-12858)
 * Move cqlsh syntax rules into separate module and allow easier customization (CASSANDRA-12897)
 * Fix CommitLogSegmentManagerTest (CASSANDRA-12283)
 * Fix cassandra-stress truncate option (CASSANDRA-12695)
 * Fix crossNode value when receiving messages (CASSANDRA-12791)
 * Don't load MX4J beans twice (CASSANDRA-12869)
 * Extend native protocol request flags, add versions to SUPPORTED, and introduce ProtocolVersion enum (CASSANDRA-12838)
 * Set JOINING mode when running pre-join tasks (CASSANDRA-12836)
 * remove net.mintern.primitive library due to license issue (CASSANDRA-12845)
 * Properly format IPv6 addresses when logging JMX service URL (CASSANDRA-12454)
 * Optimize the vnode allocation for single replica per DC (CASSANDRA-12777)
 * Use non-token restrictions for bounds when token restrictions are overridden (CASSANDRA-12419)
 * Fix CQLSH auto completion for PER PARTITION LIMIT (CASSANDRA-12803)
 * Use different build directories for Eclipse and Ant (CASSANDRA-12466)
 * Avoid potential AttributeError in cqlsh due to no table metadata (CASSANDRA-12815)
 * Fix RandomReplicationAwareTokenAllocatorTest.testExistingCluster (CASSANDRA-12812)
 * Upgrade commons-codec to 1.9 (CASSANDRA-12790)
 * Make the fanout size for LeveledCompactionStrategy to be configurable (CASSANDRA-11550)
 * Add duration data type (CASSANDRA-11873)
 * Fix timeout in ReplicationAwareTokenAllocatorTest (CASSANDRA-12784)
 * Improve sum aggregate functions (CASSANDRA-12417)
 * Make cassandra.yaml docs for batch_size_*_threshold_in_kb reflect changes in CASSANDRA-10876 (CASSANDRA-12761)
 * cqlsh fails to format collections when using aliases (CASSANDRA-11534)
 * Check for hash conflicts in prepared statements (CASSANDRA-12733)
 * Exit query parsing upon first error (CASSANDRA-12598)
 * Fix cassandra-stress to use single seed in UUID generation (CASSANDRA-12729)
 * CQLSSTableWriter does not allow Update statement (CASSANDRA-12450)
 * Config class uses boxed types but DD exposes primitive types (CASSANDRA-12199)
 * Add pre- and post-shutdown hooks to Storage Service (CASSANDRA-12461)
 * Add hint delivery metrics (CASSANDRA-12693)
 * Remove IndexInfo cache from FileIndexInfoRetriever (CASSANDRA-12731)
 * ColumnIndex does not reuse buffer (CASSANDRA-12502)
 * cdc column addition still breaks schema migration tasks (CASSANDRA-12697)
 * Upgrade metrics-reporter dependencies (CASSANDRA-12089)
 * Tune compaction thread count via nodetool (CASSANDRA-12248)
 * Add +=/-= shortcut syntax for update queries (CASSANDRA-12232)
 * Include repair session IDs in repair start message (CASSANDRA-12532)
 * Add a blocking task to Index, run before joining the ring (CASSANDRA-12039)
 * Fix NPE when using CQLSSTableWriter (CASSANDRA-12667)
 * Support optional backpressure strategies at the coordinator (CASSANDRA-9318)
 * Make randompartitioner work with new vnode allocation (CASSANDRA-12647)
 * Fix cassandra-stress graphing (CASSANDRA-12237)
 * Allow filtering on partition key columns for queries without secondary indexes (CASSANDRA-11031)
 * Fix Cassandra Stress reporting thread model and precision (CASSANDRA-12585)
 * Add JMH benchmarks.jar (CASSANDRA-12586)
 * Cleanup uses of AlterTableStatementColumn (CASSANDRA-12567)
 * Add keep-alive to streaming (CASSANDRA-11841)
 * Tracing payload is passed through newSession(..) (CASSANDRA-11706)
 * avoid deleting non existing sstable files and improve related log messages (CASSANDRA-12261)
 * json/yaml output format for nodetool compactionhistory (CASSANDRA-12486)
 * Retry all internode messages once after a connection is
   closed and reopened (CASSANDRA-12192)
 * Add support to rebuild from targeted replica (CASSANDRA-9875)
 * Add sequence distribution type to cassandra stress (CASSANDRA-12490)
 * "SELECT * FROM foo LIMIT ;" does not error out (CASSANDRA-12154)
 * Define executeLocally() at the ReadQuery Level (CASSANDRA-12474)
 * Extend read/write failure messages with a map of replica addresses
   to error codes in the v5 native protocol (CASSANDRA-12311)
 * Fix rebuild of SASI indexes with existing index files (CASSANDRA-12374)
 * Let DatabaseDescriptor not implicitly startup services (CASSANDRA-9054, 12550)
 * Fix clustering indexes in presence of static columns in SASI (CASSANDRA-12378)
 * Fix queries on columns with reversed type on SASI indexes (CASSANDRA-12223)
 * Added slow query log (CASSANDRA-12403)
 * Count full coordinated request against timeout (CASSANDRA-12256)
 * Allow TTL with null value on insert and update (CASSANDRA-12216)
 * Make decommission operation resumable (CASSANDRA-12008)
 * Add support to one-way targeted repair (CASSANDRA-9876)
 * Remove clientutil jar (CASSANDRA-11635)
 * Fix compaction throughput throttle (CASSANDRA-12366, CASSANDRA-12717)
 * Delay releasing Memtable memory on flush until PostFlush has finished running (CASSANDRA-12358)
 * Cassandra stress should dump all setting on startup (CASSANDRA-11914)
 * Make it possible to compact a given token range (CASSANDRA-10643)
 * Allow updating DynamicEndpointSnitch properties via JMX (CASSANDRA-12179)
 * Collect metrics on queries by consistency level (CASSANDRA-7384)
 * Add support for GROUP BY to SELECT statement (CASSANDRA-10707)
 * Deprecate memtable_cleanup_threshold and update default for memtable_flush_writers (CASSANDRA-12228)
 * Upgrade to OHC 0.4.4 (CASSANDRA-12133)
 * Add version command to cassandra-stress (CASSANDRA-12258)
 * Create compaction-stress tool (CASSANDRA-11844)
 * Garbage-collecting compaction operation and schema option (CASSANDRA-7019)
 * Add beta protocol flag for v5 native protocol (CASSANDRA-12142)
 * Support filtering on non-PRIMARY KEY columns in the CREATE
   MATERIALIZED VIEW statement's WHERE clause (CASSANDRA-10368)
 * Unify STDOUT and SYSTEMLOG logback format (CASSANDRA-12004)
 * COPY FROM should raise error for non-existing input files (CASSANDRA-12174)
 * Faster write path (CASSANDRA-12269)
 * Option to leave omitted columns in INSERT JSON unset (CASSANDRA-11424)
 * Support json/yaml output in nodetool tpstats (CASSANDRA-12035)
 * Expose metrics for successful/failed authentication attempts (CASSANDRA-10635)
 * Prepend snapshot name with "truncated" or "dropped" when a snapshot
   is taken before truncating or dropping a table (CASSANDRA-12178)
 * Optimize RestrictionSet (CASSANDRA-12153)
 * cqlsh does not automatically downgrade CQL version (CASSANDRA-12150)
 * Omit (de)serialization of state variable in UDAs (CASSANDRA-9613)
 * Create a system table to expose prepared statements (CASSANDRA-8831)
 * Reuse DataOutputBuffer from ColumnIndex (CASSANDRA-11970)
 * Remove DatabaseDescriptor dependency from SegmentedFile (CASSANDRA-11580)
 * Add supplied username to authentication error messages (CASSANDRA-12076)
 * Remove pre-startup check for open JMX port (CASSANDRA-12074)
 * Remove compaction Severity from DynamicEndpointSnitch (CASSANDRA-11738)
 * Restore resumable hints delivery (CASSANDRA-11960)
 * Properly report LWT contention (CASSANDRA-12626)
Merged from 3.0:
 * Dump threads when unit tests time out (CASSANDRA-13117)
 * Better error when modifying function permissions without explicit keyspace (CASSANDRA-12925)
 * Indexer is not correctly invoked when building indexes over sstables (CASSANDRA-13075)
 * Read repair is not blocking repair to finish in foreground repair (CASSANDRA-13115)
 * Stress daemon help is incorrect(CASSANDRA-12563)
 * Remove ALTER TYPE support (CASSANDRA-12443)
 * Fix assertion for certain legacy range tombstone pattern (CASSANDRA-12203)
 * Replace empty strings with null values if they cannot be converted (CASSANDRA-12794)
 * Fix deserialization of 2.x DeletedCells (CASSANDRA-12620)
 * Add parent repair session id to anticompaction log message (CASSANDRA-12186)
 * Improve contention handling on failure to acquire MV lock for streaming and hints (CASSANDRA-12905)
 * Fix DELETE and UPDATE queries with empty IN restrictions (CASSANDRA-12829)
 * Mark MVs as built after successful bootstrap (CASSANDRA-12984)
 * Estimated TS drop-time histogram updated with Cell.NO_DELETION_TIME (CASSANDRA-13040)
 * Nodetool compactionstats fails with NullPointerException (CASSANDRA-13021)
 * Thread local pools never cleaned up (CASSANDRA-13033)
 * Set RPC_READY to false when draining or if a node is marked as shutdown (CASSANDRA-12781)
 * CQL often queries static columns unnecessarily (CASSANDRA-12768)
 * Make sure sstables only get committed when it's safe to discard commit log records (CASSANDRA-12956)
 * Reject default_time_to_live option when creating or altering MVs (CASSANDRA-12868)
 * Nodetool should use a more sane max heap size (CASSANDRA-12739)
 * LocalToken ensures token values are cloned on heap (CASSANDRA-12651)
 * AnticompactionRequestSerializer serializedSize is incorrect (CASSANDRA-12934)
 * Prevent reloading of logback.xml from UDF sandbox (CASSANDRA-12535)
 * Reenable HeapPool (CASSANDRA-12900)
 * Disallow offheap_buffers memtable allocation (CASSANDRA-11039)
 * Fix CommitLogSegmentManagerTest (CASSANDRA-12283)
 * Pass root cause to CorruptBlockException when uncompression failed (CASSANDRA-12889)
 * Batch with multiple conditional updates for the same partition causes AssertionError (CASSANDRA-12867)
 * Make AbstractReplicationStrategy extendable from outside its package (CASSANDRA-12788)
 * Don't tell users to turn off consistent rangemovements during rebuild. (CASSANDRA-12296)
 * Fix CommitLogTest.testDeleteIfNotDirty (CASSANDRA-12854)
 * Avoid deadlock due to MV lock contention (CASSANDRA-12689)
 * Fix for KeyCacheCqlTest flakiness (CASSANDRA-12801)
 * Include SSTable filename in compacting large row message (CASSANDRA-12384)
 * Fix potential socket leak (CASSANDRA-12329, CASSANDRA-12330)
 * Fix ViewTest.testCompaction (CASSANDRA-12789)
 * Improve avg aggregate functions (CASSANDRA-12417)
 * Preserve quoted reserved keyword column names in MV creation (CASSANDRA-11803)
 * nodetool stopdaemon errors out (CASSANDRA-12646)
 * Split materialized view mutations on build to prevent OOM (CASSANDRA-12268)
 * mx4j does not work in 3.0.8 (CASSANDRA-12274)
 * Abort cqlsh copy-from in case of no answer after prolonged period of time (CASSANDRA-12740)
 * Avoid sstable corrupt exception due to dropped static column (CASSANDRA-12582)
 * Make stress use client mode to avoid checking commit log size on startup (CASSANDRA-12478)
 * Fix exceptions with new vnode allocation (CASSANDRA-12715)
 * Unify drain and shutdown processes (CASSANDRA-12509)
 * Fix NPE in ComponentOfSlice.isEQ() (CASSANDRA-12706)
 * Fix failure in LogTransactionTest (CASSANDRA-12632)
 * Fix potentially incomplete non-frozen UDT values when querying with the
   full primary key specified (CASSANDRA-12605)
 * Make sure repaired tombstones are dropped when only_purge_repaired_tombstones is enabled (CASSANDRA-12703)
 * Skip writing MV mutations to commitlog on mutation.applyUnsafe() (CASSANDRA-11670)
 * Establish consistent distinction between non-existing partition and NULL value for LWTs on static columns (CASSANDRA-12060)
 * Extend ColumnIdentifier.internedInstances key to include the type that generated the byte buffer (CASSANDRA-12516)
 * Handle composite prefixes with final EOC=0 as in 2.x and refactor LegacyLayout.decodeBound (CASSANDRA-12423)
 * select_distinct_with_deletions_test failing on non-vnode environments (CASSANDRA-11126)
 * Stack Overflow returned to queries while upgrading (CASSANDRA-12527)
 * Fix legacy regex for temporary files from 2.2 (CASSANDRA-12565)
 * Add option to state current gc_grace_seconds to tools/bin/sstablemetadata (CASSANDRA-12208)
 * Fix file system race condition that may cause LogAwareFileLister to fail to classify files (CASSANDRA-11889)
 * Fix file handle leaks due to simultaneous compaction/repair and
   listing snapshots, calculating snapshot sizes, or making schema
   changes (CASSANDRA-11594)
 * Fix nodetool repair exits with 0 for some errors (CASSANDRA-12508)
 * Do not shut down BatchlogManager twice during drain (CASSANDRA-12504)
 * Disk failure policy should not be invoked on out of space (CASSANDRA-12385)
 * Calculate last compacted key on startup (CASSANDRA-6216)
 * Add schema to snapshot manifest, add USING TIMESTAMP clause to ALTER TABLE statements (CASSANDRA-7190)
 * If CF has no clustering columns, any row cache is full partition cache (CASSANDRA-12499)
 * Correct log message for statistics of offheap memtable flush (CASSANDRA-12776)
 * Explicitly set locale for string validation (CASSANDRA-12541,CASSANDRA-12542,CASSANDRA-12543,CASSANDRA-12545)
Merged from 2.2:
 * Fix speculative retry bugs (CASSANDRA-13009)
 * Fix handling of nulls and unsets in IN conditions (CASSANDRA-12981)
 * Fix race causing infinite loop if Thrift server is stopped before it starts listening (CASSANDRA-12856)
 * CompactionTasks now correctly drops sstables out of compaction when not enough disk space is available (CASSANDRA-12979)
 * Remove support for non-JavaScript UDFs (CASSANDRA-12883)
 * Fix DynamicEndpointSnitch noop in multi-datacenter situations (CASSANDRA-13074)
 * cqlsh copy-from: encode column names to avoid primary key parsing errors (CASSANDRA-12909)
 * Temporarily fix bug that creates commit log when running offline tools (CASSANDRA-8616)
 * Reduce granuality of OpOrder.Group during index build (CASSANDRA-12796)
 * Test bind parameters and unset parameters in InsertUpdateIfConditionTest (CASSANDRA-12980)
 * Use saved tokens when setting local tokens on StorageService.joinRing (CASSANDRA-12935)
 * cqlsh: fix DESC TYPES errors (CASSANDRA-12914)
 * Fix leak on skipped SSTables in sstableupgrade (CASSANDRA-12899)
 * Avoid blocking gossip during pending range calculation (CASSANDRA-12281)
 * Fix purgeability of tombstones with max timestamp (CASSANDRA-12792)
 * Fail repair if participant dies during sync or anticompaction (CASSANDRA-12901)
 * cqlsh COPY: unprotected pk values before converting them if not using prepared statements (CASSANDRA-12863)
 * Fix Util.spinAssertEquals (CASSANDRA-12283)
 * Fix potential NPE for compactionstats (CASSANDRA-12462)
 * Prepare legacy authenticate statement if credentials table initialised after node startup (CASSANDRA-12813)
 * Change cassandra.wait_for_tracing_events_timeout_secs default to 0 (CASSANDRA-12754)
 * Clean up permissions when a UDA is dropped (CASSANDRA-12720)
 * Limit colUpdateTimeDelta histogram updates to reasonable deltas (CASSANDRA-11117)
 * Fix leak errors and execution rejected exceptions when draining (CASSANDRA-12457)
 * Fix merkle tree depth calculation (CASSANDRA-12580)
 * Make Collections deserialization more robust (CASSANDRA-12618)
 * Better handle invalid system roles table (CASSANDRA-12700)
 * Fix exceptions when enabling gossip on nodes that haven't joined the ring (CASSANDRA-12253)
 * Fix authentication problem when invoking cqlsh copy from a SOURCE command (CASSANDRA-12642)
 * Decrement pending range calculator jobs counter in finally block
 * cqlshlib tests: increase default execute timeout (CASSANDRA-12481)
 * Forward writes to replacement node when replace_address != broadcast_address (CASSANDRA-8523)
 * Fail repair on non-existing table (CASSANDRA-12279)
 * Enable repair -pr and -local together (fix regression of CASSANDRA-7450) (CASSANDRA-12522)
 * Split consistent range movement flag correction (CASSANDRA-12786)
Merged from 2.1:
 * Upgrade netty version to fix memory leak with client encryption (CASSANDRA-13114)
 * cqlsh copy-from: sort user type fields in csv (CASSANDRA-12959)
 * Don't skip sstables based on maxLocalDeletionTime (CASSANDRA-12765)


3.8, 3.9
 * Fix value skipping with counter columns (CASSANDRA-11726)
 * Fix nodetool tablestats miss SSTable count (CASSANDRA-12205)
 * Fixed flacky SSTablesIteratedTest (CASSANDRA-12282)
 * Fixed flacky SSTableRewriterTest: check file counts before calling validateCFS (CASSANDRA-12348)
 * cqlsh: Fix handling of $$-escaped strings (CASSANDRA-12189)
 * Fix SSL JMX requiring truststore containing server cert (CASSANDRA-12109)
 * RTE from new CDC column breaks in flight queries (CASSANDRA-12236)
 * Fix hdr logging for single operation workloads (CASSANDRA-12145)
 * Fix SASI PREFIX search in CONTAINS mode with partial terms (CASSANDRA-12073)
 * Increase size of flushExecutor thread pool (CASSANDRA-12071)
 * Partial revert of CASSANDRA-11971, cannot recycle buffer in SP.sendMessagesToNonlocalDC (CASSANDRA-11950)
 * Upgrade netty to 4.0.39 (CASSANDRA-12032, CASSANDRA-12034)
 * Improve details in compaction log message (CASSANDRA-12080)
 * Allow unset values in CQLSSTableWriter (CASSANDRA-11911)
 * Chunk cache to request compressor-compatible buffers if pool space is exhausted (CASSANDRA-11993)
 * Remove DatabaseDescriptor dependencies from SequentialWriter (CASSANDRA-11579)
 * Move skip_stop_words filter before stemming (CASSANDRA-12078)
 * Support seek() in EncryptedFileSegmentInputStream (CASSANDRA-11957)
 * SSTable tools mishandling LocalPartitioner (CASSANDRA-12002)
 * When SEPWorker assigned work, set thread name to match pool (CASSANDRA-11966)
 * Add cross-DC latency metrics (CASSANDRA-11569)
 * Allow terms in selection clause (CASSANDRA-10783)
 * Add bind variables to trace (CASSANDRA-11719)
 * Switch counter shards' clock to timestamps (CASSANDRA-9811)
 * Introduce HdrHistogram and response/service/wait separation to stress tool (CASSANDRA-11853)
 * entry-weighers in QueryProcessor should respect partitionKeyBindIndexes field (CASSANDRA-11718)
 * Support older ant versions (CASSANDRA-11807)
 * Estimate compressed on disk size when deciding if sstable size limit reached (CASSANDRA-11623)
 * cassandra-stress profiles should support case sensitive schemas (CASSANDRA-11546)
 * Remove DatabaseDescriptor dependency from FileUtils (CASSANDRA-11578)
 * Faster streaming (CASSANDRA-9766)
 * Add prepared query parameter to trace for "Execute CQL3 prepared query" session (CASSANDRA-11425)
 * Add repaired percentage metric (CASSANDRA-11503)
 * Add Change-Data-Capture (CASSANDRA-8844)
Merged from 3.0:
 * Fix paging for 2.x to 3.x upgrades (CASSANDRA-11195)
 * Fix clean interval not sent to commit log for empty memtable flush (CASSANDRA-12436)
 * Fix potential resource leak in RMIServerSocketFactoryImpl (CASSANDRA-12331)
 * Make sure compaction stats are updated when compaction is interrupted (CASSANDRA-12100)
 * Change commitlog and sstables to track dirty and clean intervals (CASSANDRA-11828)
 * NullPointerException during compaction on table with static columns (CASSANDRA-12336)
 * Fixed ConcurrentModificationException when reading metrics in GraphiteReporter (CASSANDRA-11823)
 * Fix upgrade of super columns on thrift (CASSANDRA-12335)
 * Fixed flacky BlacklistingCompactionsTest, switched to fixed size types and increased corruption size (CASSANDRA-12359)
 * Rerun ReplicationAwareTokenAllocatorTest on failure to avoid flakiness (CASSANDRA-12277)
 * Exception when computing read-repair for range tombstones (CASSANDRA-12263)
 * Lost counter writes in compact table and static columns (CASSANDRA-12219)
 * AssertionError with MVs on updating a row that isn't indexed due to a null value (CASSANDRA-12247)
 * Disable RR and speculative retry with EACH_QUORUM reads (CASSANDRA-11980)
 * Add option to override compaction space check (CASSANDRA-12180)
 * Faster startup by only scanning each directory for temporary files once (CASSANDRA-12114)
 * Respond with v1/v2 protocol header when responding to driver that attempts
   to connect with too low of a protocol version (CASSANDRA-11464)
 * NullPointerExpception when reading/compacting table (CASSANDRA-11988)
 * Fix problem with undeleteable rows on upgrade to new sstable format (CASSANDRA-12144)
 * Fix potential bad messaging service message for paged range reads
   within mixed-version 3.x clusters (CASSANDRA-12249)
 * Fix paging logic for deleted partitions with static columns (CASSANDRA-12107)
 * Wait until the message is being send to decide which serializer must be used (CASSANDRA-11393)
 * Fix migration of static thrift column names with non-text comparators (CASSANDRA-12147)
 * Fix upgrading sparse tables that are incorrectly marked as dense (CASSANDRA-11315)
 * Fix reverse queries ignoring range tombstones (CASSANDRA-11733)
 * Avoid potential race when rebuilding CFMetaData (CASSANDRA-12098)
 * Avoid missing sstables when getting the canonical sstables (CASSANDRA-11996)
 * Always select the live sstables when getting sstables in bounds (CASSANDRA-11944)
 * Fix column ordering of results with static columns for Thrift requests in
   a mixed 2.x/3.x cluster, also fix potential non-resolved duplication of
   those static columns in query results (CASSANDRA-12123)
 * Avoid digest mismatch with empty but static rows (CASSANDRA-12090)
 * Fix EOF exception when altering column type (CASSANDRA-11820)
 * Fix potential race in schema during new table creation (CASSANDRA-12083)
 * cqlsh: fix error handling in rare COPY FROM failure scenario (CASSANDRA-12070)
 * Disable autocompaction during drain (CASSANDRA-11878)
 * Add a metrics timer to MemtablePool and use it to track time spent blocked on memory in MemtableAllocator (CASSANDRA-11327)
 * Fix upgrading schema with super columns with non-text subcomparators (CASSANDRA-12023)
 * Add TimeWindowCompactionStrategy (CASSANDRA-9666)
 * Fix JsonTransformer output of partition with deletion info (CASSANDRA-12418)
 * Fix NPE in SSTableLoader when specifying partial directory path (CASSANDRA-12609)
Merged from 2.2:
 * Add local address entry in PropertyFileSnitch (CASSANDRA-11332)
 * cqlsh copy: fix missing counter values (CASSANDRA-12476)
 * Move migration tasks to non-periodic queue, assure flush executor shutdown after non-periodic executor (CASSANDRA-12251)
 * cqlsh copy: fixed possible race in initializing feeding thread (CASSANDRA-11701)
 * Only set broadcast_rpc_address on Ec2MultiRegionSnitch if it's not set (CASSANDRA-11357)
 * Update StorageProxy range metrics for timeouts, failures and unavailables (CASSANDRA-9507)
 * Add Sigar to classes included in clientutil.jar (CASSANDRA-11635)
 * Add decay to histograms and timers used for metrics (CASSANDRA-11752)
 * Fix hanging stream session (CASSANDRA-10992)
 * Fix INSERT JSON, fromJson() support of smallint, tinyint types (CASSANDRA-12371)
 * Restore JVM metric export for metric reporters (CASSANDRA-12312)
 * Release sstables of failed stream sessions only when outgoing transfers are finished (CASSANDRA-11345)
 * Wait for tracing events before returning response and query at same consistency level client side (CASSANDRA-11465)
 * cqlsh copyutil should get host metadata by connected address (CASSANDRA-11979)
 * Fixed cqlshlib.test.remove_test_db (CASSANDRA-12214)
 * Synchronize ThriftServer::stop() (CASSANDRA-12105)
 * Use dedicated thread for JMX notifications (CASSANDRA-12146)
 * Improve streaming synchronization and fault tolerance (CASSANDRA-11414)
 * MemoryUtil.getShort() should return an unsigned short also for architectures not supporting unaligned memory accesses (CASSANDRA-11973)
Merged from 2.1:
 * Fix queries with empty ByteBuffer values in clustering column restrictions (CASSANDRA-12127)
 * Disable passing control to post-flush after flush failure to prevent data loss (CASSANDRA-11828)
 * Allow STCS-in-L0 compactions to reduce scope with LCS (CASSANDRA-12040)
 * cannot use cql since upgrading python to 2.7.11+ (CASSANDRA-11850)
 * Fix filtering on clustering columns when 2i is used (CASSANDRA-11907)


3.0.8
 * Fix potential race in schema during new table creation (CASSANDRA-12083)
 * cqlsh: fix error handling in rare COPY FROM failure scenario (CASSANDRA-12070)
 * Disable autocompaction during drain (CASSANDRA-11878)
 * Add a metrics timer to MemtablePool and use it to track time spent blocked on memory in MemtableAllocator (CASSANDRA-11327)
 * Fix upgrading schema with super columns with non-text subcomparators (CASSANDRA-12023)
 * Add TimeWindowCompactionStrategy (CASSANDRA-9666)
Merged from 2.2:
 * Allow nodetool info to run with readonly JMX access (CASSANDRA-11755)
 * Validate bloom_filter_fp_chance against lowest supported
   value when the table is created (CASSANDRA-11920)
 * Don't send erroneous NEW_NODE notifications on restart (CASSANDRA-11038)
 * StorageService shutdown hook should use a volatile variable (CASSANDRA-11984)
Merged from 2.1:
 * Add system property to set the max number of native transport requests in queue (CASSANDRA-11363)
 * Fix queries with empty ByteBuffer values in clustering column restrictions (CASSANDRA-12127)
 * Disable passing control to post-flush after flush failure to prevent data loss (CASSANDRA-11828)
 * Allow STCS-in-L0 compactions to reduce scope with LCS (CASSANDRA-12040)
 * cannot use cql since upgrading python to 2.7.11+ (CASSANDRA-11850)
 * Fix filtering on clustering columns when 2i is used (CASSANDRA-11907)
 * Avoid stalling paxos when the paxos state expires (CASSANDRA-12043)
 * Remove finished incoming streaming connections from MessagingService (CASSANDRA-11854)
 * Don't try to get sstables for non-repairing column families (CASSANDRA-12077)
 * Avoid marking too many sstables as repaired (CASSANDRA-11696)
 * Prevent select statements with clustering key > 64k (CASSANDRA-11882)
 * Fix clock skew corrupting other nodes with paxos (CASSANDRA-11991)
 * Remove distinction between non-existing static columns and existing but null in LWTs (CASSANDRA-9842)
 * Cache local ranges when calculating repair neighbors (CASSANDRA-11934)
 * Allow LWT operation on static column with only partition keys (CASSANDRA-10532)
 * Create interval tree over canonical sstables to avoid missing sstables during streaming (CASSANDRA-11886)
 * cqlsh COPY FROM: shutdown parent cluster after forking, to avoid corrupting SSL connections (CASSANDRA-11749)


3.7
 * Support multiple folders for user defined compaction tasks (CASSANDRA-11765)
 * Fix race in CompactionStrategyManager's pause/resume (CASSANDRA-11922)
Merged from 3.0:
 * Fix legacy serialization of Thrift-generated non-compound range tombstones
   when communicating with 2.x nodes (CASSANDRA-11930)
 * Fix Directories instantiations where CFS.initialDirectories should be used (CASSANDRA-11849)
 * Avoid referencing DatabaseDescriptor in AbstractType (CASSANDRA-11912)
 * Don't use static dataDirectories field in Directories instances (CASSANDRA-11647)
 * Fix sstables not being protected from removal during index build (CASSANDRA-11905)
 * cqlsh: Suppress stack trace from Read/WriteFailures (CASSANDRA-11032)
 * Remove unneeded code to repair index summaries that have
   been improperly down-sampled (CASSANDRA-11127)
 * Avoid WriteTimeoutExceptions during commit log replay due to materialized
   view lock contention (CASSANDRA-11891)
 * Prevent OOM failures on SSTable corruption, improve tests for corruption detection (CASSANDRA-9530)
 * Use CFS.initialDirectories when clearing snapshots (CASSANDRA-11705)
 * Allow compaction strategies to disable early open (CASSANDRA-11754)
 * Refactor Materialized View code (CASSANDRA-11475)
 * Update Java Driver (CASSANDRA-11615)
Merged from 2.2:
 * Persist local metadata earlier in startup sequence (CASSANDRA-11742)
 * cqlsh: fix tab completion for case-sensitive identifiers (CASSANDRA-11664)
 * Avoid showing estimated key as -1 in tablestats (CASSANDRA-11587)
 * Fix possible race condition in CommitLog.recover (CASSANDRA-11743)
 * Enable client encryption in sstableloader with cli options (CASSANDRA-11708)
 * Possible memory leak in NIODataInputStream (CASSANDRA-11867)
 * Add seconds to cqlsh tracing session duration (CASSANDRA-11753)
 * Fix commit log replay after out-of-order flush completion (CASSANDRA-9669)
 * Prohibit Reversed Counter type as part of the PK (CASSANDRA-9395)
 * cqlsh: correctly handle non-ascii chars in error messages (CASSANDRA-11626)
Merged from 2.1:
 * Run CommitLog tests with different compression settings (CASSANDRA-9039)
 * cqlsh: apply current keyspace to source command (CASSANDRA-11152)
 * Clear out parent repair session if repair coordinator dies (CASSANDRA-11824)
 * Set default streaming_socket_timeout_in_ms to 24 hours (CASSANDRA-11840)
 * Do not consider local node a valid source during replace (CASSANDRA-11848)
 * Add message dropped tasks to nodetool netstats (CASSANDRA-11855)
 * Avoid holding SSTableReaders for duration of incremental repair (CASSANDRA-11739)


3.6
 * Correctly migrate schema for frozen UDTs during 2.x -> 3.x upgrades
   (does not affect any released versions) (CASSANDRA-11613)
 * Allow server startup if JMX is configured directly (CASSANDRA-11725)
 * Prevent direct memory OOM on buffer pool allocations (CASSANDRA-11710)
 * Enhanced Compaction Logging (CASSANDRA-10805)
 * Make prepared statement cache size configurable (CASSANDRA-11555)
 * Integrated JMX authentication and authorization (CASSANDRA-10091)
 * Add units to stress ouput (CASSANDRA-11352)
 * Fix PER PARTITION LIMIT for single and multi partitions queries (CASSANDRA-11603)
 * Add uncompressed chunk cache for RandomAccessReader (CASSANDRA-5863)
 * Clarify ClusteringPrefix hierarchy (CASSANDRA-11213)
 * Always perform collision check before joining ring (CASSANDRA-10134)
 * SSTableWriter output discrepancy (CASSANDRA-11646)
 * Fix potential timeout in NativeTransportService.testConcurrentDestroys (CASSANDRA-10756)
 * Support large partitions on the 3.0 sstable format (CASSANDRA-11206,11763)
 * Add support to rebuild from specific range (CASSANDRA-10406)
 * Optimize the overlapping lookup by calculating all the
   bounds in advance (CASSANDRA-11571)
 * Support json/yaml output in nodetool tablestats (CASSANDRA-5977)
 * (stress) Add datacenter option to -node options (CASSANDRA-11591)
 * Fix handling of empty slices (CASSANDRA-11513)
 * Make number of cores used by cqlsh COPY visible to testing code (CASSANDRA-11437)
 * Allow filtering on clustering columns for queries without secondary indexes (CASSANDRA-11310)
 * Refactor Restriction hierarchy (CASSANDRA-11354)
 * Eliminate allocations in R/W path (CASSANDRA-11421)
 * Update Netty to 4.0.36 (CASSANDRA-11567)
 * Fix PER PARTITION LIMIT for queries requiring post-query ordering (CASSANDRA-11556)
 * Allow instantiation of UDTs and tuples in UDFs (CASSANDRA-10818)
 * Support UDT in CQLSSTableWriter (CASSANDRA-10624)
 * Support for non-frozen user-defined types, updating
   individual fields of user-defined types (CASSANDRA-7423)
 * Make LZ4 compression level configurable (CASSANDRA-11051)
 * Allow per-partition LIMIT clause in CQL (CASSANDRA-7017)
 * Make custom filtering more extensible with UserExpression (CASSANDRA-11295)
 * Improve field-checking and error reporting in cassandra.yaml (CASSANDRA-10649)
 * Print CAS stats in nodetool proxyhistograms (CASSANDRA-11507)
 * More user friendly error when providing an invalid token to nodetool (CASSANDRA-9348)
 * Add static column support to SASI index (CASSANDRA-11183)
 * Support EQ/PREFIX queries in SASI CONTAINS mode without tokenization (CASSANDRA-11434)
 * Support LIKE operator in prepared statements (CASSANDRA-11456)
 * Add a command to see if a Materialized View has finished building (CASSANDRA-9967)
 * Log endpoint and port associated with streaming operation (CASSANDRA-8777)
 * Print sensible units for all log messages (CASSANDRA-9692)
 * Upgrade Netty to version 4.0.34 (CASSANDRA-11096)
 * Break the CQL grammar into separate Parser and Lexer (CASSANDRA-11372)
 * Compress only inter-dc traffic by default (CASSANDRA-8888)
 * Add metrics to track write amplification (CASSANDRA-11420)
 * cassandra-stress: cannot handle "value-less" tables (CASSANDRA-7739)
 * Add/drop multiple columns in one ALTER TABLE statement (CASSANDRA-10411)
 * Add require_endpoint_verification opt for internode encryption (CASSANDRA-9220)
 * Add auto import java.util for UDF code block (CASSANDRA-11392)
 * Add --hex-format option to nodetool getsstables (CASSANDRA-11337)
 * sstablemetadata should print sstable min/max token (CASSANDRA-7159)
 * Do not wrap CassandraException in TriggerExecutor (CASSANDRA-9421)
 * COPY TO should have higher double precision (CASSANDRA-11255)
 * Stress should exit with non-zero status after failure (CASSANDRA-10340)
 * Add client to cqlsh SHOW_SESSION (CASSANDRA-8958)
 * Fix nodetool tablestats keyspace level metrics (CASSANDRA-11226)
 * Store repair options in parent_repair_history (CASSANDRA-11244)
 * Print current leveling in sstableofflinerelevel (CASSANDRA-9588)
 * Change repair message for keyspaces with RF 1 (CASSANDRA-11203)
 * Remove hard-coded SSL cipher suites and protocols (CASSANDRA-10508)
 * Improve concurrency in CompactionStrategyManager (CASSANDRA-10099)
 * (cqlsh) interpret CQL type for formatting blobs (CASSANDRA-11274)
 * Refuse to start and print txn log information in case of disk
   corruption (CASSANDRA-10112)
 * Resolve some eclipse-warnings (CASSANDRA-11086)
 * (cqlsh) Show static columns in a different color (CASSANDRA-11059)
 * Allow to remove TTLs on table with default_time_to_live (CASSANDRA-11207)
Merged from 3.0:
 * Disallow creating view with a static column (CASSANDRA-11602)
 * Reduce the amount of object allocations caused by the getFunctions methods (CASSANDRA-11593)
 * Potential error replaying commitlog with smallint/tinyint/date/time types (CASSANDRA-11618)
 * Fix queries with filtering on counter columns (CASSANDRA-11629)
 * Improve tombstone printing in sstabledump (CASSANDRA-11655)
 * Fix paging for range queries where all clustering columns are specified (CASSANDRA-11669)
 * Don't require HEAP_NEW_SIZE to be set when using G1 (CASSANDRA-11600)
 * Fix sstabledump not showing cells after tombstone marker (CASSANDRA-11654)
 * Ignore all LocalStrategy keyspaces for streaming and other related
   operations (CASSANDRA-11627)
 * Ensure columnfilter covers indexed columns for thrift 2i queries (CASSANDRA-11523)
 * Only open one sstable scanner per sstable (CASSANDRA-11412)
 * Option to specify ProtocolVersion in cassandra-stress (CASSANDRA-11410)
 * ArithmeticException in avgFunctionForDecimal (CASSANDRA-11485)
 * LogAwareFileLister should only use OLD sstable files in current folder to determine disk consistency (CASSANDRA-11470)
 * Notify indexers of expired rows during compaction (CASSANDRA-11329)
 * Properly respond with ProtocolError when a v1/v2 native protocol
   header is received (CASSANDRA-11464)
 * Validate that num_tokens and initial_token are consistent with one another (CASSANDRA-10120)
Merged from 2.2:
 * Exit JVM if JMX server fails to startup (CASSANDRA-11540)
 * Produce a heap dump when exiting on OOM (CASSANDRA-9861)
 * Restore ability to filter on clustering columns when using a 2i (CASSANDRA-11510)
 * JSON datetime formatting needs timezone (CASSANDRA-11137)
 * Fix is_dense recalculation for Thrift-updated tables (CASSANDRA-11502)
 * Remove unnescessary file existence check during anticompaction (CASSANDRA-11660)
 * Add missing files to debian packages (CASSANDRA-11642)
 * Avoid calling Iterables::concat in loops during ModificationStatement::getFunctions (CASSANDRA-11621)
 * cqlsh: COPY FROM should use regular inserts for single statement batches and
   report errors correctly if workers processes crash on initialization (CASSANDRA-11474)
 * Always close cluster with connection in CqlRecordWriter (CASSANDRA-11553)
 * Allow only DISTINCT queries with partition keys restrictions (CASSANDRA-11339)
 * CqlConfigHelper no longer requires both a keystore and truststore to work (CASSANDRA-11532)
 * Make deprecated repair methods backward-compatible with previous notification service (CASSANDRA-11430)
 * IncomingStreamingConnection version check message wrong (CASSANDRA-11462)
Merged from 2.1:
 * Support mlockall on IBM POWER arch (CASSANDRA-11576)
 * Add option to disable use of severity in DynamicEndpointSnitch (CASSANDRA-11737)
 * cqlsh COPY FROM fails for null values with non-prepared statements (CASSANDRA-11631)
 * Make cython optional in pylib/setup.py (CASSANDRA-11630)
 * Change order of directory searching for cassandra.in.sh to favor local one (CASSANDRA-11628)
 * cqlsh COPY FROM fails with []{} chars in UDT/tuple fields/values (CASSANDRA-11633)
 * clqsh: COPY FROM throws TypeError with Cython extensions enabled (CASSANDRA-11574)
 * cqlsh: COPY FROM ignores NULL values in conversion (CASSANDRA-11549)
 * Validate levels when building LeveledScanner to avoid overlaps with orphaned sstables (CASSANDRA-9935)


3.5
 * StaticTokenTreeBuilder should respect posibility of duplicate tokens (CASSANDRA-11525)
 * Correctly fix potential assertion error during compaction (CASSANDRA-11353)
 * Avoid index segment stitching in RAM which lead to OOM on big SSTable files (CASSANDRA-11383)
 * Fix clustering and row filters for LIKE queries on clustering columns (CASSANDRA-11397)
Merged from 3.0:
 * Fix rare NPE on schema upgrade from 2.x to 3.x (CASSANDRA-10943)
 * Improve backoff policy for cqlsh COPY FROM (CASSANDRA-11320)
 * Improve IF NOT EXISTS check in CREATE INDEX (CASSANDRA-11131)
 * Upgrade ohc to 0.4.3
 * Enable SO_REUSEADDR for JMX RMI server sockets (CASSANDRA-11093)
 * Allocate merkletrees with the correct size (CASSANDRA-11390)
 * Support streaming pre-3.0 sstables (CASSANDRA-10990)
 * Add backpressure to compressed or encrypted commit log (CASSANDRA-10971)
 * SSTableExport supports secondary index tables (CASSANDRA-11330)
 * Fix sstabledump to include missing info in debug output (CASSANDRA-11321)
 * Establish and implement canonical bulk reading workload(s) (CASSANDRA-10331)
 * Fix paging for IN queries on tables without clustering columns (CASSANDRA-11208)
 * Remove recursive call from CompositesSearcher (CASSANDRA-11304)
 * Fix filtering on non-primary key columns for queries without index (CASSANDRA-6377)
 * Fix sstableloader fail when using materialized view (CASSANDRA-11275)
Merged from 2.2:
 * DatabaseDescriptor should log stacktrace in case of Eception during seed provider creation (CASSANDRA-11312)
 * Use canonical path for directory in SSTable descriptor (CASSANDRA-10587)
 * Add cassandra-stress keystore option (CASSANDRA-9325)
 * Dont mark sstables as repairing with sub range repairs (CASSANDRA-11451)
 * Notify when sstables change after cancelling compaction (CASSANDRA-11373)
 * cqlsh: COPY FROM should check that explicit column names are valid (CASSANDRA-11333)
 * Add -Dcassandra.start_gossip startup option (CASSANDRA-10809)
 * Fix UTF8Validator.validate() for modified UTF-8 (CASSANDRA-10748)
 * Clarify that now() function is calculated on the coordinator node in CQL documentation (CASSANDRA-10900)
 * Fix bloom filter sizing with LCS (CASSANDRA-11344)
 * (cqlsh) Fix error when result is 0 rows with EXPAND ON (CASSANDRA-11092)
 * Add missing newline at end of bin/cqlsh (CASSANDRA-11325)
 * Unresolved hostname leads to replace being ignored (CASSANDRA-11210)
 * Only log yaml config once, at startup (CASSANDRA-11217)
 * Reference leak with parallel repairs on the same table (CASSANDRA-11215)
Merged from 2.1:
 * Add a -j parameter to scrub/cleanup/upgradesstables to state how
   many threads to use (CASSANDRA-11179)
 * COPY FROM on large datasets: fix progress report and debug performance (CASSANDRA-11053)
 * InvalidateKeys should have a weak ref to key cache (CASSANDRA-11176)


3.4
 * (cqlsh) add cqlshrc option to always connect using ssl (CASSANDRA-10458)
 * Cleanup a few resource warnings (CASSANDRA-11085)
 * Allow custom tracing implementations (CASSANDRA-10392)
 * Extract LoaderOptions to be able to be used from outside (CASSANDRA-10637)
 * fix OnDiskIndexTest to properly treat empty ranges (CASSANDRA-11205)
 * fix TrackerTest to handle new notifications (CASSANDRA-11178)
 * add SASI validation for partitioner and complex columns (CASSANDRA-11169)
 * Add caching of encrypted credentials in PasswordAuthenticator (CASSANDRA-7715)
 * fix SASI memtable switching on flush (CASSANDRA-11159)
 * Remove duplicate offline compaction tracking (CASSANDRA-11148)
 * fix EQ semantics of analyzed SASI indexes (CASSANDRA-11130)
 * Support long name output for nodetool commands (CASSANDRA-7950)
 * Encrypted hints (CASSANDRA-11040)
 * SASI index options validation (CASSANDRA-11136)
 * Optimize disk seek using min/max column name meta data when the LIMIT clause is used
   (CASSANDRA-8180)
 * Add LIKE support to CQL3 (CASSANDRA-11067)
 * Generic Java UDF types (CASSANDRA-10819)
 * cqlsh: Include sub-second precision in timestamps by default (CASSANDRA-10428)
 * Set javac encoding to utf-8 (CASSANDRA-11077)
 * Integrate SASI index into Cassandra (CASSANDRA-10661)
 * Add --skip-flush option to nodetool snapshot
 * Skip values for non-queried columns (CASSANDRA-10657)
 * Add support for secondary indexes on static columns (CASSANDRA-8103)
 * CommitLogUpgradeTestMaker creates broken commit logs (CASSANDRA-11051)
 * Add metric for number of dropped mutations (CASSANDRA-10866)
 * Simplify row cache invalidation code (CASSANDRA-10396)
 * Support user-defined compaction through nodetool (CASSANDRA-10660)
 * Stripe view locks by key and table ID to reduce contention (CASSANDRA-10981)
 * Add nodetool gettimeout and settimeout commands (CASSANDRA-10953)
 * Add 3.0 metadata to sstablemetadata output (CASSANDRA-10838)
Merged from 3.0:
 * MV should only query complex columns included in the view (CASSANDRA-11069)
 * Failed aggregate creation breaks server permanently (CASSANDRA-11064)
 * Add sstabledump tool (CASSANDRA-7464)
 * Introduce backpressure for hints (CASSANDRA-10972)
 * Fix ClusteringPrefix not being able to read tombstone range boundaries (CASSANDRA-11158)
 * Prevent logging in sandboxed state (CASSANDRA-11033)
 * Disallow drop/alter operations of UDTs used by UDAs (CASSANDRA-10721)
 * Add query time validation method on Index (CASSANDRA-11043)
 * Avoid potential AssertionError in mixed version cluster (CASSANDRA-11128)
 * Properly handle hinted handoff after topology changes (CASSANDRA-5902)
 * AssertionError when listing sstable files on inconsistent disk state (CASSANDRA-11156)
 * Fix wrong rack counting and invalid conditions check for TokenAllocation
   (CASSANDRA-11139)
 * Avoid creating empty hint files (CASSANDRA-11090)
 * Fix leak detection strong reference loop using weak reference (CASSANDRA-11120)
 * Configurie BatchlogManager to stop delayed tasks on shutdown (CASSANDRA-11062)
 * Hadoop integration is incompatible with Cassandra Driver 3.0.0 (CASSANDRA-11001)
 * Add dropped_columns to the list of schema table so it gets handled
   properly (CASSANDRA-11050)
 * Fix NPE when using forceRepairRangeAsync without DC (CASSANDRA-11239)
Merged from 2.2:
 * Preserve order for preferred SSL cipher suites (CASSANDRA-11164)
 * Range.compareTo() violates the contract of Comparable (CASSANDRA-11216)
 * Avoid NPE when serializing ErrorMessage with null message (CASSANDRA-11167)
 * Replacing an aggregate with a new version doesn't reset INITCOND (CASSANDRA-10840)
 * (cqlsh) cqlsh cannot be called through symlink (CASSANDRA-11037)
 * fix ohc and java-driver pom dependencies in build.xml (CASSANDRA-10793)
 * Protect from keyspace dropped during repair (CASSANDRA-11065)
 * Handle adding fields to a UDT in SELECT JSON and toJson() (CASSANDRA-11146)
 * Better error message for cleanup (CASSANDRA-10991)
 * cqlsh pg-style-strings broken if line ends with ';' (CASSANDRA-11123)
 * Always persist upsampled index summaries (CASSANDRA-10512)
 * (cqlsh) Fix inconsistent auto-complete (CASSANDRA-10733)
 * Make SELECT JSON and toJson() threadsafe (CASSANDRA-11048)
 * Fix SELECT on tuple relations for mixed ASC/DESC clustering order (CASSANDRA-7281)
 * Use cloned TokenMetadata in size estimates to avoid race against membership check
   (CASSANDRA-10736)
 * (cqlsh) Support utf-8/cp65001 encoding on Windows (CASSANDRA-11030)
 * Fix paging on DISTINCT queries repeats result when first row in partition changes
   (CASSANDRA-10010)
 * (cqlsh) Support timezone conversion using pytz (CASSANDRA-10397)
 * cqlsh: change default encoding to UTF-8 (CASSANDRA-11124)
Merged from 2.1:
 * Checking if an unlogged batch is local is inefficient (CASSANDRA-11529)
 * Fix out-of-space error treatment in memtable flushing (CASSANDRA-11448).
 * Don't do defragmentation if reading from repaired sstables (CASSANDRA-10342)
 * Fix streaming_socket_timeout_in_ms not enforced (CASSANDRA-11286)
 * Avoid dropping message too quickly due to missing unit conversion (CASSANDRA-11302)
 * Don't remove FailureDetector history on removeEndpoint (CASSANDRA-10371)
 * Only notify if repair status changed (CASSANDRA-11172)
 * Use logback setting for 'cassandra -v' command (CASSANDRA-10767)
 * Fix sstableloader to unthrottle streaming by default (CASSANDRA-9714)
 * Fix incorrect warning in 'nodetool status' (CASSANDRA-10176)
 * Properly release sstable ref when doing offline scrub (CASSANDRA-10697)
 * Improve nodetool status performance for large cluster (CASSANDRA-7238)
 * Gossiper#isEnabled is not thread safe (CASSANDRA-11116)
 * Avoid major compaction mixing repaired and unrepaired sstables in DTCS (CASSANDRA-11113)
 * Make it clear what DTCS timestamp_resolution is used for (CASSANDRA-11041)
 * (cqlsh) Display milliseconds when datetime overflows (CASSANDRA-10625)


3.3
 * Avoid infinite loop if owned range is smaller than number of
   data dirs (CASSANDRA-11034)
 * Avoid bootstrap hanging when existing nodes have no data to stream (CASSANDRA-11010)
Merged from 3.0:
 * Remove double initialization of newly added tables (CASSANDRA-11027)
 * Filter keys searcher results by target range (CASSANDRA-11104)
 * Fix deserialization of legacy read commands (CASSANDRA-11087)
 * Fix incorrect computation of deletion time in sstable metadata (CASSANDRA-11102)
 * Avoid memory leak when collecting sstable metadata (CASSANDRA-11026)
 * Mutations do not block for completion under view lock contention (CASSANDRA-10779)
 * Invalidate legacy schema tables when unloading them (CASSANDRA-11071)
 * (cqlsh) handle INSERT and UPDATE statements with LWT conditions correctly
   (CASSANDRA-11003)
 * Fix DISTINCT queries in mixed version clusters (CASSANDRA-10762)
 * Migrate build status for indexes along with legacy schema (CASSANDRA-11046)
 * Ensure SSTables for legacy KEYS indexes can be read (CASSANDRA-11045)
 * Added support for IBM zSystems architecture (CASSANDRA-11054)
 * Update CQL documentation (CASSANDRA-10899)
 * Check the column name, not cell name, for dropped columns when reading
   legacy sstables (CASSANDRA-11018)
 * Don't attempt to index clustering values of static rows (CASSANDRA-11021)
 * Remove checksum files after replaying hints (CASSANDRA-10947)
 * Support passing base table metadata to custom 2i validation (CASSANDRA-10924)
 * Ensure stale index entries are purged during reads (CASSANDRA-11013)
 * (cqlsh) Also apply --connect-timeout to control connection
   timeout (CASSANDRA-10959)
 * Fix AssertionError when removing from list using UPDATE (CASSANDRA-10954)
 * Fix UnsupportedOperationException when reading old sstable with range
   tombstone (CASSANDRA-10743)
 * MV should use the maximum timestamp of the primary key (CASSANDRA-10910)
 * Fix potential assertion error during compaction (CASSANDRA-10944)
Merged from 2.2:
 * maxPurgeableTimestamp needs to check memtables too (CASSANDRA-9949)
 * Apply change to compaction throughput in real time (CASSANDRA-10025)
 * (cqlsh) encode input correctly when saving history
 * Fix potential NPE on ORDER BY queries with IN (CASSANDRA-10955)
 * Start L0 STCS-compactions even if there is a L0 -> L1 compaction
   going (CASSANDRA-10979)
 * Make UUID LSB unique per process (CASSANDRA-7925)
 * Avoid NPE when performing sstable tasks (scrub etc.) (CASSANDRA-10980)
 * Make sure client gets tombstone overwhelmed warning (CASSANDRA-9465)
 * Fix error streaming section more than 2GB (CASSANDRA-10961)
 * Histogram buckets exposed in jmx are sorted incorrectly (CASSANDRA-10975)
 * Enable GC logging by default (CASSANDRA-10140)
 * Optimize pending range computation (CASSANDRA-9258)
 * Skip commit log and saved cache directories in SSTable version startup check (CASSANDRA-10902)
 * drop/alter user should be case sensitive (CASSANDRA-10817)
Merged from 2.1:
 * test_bulk_round_trip_blogposts is failing occasionally (CASSANDRA-10938)
 * Fix isJoined return true only after becoming cluster member (CASANDRA-11007)
 * Fix bad gossip generation seen in long-running clusters (CASSANDRA-10969)
 * Avoid NPE when incremental repair fails (CASSANDRA-10909)
 * Unmark sstables compacting once they are done in cleanup/scrub/upgradesstables (CASSANDRA-10829)
 * Allow simultaneous bootstrapping with strict consistency when no vnodes are used (CASSANDRA-11005)
 * Log a message when major compaction does not result in a single file (CASSANDRA-10847)
 * (cqlsh) fix cqlsh_copy_tests when vnodes are disabled (CASSANDRA-10997)
 * (cqlsh) Add request timeout option to cqlsh (CASSANDRA-10686)
 * Avoid AssertionError while submitting hint with LWT (CASSANDRA-10477)
 * If CompactionMetadata is not in stats file, use index summary instead (CASSANDRA-10676)
 * Retry sending gossip syn multiple times during shadow round (CASSANDRA-8072)
 * Fix pending range calculation during moves (CASSANDRA-10887)
 * Sane default (200Mbps) for inter-DC streaming througput (CASSANDRA-8708)



3.2
 * Make sure tokens don't exist in several data directories (CASSANDRA-6696)
 * Add requireAuthorization method to IAuthorizer (CASSANDRA-10852)
 * Move static JVM options to conf/jvm.options file (CASSANDRA-10494)
 * Fix CassandraVersion to accept x.y version string (CASSANDRA-10931)
 * Add forceUserDefinedCleanup to allow more flexible cleanup (CASSANDRA-10708)
 * (cqlsh) allow setting TTL with COPY (CASSANDRA-9494)
 * Fix counting of received sstables in streaming (CASSANDRA-10949)
 * Implement hints compression (CASSANDRA-9428)
 * Fix potential assertion error when reading static columns (CASSANDRA-10903)
 * Fix EstimatedHistogram creation in nodetool tablehistograms (CASSANDRA-10859)
 * Establish bootstrap stream sessions sequentially (CASSANDRA-6992)
 * Sort compactionhistory output by timestamp (CASSANDRA-10464)
 * More efficient BTree removal (CASSANDRA-9991)
 * Make tablehistograms accept the same syntax as tablestats (CASSANDRA-10149)
 * Group pending compactions based on table (CASSANDRA-10718)
 * Add compressor name in sstablemetadata output (CASSANDRA-9879)
 * Fix type casting for counter columns (CASSANDRA-10824)
 * Prevent running Cassandra as root (CASSANDRA-8142)
 * bound maximum in-flight commit log replay mutation bytes to 64 megabytes (CASSANDRA-8639)
 * Normalize all scripts (CASSANDRA-10679)
 * Make compression ratio much more accurate (CASSANDRA-10225)
 * Optimize building of Clustering object when only one is created (CASSANDRA-10409)
 * Make index building pluggable (CASSANDRA-10681)
 * Add sstable flush observer (CASSANDRA-10678)
 * Improve NTS endpoints calculation (CASSANDRA-10200)
 * Improve performance of the folderSize function (CASSANDRA-10677)
 * Add support for type casting in selection clause (CASSANDRA-10310)
 * Added graphing option to cassandra-stress (CASSANDRA-7918)
 * Abort in-progress queries that time out (CASSANDRA-7392)
 * Add transparent data encryption core classes (CASSANDRA-9945)
Merged from 3.0:
 * Better handling of SSL connection errors inter-node (CASSANDRA-10816)
 * Avoid NoSuchElementException when executing empty batch (CASSANDRA-10711)
 * Avoid building PartitionUpdate in toString (CASSANDRA-10897)
 * Reduce heap spent when receiving many SSTables (CASSANDRA-10797)
 * Add back support for 3rd party auth providers to bulk loader (CASSANDRA-10873)
 * Eliminate the dependency on jgrapht for UDT resolution (CASSANDRA-10653)
 * (Hadoop) Close Clusters and Sessions in Hadoop Input/Output classes (CASSANDRA-10837)
 * Fix sstableloader not working with upper case keyspace name (CASSANDRA-10806)
Merged from 2.2:
 * jemalloc detection fails due to quoting issues in regexv (CASSANDRA-10946)
 * (cqlsh) show correct column names for empty result sets (CASSANDRA-9813)
 * Add new types to Stress (CASSANDRA-9556)
 * Add property to allow listening on broadcast interface (CASSANDRA-9748)
Merged from 2.1:
 * Match cassandra-loader options in COPY FROM (CASSANDRA-9303)
 * Fix binding to any address in CqlBulkRecordWriter (CASSANDRA-9309)
 * cqlsh fails to decode utf-8 characters for text typed columns (CASSANDRA-10875)
 * Log error when stream session fails (CASSANDRA-9294)
 * Fix bugs in commit log archiving startup behavior (CASSANDRA-10593)
 * (cqlsh) further optimise COPY FROM (CASSANDRA-9302)
 * Allow CREATE TABLE WITH ID (CASSANDRA-9179)
 * Make Stress compiles within eclipse (CASSANDRA-10807)
 * Cassandra Daemon should print JVM arguments (CASSANDRA-10764)
 * Allow cancellation of index summary redistribution (CASSANDRA-8805)


3.1.1
Merged from 3.0:
  * Fix upgrade data loss due to range tombstone deleting more data than then should
    (CASSANDRA-10822)


3.1
Merged from 3.0:
 * Avoid MV race during node decommission (CASSANDRA-10674)
 * Disable reloading of GossipingPropertyFileSnitch (CASSANDRA-9474)
 * Handle single-column deletions correction in materialized views
   when the column is part of the view primary key (CASSANDRA-10796)
 * Fix issue with datadir migration on upgrade (CASSANDRA-10788)
 * Fix bug with range tombstones on reverse queries and test coverage for
   AbstractBTreePartition (CASSANDRA-10059)
 * Remove 64k limit on collection elements (CASSANDRA-10374)
 * Remove unclear Indexer.indexes() method (CASSANDRA-10690)
 * Fix NPE on stream read error (CASSANDRA-10771)
 * Normalize cqlsh DESC output (CASSANDRA-10431)
 * Rejects partition range deletions when columns are specified (CASSANDRA-10739)
 * Fix error when saving cached key for old format sstable (CASSANDRA-10778)
 * Invalidate prepared statements on DROP INDEX (CASSANDRA-10758)
 * Fix SELECT statement with IN restrictions on partition key,
   ORDER BY and LIMIT (CASSANDRA-10729)
 * Improve stress performance over 1k threads (CASSANDRA-7217)
 * Wait for migration responses to complete before bootstrapping (CASSANDRA-10731)
 * Unable to create a function with argument of type Inet (CASSANDRA-10741)
 * Fix backward incompatibiliy in CqlInputFormat (CASSANDRA-10717)
 * Correctly preserve deletion info on updated rows when notifying indexers
   of single-row deletions (CASSANDRA-10694)
 * Notify indexers of partition delete during cleanup (CASSANDRA-10685)
 * Keep the file open in trySkipCache (CASSANDRA-10669)
 * Updated trigger example (CASSANDRA-10257)
Merged from 2.2:
 * Verify tables in pseudo-system keyspaces at startup (CASSANDRA-10761)
 * Fix IllegalArgumentException in DataOutputBuffer.reallocate for large buffers (CASSANDRA-10592)
 * Show CQL help in cqlsh in web browser (CASSANDRA-7225)
 * Serialize on disk the proper SSTable compression ratio (CASSANDRA-10775)
 * Reject index queries while the index is building (CASSANDRA-8505)
 * CQL.textile syntax incorrectly includes optional keyspace for aggregate SFUNC and FINALFUNC (CASSANDRA-10747)
 * Fix JSON update with prepared statements (CASSANDRA-10631)
 * Don't do anticompaction after subrange repair (CASSANDRA-10422)
 * Fix SimpleDateType type compatibility (CASSANDRA-10027)
 * (Hadoop) fix splits calculation (CASSANDRA-10640)
 * (Hadoop) ensure that Cluster instances are always closed (CASSANDRA-10058)
Merged from 2.1:
 * Fix Stress profile parsing on Windows (CASSANDRA-10808)
 * Fix incremental repair hang when replica is down (CASSANDRA-10288)
 * Optimize the way we check if a token is repaired in anticompaction (CASSANDRA-10768)
 * Add proper error handling to stream receiver (CASSANDRA-10774)
 * Warn or fail when changing cluster topology live (CASSANDRA-10243)
 * Status command in debian/ubuntu init script doesn't work (CASSANDRA-10213)
 * Some DROP ... IF EXISTS incorrectly result in exceptions on non-existing KS (CASSANDRA-10658)
 * DeletionTime.compareTo wrong in rare cases (CASSANDRA-10749)
 * Force encoding when computing statement ids (CASSANDRA-10755)
 * Properly reject counters as map keys (CASSANDRA-10760)
 * Fix the sstable-needs-cleanup check (CASSANDRA-10740)
 * (cqlsh) Print column names before COPY operation (CASSANDRA-8935)
 * Fix CompressedInputStream for proper cleanup (CASSANDRA-10012)
 * (cqlsh) Support counters in COPY commands (CASSANDRA-9043)
 * Try next replica if not possible to connect to primary replica on
   ColumnFamilyRecordReader (CASSANDRA-2388)
 * Limit window size in DTCS (CASSANDRA-10280)
 * sstableloader does not use MAX_HEAP_SIZE env parameter (CASSANDRA-10188)
 * (cqlsh) Improve COPY TO performance and error handling (CASSANDRA-9304)
 * Create compression chunk for sending file only (CASSANDRA-10680)
 * Forbid compact clustering column type changes in ALTER TABLE (CASSANDRA-8879)
 * Reject incremental repair with subrange repair (CASSANDRA-10422)
 * Add a nodetool command to refresh size_estimates (CASSANDRA-9579)
 * Invalidate cache after stream receive task is completed (CASSANDRA-10341)
 * Reject counter writes in CQLSSTableWriter (CASSANDRA-10258)
 * Remove superfluous COUNTER_MUTATION stage mapping (CASSANDRA-10605)


3.0
 * Fix AssertionError while flushing memtable due to materialized views
   incorrectly inserting empty rows (CASSANDRA-10614)
 * Store UDA initcond as CQL literal in the schema table, instead of a blob (CASSANDRA-10650)
 * Don't use -1 for the position of partition key in schema (CASSANDRA-10491)
 * Fix distinct queries in mixed version cluster (CASSANDRA-10573)
 * Skip sstable on clustering in names query (CASSANDRA-10571)
 * Remove value skipping as it breaks read-repair (CASSANDRA-10655)
 * Fix bootstrapping with MVs (CASSANDRA-10621)
 * Make sure EACH_QUORUM reads are using NTS (CASSANDRA-10584)
 * Fix MV replica filtering for non-NetworkTopologyStrategy (CASSANDRA-10634)
 * (Hadoop) fix CIF describeSplits() not handling 0 size estimates (CASSANDRA-10600)
 * Fix reading of legacy sstables (CASSANDRA-10590)
 * Use CQL type names in schema metadata tables (CASSANDRA-10365)
 * Guard batchlog replay against integer division by zero (CASSANDRA-9223)
 * Fix bug when adding a column to thrift with the same name than a primary key (CASSANDRA-10608)
 * Add client address argument to IAuthenticator::newSaslNegotiator (CASSANDRA-8068)
 * Fix implementation of LegacyLayout.LegacyBoundComparator (CASSANDRA-10602)
 * Don't use 'names query' read path for counters (CASSANDRA-10572)
 * Fix backward compatibility for counters (CASSANDRA-10470)
 * Remove memory_allocator paramter from cassandra.yaml (CASSANDRA-10581,10628)
 * Execute the metadata reload task of all registered indexes on CFS::reload (CASSANDRA-10604)
 * Fix thrift cas operations with defined columns (CASSANDRA-10576)
 * Fix PartitionUpdate.operationCount()for updates with static column operations (CASSANDRA-10606)
 * Fix thrift get() queries with defined columns (CASSANDRA-10586)
 * Fix marking of indexes as built and removed (CASSANDRA-10601)
 * Skip initialization of non-registered 2i instances, remove Index::getIndexName (CASSANDRA-10595)
 * Fix batches on multiple tables (CASSANDRA-10554)
 * Ensure compaction options are validated when updating KeyspaceMetadata (CASSANDRA-10569)
 * Flatten Iterator Transformation Hierarchy (CASSANDRA-9975)
 * Remove token generator (CASSANDRA-5261)
 * RolesCache should not be created for any authenticator that does not requireAuthentication (CASSANDRA-10562)
 * Fix LogTransaction checking only a single directory for files (CASSANDRA-10421)
 * Fix handling of range tombstones when reading old format sstables (CASSANDRA-10360)
 * Aggregate with Initial Condition fails with C* 3.0 (CASSANDRA-10367)
Merged from 2.2:
 * (cqlsh) show partial trace if incomplete after max_trace_wait (CASSANDRA-7645)
 * Use most up-to-date version of schema for system tables (CASSANDRA-10652)
 * Deprecate memory_allocator in cassandra.yaml (CASSANDRA-10581,10628)
 * Expose phi values from failure detector via JMX and tweak debug
   and trace logging (CASSANDRA-9526)
 * Fix IllegalArgumentException in DataOutputBuffer.reallocate for large buffers (CASSANDRA-10592)
Merged from 2.1:
 * Shutdown compaction in drain to prevent leak (CASSANDRA-10079)
 * (cqlsh) fix COPY using wrong variable name for time_format (CASSANDRA-10633)
 * Do not run SizeEstimatesRecorder if a node is not a member of the ring (CASSANDRA-9912)
 * Improve handling of dead nodes in gossip (CASSANDRA-10298)
 * Fix logback-tools.xml incorrectly configured for outputing to System.err
   (CASSANDRA-9937)
 * Fix streaming to catch exception so retry not fail (CASSANDRA-10557)
 * Add validation method to PerRowSecondaryIndex (CASSANDRA-10092)
 * Support encrypted and plain traffic on the same port (CASSANDRA-10559)
 * Do STCS in DTCS windows (CASSANDRA-10276)
 * Avoid repetition of JVM_OPTS in debian package (CASSANDRA-10251)
 * Fix potential NPE from handling result of SIM.highestSelectivityIndex (CASSANDRA-10550)
 * Fix paging issues with partitions containing only static columns data (CASSANDRA-10381)
 * Fix conditions on static columns (CASSANDRA-10264)
 * AssertionError: attempted to delete non-existing file CommitLog (CASSANDRA-10377)
 * Fix sorting for queries with an IN condition on partition key columns (CASSANDRA-10363)


3.0-rc2
 * Fix SELECT DISTINCT queries between 2.2.2 nodes and 3.0 nodes (CASSANDRA-10473)
 * Remove circular references in SegmentedFile (CASSANDRA-10543)
 * Ensure validation of indexed values only occurs once per-partition (CASSANDRA-10536)
 * Fix handling of static columns for range tombstones in thrift (CASSANDRA-10174)
 * Support empty ColumnFilter for backward compatility on empty IN (CASSANDRA-10471)
 * Remove Pig support (CASSANDRA-10542)
 * Fix LogFile throws Exception when assertion is disabled (CASSANDRA-10522)
 * Revert CASSANDRA-7486, make CMS default GC, move GC config to
   conf/jvm.options (CASSANDRA-10403)
 * Fix TeeingAppender causing some logs to be truncated/empty (CASSANDRA-10447)
 * Allow EACH_QUORUM for reads (CASSANDRA-9602)
 * Fix potential ClassCastException while upgrading (CASSANDRA-10468)
 * Fix NPE in MVs on update (CASSANDRA-10503)
 * Only include modified cell data in indexing deltas (CASSANDRA-10438)
 * Do not load keyspace when creating sstable writer (CASSANDRA-10443)
 * If node is not yet gossiping write all MV updates to batchlog only (CASSANDRA-10413)
 * Re-populate token metadata after commit log recovery (CASSANDRA-10293)
 * Provide additional metrics for materialized views (CASSANDRA-10323)
 * Flush system schema tables after local schema changes (CASSANDRA-10429)
Merged from 2.2:
 * Reduce contention getting instances of CompositeType (CASSANDRA-10433)
 * Fix the regression when using LIMIT with aggregates (CASSANDRA-10487)
 * Avoid NoClassDefFoundError during DataDescriptor initialization on windows (CASSANDRA-10412)
 * Preserve case of quoted Role & User names (CASSANDRA-10394)
 * cqlsh pg-style-strings broken (CASSANDRA-10484)
 * cqlsh prompt includes name of keyspace after failed `use` statement (CASSANDRA-10369)
Merged from 2.1:
 * (cqlsh) Distinguish negative and positive infinity in output (CASSANDRA-10523)
 * (cqlsh) allow custom time_format for COPY TO (CASSANDRA-8970)
 * Don't allow startup if the node's rack has changed (CASSANDRA-10242)
 * (cqlsh) show partial trace if incomplete after max_trace_wait (CASSANDRA-7645)
 * Allow LOCAL_JMX to be easily overridden (CASSANDRA-10275)
 * Mark nodes as dead even if they've already left (CASSANDRA-10205)


3.0.0-rc1
 * Fix mixed version read request compatibility for compact static tables
   (CASSANDRA-10373)
 * Fix paging of DISTINCT with static and IN (CASSANDRA-10354)
 * Allow MATERIALIZED VIEW's SELECT statement to restrict primary key
   columns (CASSANDRA-9664)
 * Move crc_check_chance out of compression options (CASSANDRA-9839)
 * Fix descending iteration past end of BTreeSearchIterator (CASSANDRA-10301)
 * Transfer hints to a different node on decommission (CASSANDRA-10198)
 * Check partition keys for CAS operations during stmt validation (CASSANDRA-10338)
 * Add custom query expressions to SELECT (CASSANDRA-10217)
 * Fix minor bugs in MV handling (CASSANDRA-10362)
 * Allow custom indexes with 0,1 or multiple target columns (CASSANDRA-10124)
 * Improve MV schema representation (CASSANDRA-9921)
 * Add flag to enable/disable coordinator batchlog for MV writes (CASSANDRA-10230)
 * Update cqlsh COPY for new internal driver serialization interface (CASSANDRA-10318)
 * Give index implementations more control over rebuild operations (CASSANDRA-10312)
 * Update index file format (CASSANDRA-10314)
 * Add "shadowable" row tombstones to deal with mv timestamp issues (CASSANDRA-10261)
 * CFS.loadNewSSTables() broken for pre-3.0 sstables
 * Cache selected index in read command to reduce lookups (CASSANDRA-10215)
 * Small optimizations of sstable index serialization (CASSANDRA-10232)
 * Support for both encrypted and unencrypted native transport connections (CASSANDRA-9590)
Merged from 2.2:
 * Configurable page size in cqlsh (CASSANDRA-9855)
 * Defer default role manager setup until all nodes are on 2.2+ (CASSANDRA-9761)
 * Handle missing RoleManager in config after upgrade to 2.2 (CASSANDRA-10209)
Merged from 2.1:
 * Bulk Loader API could not tolerate even node failure (CASSANDRA-10347)
 * Avoid misleading pushed notifications when multiple nodes
   share an rpc_address (CASSANDRA-10052)
 * Fix dropping undroppable when message queue is full (CASSANDRA-10113)
 * Fix potential ClassCastException during paging (CASSANDRA-10352)
 * Prevent ALTER TYPE from creating circular references (CASSANDRA-10339)
 * Fix cache handling of 2i and base tables (CASSANDRA-10155, 10359)
 * Fix NPE in nodetool compactionhistory (CASSANDRA-9758)
 * (Pig) support BulkOutputFormat as a URL parameter (CASSANDRA-7410)
 * BATCH statement is broken in cqlsh (CASSANDRA-10272)
 * (cqlsh) Make cqlsh PEP8 Compliant (CASSANDRA-10066)
 * (cqlsh) Fix error when starting cqlsh with --debug (CASSANDRA-10282)
 * Scrub, Cleanup and Upgrade do not unmark compacting until all operations
   have completed, regardless of the occurence of exceptions (CASSANDRA-10274)


3.0.0-beta2
 * Fix columns returned by AbstractBtreePartitions (CASSANDRA-10220)
 * Fix backward compatibility issue due to AbstractBounds serialization bug (CASSANDRA-9857)
 * Fix startup error when upgrading nodes (CASSANDRA-10136)
 * Base table PRIMARY KEY can be assumed to be NOT NULL in MV creation (CASSANDRA-10147)
 * Improve batchlog write patch (CASSANDRA-9673)
 * Re-apply MaterializedView updates on commitlog replay (CASSANDRA-10164)
 * Require AbstractType.isByteOrderComparable declaration in constructor (CASSANDRA-9901)
 * Avoid digest mismatch on upgrade to 3.0 (CASSANDRA-9554)
 * Fix Materialized View builder when adding multiple MVs (CASSANDRA-10156)
 * Choose better poolingOptions for protocol v4 in cassandra-stress (CASSANDRA-10182)
 * Fix LWW bug affecting Materialized Views (CASSANDRA-10197)
 * Ensures frozen sets and maps are always sorted (CASSANDRA-10162)
 * Don't deadlock when flushing CFS backed custom indexes (CASSANDRA-10181)
 * Fix double flushing of secondary index tables (CASSANDRA-10180)
 * Fix incorrect handling of range tombstones in thrift (CASSANDRA-10046)
 * Only use batchlog when paired materialized view replica is remote (CASSANDRA-10061)
 * Reuse TemporalRow when updating multiple MaterializedViews (CASSANDRA-10060)
 * Validate gc_grace_seconds for batchlog writes and MVs (CASSANDRA-9917)
 * Fix sstablerepairedset (CASSANDRA-10132)
Merged from 2.2:
 * Cancel transaction for sstables we wont redistribute index summary
   for (CASSANDRA-10270)
 * Retry snapshot deletion after compaction and gc on Windows (CASSANDRA-10222)
 * Fix failure to start with space in directory path on Windows (CASSANDRA-10239)
 * Fix repair hang when snapshot failed (CASSANDRA-10057)
 * Fall back to 1/4 commitlog volume for commitlog_total_space on small disks
   (CASSANDRA-10199)
Merged from 2.1:
 * Added configurable warning threshold for GC duration (CASSANDRA-8907)
 * Fix handling of streaming EOF (CASSANDRA-10206)
 * Only check KeyCache when it is enabled
 * Change streaming_socket_timeout_in_ms default to 1 hour (CASSANDRA-8611)
 * (cqlsh) update list of CQL keywords (CASSANDRA-9232)
 * Add nodetool gettraceprobability command (CASSANDRA-10234)
Merged from 2.0:
 * Fix rare race where older gossip states can be shadowed (CASSANDRA-10366)
 * Fix consolidating racks violating the RF contract (CASSANDRA-10238)
 * Disallow decommission when node is in drained state (CASSANDRA-8741)


2.2.1
 * Fix race during construction of commit log (CASSANDRA-10049)
 * Fix LeveledCompactionStrategyTest (CASSANDRA-9757)
 * Fix broken UnbufferedDataOutputStreamPlus.writeUTF (CASSANDRA-10203)
 * (cqlsh) default load-from-file encoding to utf-8 (CASSANDRA-9898)
 * Avoid returning Permission.NONE when failing to query users table (CASSANDRA-10168)
 * (cqlsh) add CLEAR command (CASSANDRA-10086)
 * Support string literals as Role names for compatibility (CASSANDRA-10135)
Merged from 2.1:
 * Only check KeyCache when it is enabled
 * Change streaming_socket_timeout_in_ms default to 1 hour (CASSANDRA-8611)
 * (cqlsh) update list of CQL keywords (CASSANDRA-9232)


3.0.0-beta1
 * Redesign secondary index API (CASSANDRA-9459, 7771, 9041)
 * Fix throwing ReadFailure instead of ReadTimeout on range queries (CASSANDRA-10125)
 * Rewrite hinted handoff (CASSANDRA-6230)
 * Fix query on static compact tables (CASSANDRA-10093)
 * Fix race during construction of commit log (CASSANDRA-10049)
 * Add option to only purge repaired tombstones (CASSANDRA-6434)
 * Change authorization handling for MVs (CASSANDRA-9927)
 * Add custom JMX enabled executor for UDF sandbox (CASSANDRA-10026)
 * Fix row deletion bug for Materialized Views (CASSANDRA-10014)
 * Support mixed-version clusters with Cassandra 2.1 and 2.2 (CASSANDRA-9704)
 * Fix multiple slices on RowSearchers (CASSANDRA-10002)
 * Fix bug in merging of collections (CASSANDRA-10001)
 * Optimize batchlog replay to avoid full scans (CASSANDRA-7237)
 * Repair improvements when using vnodes (CASSANDRA-5220)
 * Disable scripted UDFs by default (CASSANDRA-9889)
 * Bytecode inspection for Java-UDFs (CASSANDRA-9890)
 * Use byte to serialize MT hash length (CASSANDRA-9792)
 * Replace usage of Adler32 with CRC32 (CASSANDRA-8684)
 * Fix migration to new format from 2.1 SSTable (CASSANDRA-10006)
 * SequentialWriter should extend BufferedDataOutputStreamPlus (CASSANDRA-9500)
 * Use the same repairedAt timestamp within incremental repair session (CASSANDRA-9111)
Merged from 2.2:
 * Allow count(*) and count(1) to be use as normal aggregation (CASSANDRA-10114)
 * An NPE is thrown if the column name is unknown for an IN relation (CASSANDRA-10043)
 * Apply commit_failure_policy to more errors on startup (CASSANDRA-9749)
 * Fix histogram overflow exception (CASSANDRA-9973)
 * Route gossip messages over dedicated socket (CASSANDRA-9237)
 * Add checksum to saved cache files (CASSANDRA-9265)
 * Log warning when using an aggregate without partition key (CASSANDRA-9737)
Merged from 2.1:
 * (cqlsh) Allow encoding to be set through command line (CASSANDRA-10004)
 * Add new JMX methods to change local compaction strategy (CASSANDRA-9965)
 * Write hints for paxos commits (CASSANDRA-7342)
 * (cqlsh) Fix timestamps before 1970 on Windows, always
   use UTC for timestamp display (CASSANDRA-10000)
 * (cqlsh) Avoid overwriting new config file with old config
   when both exist (CASSANDRA-9777)
 * Release snapshot selfRef when doing snapshot repair (CASSANDRA-9998)
 * Cannot replace token does not exist - DN node removed as Fat Client (CASSANDRA-9871)
Merged from 2.0:
 * Don't cast expected bf size to an int (CASSANDRA-9959)
 * Make getFullyExpiredSSTables less expensive (CASSANDRA-9882)


3.0.0-alpha1
 * Implement proper sandboxing for UDFs (CASSANDRA-9402)
 * Simplify (and unify) cleanup of compaction leftovers (CASSANDRA-7066)
 * Allow extra schema definitions in cassandra-stress yaml (CASSANDRA-9850)
 * Metrics should use up to date nomenclature (CASSANDRA-9448)
 * Change CREATE/ALTER TABLE syntax for compression (CASSANDRA-8384)
 * Cleanup crc and adler code for java 8 (CASSANDRA-9650)
 * Storage engine refactor (CASSANDRA-8099, 9743, 9746, 9759, 9781, 9808, 9825,
   9848, 9705, 9859, 9867, 9874, 9828, 9801)
 * Update Guava to 18.0 (CASSANDRA-9653)
 * Bloom filter false positive ratio is not honoured (CASSANDRA-8413)
 * New option for cassandra-stress to leave a ratio of columns null (CASSANDRA-9522)
 * Change hinted_handoff_enabled yaml setting, JMX (CASSANDRA-9035)
 * Add algorithmic token allocation (CASSANDRA-7032)
 * Add nodetool command to replay batchlog (CASSANDRA-9547)
 * Make file buffer cache independent of paths being read (CASSANDRA-8897)
 * Remove deprecated legacy Hadoop code (CASSANDRA-9353)
 * Decommissioned nodes will not rejoin the cluster (CASSANDRA-8801)
 * Change gossip stabilization to use endpoit size (CASSANDRA-9401)
 * Change default garbage collector to G1 (CASSANDRA-7486)
 * Populate TokenMetadata early during startup (CASSANDRA-9317)
 * Undeprecate cache recentHitRate (CASSANDRA-6591)
 * Add support for selectively varint encoding fields (CASSANDRA-9499, 9865)
 * Materialized Views (CASSANDRA-6477)
Merged from 2.2:
 * Avoid grouping sstables for anticompaction with DTCS (CASSANDRA-9900)
 * UDF / UDA execution time in trace (CASSANDRA-9723)
 * Fix broken internode SSL (CASSANDRA-9884)
Merged from 2.1:
 * Add new JMX methods to change local compaction strategy (CASSANDRA-9965)
 * Fix handling of enable/disable autocompaction (CASSANDRA-9899)
 * Add consistency level to tracing ouput (CASSANDRA-9827)
 * Remove repair snapshot leftover on startup (CASSANDRA-7357)
 * Use random nodes for batch log when only 2 racks (CASSANDRA-8735)
 * Ensure atomicity inside thrift and stream session (CASSANDRA-7757)
 * Fix nodetool info error when the node is not joined (CASSANDRA-9031)
Merged from 2.0:
 * Log when messages are dropped due to cross_node_timeout (CASSANDRA-9793)
 * Don't track hotness when opening from snapshot for validation (CASSANDRA-9382)


2.2.0
 * Allow the selection of columns together with aggregates (CASSANDRA-9767)
 * Fix cqlsh copy methods and other windows specific issues (CASSANDRA-9795)
 * Don't wrap byte arrays in SequentialWriter (CASSANDRA-9797)
 * sum() and avg() functions missing for smallint and tinyint types (CASSANDRA-9671)
 * Revert CASSANDRA-9542 (allow native functions in UDA) (CASSANDRA-9771)
Merged from 2.1:
 * Fix MarshalException when upgrading superColumn family (CASSANDRA-9582)
 * Fix broken logging for "empty" flushes in Memtable (CASSANDRA-9837)
 * Handle corrupt files on startup (CASSANDRA-9686)
 * Fix clientutil jar and tests (CASSANDRA-9760)
 * (cqlsh) Allow the SSL protocol version to be specified through the
    config file or environment variables (CASSANDRA-9544)
Merged from 2.0:
 * Add tool to find why expired sstables are not getting dropped (CASSANDRA-10015)
 * Remove erroneous pending HH tasks from tpstats/jmx (CASSANDRA-9129)
 * Don't cast expected bf size to an int (CASSANDRA-9959)
 * checkForEndpointCollision fails for legitimate collisions (CASSANDRA-9765)
 * Complete CASSANDRA-8448 fix (CASSANDRA-9519)
 * Don't include auth credentials in debug log (CASSANDRA-9682)
 * Can't transition from write survey to normal mode (CASSANDRA-9740)
 * Scrub (recover) sstables even when -Index.db is missing (CASSANDRA-9591)
 * Fix growing pending background compaction (CASSANDRA-9662)


2.2.0-rc2
 * Re-enable memory-mapped I/O on Windows (CASSANDRA-9658)
 * Warn when an extra-large partition is compacted (CASSANDRA-9643)
 * (cqlsh) Allow setting the initial connection timeout (CASSANDRA-9601)
 * BulkLoader has --transport-factory option but does not use it (CASSANDRA-9675)
 * Allow JMX over SSL directly from nodetool (CASSANDRA-9090)
 * Update cqlsh for UDFs (CASSANDRA-7556)
 * Change Windows kernel default timer resolution (CASSANDRA-9634)
 * Deprected sstable2json and json2sstable (CASSANDRA-9618)
 * Allow native functions in user-defined aggregates (CASSANDRA-9542)
 * Don't repair system_distributed by default (CASSANDRA-9621)
 * Fix mixing min, max, and count aggregates for blob type (CASSANRA-9622)
 * Rename class for DATE type in Java driver (CASSANDRA-9563)
 * Duplicate compilation of UDFs on coordinator (CASSANDRA-9475)
 * Fix connection leak in CqlRecordWriter (CASSANDRA-9576)
 * Mlockall before opening system sstables & remove boot_without_jna option (CASSANDRA-9573)
 * Add functions to convert timeuuid to date or time, deprecate dateOf and unixTimestampOf (CASSANDRA-9229)
 * Make sure we cancel non-compacting sstables from LifecycleTransaction (CASSANDRA-9566)
 * Fix deprecated repair JMX API (CASSANDRA-9570)
 * Add logback metrics (CASSANDRA-9378)
 * Update and refactor ant test/test-compression to run the tests in parallel (CASSANDRA-9583)
 * Fix upgrading to new directory for secondary index (CASSANDRA-9687)
Merged from 2.1:
 * (cqlsh) Fix bad check for CQL compatibility when DESCRIBE'ing
   COMPACT STORAGE tables with no clustering columns
 * Eliminate strong self-reference chains in sstable ref tidiers (CASSANDRA-9656)
 * Ensure StreamSession uses canonical sstable reader instances (CASSANDRA-9700)
 * Ensure memtable book keeping is not corrupted in the event we shrink usage (CASSANDRA-9681)
 * Update internal python driver for cqlsh (CASSANDRA-9064)
 * Fix IndexOutOfBoundsException when inserting tuple with too many
   elements using the string literal notation (CASSANDRA-9559)
 * Enable describe on indices (CASSANDRA-7814)
 * Fix incorrect result for IN queries where column not found (CASSANDRA-9540)
 * ColumnFamilyStore.selectAndReference may block during compaction (CASSANDRA-9637)
 * Fix bug in cardinality check when compacting (CASSANDRA-9580)
 * Fix memory leak in Ref due to ConcurrentLinkedQueue.remove() behaviour (CASSANDRA-9549)
 * Make rebuild only run one at a time (CASSANDRA-9119)
Merged from 2.0:
 * Avoid NPE in AuthSuccess#decode (CASSANDRA-9727)
 * Add listen_address to system.local (CASSANDRA-9603)
 * Bug fixes to resultset metadata construction (CASSANDRA-9636)
 * Fix setting 'durable_writes' in ALTER KEYSPACE (CASSANDRA-9560)
 * Avoids ballot clash in Paxos (CASSANDRA-9649)
 * Improve trace messages for RR (CASSANDRA-9479)
 * Fix suboptimal secondary index selection when restricted
   clustering column is also indexed (CASSANDRA-9631)
 * (cqlsh) Add min_threshold to DTCS option autocomplete (CASSANDRA-9385)
 * Fix error message when attempting to create an index on a column
   in a COMPACT STORAGE table with clustering columns (CASSANDRA-9527)
 * 'WITH WITH' in alter keyspace statements causes NPE (CASSANDRA-9565)
 * Expose some internals of SelectStatement for inspection (CASSANDRA-9532)
 * ArrivalWindow should use primitives (CASSANDRA-9496)
 * Periodically submit background compaction tasks (CASSANDRA-9592)
 * Set HAS_MORE_PAGES flag to false when PagingState is null (CASSANDRA-9571)


2.2.0-rc1
 * Compressed commit log should measure compressed space used (CASSANDRA-9095)
 * Fix comparison bug in CassandraRoleManager#collectRoles (CASSANDRA-9551)
 * Add tinyint,smallint,time,date support for UDFs (CASSANDRA-9400)
 * Deprecates SSTableSimpleWriter and SSTableSimpleUnsortedWriter (CASSANDRA-9546)
 * Empty INITCOND treated as null in aggregate (CASSANDRA-9457)
 * Remove use of Cell in Thrift MapReduce classes (CASSANDRA-8609)
 * Integrate pre-release Java Driver 2.2-rc1, custom build (CASSANDRA-9493)
 * Clean up gossiper logic for old versions (CASSANDRA-9370)
 * Fix custom payload coding/decoding to match the spec (CASSANDRA-9515)
 * ant test-all results incomplete when parsed (CASSANDRA-9463)
 * Disallow frozen<> types in function arguments and return types for
   clarity (CASSANDRA-9411)
 * Static Analysis to warn on unsafe use of Autocloseable instances (CASSANDRA-9431)
 * Update commitlog archiving examples now that commitlog segments are
   not recycled (CASSANDRA-9350)
 * Extend Transactional API to sstable lifecycle management (CASSANDRA-8568)
 * (cqlsh) Add support for native protocol 4 (CASSANDRA-9399)
 * Ensure that UDF and UDAs are keyspace-isolated (CASSANDRA-9409)
 * Revert CASSANDRA-7807 (tracing completion client notifications) (CASSANDRA-9429)
 * Add ability to stop compaction by ID (CASSANDRA-7207)
 * Let CassandraVersion handle SNAPSHOT version (CASSANDRA-9438)
Merged from 2.1:
 * (cqlsh) Fix using COPY through SOURCE or -f (CASSANDRA-9083)
 * Fix occasional lack of `system` keyspace in schema tables (CASSANDRA-8487)
 * Use ProtocolError code instead of ServerError code for native protocol
   error responses to unsupported protocol versions (CASSANDRA-9451)
 * Default commitlog_sync_batch_window_in_ms changed to 2ms (CASSANDRA-9504)
 * Fix empty partition assertion in unsorted sstable writing tools (CASSANDRA-9071)
 * Ensure truncate without snapshot cannot produce corrupt responses (CASSANDRA-9388)
 * Consistent error message when a table mixes counter and non-counter
   columns (CASSANDRA-9492)
 * Avoid getting unreadable keys during anticompaction (CASSANDRA-9508)
 * (cqlsh) Better float precision by default (CASSANDRA-9224)
 * Improve estimated row count (CASSANDRA-9107)
 * Optimize range tombstone memory footprint (CASSANDRA-8603)
 * Use configured gcgs in anticompaction (CASSANDRA-9397)
Merged from 2.0:
 * Don't accumulate more range than necessary in RangeTombstone.Tracker (CASSANDRA-9486)
 * Add broadcast and rpc addresses to system.local (CASSANDRA-9436)
 * Always mark sstable suspect when corrupted (CASSANDRA-9478)
 * Add database users and permissions to CQL3 documentation (CASSANDRA-7558)
 * Allow JVM_OPTS to be passed to standalone tools (CASSANDRA-5969)
 * Fix bad condition in RangeTombstoneList (CASSANDRA-9485)
 * Fix potential StackOverflow when setting CrcCheckChance over JMX (CASSANDRA-9488)
 * Fix null static columns in pages after the first, paged reversed
   queries (CASSANDRA-8502)
 * Fix counting cache serialization in request metrics (CASSANDRA-9466)
 * Add option not to validate atoms during scrub (CASSANDRA-9406)


2.2.0-beta1
 * Introduce Transactional API for internal state changes (CASSANDRA-8984)
 * Add a flag in cassandra.yaml to enable UDFs (CASSANDRA-9404)
 * Better support of null for UDF (CASSANDRA-8374)
 * Use ecj instead of javassist for UDFs (CASSANDRA-8241)
 * faster async logback configuration for tests (CASSANDRA-9376)
 * Add `smallint` and `tinyint` data types (CASSANDRA-8951)
 * Avoid thrift schema creation when native driver is used in stress tool (CASSANDRA-9374)
 * Make Functions.declared thread-safe
 * Add client warnings to native protocol v4 (CASSANDRA-8930)
 * Allow roles cache to be invalidated (CASSANDRA-8967)
 * Upgrade Snappy (CASSANDRA-9063)
 * Don't start Thrift rpc by default (CASSANDRA-9319)
 * Only stream from unrepaired sstables with incremental repair (CASSANDRA-8267)
 * Aggregate UDFs allow SFUNC return type to differ from STYPE if FFUNC specified (CASSANDRA-9321)
 * Remove Thrift dependencies in bundled tools (CASSANDRA-8358)
 * Disable memory mapping of hsperfdata file for JVM statistics (CASSANDRA-9242)
 * Add pre-startup checks to detect potential incompatibilities (CASSANDRA-8049)
 * Distinguish between null and unset in protocol v4 (CASSANDRA-7304)
 * Add user/role permissions for user-defined functions (CASSANDRA-7557)
 * Allow cassandra config to be updated to restart daemon without unloading classes (CASSANDRA-9046)
 * Don't initialize compaction writer before checking if iter is empty (CASSANDRA-9117)
 * Don't execute any functions at prepare-time (CASSANDRA-9037)
 * Share file handles between all instances of a SegmentedFile (CASSANDRA-8893)
 * Make it possible to major compact LCS (CASSANDRA-7272)
 * Make FunctionExecutionException extend RequestExecutionException
   (CASSANDRA-9055)
 * Add support for SELECT JSON, INSERT JSON syntax and new toJson(), fromJson()
   functions (CASSANDRA-7970)
 * Optimise max purgeable timestamp calculation in compaction (CASSANDRA-8920)
 * Constrain internode message buffer sizes, and improve IO class hierarchy (CASSANDRA-8670)
 * New tool added to validate all sstables in a node (CASSANDRA-5791)
 * Push notification when tracing completes for an operation (CASSANDRA-7807)
 * Delay "node up" and "node added" notifications until native protocol server is started (CASSANDRA-8236)
 * Compressed Commit Log (CASSANDRA-6809)
 * Optimise IntervalTree (CASSANDRA-8988)
 * Add a key-value payload for third party usage (CASSANDRA-8553, 9212)
 * Bump metrics-reporter-config dependency for metrics 3.0 (CASSANDRA-8149)
 * Partition intra-cluster message streams by size, not type (CASSANDRA-8789)
 * Add WriteFailureException to native protocol, notify coordinator of
   write failures (CASSANDRA-8592)
 * Convert SequentialWriter to nio (CASSANDRA-8709)
 * Add role based access control (CASSANDRA-7653, 8650, 7216, 8760, 8849, 8761, 8850)
 * Record client ip address in tracing sessions (CASSANDRA-8162)
 * Indicate partition key columns in response metadata for prepared
   statements (CASSANDRA-7660)
 * Merge UUIDType and TimeUUIDType parse logic (CASSANDRA-8759)
 * Avoid memory allocation when searching index summary (CASSANDRA-8793)
 * Optimise (Time)?UUIDType Comparisons (CASSANDRA-8730)
 * Make CRC32Ex into a separate maven dependency (CASSANDRA-8836)
 * Use preloaded jemalloc w/ Unsafe (CASSANDRA-8714, 9197)
 * Avoid accessing partitioner through StorageProxy (CASSANDRA-8244, 8268)
 * Upgrade Metrics library and remove depricated metrics (CASSANDRA-5657)
 * Serializing Row cache alternative, fully off heap (CASSANDRA-7438)
 * Duplicate rows returned when in clause has repeated values (CASSANDRA-6706)
 * Make CassandraException unchecked, extend RuntimeException (CASSANDRA-8560)
 * Support direct buffer decompression for reads (CASSANDRA-8464)
 * DirectByteBuffer compatible LZ4 methods (CASSANDRA-7039)
 * Group sstables for anticompaction correctly (CASSANDRA-8578)
 * Add ReadFailureException to native protocol, respond
   immediately when replicas encounter errors while handling
   a read request (CASSANDRA-7886)
 * Switch CommitLogSegment from RandomAccessFile to nio (CASSANDRA-8308)
 * Allow mixing token and partition key restrictions (CASSANDRA-7016)
 * Support index key/value entries on map collections (CASSANDRA-8473)
 * Modernize schema tables (CASSANDRA-8261)
 * Support for user-defined aggregation functions (CASSANDRA-8053)
 * Fix NPE in SelectStatement with empty IN values (CASSANDRA-8419)
 * Refactor SelectStatement, return IN results in natural order instead
   of IN value list order and ignore duplicate values in partition key IN restrictions (CASSANDRA-7981)
 * Support UDTs, tuples, and collections in user-defined
   functions (CASSANDRA-7563)
 * Fix aggregate fn results on empty selection, result column name,
   and cqlsh parsing (CASSANDRA-8229)
 * Mark sstables as repaired after full repair (CASSANDRA-7586)
 * Extend Descriptor to include a format value and refactor reader/writer
   APIs (CASSANDRA-7443)
 * Integrate JMH for microbenchmarks (CASSANDRA-8151)
 * Keep sstable levels when bootstrapping (CASSANDRA-7460)
 * Add Sigar library and perform basic OS settings check on startup (CASSANDRA-7838)
 * Support for aggregation functions (CASSANDRA-4914)
 * Remove cassandra-cli (CASSANDRA-7920)
 * Accept dollar quoted strings in CQL (CASSANDRA-7769)
 * Make assassinate a first class command (CASSANDRA-7935)
 * Support IN clause on any partition key column (CASSANDRA-7855)
 * Support IN clause on any clustering column (CASSANDRA-4762)
 * Improve compaction logging (CASSANDRA-7818)
 * Remove YamlFileNetworkTopologySnitch (CASSANDRA-7917)
 * Do anticompaction in groups (CASSANDRA-6851)
 * Support user-defined functions (CASSANDRA-7395, 7526, 7562, 7740, 7781, 7929,
   7924, 7812, 8063, 7813, 7708)
 * Permit configurable timestamps with cassandra-stress (CASSANDRA-7416)
 * Move sstable RandomAccessReader to nio2, which allows using the
   FILE_SHARE_DELETE flag on Windows (CASSANDRA-4050)
 * Remove CQL2 (CASSANDRA-5918)
 * Optimize fetching multiple cells by name (CASSANDRA-6933)
 * Allow compilation in java 8 (CASSANDRA-7028)
 * Make incremental repair default (CASSANDRA-7250)
 * Enable code coverage thru JaCoCo (CASSANDRA-7226)
 * Switch external naming of 'column families' to 'tables' (CASSANDRA-4369)
 * Shorten SSTable path (CASSANDRA-6962)
 * Use unsafe mutations for most unit tests (CASSANDRA-6969)
 * Fix race condition during calculation of pending ranges (CASSANDRA-7390)
 * Fail on very large batch sizes (CASSANDRA-8011)
 * Improve concurrency of repair (CASSANDRA-6455, 8208, 9145)
 * Select optimal CRC32 implementation at runtime (CASSANDRA-8614)
 * Evaluate MurmurHash of Token once per query (CASSANDRA-7096)
 * Generalize progress reporting (CASSANDRA-8901)
 * Resumable bootstrap streaming (CASSANDRA-8838, CASSANDRA-8942)
 * Allow scrub for secondary index (CASSANDRA-5174)
 * Save repair data to system table (CASSANDRA-5839)
 * fix nodetool names that reference column families (CASSANDRA-8872)
 Merged from 2.1:
 * Warn on misuse of unlogged batches (CASSANDRA-9282)
 * Failure detector detects and ignores local pauses (CASSANDRA-9183)
 * Add utility class to support for rate limiting a given log statement (CASSANDRA-9029)
 * Add missing consistency levels to cassandra-stess (CASSANDRA-9361)
 * Fix commitlog getCompletedTasks to not increment (CASSANDRA-9339)
 * Fix for harmless exceptions logged as ERROR (CASSANDRA-8564)
 * Delete processed sstables in sstablesplit/sstableupgrade (CASSANDRA-8606)
 * Improve sstable exclusion from partition tombstones (CASSANDRA-9298)
 * Validate the indexed column rather than the cell's contents for 2i (CASSANDRA-9057)
 * Add support for top-k custom 2i queries (CASSANDRA-8717)
 * Fix error when dropping table during compaction (CASSANDRA-9251)
 * cassandra-stress supports validation operations over user profiles (CASSANDRA-8773)
 * Add support for rate limiting log messages (CASSANDRA-9029)
 * Log the partition key with tombstone warnings (CASSANDRA-8561)
 * Reduce runWithCompactionsDisabled poll interval to 1ms (CASSANDRA-9271)
 * Fix PITR commitlog replay (CASSANDRA-9195)
 * GCInspector logs very different times (CASSANDRA-9124)
 * Fix deleting from an empty list (CASSANDRA-9198)
 * Update tuple and collection types that use a user-defined type when that UDT
   is modified (CASSANDRA-9148, CASSANDRA-9192)
 * Use higher timeout for prepair and snapshot in repair (CASSANDRA-9261)
 * Fix anticompaction blocking ANTI_ENTROPY stage (CASSANDRA-9151)
 * Repair waits for anticompaction to finish (CASSANDRA-9097)
 * Fix streaming not holding ref when stream error (CASSANDRA-9295)
 * Fix canonical view returning early opened SSTables (CASSANDRA-9396)
Merged from 2.0:
 * (cqlsh) Add LOGIN command to switch users (CASSANDRA-7212)
 * Clone SliceQueryFilter in AbstractReadCommand implementations (CASSANDRA-8940)
 * Push correct protocol notification for DROP INDEX (CASSANDRA-9310)
 * token-generator - generated tokens too long (CASSANDRA-9300)
 * Fix counting of tombstones for TombstoneOverwhelmingException (CASSANDRA-9299)
 * Fix ReconnectableSnitch reconnecting to peers during upgrade (CASSANDRA-6702)
 * Include keyspace and table name in error log for collections over the size
   limit (CASSANDRA-9286)
 * Avoid potential overlap in LCS with single-partition sstables (CASSANDRA-9322)
 * Log warning message when a table is queried before the schema has fully
   propagated (CASSANDRA-9136)
 * Overload SecondaryIndex#indexes to accept the column definition (CASSANDRA-9314)
 * (cqlsh) Add SERIAL and LOCAL_SERIAL consistency levels (CASSANDRA-8051)
 * Fix index selection during rebuild with certain table layouts (CASSANDRA-9281)
 * Fix partition-level-delete-only workload accounting (CASSANDRA-9194)
 * Allow scrub to handle corrupted compressed chunks (CASSANDRA-9140)
 * Fix assertion error when resetlocalschema is run during repair (CASSANDRA-9249)
 * Disable single sstable tombstone compactions for DTCS by default (CASSANDRA-9234)
 * IncomingTcpConnection thread is not named (CASSANDRA-9262)
 * Close incoming connections when MessagingService is stopped (CASSANDRA-9238)
 * Fix streaming hang when retrying (CASSANDRA-9132)


2.1.5
 * Re-add deprecated cold_reads_to_omit param for backwards compat (CASSANDRA-9203)
 * Make anticompaction visible in compactionstats (CASSANDRA-9098)
 * Improve nodetool getendpoints documentation about the partition
   key parameter (CASSANDRA-6458)
 * Don't check other keyspaces for schema changes when an user-defined
   type is altered (CASSANDRA-9187)
 * Add generate-idea-files target to build.xml (CASSANDRA-9123)
 * Allow takeColumnFamilySnapshot to take a list of tables (CASSANDRA-8348)
 * Limit major sstable operations to their canonical representation (CASSANDRA-8669)
 * cqlsh: Add tests for INSERT and UPDATE tab completion (CASSANDRA-9125)
 * cqlsh: quote column names when needed in COPY FROM inserts (CASSANDRA-9080)
 * Do not load read meter for offline operations (CASSANDRA-9082)
 * cqlsh: Make CompositeType data readable (CASSANDRA-8919)
 * cqlsh: Fix display of triggers (CASSANDRA-9081)
 * Fix NullPointerException when deleting or setting an element by index on
   a null list collection (CASSANDRA-9077)
 * Buffer bloom filter serialization (CASSANDRA-9066)
 * Fix anti-compaction target bloom filter size (CASSANDRA-9060)
 * Make FROZEN and TUPLE unreserved keywords in CQL (CASSANDRA-9047)
 * Prevent AssertionError from SizeEstimatesRecorder (CASSANDRA-9034)
 * Avoid overwriting index summaries for sstables with an older format that
   does not support downsampling; rebuild summaries on startup when this
   is detected (CASSANDRA-8993)
 * Fix potential data loss in CompressedSequentialWriter (CASSANDRA-8949)
 * Make PasswordAuthenticator number of hashing rounds configurable (CASSANDRA-8085)
 * Fix AssertionError when binding nested collections in DELETE (CASSANDRA-8900)
 * Check for overlap with non-early sstables in LCS (CASSANDRA-8739)
 * Only calculate max purgable timestamp if we have to (CASSANDRA-8914)
 * (cqlsh) Greatly improve performance of COPY FROM (CASSANDRA-8225)
 * IndexSummary effectiveIndexInterval is now a guideline, not a rule (CASSANDRA-8993)
 * Use correct bounds for page cache eviction of compressed files (CASSANDRA-8746)
 * SSTableScanner enforces its bounds (CASSANDRA-8946)
 * Cleanup cell equality (CASSANDRA-8947)
 * Introduce intra-cluster message coalescing (CASSANDRA-8692)
 * DatabaseDescriptor throws NPE when rpc_interface is used (CASSANDRA-8839)
 * Don't check if an sstable is live for offline compactions (CASSANDRA-8841)
 * Don't set clientMode in SSTableLoader (CASSANDRA-8238)
 * Fix SSTableRewriter with disabled early open (CASSANDRA-8535)
 * Fix cassandra-stress so it respects the CL passed in user mode (CASSANDRA-8948)
 * Fix rare NPE in ColumnDefinition#hasIndexOption() (CASSANDRA-8786)
 * cassandra-stress reports per-operation statistics, plus misc (CASSANDRA-8769)
 * Add SimpleDate (cql date) and Time (cql time) types (CASSANDRA-7523)
 * Use long for key count in cfstats (CASSANDRA-8913)
 * Make SSTableRewriter.abort() more robust to failure (CASSANDRA-8832)
 * Remove cold_reads_to_omit from STCS (CASSANDRA-8860)
 * Make EstimatedHistogram#percentile() use ceil instead of floor (CASSANDRA-8883)
 * Fix top partitions reporting wrong cardinality (CASSANDRA-8834)
 * Fix rare NPE in KeyCacheSerializer (CASSANDRA-8067)
 * Pick sstables for validation as late as possible inc repairs (CASSANDRA-8366)
 * Fix commitlog getPendingTasks to not increment (CASSANDRA-8862)
 * Fix parallelism adjustment in range and secondary index queries
   when the first fetch does not satisfy the limit (CASSANDRA-8856)
 * Check if the filtered sstables is non-empty in STCS (CASSANDRA-8843)
 * Upgrade java-driver used for cassandra-stress (CASSANDRA-8842)
 * Fix CommitLog.forceRecycleAllSegments() memory access error (CASSANDRA-8812)
 * Improve assertions in Memory (CASSANDRA-8792)
 * Fix SSTableRewriter cleanup (CASSANDRA-8802)
 * Introduce SafeMemory for CompressionMetadata.Writer (CASSANDRA-8758)
 * 'nodetool info' prints exception against older node (CASSANDRA-8796)
 * Ensure SSTableReader.last corresponds exactly with the file end (CASSANDRA-8750)
 * Make SSTableWriter.openEarly more robust and obvious (CASSANDRA-8747)
 * Enforce SSTableReader.first/last (CASSANDRA-8744)
 * Cleanup SegmentedFile API (CASSANDRA-8749)
 * Avoid overlap with early compaction replacement (CASSANDRA-8683)
 * Safer Resource Management++ (CASSANDRA-8707)
 * Write partition size estimates into a system table (CASSANDRA-7688)
 * cqlsh: Fix keys() and full() collection indexes in DESCRIBE output
   (CASSANDRA-8154)
 * Show progress of streaming in nodetool netstats (CASSANDRA-8886)
 * IndexSummaryBuilder utilises offheap memory, and shares data between
   each IndexSummary opened from it (CASSANDRA-8757)
 * markCompacting only succeeds if the exact SSTableReader instances being
   marked are in the live set (CASSANDRA-8689)
 * cassandra-stress support for varint (CASSANDRA-8882)
 * Fix Adler32 digest for compressed sstables (CASSANDRA-8778)
 * Add nodetool statushandoff/statusbackup (CASSANDRA-8912)
 * Use stdout for progress and stats in sstableloader (CASSANDRA-8982)
 * Correctly identify 2i datadir from older versions (CASSANDRA-9116)
Merged from 2.0:
 * Ignore gossip SYNs after shutdown (CASSANDRA-9238)
 * Avoid overflow when calculating max sstable size in LCS (CASSANDRA-9235)
 * Make sstable blacklisting work with compression (CASSANDRA-9138)
 * Do not attempt to rebuild indexes if no index accepts any column (CASSANDRA-9196)
 * Don't initiate snitch reconnection for dead states (CASSANDRA-7292)
 * Fix ArrayIndexOutOfBoundsException in CQLSSTableWriter (CASSANDRA-8978)
 * Add shutdown gossip state to prevent timeouts during rolling restarts (CASSANDRA-8336)
 * Fix running with java.net.preferIPv6Addresses=true (CASSANDRA-9137)
 * Fix failed bootstrap/replace attempts being persisted in system.peers (CASSANDRA-9180)
 * Flush system.IndexInfo after marking index built (CASSANDRA-9128)
 * Fix updates to min/max_compaction_threshold through cassandra-cli
   (CASSANDRA-8102)
 * Don't include tmp files when doing offline relevel (CASSANDRA-9088)
 * Use the proper CAS WriteType when finishing a previous round during Paxos
   preparation (CASSANDRA-8672)
 * Avoid race in cancelling compactions (CASSANDRA-9070)
 * More aggressive check for expired sstables in DTCS (CASSANDRA-8359)
 * Fix ignored index_interval change in ALTER TABLE statements (CASSANDRA-7976)
 * Do more aggressive compaction in old time windows in DTCS (CASSANDRA-8360)
 * java.lang.AssertionError when reading saved cache (CASSANDRA-8740)
 * "disk full" when running cleanup (CASSANDRA-9036)
 * Lower logging level from ERROR to DEBUG when a scheduled schema pull
   cannot be completed due to a node being down (CASSANDRA-9032)
 * Fix MOVED_NODE client event (CASSANDRA-8516)
 * Allow overriding MAX_OUTSTANDING_REPLAY_COUNT (CASSANDRA-7533)
 * Fix malformed JMX ObjectName containing IPv6 addresses (CASSANDRA-9027)
 * (cqlsh) Allow increasing CSV field size limit through
   cqlshrc config option (CASSANDRA-8934)
 * Stop logging range tombstones when exceeding the threshold
   (CASSANDRA-8559)
 * Fix NullPointerException when nodetool getendpoints is run
   against invalid keyspaces or tables (CASSANDRA-8950)
 * Allow specifying the tmp dir (CASSANDRA-7712)
 * Improve compaction estimated tasks estimation (CASSANDRA-8904)
 * Fix duplicate up/down messages sent to native clients (CASSANDRA-7816)
 * Expose commit log archive status via JMX (CASSANDRA-8734)
 * Provide better exceptions for invalid replication strategy parameters
   (CASSANDRA-8909)
 * Fix regression in mixed single and multi-column relation support for
   SELECT statements (CASSANDRA-8613)
 * Add ability to limit number of native connections (CASSANDRA-8086)
 * Fix CQLSSTableWriter throwing exception and spawning threads
   (CASSANDRA-8808)
 * Fix MT mismatch between empty and GC-able data (CASSANDRA-8979)
 * Fix incorrect validation when snapshotting single table (CASSANDRA-8056)
 * Add offline tool to relevel sstables (CASSANDRA-8301)
 * Preserve stream ID for more protocol errors (CASSANDRA-8848)
 * Fix combining token() function with multi-column relations on
   clustering columns (CASSANDRA-8797)
 * Make CFS.markReferenced() resistant to bad refcounting (CASSANDRA-8829)
 * Fix StreamTransferTask abort/complete bad refcounting (CASSANDRA-8815)
 * Fix AssertionError when querying a DESC clustering ordered
   table with ASC ordering and paging (CASSANDRA-8767)
 * AssertionError: "Memory was freed" when running cleanup (CASSANDRA-8716)
 * Make it possible to set max_sstable_age to fractional days (CASSANDRA-8406)
 * Fix some multi-column relations with indexes on some clustering
   columns (CASSANDRA-8275)
 * Fix memory leak in SSTableSimple*Writer and SSTableReader.validate()
   (CASSANDRA-8748)
 * Throw OOM if allocating memory fails to return a valid pointer (CASSANDRA-8726)
 * Fix SSTableSimpleUnsortedWriter ConcurrentModificationException (CASSANDRA-8619)
 * 'nodetool info' prints exception against older node (CASSANDRA-8796)
 * Ensure SSTableSimpleUnsortedWriter.close() terminates if
   disk writer has crashed (CASSANDRA-8807)


2.1.4
 * Bind JMX to localhost unless explicitly configured otherwise (CASSANDRA-9085)


2.1.3
 * Fix HSHA/offheap_objects corruption (CASSANDRA-8719)
 * Upgrade libthrift to 0.9.2 (CASSANDRA-8685)
 * Don't use the shared ref in sstableloader (CASSANDRA-8704)
 * Purge internal prepared statements if related tables or
   keyspaces are dropped (CASSANDRA-8693)
 * (cqlsh) Handle unicode BOM at start of files (CASSANDRA-8638)
 * Stop compactions before exiting offline tools (CASSANDRA-8623)
 * Update tools/stress/README.txt to match current behaviour (CASSANDRA-7933)
 * Fix schema from Thrift conversion with empty metadata (CASSANDRA-8695)
 * Safer Resource Management (CASSANDRA-7705)
 * Make sure we compact highly overlapping cold sstables with
   STCS (CASSANDRA-8635)
 * rpc_interface and listen_interface generate NPE on startup when specified
   interface doesn't exist (CASSANDRA-8677)
 * Fix ArrayIndexOutOfBoundsException in nodetool cfhistograms (CASSANDRA-8514)
 * Switch from yammer metrics for nodetool cf/proxy histograms (CASSANDRA-8662)
 * Make sure we don't add tmplink files to the compaction
   strategy (CASSANDRA-8580)
 * (cqlsh) Handle maps with blob keys (CASSANDRA-8372)
 * (cqlsh) Handle DynamicCompositeType schemas correctly (CASSANDRA-8563)
 * Duplicate rows returned when in clause has repeated values (CASSANDRA-6706)
 * Add tooling to detect hot partitions (CASSANDRA-7974)
 * Fix cassandra-stress user-mode truncation of partition generation (CASSANDRA-8608)
 * Only stream from unrepaired sstables during inc repair (CASSANDRA-8267)
 * Don't allow starting multiple inc repairs on the same sstables (CASSANDRA-8316)
 * Invalidate prepared BATCH statements when related tables
   or keyspaces are dropped (CASSANDRA-8652)
 * Fix missing results in secondary index queries on collections
   with ALLOW FILTERING (CASSANDRA-8421)
 * Expose EstimatedHistogram metrics for range slices (CASSANDRA-8627)
 * (cqlsh) Escape clqshrc passwords properly (CASSANDRA-8618)
 * Fix NPE when passing wrong argument in ALTER TABLE statement (CASSANDRA-8355)
 * Pig: Refactor and deprecate CqlStorage (CASSANDRA-8599)
 * Don't reuse the same cleanup strategy for all sstables (CASSANDRA-8537)
 * Fix case-sensitivity of index name on CREATE and DROP INDEX
   statements (CASSANDRA-8365)
 * Better detection/logging for corruption in compressed sstables (CASSANDRA-8192)
 * Use the correct repairedAt value when closing writer (CASSANDRA-8570)
 * (cqlsh) Handle a schema mismatch being detected on startup (CASSANDRA-8512)
 * Properly calculate expected write size during compaction (CASSANDRA-8532)
 * Invalidate affected prepared statements when a table's columns
   are altered (CASSANDRA-7910)
 * Stress - user defined writes should populate sequentally (CASSANDRA-8524)
 * Fix regression in SSTableRewriter causing some rows to become unreadable
   during compaction (CASSANDRA-8429)
 * Run major compactions for repaired/unrepaired in parallel (CASSANDRA-8510)
 * (cqlsh) Fix compression options in DESCRIBE TABLE output when compression
   is disabled (CASSANDRA-8288)
 * (cqlsh) Fix DESCRIBE output after keyspaces are altered (CASSANDRA-7623)
 * Make sure we set lastCompactedKey correctly (CASSANDRA-8463)
 * (cqlsh) Fix output of CONSISTENCY command (CASSANDRA-8507)
 * (cqlsh) Fixed the handling of LIST statements (CASSANDRA-8370)
 * Make sstablescrub check leveled manifest again (CASSANDRA-8432)
 * Check first/last keys in sstable when giving out positions (CASSANDRA-8458)
 * Disable mmap on Windows (CASSANDRA-6993)
 * Add missing ConsistencyLevels to cassandra-stress (CASSANDRA-8253)
 * Add auth support to cassandra-stress (CASSANDRA-7985)
 * Fix ArrayIndexOutOfBoundsException when generating error message
   for some CQL syntax errors (CASSANDRA-8455)
 * Scale memtable slab allocation logarithmically (CASSANDRA-7882)
 * cassandra-stress simultaneous inserts over same seed (CASSANDRA-7964)
 * Reduce cassandra-stress sampling memory requirements (CASSANDRA-7926)
 * Ensure memtable flush cannot expire commit log entries from its future (CASSANDRA-8383)
 * Make read "defrag" async to reclaim memtables (CASSANDRA-8459)
 * Remove tmplink files for offline compactions (CASSANDRA-8321)
 * Reduce maxHintsInProgress (CASSANDRA-8415)
 * BTree updates may call provided update function twice (CASSANDRA-8018)
 * Release sstable references after anticompaction (CASSANDRA-8386)
 * Handle abort() in SSTableRewriter properly (CASSANDRA-8320)
 * Centralize shared executors (CASSANDRA-8055)
 * Fix filtering for CONTAINS (KEY) relations on frozen collection
   clustering columns when the query is restricted to a single
   partition (CASSANDRA-8203)
 * Do more aggressive entire-sstable TTL expiry checks (CASSANDRA-8243)
 * Add more log info if readMeter is null (CASSANDRA-8238)
 * add check of the system wall clock time at startup (CASSANDRA-8305)
 * Support for frozen collections (CASSANDRA-7859)
 * Fix overflow on histogram computation (CASSANDRA-8028)
 * Have paxos reuse the timestamp generation of normal queries (CASSANDRA-7801)
 * Fix incremental repair not remove parent session on remote (CASSANDRA-8291)
 * Improve JBOD disk utilization (CASSANDRA-7386)
 * Log failed host when preparing incremental repair (CASSANDRA-8228)
 * Force config client mode in CQLSSTableWriter (CASSANDRA-8281)
 * Fix sstableupgrade throws exception (CASSANDRA-8688)
 * Fix hang when repairing empty keyspace (CASSANDRA-8694)
Merged from 2.0:
 * Fix IllegalArgumentException in dynamic snitch (CASSANDRA-8448)
 * Add support for UPDATE ... IF EXISTS (CASSANDRA-8610)
 * Fix reversal of list prepends (CASSANDRA-8733)
 * Prevent non-zero default_time_to_live on tables with counters
   (CASSANDRA-8678)
 * Fix SSTableSimpleUnsortedWriter ConcurrentModificationException
   (CASSANDRA-8619)
 * Round up time deltas lower than 1ms in BulkLoader (CASSANDRA-8645)
 * Add batch remove iterator to ABSC (CASSANDRA-8414, 8666)
 * Round up time deltas lower than 1ms in BulkLoader (CASSANDRA-8645)
 * Fix isClientMode check in Keyspace (CASSANDRA-8687)
 * Use more efficient slice size for querying internal secondary
   index tables (CASSANDRA-8550)
 * Fix potentially returning deleted rows with range tombstone (CASSANDRA-8558)
 * Check for available disk space before starting a compaction (CASSANDRA-8562)
 * Fix DISTINCT queries with LIMITs or paging when some partitions
   contain only tombstones (CASSANDRA-8490)
 * Introduce background cache refreshing to permissions cache
   (CASSANDRA-8194)
 * Fix race condition in StreamTransferTask that could lead to
   infinite loops and premature sstable deletion (CASSANDRA-7704)
 * Add an extra version check to MigrationTask (CASSANDRA-8462)
 * Ensure SSTableWriter cleans up properly after failure (CASSANDRA-8499)
 * Increase bf true positive count on key cache hit (CASSANDRA-8525)
 * Move MeteredFlusher to its own thread (CASSANDRA-8485)
 * Fix non-distinct results in DISTNCT queries on static columns when
   paging is enabled (CASSANDRA-8087)
 * Move all hints related tasks to hints internal executor (CASSANDRA-8285)
 * Fix paging for multi-partition IN queries (CASSANDRA-8408)
 * Fix MOVED_NODE topology event never being emitted when a node
   moves its token (CASSANDRA-8373)
 * Fix validation of indexes in COMPACT tables (CASSANDRA-8156)
 * Avoid StackOverflowError when a large list of IN values
   is used for a clustering column (CASSANDRA-8410)
 * Fix NPE when writetime() or ttl() calls are wrapped by
   another function call (CASSANDRA-8451)
 * Fix NPE after dropping a keyspace (CASSANDRA-8332)
 * Fix error message on read repair timeouts (CASSANDRA-7947)
 * Default DTCS base_time_seconds changed to 60 (CASSANDRA-8417)
 * Refuse Paxos operation with more than one pending endpoint (CASSANDRA-8346, 8640)
 * Throw correct exception when trying to bind a keyspace or table
   name (CASSANDRA-6952)
 * Make HHOM.compact synchronized (CASSANDRA-8416)
 * cancel latency-sampling task when CF is dropped (CASSANDRA-8401)
 * don't block SocketThread for MessagingService (CASSANDRA-8188)
 * Increase quarantine delay on replacement (CASSANDRA-8260)
 * Expose off-heap memory usage stats (CASSANDRA-7897)
 * Ignore Paxos commits for truncated tables (CASSANDRA-7538)
 * Validate size of indexed column values (CASSANDRA-8280)
 * Make LCS split compaction results over all data directories (CASSANDRA-8329)
 * Fix some failing queries that use multi-column relations
   on COMPACT STORAGE tables (CASSANDRA-8264)
 * Fix InvalidRequestException with ORDER BY (CASSANDRA-8286)
 * Disable SSLv3 for POODLE (CASSANDRA-8265)
 * Fix millisecond timestamps in Tracing (CASSANDRA-8297)
 * Include keyspace name in error message when there are insufficient
   live nodes to stream from (CASSANDRA-8221)
 * Avoid overlap in L1 when L0 contains many nonoverlapping
   sstables (CASSANDRA-8211)
 * Improve PropertyFileSnitch logging (CASSANDRA-8183)
 * Add DC-aware sequential repair (CASSANDRA-8193)
 * Use live sstables in snapshot repair if possible (CASSANDRA-8312)
 * Fix hints serialized size calculation (CASSANDRA-8587)


2.1.2
 * (cqlsh) parse_for_table_meta errors out on queries with undefined
   grammars (CASSANDRA-8262)
 * (cqlsh) Fix SELECT ... TOKEN() function broken in C* 2.1.1 (CASSANDRA-8258)
 * Fix Cassandra crash when running on JDK8 update 40 (CASSANDRA-8209)
 * Optimize partitioner tokens (CASSANDRA-8230)
 * Improve compaction of repaired/unrepaired sstables (CASSANDRA-8004)
 * Make cache serializers pluggable (CASSANDRA-8096)
 * Fix issues with CONTAINS (KEY) queries on secondary indexes
   (CASSANDRA-8147)
 * Fix read-rate tracking of sstables for some queries (CASSANDRA-8239)
 * Fix default timestamp in QueryOptions (CASSANDRA-8246)
 * Set socket timeout when reading remote version (CASSANDRA-8188)
 * Refactor how we track live size (CASSANDRA-7852)
 * Make sure unfinished compaction files are removed (CASSANDRA-8124)
 * Fix shutdown when run as Windows service (CASSANDRA-8136)
 * Fix DESCRIBE TABLE with custom indexes (CASSANDRA-8031)
 * Fix race in RecoveryManagerTest (CASSANDRA-8176)
 * Avoid IllegalArgumentException while sorting sstables in
   IndexSummaryManager (CASSANDRA-8182)
 * Shutdown JVM on file descriptor exhaustion (CASSANDRA-7579)
 * Add 'die' policy for commit log and disk failure (CASSANDRA-7927)
 * Fix installing as service on Windows (CASSANDRA-8115)
 * Fix CREATE TABLE for CQL2 (CASSANDRA-8144)
 * Avoid boxing in ColumnStats min/max trackers (CASSANDRA-8109)
Merged from 2.0:
 * Correctly handle non-text column names in cql3 (CASSANDRA-8178)
 * Fix deletion for indexes on primary key columns (CASSANDRA-8206)
 * Add 'nodetool statusgossip' (CASSANDRA-8125)
 * Improve client notification that nodes are ready for requests (CASSANDRA-7510)
 * Handle negative timestamp in writetime method (CASSANDRA-8139)
 * Pig: Remove errant LIMIT clause in CqlNativeStorage (CASSANDRA-8166)
 * Throw ConfigurationException when hsha is used with the default
   rpc_max_threads setting of 'unlimited' (CASSANDRA-8116)
 * Allow concurrent writing of the same table in the same JVM using
   CQLSSTableWriter (CASSANDRA-7463)
 * Fix totalDiskSpaceUsed calculation (CASSANDRA-8205)


2.1.1
 * Fix spin loop in AtomicSortedColumns (CASSANDRA-7546)
 * Dont notify when replacing tmplink files (CASSANDRA-8157)
 * Fix validation with multiple CONTAINS clause (CASSANDRA-8131)
 * Fix validation of collections in TriggerExecutor (CASSANDRA-8146)
 * Fix IllegalArgumentException when a list of IN values containing tuples
   is passed as a single arg to a prepared statement with the v1 or v2
   protocol (CASSANDRA-8062)
 * Fix ClassCastException in DISTINCT query on static columns with
   query paging (CASSANDRA-8108)
 * Fix NPE on null nested UDT inside a set (CASSANDRA-8105)
 * Fix exception when querying secondary index on set items or map keys
   when some clustering columns are specified (CASSANDRA-8073)
 * Send proper error response when there is an error during native
   protocol message decode (CASSANDRA-8118)
 * Gossip should ignore generation numbers too far in the future (CASSANDRA-8113)
 * Fix NPE when creating a table with frozen sets, lists (CASSANDRA-8104)
 * Fix high memory use due to tracking reads on incrementally opened sstable
   readers (CASSANDRA-8066)
 * Fix EXECUTE request with skipMetadata=false returning no metadata
   (CASSANDRA-8054)
 * Allow concurrent use of CQLBulkOutputFormat (CASSANDRA-7776)
 * Shutdown JVM on OOM (CASSANDRA-7507)
 * Upgrade netty version and enable epoll event loop (CASSANDRA-7761)
 * Don't duplicate sstables smaller than split size when using
   the sstablesplitter tool (CASSANDRA-7616)
 * Avoid re-parsing already prepared statements (CASSANDRA-7923)
 * Fix some Thrift slice deletions and updates of COMPACT STORAGE
   tables with some clustering columns omitted (CASSANDRA-7990)
 * Fix filtering for CONTAINS on sets (CASSANDRA-8033)
 * Properly track added size (CASSANDRA-7239)
 * Allow compilation in java 8 (CASSANDRA-7208)
 * Fix Assertion error on RangeTombstoneList diff (CASSANDRA-8013)
 * Release references to overlapping sstables during compaction (CASSANDRA-7819)
 * Send notification when opening compaction results early (CASSANDRA-8034)
 * Make native server start block until properly bound (CASSANDRA-7885)
 * (cqlsh) Fix IPv6 support (CASSANDRA-7988)
 * Ignore fat clients when checking for endpoint collision (CASSANDRA-7939)
 * Make sstablerepairedset take a list of files (CASSANDRA-7995)
 * (cqlsh) Tab completeion for indexes on map keys (CASSANDRA-7972)
 * (cqlsh) Fix UDT field selection in select clause (CASSANDRA-7891)
 * Fix resource leak in event of corrupt sstable
 * (cqlsh) Add command line option for cqlshrc file path (CASSANDRA-7131)
 * Provide visibility into prepared statements churn (CASSANDRA-7921, CASSANDRA-7930)
 * Invalidate prepared statements when their keyspace or table is
   dropped (CASSANDRA-7566)
 * cassandra-stress: fix support for NetworkTopologyStrategy (CASSANDRA-7945)
 * Fix saving caches when a table is dropped (CASSANDRA-7784)
 * Add better error checking of new stress profile (CASSANDRA-7716)
 * Use ThreadLocalRandom and remove FBUtilities.threadLocalRandom (CASSANDRA-7934)
 * Prevent operator mistakes due to simultaneous bootstrap (CASSANDRA-7069)
 * cassandra-stress supports whitelist mode for node config (CASSANDRA-7658)
 * GCInspector more closely tracks GC; cassandra-stress and nodetool report it (CASSANDRA-7916)
 * nodetool won't output bogus ownership info without a keyspace (CASSANDRA-7173)
 * Add human readable option to nodetool commands (CASSANDRA-5433)
 * Don't try to set repairedAt on old sstables (CASSANDRA-7913)
 * Add metrics for tracking PreparedStatement use (CASSANDRA-7719)
 * (cqlsh) tab-completion for triggers (CASSANDRA-7824)
 * (cqlsh) Support for query paging (CASSANDRA-7514)
 * (cqlsh) Show progress of COPY operations (CASSANDRA-7789)
 * Add syntax to remove multiple elements from a map (CASSANDRA-6599)
 * Support non-equals conditions in lightweight transactions (CASSANDRA-6839)
 * Add IF [NOT] EXISTS to create/drop triggers (CASSANDRA-7606)
 * (cqlsh) Display the current logged-in user (CASSANDRA-7785)
 * (cqlsh) Don't ignore CTRL-C during COPY FROM execution (CASSANDRA-7815)
 * (cqlsh) Order UDTs according to cross-type dependencies in DESCRIBE
   output (CASSANDRA-7659)
 * (cqlsh) Fix handling of CAS statement results (CASSANDRA-7671)
 * (cqlsh) COPY TO/FROM improvements (CASSANDRA-7405)
 * Support list index operations with conditions (CASSANDRA-7499)
 * Add max live/tombstoned cells to nodetool cfstats output (CASSANDRA-7731)
 * Validate IPv6 wildcard addresses properly (CASSANDRA-7680)
 * (cqlsh) Error when tracing query (CASSANDRA-7613)
 * Avoid IOOBE when building SyntaxError message snippet (CASSANDRA-7569)
 * SSTableExport uses correct validator to create string representation of partition
   keys (CASSANDRA-7498)
 * Avoid NPEs when receiving type changes for an unknown keyspace (CASSANDRA-7689)
 * Add support for custom 2i validation (CASSANDRA-7575)
 * Pig support for hadoop CqlInputFormat (CASSANDRA-6454)
 * Add duration mode to cassandra-stress (CASSANDRA-7468)
 * Add listen_interface and rpc_interface options (CASSANDRA-7417)
 * Improve schema merge performance (CASSANDRA-7444)
 * Adjust MT depth based on # of partition validating (CASSANDRA-5263)
 * Optimise NativeCell comparisons (CASSANDRA-6755)
 * Configurable client timeout for cqlsh (CASSANDRA-7516)
 * Include snippet of CQL query near syntax error in messages (CASSANDRA-7111)
 * Make repair -pr work with -local (CASSANDRA-7450)
 * Fix error in sstableloader with -cph > 1 (CASSANDRA-8007)
 * Fix snapshot repair error on indexed tables (CASSANDRA-8020)
 * Do not exit nodetool repair when receiving JMX NOTIF_LOST (CASSANDRA-7909)
 * Stream to private IP when available (CASSANDRA-8084)
Merged from 2.0:
 * Reject conditions on DELETE unless full PK is given (CASSANDRA-6430)
 * Properly reject the token function DELETE (CASSANDRA-7747)
 * Force batchlog replay before decommissioning a node (CASSANDRA-7446)
 * Fix hint replay with many accumulated expired hints (CASSANDRA-6998)
 * Fix duplicate results in DISTINCT queries on static columns with query
   paging (CASSANDRA-8108)
 * Add DateTieredCompactionStrategy (CASSANDRA-6602)
 * Properly validate ascii and utf8 string literals in CQL queries (CASSANDRA-8101)
 * (cqlsh) Fix autocompletion for alter keyspace (CASSANDRA-8021)
 * Create backup directories for commitlog archiving during startup (CASSANDRA-8111)
 * Reduce totalBlockFor() for LOCAL_* consistency levels (CASSANDRA-8058)
 * Fix merging schemas with re-dropped keyspaces (CASSANDRA-7256)
 * Fix counters in supercolumns during live upgrades from 1.2 (CASSANDRA-7188)
 * Notify DT subscribers when a column family is truncated (CASSANDRA-8088)
 * Add sanity check of $JAVA on startup (CASSANDRA-7676)
 * Schedule fat client schema pull on join (CASSANDRA-7993)
 * Don't reset nodes' versions when closing IncomingTcpConnections
   (CASSANDRA-7734)
 * Record the real messaging version in all cases in OutboundTcpConnection
   (CASSANDRA-8057)
 * SSL does not work in cassandra-cli (CASSANDRA-7899)
 * Fix potential exception when using ReversedType in DynamicCompositeType
   (CASSANDRA-7898)
 * Better validation of collection values (CASSANDRA-7833)
 * Track min/max timestamps correctly (CASSANDRA-7969)
 * Fix possible overflow while sorting CL segments for replay (CASSANDRA-7992)
 * Increase nodetool Xmx (CASSANDRA-7956)
 * Archive any commitlog segments present at startup (CASSANDRA-6904)
 * CrcCheckChance should adjust based on live CFMetadata not
   sstable metadata (CASSANDRA-7978)
 * token() should only accept columns in the partitioning
   key order (CASSANDRA-6075)
 * Add method to invalidate permission cache via JMX (CASSANDRA-7977)
 * Allow propagating multiple gossip states atomically (CASSANDRA-6125)
 * Log exceptions related to unclean native protocol client disconnects
   at DEBUG or INFO (CASSANDRA-7849)
 * Allow permissions cache to be set via JMX (CASSANDRA-7698)
 * Include schema_triggers CF in readable system resources (CASSANDRA-7967)
 * Fix RowIndexEntry to report correct serializedSize (CASSANDRA-7948)
 * Make CQLSSTableWriter sync within partitions (CASSANDRA-7360)
 * Potentially use non-local replicas in CqlConfigHelper (CASSANDRA-7906)
 * Explicitly disallow mixing multi-column and single-column
   relations on clustering columns (CASSANDRA-7711)
 * Better error message when condition is set on PK column (CASSANDRA-7804)
 * Don't send schema change responses and events for no-op DDL
   statements (CASSANDRA-7600)
 * (Hadoop) fix cluster initialisation for a split fetching (CASSANDRA-7774)
 * Throw InvalidRequestException when queries contain relations on entire
   collection columns (CASSANDRA-7506)
 * (cqlsh) enable CTRL-R history search with libedit (CASSANDRA-7577)
 * (Hadoop) allow ACFRW to limit nodes to local DC (CASSANDRA-7252)
 * (cqlsh) cqlsh should automatically disable tracing when selecting
   from system_traces (CASSANDRA-7641)
 * (Hadoop) Add CqlOutputFormat (CASSANDRA-6927)
 * Don't depend on cassandra config for nodetool ring (CASSANDRA-7508)
 * (cqlsh) Fix failing cqlsh formatting tests (CASSANDRA-7703)
 * Fix IncompatibleClassChangeError from hadoop2 (CASSANDRA-7229)
 * Add 'nodetool sethintedhandoffthrottlekb' (CASSANDRA-7635)
 * (cqlsh) Add tab-completion for CREATE/DROP USER IF [NOT] EXISTS (CASSANDRA-7611)
 * Catch errors when the JVM pulls the rug out from GCInspector (CASSANDRA-5345)
 * cqlsh fails when version number parts are not int (CASSANDRA-7524)
 * Fix NPE when table dropped during streaming (CASSANDRA-7946)
 * Fix wrong progress when streaming uncompressed (CASSANDRA-7878)
 * Fix possible infinite loop in creating repair range (CASSANDRA-7983)
 * Fix unit in nodetool for streaming throughput (CASSANDRA-7375)
Merged from 1.2:
 * Don't index tombstones (CASSANDRA-7828)
 * Improve PasswordAuthenticator default super user setup (CASSANDRA-7788)


2.1.0
 * (cqlsh) Removed "ALTER TYPE <name> RENAME TO <name>" from tab-completion
   (CASSANDRA-7895)
 * Fixed IllegalStateException in anticompaction (CASSANDRA-7892)
 * cqlsh: DESCRIBE support for frozen UDTs, tuples (CASSANDRA-7863)
 * Avoid exposing internal classes over JMX (CASSANDRA-7879)
 * Add null check for keys when freezing collection (CASSANDRA-7869)
 * Improve stress workload realism (CASSANDRA-7519)
Merged from 2.0:
 * Configure system.paxos with LeveledCompactionStrategy (CASSANDRA-7753)
 * Fix ALTER clustering column type from DateType to TimestampType when
   using DESC clustering order (CASSANRDA-7797)
 * Throw EOFException if we run out of chunks in compressed datafile
   (CASSANDRA-7664)
 * Fix PRSI handling of CQL3 row markers for row cleanup (CASSANDRA-7787)
 * Fix dropping collection when it's the last regular column (CASSANDRA-7744)
 * Make StreamReceiveTask thread safe and gc friendly (CASSANDRA-7795)
 * Validate empty cell names from counter updates (CASSANDRA-7798)
Merged from 1.2:
 * Don't allow compacted sstables to be marked as compacting (CASSANDRA-7145)
 * Track expired tombstones (CASSANDRA-7810)


2.1.0-rc7
 * Add frozen keyword and require UDT to be frozen (CASSANDRA-7857)
 * Track added sstable size correctly (CASSANDRA-7239)
 * (cqlsh) Fix case insensitivity (CASSANDRA-7834)
 * Fix failure to stream ranges when moving (CASSANDRA-7836)
 * Correctly remove tmplink files (CASSANDRA-7803)
 * (cqlsh) Fix column name formatting for functions, CAS operations,
   and UDT field selections (CASSANDRA-7806)
 * (cqlsh) Fix COPY FROM handling of null/empty primary key
   values (CASSANDRA-7792)
 * Fix ordering of static cells (CASSANDRA-7763)
Merged from 2.0:
 * Forbid re-adding dropped counter columns (CASSANDRA-7831)
 * Fix CFMetaData#isThriftCompatible() for PK-only tables (CASSANDRA-7832)
 * Always reject inequality on the partition key without token()
   (CASSANDRA-7722)
 * Always send Paxos commit to all replicas (CASSANDRA-7479)
 * Make disruptor_thrift_server invocation pool configurable (CASSANDRA-7594)
 * Make repair no-op when RF=1 (CASSANDRA-7864)


2.1.0-rc6
 * Fix OOM issue from netty caching over time (CASSANDRA-7743)
 * json2sstable couldn't import JSON for CQL table (CASSANDRA-7477)
 * Invalidate all caches on table drop (CASSANDRA-7561)
 * Skip strict endpoint selection for ranges if RF == nodes (CASSANRA-7765)
 * Fix Thrift range filtering without 2ary index lookups (CASSANDRA-7741)
 * Add tracing entries about concurrent range requests (CASSANDRA-7599)
 * (cqlsh) Fix DESCRIBE for NTS keyspaces (CASSANDRA-7729)
 * Remove netty buffer ref-counting (CASSANDRA-7735)
 * Pass mutated cf to index updater for use by PRSI (CASSANDRA-7742)
 * Include stress yaml example in release and deb (CASSANDRA-7717)
 * workaround for netty issue causing corrupted data off the wire (CASSANDRA-7695)
 * cqlsh DESC CLUSTER fails retrieving ring information (CASSANDRA-7687)
 * Fix binding null values inside UDT (CASSANDRA-7685)
 * Fix UDT field selection with empty fields (CASSANDRA-7670)
 * Bogus deserialization of static cells from sstable (CASSANDRA-7684)
 * Fix NPE on compaction leftover cleanup for dropped table (CASSANDRA-7770)
Merged from 2.0:
 * Fix race condition in StreamTransferTask that could lead to
   infinite loops and premature sstable deletion (CASSANDRA-7704)
 * (cqlsh) Wait up to 10 sec for a tracing session (CASSANDRA-7222)
 * Fix NPE in FileCacheService.sizeInBytes (CASSANDRA-7756)
 * Remove duplicates from StorageService.getJoiningNodes (CASSANDRA-7478)
 * Clone token map outside of hot gossip loops (CASSANDRA-7758)
 * Fix MS expiring map timeout for Paxos messages (CASSANDRA-7752)
 * Do not flush on truncate if durable_writes is false (CASSANDRA-7750)
 * Give CRR a default input_cql Statement (CASSANDRA-7226)
 * Better error message when adding a collection with the same name
   than a previously dropped one (CASSANDRA-6276)
 * Fix validation when adding static columns (CASSANDRA-7730)
 * (Thrift) fix range deletion of supercolumns (CASSANDRA-7733)
 * Fix potential AssertionError in RangeTombstoneList (CASSANDRA-7700)
 * Validate arguments of blobAs* functions (CASSANDRA-7707)
 * Fix potential AssertionError with 2ndary indexes (CASSANDRA-6612)
 * Avoid logging CompactionInterrupted at ERROR (CASSANDRA-7694)
 * Minor leak in sstable2jon (CASSANDRA-7709)
 * Add cassandra.auto_bootstrap system property (CASSANDRA-7650)
 * Update java driver (for hadoop) (CASSANDRA-7618)
 * Remove CqlPagingRecordReader/CqlPagingInputFormat (CASSANDRA-7570)
 * Support connecting to ipv6 jmx with nodetool (CASSANDRA-7669)


2.1.0-rc5
 * Reject counters inside user types (CASSANDRA-7672)
 * Switch to notification-based GCInspector (CASSANDRA-7638)
 * (cqlsh) Handle nulls in UDTs and tuples correctly (CASSANDRA-7656)
 * Don't use strict consistency when replacing (CASSANDRA-7568)
 * Fix min/max cell name collection on 2.0 SSTables with range
   tombstones (CASSANDRA-7593)
 * Tolerate min/max cell names of different lengths (CASSANDRA-7651)
 * Filter cached results correctly (CASSANDRA-7636)
 * Fix tracing on the new SEPExecutor (CASSANDRA-7644)
 * Remove shuffle and taketoken (CASSANDRA-7601)
 * Clean up Windows batch scripts (CASSANDRA-7619)
 * Fix native protocol drop user type notification (CASSANDRA-7571)
 * Give read access to system.schema_usertypes to all authenticated users
   (CASSANDRA-7578)
 * (cqlsh) Fix cqlsh display when zero rows are returned (CASSANDRA-7580)
 * Get java version correctly when JAVA_TOOL_OPTIONS is set (CASSANDRA-7572)
 * Fix NPE when dropping index from non-existent keyspace, AssertionError when
   dropping non-existent index with IF EXISTS (CASSANDRA-7590)
 * Fix sstablelevelresetter hang (CASSANDRA-7614)
 * (cqlsh) Fix deserialization of blobs (CASSANDRA-7603)
 * Use "keyspace updated" schema change message for UDT changes in v1 and
   v2 protocols (CASSANDRA-7617)
 * Fix tracing of range slices and secondary index lookups that are local
   to the coordinator (CASSANDRA-7599)
 * Set -Dcassandra.storagedir for all tool shell scripts (CASSANDRA-7587)
 * Don't swap max/min col names when mutating sstable metadata (CASSANDRA-7596)
 * (cqlsh) Correctly handle paged result sets (CASSANDRA-7625)
 * (cqlsh) Improve waiting for a trace to complete (CASSANDRA-7626)
 * Fix tracing of concurrent range slices and 2ary index queries (CASSANDRA-7626)
 * Fix scrub against collection type (CASSANDRA-7665)
Merged from 2.0:
 * Set gc_grace_seconds to seven days for system schema tables (CASSANDRA-7668)
 * SimpleSeedProvider no longer caches seeds forever (CASSANDRA-7663)
 * Always flush on truncate (CASSANDRA-7511)
 * Fix ReversedType(DateType) mapping to native protocol (CASSANDRA-7576)
 * Always merge ranges owned by a single node (CASSANDRA-6930)
 * Track max/min timestamps for range tombstones (CASSANDRA-7647)
 * Fix NPE when listing saved caches dir (CASSANDRA-7632)


2.1.0-rc4
 * Fix word count hadoop example (CASSANDRA-7200)
 * Updated memtable_cleanup_threshold and memtable_flush_writers defaults
   (CASSANDRA-7551)
 * (Windows) fix startup when WMI memory query fails (CASSANDRA-7505)
 * Anti-compaction proceeds if any part of the repair failed (CASSANDRA-7521)
 * Add missing table name to DROP INDEX responses and notifications (CASSANDRA-7539)
 * Bump CQL version to 3.2.0 and update CQL documentation (CASSANDRA-7527)
 * Fix configuration error message when running nodetool ring (CASSANDRA-7508)
 * Support conditional updates, tuple type, and the v3 protocol in cqlsh (CASSANDRA-7509)
 * Handle queries on multiple secondary index types (CASSANDRA-7525)
 * Fix cqlsh authentication with v3 native protocol (CASSANDRA-7564)
 * Fix NPE when unknown prepared statement ID is used (CASSANDRA-7454)
Merged from 2.0:
 * (Windows) force range-based repair to non-sequential mode (CASSANDRA-7541)
 * Fix range merging when DES scores are zero (CASSANDRA-7535)
 * Warn when SSL certificates have expired (CASSANDRA-7528)
 * Fix error when doing reversed queries with static columns (CASSANDRA-7490)
Merged from 1.2:
 * Set correct stream ID on responses when non-Exception Throwables
   are thrown while handling native protocol messages (CASSANDRA-7470)


2.1.0-rc3
 * Consider expiry when reconciling otherwise equal cells (CASSANDRA-7403)
 * Introduce CQL support for stress tool (CASSANDRA-6146)
 * Fix ClassCastException processing expired messages (CASSANDRA-7496)
 * Fix prepared marker for collections inside UDT (CASSANDRA-7472)
 * Remove left-over populate_io_cache_on_flush and replicate_on_write
   uses (CASSANDRA-7493)
 * (Windows) handle spaces in path names (CASSANDRA-7451)
 * Ensure writes have completed after dropping a table, before recycling
   commit log segments (CASSANDRA-7437)
 * Remove left-over rows_per_partition_to_cache (CASSANDRA-7493)
 * Fix error when CONTAINS is used with a bind marker (CASSANDRA-7502)
 * Properly reject unknown UDT field (CASSANDRA-7484)
Merged from 2.0:
 * Fix CC#collectTimeOrderedData() tombstone optimisations (CASSANDRA-7394)
 * Support DISTINCT for static columns and fix behaviour when DISTINC is
   not use (CASSANDRA-7305).
 * Workaround JVM NPE on JMX bind failure (CASSANDRA-7254)
 * Fix race in FileCacheService RemovalListener (CASSANDRA-7278)
 * Fix inconsistent use of consistencyForCommit that allowed LOCAL_QUORUM
   operations to incorrect become full QUORUM (CASSANDRA-7345)
 * Properly handle unrecognized opcodes and flags (CASSANDRA-7440)
 * (Hadoop) close CqlRecordWriter clients when finished (CASSANDRA-7459)
 * Commit disk failure policy (CASSANDRA-7429)
 * Make sure high level sstables get compacted (CASSANDRA-7414)
 * Fix AssertionError when using empty clustering columns and static columns
   (CASSANDRA-7455)
 * Add option to disable STCS in L0 (CASSANDRA-6621)
 * Upgrade to snappy-java 1.0.5.2 (CASSANDRA-7476)


2.1.0-rc2
 * Fix heap size calculation for CompoundSparseCellName and
   CompoundSparseCellName.WithCollection (CASSANDRA-7421)
 * Allow counter mutations in UNLOGGED batches (CASSANDRA-7351)
 * Modify reconcile logic to always pick a tombstone over a counter cell
   (CASSANDRA-7346)
 * Avoid incremental compaction on Windows (CASSANDRA-7365)
 * Fix exception when querying a composite-keyed table with a collection index
   (CASSANDRA-7372)
 * Use node's host id in place of counter ids (CASSANDRA-7366)
 * Fix error when doing reversed queries with static columns (CASSANDRA-7490)
 * Backport CASSANDRA-6747 (CASSANDRA-7560)
 * Track max/min timestamps for range tombstones (CASSANDRA-7647)
 * Fix NPE when listing saved caches dir (CASSANDRA-7632)
 * Fix sstableloader unable to connect encrypted node (CASSANDRA-7585)
Merged from 1.2:
 * Clone token map outside of hot gossip loops (CASSANDRA-7758)
 * Add stop method to EmbeddedCassandraService (CASSANDRA-7595)
 * Support connecting to ipv6 jmx with nodetool (CASSANDRA-7669)
 * Set gc_grace_seconds to seven days for system schema tables (CASSANDRA-7668)
 * SimpleSeedProvider no longer caches seeds forever (CASSANDRA-7663)
 * Set correct stream ID on responses when non-Exception Throwables
   are thrown while handling native protocol messages (CASSANDRA-7470)
 * Fix row size miscalculation in LazilyCompactedRow (CASSANDRA-7543)
 * Fix race in background compaction check (CASSANDRA-7745)
 * Don't clear out range tombstones during compaction (CASSANDRA-7808)


2.1.0-rc1
 * Revert flush directory (CASSANDRA-6357)
 * More efficient executor service for fast operations (CASSANDRA-4718)
 * Move less common tools into a new cassandra-tools package (CASSANDRA-7160)
 * Support more concurrent requests in native protocol (CASSANDRA-7231)
 * Add tab-completion to debian nodetool packaging (CASSANDRA-6421)
 * Change concurrent_compactors defaults (CASSANDRA-7139)
 * Add PowerShell Windows launch scripts (CASSANDRA-7001)
 * Make commitlog archive+restore more robust (CASSANDRA-6974)
 * Fix marking commitlogsegments clean (CASSANDRA-6959)
 * Add snapshot "manifest" describing files included (CASSANDRA-6326)
 * Parallel streaming for sstableloader (CASSANDRA-3668)
 * Fix bugs in supercolumns handling (CASSANDRA-7138)
 * Fix ClassClassException on composite dense tables (CASSANDRA-7112)
 * Cleanup and optimize collation and slice iterators (CASSANDRA-7107)
 * Upgrade NBHM lib (CASSANDRA-7128)
 * Optimize netty server (CASSANDRA-6861)
 * Fix repair hang when given CF does not exist (CASSANDRA-7189)
 * Allow c* to be shutdown in an embedded mode (CASSANDRA-5635)
 * Add server side batching to native transport (CASSANDRA-5663)
 * Make batchlog replay asynchronous (CASSANDRA-6134)
 * remove unused classes (CASSANDRA-7197)
 * Limit user types to the keyspace they are defined in (CASSANDRA-6643)
 * Add validate method to CollectionType (CASSANDRA-7208)
 * New serialization format for UDT values (CASSANDRA-7209, CASSANDRA-7261)
 * Fix nodetool netstats (CASSANDRA-7270)
 * Fix potential ClassCastException in HintedHandoffManager (CASSANDRA-7284)
 * Use prepared statements internally (CASSANDRA-6975)
 * Fix broken paging state with prepared statement (CASSANDRA-7120)
 * Fix IllegalArgumentException in CqlStorage (CASSANDRA-7287)
 * Allow nulls/non-existant fields in UDT (CASSANDRA-7206)
 * Add Thrift MultiSliceRequest (CASSANDRA-6757, CASSANDRA-7027)
 * Handle overlapping MultiSlices (CASSANDRA-7279)
 * Fix DataOutputTest on Windows (CASSANDRA-7265)
 * Embedded sets in user defined data-types are not updating (CASSANDRA-7267)
 * Add tuple type to CQL/native protocol (CASSANDRA-7248)
 * Fix CqlPagingRecordReader on tables with few rows (CASSANDRA-7322)
Merged from 2.0:
 * Copy compaction options to make sure they are reloaded (CASSANDRA-7290)
 * Add option to do more aggressive tombstone compactions (CASSANDRA-6563)
 * Don't try to compact already-compacting files in HHOM (CASSANDRA-7288)
 * Always reallocate buffers in HSHA (CASSANDRA-6285)
 * (Hadoop) support authentication in CqlRecordReader (CASSANDRA-7221)
 * (Hadoop) Close java driver Cluster in CQLRR.close (CASSANDRA-7228)
 * Warn when 'USING TIMESTAMP' is used on a CAS BATCH (CASSANDRA-7067)
 * return all cpu values from BackgroundActivityMonitor.readAndCompute (CASSANDRA-7183)
 * Correctly delete scheduled range xfers (CASSANDRA-7143)
 * return all cpu values from BackgroundActivityMonitor.readAndCompute (CASSANDRA-7183)
 * reduce garbage creation in calculatePendingRanges (CASSANDRA-7191)
 * fix c* launch issues on Russian os's due to output of linux 'free' cmd (CASSANDRA-6162)
 * Fix disabling autocompaction (CASSANDRA-7187)
 * Fix potential NumberFormatException when deserializing IntegerType (CASSANDRA-7088)
 * cqlsh can't tab-complete disabling compaction (CASSANDRA-7185)
 * cqlsh: Accept and execute CQL statement(s) from command-line parameter (CASSANDRA-7172)
 * Fix IllegalStateException in CqlPagingRecordReader (CASSANDRA-7198)
 * Fix the InvertedIndex trigger example (CASSANDRA-7211)
 * Add --resolve-ip option to 'nodetool ring' (CASSANDRA-7210)
 * reduce garbage on codec flag deserialization (CASSANDRA-7244)
 * Fix duplicated error messages on directory creation error at startup (CASSANDRA-5818)
 * Proper null handle for IF with map element access (CASSANDRA-7155)
 * Improve compaction visibility (CASSANDRA-7242)
 * Correctly delete scheduled range xfers (CASSANDRA-7143)
 * Make batchlog replica selection rack-aware (CASSANDRA-6551)
 * Fix CFMetaData#getColumnDefinitionFromColumnName() (CASSANDRA-7074)
 * Fix writetime/ttl functions for static columns (CASSANDRA-7081)
 * Suggest CTRL-C or semicolon after three blank lines in cqlsh (CASSANDRA-7142)
 * Fix 2ndary index queries with DESC clustering order (CASSANDRA-6950)
 * Invalid key cache entries on DROP (CASSANDRA-6525)
 * Fix flapping RecoveryManagerTest (CASSANDRA-7084)
 * Add missing iso8601 patterns for date strings (CASSANDRA-6973)
 * Support selecting multiple rows in a partition using IN (CASSANDRA-6875)
 * Add authentication support to shuffle (CASSANDRA-6484)
 * Swap local and global default read repair chances (CASSANDRA-7320)
 * Add conditional CREATE/DROP USER support (CASSANDRA-7264)
 * Cqlsh counts non-empty lines for "Blank lines" warning (CASSANDRA-7325)
Merged from 1.2:
 * Add Cloudstack snitch (CASSANDRA-7147)
 * Update system.peers correctly when relocating tokens (CASSANDRA-7126)
 * Add Google Compute Engine snitch (CASSANDRA-7132)
 * remove duplicate query for local tokens (CASSANDRA-7182)
 * exit CQLSH with error status code if script fails (CASSANDRA-6344)
 * Fix bug with some IN queries missig results (CASSANDRA-7105)
 * Fix availability validation for LOCAL_ONE CL (CASSANDRA-7319)
 * Hint streaming can cause decommission to fail (CASSANDRA-7219)


2.1.0-beta2
 * Increase default CL space to 8GB (CASSANDRA-7031)
 * Add range tombstones to read repair digests (CASSANDRA-6863)
 * Fix BTree.clear for large updates (CASSANDRA-6943)
 * Fail write instead of logging a warning when unable to append to CL
   (CASSANDRA-6764)
 * Eliminate possibility of CL segment appearing twice in active list
   (CASSANDRA-6557)
 * Apply DONTNEED fadvise to commitlog segments (CASSANDRA-6759)
 * Switch CRC component to Adler and include it for compressed sstables
   (CASSANDRA-4165)
 * Allow cassandra-stress to set compaction strategy options (CASSANDRA-6451)
 * Add broadcast_rpc_address option to cassandra.yaml (CASSANDRA-5899)
 * Auto reload GossipingPropertyFileSnitch config (CASSANDRA-5897)
 * Fix overflow of memtable_total_space_in_mb (CASSANDRA-6573)
 * Fix ABTC NPE and apply update function correctly (CASSANDRA-6692)
 * Allow nodetool to use a file or prompt for password (CASSANDRA-6660)
 * Fix AIOOBE when concurrently accessing ABSC (CASSANDRA-6742)
 * Fix assertion error in ALTER TYPE RENAME (CASSANDRA-6705)
 * Scrub should not always clear out repaired status (CASSANDRA-5351)
 * Improve handling of range tombstone for wide partitions (CASSANDRA-6446)
 * Fix ClassCastException for compact table with composites (CASSANDRA-6738)
 * Fix potentially repairing with wrong nodes (CASSANDRA-6808)
 * Change caching option syntax (CASSANDRA-6745)
 * Fix stress to do proper counter reads (CASSANDRA-6835)
 * Fix help message for stress counter_write (CASSANDRA-6824)
 * Fix stress smart Thrift client to pick servers correctly (CASSANDRA-6848)
 * Add logging levels (minimal, normal or verbose) to stress tool (CASSANDRA-6849)
 * Fix race condition in Batch CLE (CASSANDRA-6860)
 * Improve cleanup/scrub/upgradesstables failure handling (CASSANDRA-6774)
 * ByteBuffer write() methods for serializing sstables (CASSANDRA-6781)
 * Proper compare function for CollectionType (CASSANDRA-6783)
 * Update native server to Netty 4 (CASSANDRA-6236)
 * Fix off-by-one error in stress (CASSANDRA-6883)
 * Make OpOrder AutoCloseable (CASSANDRA-6901)
 * Remove sync repair JMX interface (CASSANDRA-6900)
 * Add multiple memory allocation options for memtables (CASSANDRA-6689, 6694)
 * Remove adjusted op rate from stress output (CASSANDRA-6921)
 * Add optimized CF.hasColumns() implementations (CASSANDRA-6941)
 * Serialize batchlog mutations with the version of the target node
   (CASSANDRA-6931)
 * Optimize CounterColumn#reconcile() (CASSANDRA-6953)
 * Properly remove 1.2 sstable support in 2.1 (CASSANDRA-6869)
 * Lock counter cells, not partitions (CASSANDRA-6880)
 * Track presence of legacy counter shards in sstables (CASSANDRA-6888)
 * Ensure safe resource cleanup when replacing sstables (CASSANDRA-6912)
 * Add failure handler to async callback (CASSANDRA-6747)
 * Fix AE when closing SSTable without releasing reference (CASSANDRA-7000)
 * Clean up IndexInfo on keyspace/table drops (CASSANDRA-6924)
 * Only snapshot relative SSTables when sequential repair (CASSANDRA-7024)
 * Require nodetool rebuild_index to specify index names (CASSANDRA-7038)
 * fix cassandra stress errors on reads with native protocol (CASSANDRA-7033)
 * Use OpOrder to guard sstable references for reads (CASSANDRA-6919)
 * Preemptive opening of compaction result (CASSANDRA-6916)
 * Multi-threaded scrub/cleanup/upgradesstables (CASSANDRA-5547)
 * Optimize cellname comparison (CASSANDRA-6934)
 * Native protocol v3 (CASSANDRA-6855)
 * Optimize Cell liveness checks and clean up Cell (CASSANDRA-7119)
 * Support consistent range movements (CASSANDRA-2434)
 * Display min timestamp in sstablemetadata viewer (CASSANDRA-6767)
Merged from 2.0:
 * Avoid race-prone second "scrub" of system keyspace (CASSANDRA-6797)
 * Pool CqlRecordWriter clients by inetaddress rather than Range
   (CASSANDRA-6665)
 * Fix compaction_history timestamps (CASSANDRA-6784)
 * Compare scores of full replica ordering in DES (CASSANDRA-6683)
 * fix CME in SessionInfo updateProgress affecting netstats (CASSANDRA-6577)
 * Allow repairing between specific replicas (CASSANDRA-6440)
 * Allow per-dc enabling of hints (CASSANDRA-6157)
 * Add compatibility for Hadoop 0.2.x (CASSANDRA-5201)
 * Fix EstimatedHistogram races (CASSANDRA-6682)
 * Failure detector correctly converts initial value to nanos (CASSANDRA-6658)
 * Add nodetool taketoken to relocate vnodes (CASSANDRA-4445)
 * Expose bulk loading progress over JMX (CASSANDRA-4757)
 * Correctly handle null with IF conditions and TTL (CASSANDRA-6623)
 * Account for range/row tombstones in tombstone drop
   time histogram (CASSANDRA-6522)
 * Stop CommitLogSegment.close() from calling sync() (CASSANDRA-6652)
 * Make commitlog failure handling configurable (CASSANDRA-6364)
 * Avoid overlaps in LCS (CASSANDRA-6688)
 * Improve support for paginating over composites (CASSANDRA-4851)
 * Fix count(*) queries in a mixed cluster (CASSANDRA-6707)
 * Improve repair tasks(snapshot, differencing) concurrency (CASSANDRA-6566)
 * Fix replaying pre-2.0 commit logs (CASSANDRA-6714)
 * Add static columns to CQL3 (CASSANDRA-6561)
 * Optimize single partition batch statements (CASSANDRA-6737)
 * Disallow post-query re-ordering when paging (CASSANDRA-6722)
 * Fix potential paging bug with deleted columns (CASSANDRA-6748)
 * Fix NPE on BulkLoader caused by losing StreamEvent (CASSANDRA-6636)
 * Fix truncating compression metadata (CASSANDRA-6791)
 * Add CMSClassUnloadingEnabled JVM option (CASSANDRA-6541)
 * Catch memtable flush exceptions during shutdown (CASSANDRA-6735)
 * Fix upgradesstables NPE for non-CF-based indexes (CASSANDRA-6645)
 * Fix UPDATE updating PRIMARY KEY columns implicitly (CASSANDRA-6782)
 * Fix IllegalArgumentException when updating from 1.2 with SuperColumns
   (CASSANDRA-6733)
 * FBUtilities.singleton() should use the CF comparator (CASSANDRA-6778)
 * Fix CQLSStableWriter.addRow(Map<String, Object>) (CASSANDRA-6526)
 * Fix HSHA server introducing corrupt data (CASSANDRA-6285)
 * Fix CAS conditions for COMPACT STORAGE tables (CASSANDRA-6813)
 * Starting threads in OutboundTcpConnectionPool constructor causes race conditions (CASSANDRA-7177)
 * Allow overriding cassandra-rackdc.properties file (CASSANDRA-7072)
 * Set JMX RMI port to 7199 (CASSANDRA-7087)
 * Use LOCAL_QUORUM for data reads at LOCAL_SERIAL (CASSANDRA-6939)
 * Log a warning for large batches (CASSANDRA-6487)
 * Put nodes in hibernate when join_ring is false (CASSANDRA-6961)
 * Avoid early loading of non-system keyspaces before compaction-leftovers
   cleanup at startup (CASSANDRA-6913)
 * Restrict Windows to parallel repairs (CASSANDRA-6907)
 * (Hadoop) Allow manually specifying start/end tokens in CFIF (CASSANDRA-6436)
 * Fix NPE in MeteredFlusher (CASSANDRA-6820)
 * Fix race processing range scan responses (CASSANDRA-6820)
 * Allow deleting snapshots from dropped keyspaces (CASSANDRA-6821)
 * Add uuid() function (CASSANDRA-6473)
 * Omit tombstones from schema digests (CASSANDRA-6862)
 * Include correct consistencyLevel in LWT timeout (CASSANDRA-6884)
 * Lower chances for losing new SSTables during nodetool refresh and
   ColumnFamilyStore.loadNewSSTables (CASSANDRA-6514)
 * Add support for DELETE ... IF EXISTS to CQL3 (CASSANDRA-5708)
 * Update hadoop_cql3_word_count example (CASSANDRA-6793)
 * Fix handling of RejectedExecution in sync Thrift server (CASSANDRA-6788)
 * Log more information when exceeding tombstone_warn_threshold (CASSANDRA-6865)
 * Fix truncate to not abort due to unreachable fat clients (CASSANDRA-6864)
 * Fix schema concurrency exceptions (CASSANDRA-6841)
 * Fix leaking validator FH in StreamWriter (CASSANDRA-6832)
 * Fix saving triggers to schema (CASSANDRA-6789)
 * Fix trigger mutations when base mutation list is immutable (CASSANDRA-6790)
 * Fix accounting in FileCacheService to allow re-using RAR (CASSANDRA-6838)
 * Fix static counter columns (CASSANDRA-6827)
 * Restore expiring->deleted (cell) compaction optimization (CASSANDRA-6844)
 * Fix CompactionManager.needsCleanup (CASSANDRA-6845)
 * Correctly compare BooleanType values other than 0 and 1 (CASSANDRA-6779)
 * Read message id as string from earlier versions (CASSANDRA-6840)
 * Properly use the Paxos consistency for (non-protocol) batch (CASSANDRA-6837)
 * Add paranoid disk failure option (CASSANDRA-6646)
 * Improve PerRowSecondaryIndex performance (CASSANDRA-6876)
 * Extend triggers to support CAS updates (CASSANDRA-6882)
 * Static columns with IF NOT EXISTS don't always work as expected (CASSANDRA-6873)
 * Fix paging with SELECT DISTINCT (CASSANDRA-6857)
 * Fix UnsupportedOperationException on CAS timeout (CASSANDRA-6923)
 * Improve MeteredFlusher handling of MF-unaffected column families
   (CASSANDRA-6867)
 * Add CqlRecordReader using native pagination (CASSANDRA-6311)
 * Add QueryHandler interface (CASSANDRA-6659)
 * Track liveRatio per-memtable, not per-CF (CASSANDRA-6945)
 * Make sure upgradesstables keeps sstable level (CASSANDRA-6958)
 * Fix LIMIT with static columns (CASSANDRA-6956)
 * Fix clash with CQL column name in thrift validation (CASSANDRA-6892)
 * Fix error with super columns in mixed 1.2-2.0 clusters (CASSANDRA-6966)
 * Fix bad skip of sstables on slice query with composite start/finish (CASSANDRA-6825)
 * Fix unintended update with conditional statement (CASSANDRA-6893)
 * Fix map element access in IF (CASSANDRA-6914)
 * Avoid costly range calculations for range queries on system keyspaces
   (CASSANDRA-6906)
 * Fix SSTable not released if stream session fails (CASSANDRA-6818)
 * Avoid build failure due to ANTLR timeout (CASSANDRA-6991)
 * Queries on compact tables can return more rows that requested (CASSANDRA-7052)
 * USING TIMESTAMP for batches does not work (CASSANDRA-7053)
 * Fix performance regression from CASSANDRA-5614 (CASSANDRA-6949)
 * Ensure that batchlog and hint timeouts do not produce hints (CASSANDRA-7058)
 * Merge groupable mutations in TriggerExecutor#execute() (CASSANDRA-7047)
 * Plug holes in resource release when wiring up StreamSession (CASSANDRA-7073)
 * Re-add parameter columns to tracing session (CASSANDRA-6942)
 * Preserves CQL metadata when updating table from thrift (CASSANDRA-6831)
Merged from 1.2:
 * Fix nodetool display with vnodes (CASSANDRA-7082)
 * Add UNLOGGED, COUNTER options to BATCH documentation (CASSANDRA-6816)
 * add extra SSL cipher suites (CASSANDRA-6613)
 * fix nodetool getsstables for blob PK (CASSANDRA-6803)
 * Fix BatchlogManager#deleteBatch() use of millisecond timestamps
   (CASSANDRA-6822)
 * Continue assassinating even if the endpoint vanishes (CASSANDRA-6787)
 * Schedule schema pulls on change (CASSANDRA-6971)
 * Non-droppable verbs shouldn't be dropped from OTC (CASSANDRA-6980)
 * Shutdown batchlog executor in SS#drain() (CASSANDRA-7025)
 * Fix batchlog to account for CF truncation records (CASSANDRA-6999)
 * Fix CQLSH parsing of functions and BLOB literals (CASSANDRA-7018)
 * Properly load trustore in the native protocol (CASSANDRA-6847)
 * Always clean up references in SerializingCache (CASSANDRA-6994)
 * Don't shut MessagingService down when replacing a node (CASSANDRA-6476)
 * fix npe when doing -Dcassandra.fd_initial_value_ms (CASSANDRA-6751)


2.1.0-beta1
 * Add flush directory distinct from compaction directories (CASSANDRA-6357)
 * Require JNA by default (CASSANDRA-6575)
 * add listsnapshots command to nodetool (CASSANDRA-5742)
 * Introduce AtomicBTreeColumns (CASSANDRA-6271, 6692)
 * Multithreaded commitlog (CASSANDRA-3578)
 * allocate fixed index summary memory pool and resample cold index summaries
   to use less memory (CASSANDRA-5519)
 * Removed multithreaded compaction (CASSANDRA-6142)
 * Parallelize fetching rows for low-cardinality indexes (CASSANDRA-1337)
 * change logging from log4j to logback (CASSANDRA-5883)
 * switch to LZ4 compression for internode communication (CASSANDRA-5887)
 * Stop using Thrift-generated Index* classes internally (CASSANDRA-5971)
 * Remove 1.2 network compatibility code (CASSANDRA-5960)
 * Remove leveled json manifest migration code (CASSANDRA-5996)
 * Remove CFDefinition (CASSANDRA-6253)
 * Use AtomicIntegerFieldUpdater in RefCountedMemory (CASSANDRA-6278)
 * User-defined types for CQL3 (CASSANDRA-5590)
 * Use of o.a.c.metrics in nodetool (CASSANDRA-5871, 6406)
 * Batch read from OTC's queue and cleanup (CASSANDRA-1632)
 * Secondary index support for collections (CASSANDRA-4511, 6383)
 * SSTable metadata(Stats.db) format change (CASSANDRA-6356)
 * Push composites support in the storage engine
   (CASSANDRA-5417, CASSANDRA-6520)
 * Add snapshot space used to cfstats (CASSANDRA-6231)
 * Add cardinality estimator for key count estimation (CASSANDRA-5906)
 * CF id is changed to be non-deterministic. Data dir/key cache are created
   uniquely for CF id (CASSANDRA-5202)
 * New counters implementation (CASSANDRA-6504)
 * Replace UnsortedColumns, EmptyColumns, TreeMapBackedSortedColumns with new
   ArrayBackedSortedColumns (CASSANDRA-6630, CASSANDRA-6662, CASSANDRA-6690)
 * Add option to use row cache with a given amount of rows (CASSANDRA-5357)
 * Avoid repairing already repaired data (CASSANDRA-5351)
 * Reject counter updates with USING TTL/TIMESTAMP (CASSANDRA-6649)
 * Replace index_interval with min/max_index_interval (CASSANDRA-6379)
 * Lift limitation that order by columns must be selected for IN queries (CASSANDRA-4911)


2.0.5
 * Reduce garbage generated by bloom filter lookups (CASSANDRA-6609)
 * Add ks.cf names to tombstone logging (CASSANDRA-6597)
 * Use LOCAL_QUORUM for LWT operations at LOCAL_SERIAL (CASSANDRA-6495)
 * Wait for gossip to settle before accepting client connections (CASSANDRA-4288)
 * Delete unfinished compaction incrementally (CASSANDRA-6086)
 * Allow specifying custom secondary index options in CQL3 (CASSANDRA-6480)
 * Improve replica pinning for cache efficiency in DES (CASSANDRA-6485)
 * Fix LOCAL_SERIAL from thrift (CASSANDRA-6584)
 * Don't special case received counts in CAS timeout exceptions (CASSANDRA-6595)
 * Add support for 2.1 global counter shards (CASSANDRA-6505)
 * Fix NPE when streaming connection is not yet established (CASSANDRA-6210)
 * Avoid rare duplicate read repair triggering (CASSANDRA-6606)
 * Fix paging discardFirst (CASSANDRA-6555)
 * Fix ArrayIndexOutOfBoundsException in 2ndary index query (CASSANDRA-6470)
 * Release sstables upon rebuilding 2i (CASSANDRA-6635)
 * Add AbstractCompactionStrategy.startup() method (CASSANDRA-6637)
 * SSTableScanner may skip rows during cleanup (CASSANDRA-6638)
 * sstables from stalled repair sessions can resurrect deleted data (CASSANDRA-6503)
 * Switch stress to use ITransportFactory (CASSANDRA-6641)
 * Fix IllegalArgumentException during prepare (CASSANDRA-6592)
 * Fix possible loss of 2ndary index entries during compaction (CASSANDRA-6517)
 * Fix direct Memory on architectures that do not support unaligned long access
   (CASSANDRA-6628)
 * Let scrub optionally skip broken counter partitions (CASSANDRA-5930)
Merged from 1.2:
 * fsync compression metadata (CASSANDRA-6531)
 * Validate CF existence on execution for prepared statement (CASSANDRA-6535)
 * Add ability to throttle batchlog replay (CASSANDRA-6550)
 * Fix executing LOCAL_QUORUM with SimpleStrategy (CASSANDRA-6545)
 * Avoid StackOverflow when using large IN queries (CASSANDRA-6567)
 * Nodetool upgradesstables includes secondary indexes (CASSANDRA-6598)
 * Paginate batchlog replay (CASSANDRA-6569)
 * skip blocking on streaming during drain (CASSANDRA-6603)
 * Improve error message when schema doesn't match loaded sstable (CASSANDRA-6262)
 * Add properties to adjust FD initial value and max interval (CASSANDRA-4375)
 * Fix preparing with batch and delete from collection (CASSANDRA-6607)
 * Fix ABSC reverse iterator's remove() method (CASSANDRA-6629)
 * Handle host ID conflicts properly (CASSANDRA-6615)
 * Move handling of migration event source to solve bootstrap race. (CASSANDRA-6648)
 * Make sure compaction throughput value doesn't overflow with int math (CASSANDRA-6647)


2.0.4
 * Allow removing snapshots of no-longer-existing CFs (CASSANDRA-6418)
 * add StorageService.stopDaemon() (CASSANDRA-4268)
 * add IRE for invalid CF supplied to get_count (CASSANDRA-5701)
 * add client encryption support to sstableloader (CASSANDRA-6378)
 * Fix accept() loop for SSL sockets post-shutdown (CASSANDRA-6468)
 * Fix size-tiered compaction in LCS L0 (CASSANDRA-6496)
 * Fix assertion failure in filterColdSSTables (CASSANDRA-6483)
 * Fix row tombstones in larger-than-memory compactions (CASSANDRA-6008)
 * Fix cleanup ClassCastException (CASSANDRA-6462)
 * Reduce gossip memory use by interning VersionedValue strings (CASSANDRA-6410)
 * Allow specifying datacenters to participate in a repair (CASSANDRA-6218)
 * Fix divide-by-zero in PCI (CASSANDRA-6403)
 * Fix setting last compacted key in the wrong level for LCS (CASSANDRA-6284)
 * Add millisecond precision formats to the timestamp parser (CASSANDRA-6395)
 * Expose a total memtable size metric for a CF (CASSANDRA-6391)
 * cqlsh: handle symlinks properly (CASSANDRA-6425)
 * Fix potential infinite loop when paging query with IN (CASSANDRA-6464)
 * Fix assertion error in AbstractQueryPager.discardFirst (CASSANDRA-6447)
 * Fix streaming older SSTable yields unnecessary tombstones (CASSANDRA-6527)
Merged from 1.2:
 * Improved error message on bad properties in DDL queries (CASSANDRA-6453)
 * Randomize batchlog candidates selection (CASSANDRA-6481)
 * Fix thundering herd on endpoint cache invalidation (CASSANDRA-6345, 6485)
 * Improve batchlog write performance with vnodes (CASSANDRA-6488)
 * cqlsh: quote single quotes in strings inside collections (CASSANDRA-6172)
 * Improve gossip performance for typical messages (CASSANDRA-6409)
 * Throw IRE if a prepared statement has more markers than supported
   (CASSANDRA-5598)
 * Expose Thread metrics for the native protocol server (CASSANDRA-6234)
 * Change snapshot response message verb to INTERNAL to avoid dropping it
   (CASSANDRA-6415)
 * Warn when collection read has > 65K elements (CASSANDRA-5428)
 * Fix cache persistence when both row and key cache are enabled
   (CASSANDRA-6413)
 * (Hadoop) add describe_local_ring (CASSANDRA-6268)
 * Fix handling of concurrent directory creation failure (CASSANDRA-6459)
 * Allow executing CREATE statements multiple times (CASSANDRA-6471)
 * Don't send confusing info with timeouts (CASSANDRA-6491)
 * Don't resubmit counter mutation runnables internally (CASSANDRA-6427)
 * Don't drop local mutations without a hint (CASSANDRA-6510)
 * Don't allow null max_hint_window_in_ms (CASSANDRA-6419)
 * Validate SliceRange start and finish lengths (CASSANDRA-6521)


2.0.3
 * Fix FD leak on slice read path (CASSANDRA-6275)
 * Cancel read meter task when closing SSTR (CASSANDRA-6358)
 * free off-heap IndexSummary during bulk (CASSANDRA-6359)
 * Recover from IOException in accept() thread (CASSANDRA-6349)
 * Improve Gossip tolerance of abnormally slow tasks (CASSANDRA-6338)
 * Fix trying to hint timed out counter writes (CASSANDRA-6322)
 * Allow restoring specific columnfamilies from archived CL (CASSANDRA-4809)
 * Avoid flushing compaction_history after each operation (CASSANDRA-6287)
 * Fix repair assertion error when tombstones expire (CASSANDRA-6277)
 * Skip loading corrupt key cache (CASSANDRA-6260)
 * Fixes for compacting larger-than-memory rows (CASSANDRA-6274)
 * Compact hottest sstables first and optionally omit coldest from
   compaction entirely (CASSANDRA-6109)
 * Fix modifying column_metadata from thrift (CASSANDRA-6182)
 * cqlsh: fix LIST USERS output (CASSANDRA-6242)
 * Add IRequestSink interface (CASSANDRA-6248)
 * Update memtable size while flushing (CASSANDRA-6249)
 * Provide hooks around CQL2/CQL3 statement execution (CASSANDRA-6252)
 * Require Permission.SELECT for CAS updates (CASSANDRA-6247)
 * New CQL-aware SSTableWriter (CASSANDRA-5894)
 * Reject CAS operation when the protocol v1 is used (CASSANDRA-6270)
 * Correctly throw error when frame too large (CASSANDRA-5981)
 * Fix serialization bug in PagedRange with 2ndary indexes (CASSANDRA-6299)
 * Fix CQL3 table validation in Thrift (CASSANDRA-6140)
 * Fix bug missing results with IN clauses (CASSANDRA-6327)
 * Fix paging with reversed slices (CASSANDRA-6343)
 * Set minTimestamp correctly to be able to drop expired sstables (CASSANDRA-6337)
 * Support NaN and Infinity as float literals (CASSANDRA-6003)
 * Remove RF from nodetool ring output (CASSANDRA-6289)
 * Fix attempting to flush empty rows (CASSANDRA-6374)
 * Fix potential out of bounds exception when paging (CASSANDRA-6333)
Merged from 1.2:
 * Optimize FD phi calculation (CASSANDRA-6386)
 * Improve initial FD phi estimate when starting up (CASSANDRA-6385)
 * Don't list CQL3 table in CLI describe even if named explicitely
   (CASSANDRA-5750)
 * Invalidate row cache when dropping CF (CASSANDRA-6351)
 * add non-jamm path for cached statements (CASSANDRA-6293)
 * add windows bat files for shell commands (CASSANDRA-6145)
 * Require logging in for Thrift CQL2/3 statement preparation (CASSANDRA-6254)
 * restrict max_num_tokens to 1536 (CASSANDRA-6267)
 * Nodetool gets default JMX port from cassandra-env.sh (CASSANDRA-6273)
 * make calculatePendingRanges asynchronous (CASSANDRA-6244)
 * Remove blocking flushes in gossip thread (CASSANDRA-6297)
 * Fix potential socket leak in connectionpool creation (CASSANDRA-6308)
 * Allow LOCAL_ONE/LOCAL_QUORUM to work with SimpleStrategy (CASSANDRA-6238)
 * cqlsh: handle 'null' as session duration (CASSANDRA-6317)
 * Fix json2sstable handling of range tombstones (CASSANDRA-6316)
 * Fix missing one row in reverse query (CASSANDRA-6330)
 * Fix reading expired row value from row cache (CASSANDRA-6325)
 * Fix AssertionError when doing set element deletion (CASSANDRA-6341)
 * Make CL code for the native protocol match the one in C* 2.0
   (CASSANDRA-6347)
 * Disallow altering CQL3 table from thrift (CASSANDRA-6370)
 * Fix size computation of prepared statement (CASSANDRA-6369)


2.0.2
 * Update FailureDetector to use nanontime (CASSANDRA-4925)
 * Fix FileCacheService regressions (CASSANDRA-6149)
 * Never return WriteTimeout for CL.ANY (CASSANDRA-6132)
 * Fix race conditions in bulk loader (CASSANDRA-6129)
 * Add configurable metrics reporting (CASSANDRA-4430)
 * drop queries exceeding a configurable number of tombstones (CASSANDRA-6117)
 * Track and persist sstable read activity (CASSANDRA-5515)
 * Fixes for speculative retry (CASSANDRA-5932, CASSANDRA-6194)
 * Improve memory usage of metadata min/max column names (CASSANDRA-6077)
 * Fix thrift validation refusing row markers on CQL3 tables (CASSANDRA-6081)
 * Fix insertion of collections with CAS (CASSANDRA-6069)
 * Correctly send metadata on SELECT COUNT (CASSANDRA-6080)
 * Track clients' remote addresses in ClientState (CASSANDRA-6070)
 * Create snapshot dir if it does not exist when migrating
   leveled manifest (CASSANDRA-6093)
 * make sequential nodetool repair the default (CASSANDRA-5950)
 * Add more hooks for compaction strategy implementations (CASSANDRA-6111)
 * Fix potential NPE on composite 2ndary indexes (CASSANDRA-6098)
 * Delete can potentially be skipped in batch (CASSANDRA-6115)
 * Allow alter keyspace on system_traces (CASSANDRA-6016)
 * Disallow empty column names in cql (CASSANDRA-6136)
 * Use Java7 file-handling APIs and fix file moving on Windows (CASSANDRA-5383)
 * Save compaction history to system keyspace (CASSANDRA-5078)
 * Fix NPE if StorageService.getOperationMode() is executed before full startup (CASSANDRA-6166)
 * CQL3: support pre-epoch longs for TimestampType (CASSANDRA-6212)
 * Add reloadtriggers command to nodetool (CASSANDRA-4949)
 * cqlsh: ignore empty 'value alias' in DESCRIBE (CASSANDRA-6139)
 * Fix sstable loader (CASSANDRA-6205)
 * Reject bootstrapping if the node already exists in gossip (CASSANDRA-5571)
 * Fix NPE while loading paxos state (CASSANDRA-6211)
 * cqlsh: add SHOW SESSION <tracing-session> command (CASSANDRA-6228)
Merged from 1.2:
 * (Hadoop) Require CFRR batchSize to be at least 2 (CASSANDRA-6114)
 * Add a warning for small LCS sstable size (CASSANDRA-6191)
 * Add ability to list specific KS/CF combinations in nodetool cfstats (CASSANDRA-4191)
 * Mark CF clean if a mutation raced the drop and got it marked dirty (CASSANDRA-5946)
 * Add a LOCAL_ONE consistency level (CASSANDRA-6202)
 * Limit CQL prepared statement cache by size instead of count (CASSANDRA-6107)
 * Tracing should log write failure rather than raw exceptions (CASSANDRA-6133)
 * lock access to TM.endpointToHostIdMap (CASSANDRA-6103)
 * Allow estimated memtable size to exceed slab allocator size (CASSANDRA-6078)
 * Start MeteredFlusher earlier to prevent OOM during CL replay (CASSANDRA-6087)
 * Avoid sending Truncate command to fat clients (CASSANDRA-6088)
 * Allow where clause conditions to be in parenthesis (CASSANDRA-6037)
 * Do not open non-ssl storage port if encryption option is all (CASSANDRA-3916)
 * Move batchlog replay to its own executor (CASSANDRA-6079)
 * Add tombstone debug threshold and histogram (CASSANDRA-6042, 6057)
 * Enable tcp keepalive on incoming connections (CASSANDRA-4053)
 * Fix fat client schema pull NPE (CASSANDRA-6089)
 * Fix memtable flushing for indexed tables (CASSANDRA-6112)
 * Fix skipping columns with multiple slices (CASSANDRA-6119)
 * Expose connected thrift + native client counts (CASSANDRA-5084)
 * Optimize auth setup (CASSANDRA-6122)
 * Trace index selection (CASSANDRA-6001)
 * Update sstablesPerReadHistogram to use biased sampling (CASSANDRA-6164)
 * Log UnknownColumnfamilyException when closing socket (CASSANDRA-5725)
 * Properly error out on CREATE INDEX for counters table (CASSANDRA-6160)
 * Handle JMX notification failure for repair (CASSANDRA-6097)
 * (Hadoop) Fetch no more than 128 splits in parallel (CASSANDRA-6169)
 * stress: add username/password authentication support (CASSANDRA-6068)
 * Fix indexed queries with row cache enabled on parent table (CASSANDRA-5732)
 * Fix compaction race during columnfamily drop (CASSANDRA-5957)
 * Fix validation of empty column names for compact tables (CASSANDRA-6152)
 * Skip replaying mutations that pass CRC but fail to deserialize (CASSANDRA-6183)
 * Rework token replacement to use replace_address (CASSANDRA-5916)
 * Fix altering column types (CASSANDRA-6185)
 * cqlsh: fix CREATE/ALTER WITH completion (CASSANDRA-6196)
 * add windows bat files for shell commands (CASSANDRA-6145)
 * Fix potential stack overflow during range tombstones insertion (CASSANDRA-6181)
 * (Hadoop) Make LOCAL_ONE the default consistency level (CASSANDRA-6214)


2.0.1
 * Fix bug that could allow reading deleted data temporarily (CASSANDRA-6025)
 * Improve memory use defaults (CASSANDRA-6059)
 * Make ThriftServer more easlly extensible (CASSANDRA-6058)
 * Remove Hadoop dependency from ITransportFactory (CASSANDRA-6062)
 * add file_cache_size_in_mb setting (CASSANDRA-5661)
 * Improve error message when yaml contains invalid properties (CASSANDRA-5958)
 * Improve leveled compaction's ability to find non-overlapping L0 compactions
   to work on concurrently (CASSANDRA-5921)
 * Notify indexer of columns shadowed by range tombstones (CASSANDRA-5614)
 * Log Merkle tree stats (CASSANDRA-2698)
 * Switch from crc32 to adler32 for compressed sstable checksums (CASSANDRA-5862)
 * Improve offheap memcpy performance (CASSANDRA-5884)
 * Use a range aware scanner for cleanup (CASSANDRA-2524)
 * Cleanup doesn't need to inspect sstables that contain only local data
   (CASSANDRA-5722)
 * Add ability for CQL3 to list partition keys (CASSANDRA-4536)
 * Improve native protocol serialization (CASSANDRA-5664)
 * Upgrade Thrift to 0.9.1 (CASSANDRA-5923)
 * Require superuser status for adding triggers (CASSANDRA-5963)
 * Make standalone scrubber handle old and new style leveled manifest
   (CASSANDRA-6005)
 * Fix paxos bugs (CASSANDRA-6012, 6013, 6023)
 * Fix paged ranges with multiple replicas (CASSANDRA-6004)
 * Fix potential AssertionError during tracing (CASSANDRA-6041)
 * Fix NPE in sstablesplit (CASSANDRA-6027)
 * Migrate pre-2.0 key/value/column aliases to system.schema_columns
   (CASSANDRA-6009)
 * Paging filter empty rows too agressively (CASSANDRA-6040)
 * Support variadic parameters for IN clauses (CASSANDRA-4210)
 * cqlsh: return the result of CAS writes (CASSANDRA-5796)
 * Fix validation of IN clauses with 2ndary indexes (CASSANDRA-6050)
 * Support named bind variables in CQL (CASSANDRA-6033)
Merged from 1.2:
 * Allow cache-keys-to-save to be set at runtime (CASSANDRA-5980)
 * Avoid second-guessing out-of-space state (CASSANDRA-5605)
 * Tuning knobs for dealing with large blobs and many CFs (CASSANDRA-5982)
 * (Hadoop) Fix CQLRW for thrift tables (CASSANDRA-6002)
 * Fix possible divide-by-zero in HHOM (CASSANDRA-5990)
 * Allow local batchlog writes for CL.ANY (CASSANDRA-5967)
 * Upgrade metrics-core to version 2.2.0 (CASSANDRA-5947)
 * Fix CqlRecordWriter with composite keys (CASSANDRA-5949)
 * Add snitch, schema version, cluster, partitioner to JMX (CASSANDRA-5881)
 * Allow disabling SlabAllocator (CASSANDRA-5935)
 * Make user-defined compaction JMX blocking (CASSANDRA-4952)
 * Fix streaming does not transfer wrapped range (CASSANDRA-5948)
 * Fix loading index summary containing empty key (CASSANDRA-5965)
 * Correctly handle limits in CompositesSearcher (CASSANDRA-5975)
 * Pig: handle CQL collections (CASSANDRA-5867)
 * Pass the updated cf to the PRSI index() method (CASSANDRA-5999)
 * Allow empty CQL3 batches (as no-op) (CASSANDRA-5994)
 * Support null in CQL3 functions (CASSANDRA-5910)
 * Replace the deprecated MapMaker with CacheLoader (CASSANDRA-6007)
 * Add SSTableDeletingNotification to DataTracker (CASSANDRA-6010)
 * Fix snapshots in use get deleted during snapshot repair (CASSANDRA-6011)
 * Move hints and exception count to o.a.c.metrics (CASSANDRA-6017)
 * Fix memory leak in snapshot repair (CASSANDRA-6047)
 * Fix sstable2sjon for CQL3 tables (CASSANDRA-5852)


2.0.0
 * Fix thrift validation when inserting into CQL3 tables (CASSANDRA-5138)
 * Fix periodic memtable flushing behavior with clean memtables (CASSANDRA-5931)
 * Fix dateOf() function for pre-2.0 timestamp columns (CASSANDRA-5928)
 * Fix SSTable unintentionally loads BF when opened for batch (CASSANDRA-5938)
 * Add stream session progress to JMX (CASSANDRA-4757)
 * Fix NPE during CAS operation (CASSANDRA-5925)
Merged from 1.2:
 * Fix getBloomFilterDiskSpaceUsed for AlwaysPresentFilter (CASSANDRA-5900)
 * Don't announce schema version until we've loaded the changes locally
   (CASSANDRA-5904)
 * Fix to support off heap bloom filters size greater than 2 GB (CASSANDRA-5903)
 * Properly handle parsing huge map and set literals (CASSANDRA-5893)


2.0.0-rc2
 * enable vnodes by default (CASSANDRA-5869)
 * fix CAS contention timeout (CASSANDRA-5830)
 * fix HsHa to respect max frame size (CASSANDRA-4573)
 * Fix (some) 2i on composite components omissions (CASSANDRA-5851)
 * cqlsh: add DESCRIBE FULL SCHEMA variant (CASSANDRA-5880)
Merged from 1.2:
 * Correctly validate sparse composite cells in scrub (CASSANDRA-5855)
 * Add KeyCacheHitRate metric to CF metrics (CASSANDRA-5868)
 * cqlsh: add support for multiline comments (CASSANDRA-5798)
 * Handle CQL3 SELECT duplicate IN restrictions on clustering columns
   (CASSANDRA-5856)


2.0.0-rc1
 * improve DecimalSerializer performance (CASSANDRA-5837)
 * fix potential spurious wakeup in AsyncOneResponse (CASSANDRA-5690)
 * fix schema-related trigger issues (CASSANDRA-5774)
 * Better validation when accessing CQL3 table from thrift (CASSANDRA-5138)
 * Fix assertion error during repair (CASSANDRA-5801)
 * Fix range tombstone bug (CASSANDRA-5805)
 * DC-local CAS (CASSANDRA-5797)
 * Add a native_protocol_version column to the system.local table (CASSANRDA-5819)
 * Use index_interval from cassandra.yaml when upgraded (CASSANDRA-5822)
 * Fix buffer underflow on socket close (CASSANDRA-5792)
Merged from 1.2:
 * Fix reading DeletionTime from 1.1-format sstables (CASSANDRA-5814)
 * cqlsh: add collections support to COPY (CASSANDRA-5698)
 * retry important messages for any IOException (CASSANDRA-5804)
 * Allow empty IN relations in SELECT/UPDATE/DELETE statements (CASSANDRA-5626)
 * cqlsh: fix crashing on Windows due to libedit detection (CASSANDRA-5812)
 * fix bulk-loading compressed sstables (CASSANDRA-5820)
 * (Hadoop) fix quoting in CqlPagingRecordReader and CqlRecordWriter
   (CASSANDRA-5824)
 * update default LCS sstable size to 160MB (CASSANDRA-5727)
 * Allow compacting 2Is via nodetool (CASSANDRA-5670)
 * Hex-encode non-String keys in OPP (CASSANDRA-5793)
 * nodetool history logging (CASSANDRA-5823)
 * (Hadoop) fix support for Thrift tables in CqlPagingRecordReader
   (CASSANDRA-5752)
 * add "all time blocked" to StatusLogger output (CASSANDRA-5825)
 * Future-proof inter-major-version schema migrations (CASSANDRA-5845)
 * (Hadoop) add CqlPagingRecordReader support for ReversedType in Thrift table
   (CASSANDRA-5718)
 * Add -no-snapshot option to scrub (CASSANDRA-5891)
 * Fix to support off heap bloom filters size greater than 2 GB (CASSANDRA-5903)
 * Properly handle parsing huge map and set literals (CASSANDRA-5893)
 * Fix LCS L0 compaction may overlap in L1 (CASSANDRA-5907)
 * New sstablesplit tool to split large sstables offline (CASSANDRA-4766)
 * Fix potential deadlock in native protocol server (CASSANDRA-5926)
 * Disallow incompatible type change in CQL3 (CASSANDRA-5882)
Merged from 1.1:
 * Correctly validate sparse composite cells in scrub (CASSANDRA-5855)


2.0.0-beta2
 * Replace countPendingHints with Hints Created metric (CASSANDRA-5746)
 * Allow nodetool with no args, and with help to run without a server (CASSANDRA-5734)
 * Cleanup AbstractType/TypeSerializer classes (CASSANDRA-5744)
 * Remove unimplemented cli option schema-mwt (CASSANDRA-5754)
 * Support range tombstones in thrift (CASSANDRA-5435)
 * Normalize table-manipulating CQL3 statements' class names (CASSANDRA-5759)
 * cqlsh: add missing table options to DESCRIBE output (CASSANDRA-5749)
 * Fix assertion error during repair (CASSANDRA-5757)
 * Fix bulkloader (CASSANDRA-5542)
 * Add LZ4 compression to the native protocol (CASSANDRA-5765)
 * Fix bugs in the native protocol v2 (CASSANDRA-5770)
 * CAS on 'primary key only' table (CASSANDRA-5715)
 * Support streaming SSTables of old versions (CASSANDRA-5772)
 * Always respect protocol version in native protocol (CASSANDRA-5778)
 * Fix ConcurrentModificationException during streaming (CASSANDRA-5782)
 * Update deletion timestamp in Commit#updatesWithPaxosTime (CASSANDRA-5787)
 * Thrift cas() method crashes if input columns are not sorted (CASSANDRA-5786)
 * Order columns names correctly when querying for CAS (CASSANDRA-5788)
 * Fix streaming retry (CASSANDRA-5775)
Merged from 1.2:
 * if no seeds can be a reached a node won't start in a ring by itself (CASSANDRA-5768)
 * add cassandra.unsafesystem property (CASSANDRA-5704)
 * (Hadoop) quote identifiers in CqlPagingRecordReader (CASSANDRA-5763)
 * Add replace_node functionality for vnodes (CASSANDRA-5337)
 * Add timeout events to query traces (CASSANDRA-5520)
 * Fix serialization of the LEFT gossip value (CASSANDRA-5696)
 * Pig: support for cql3 tables (CASSANDRA-5234)
 * Fix skipping range tombstones with reverse queries (CASSANDRA-5712)
 * Expire entries out of ThriftSessionManager (CASSANDRA-5719)
 * Don't keep ancestor information in memory (CASSANDRA-5342)
 * Expose native protocol server status in nodetool info (CASSANDRA-5735)
 * Fix pathetic performance of range tombstones (CASSANDRA-5677)
 * Fix querying with an empty (impossible) range (CASSANDRA-5573)
 * cqlsh: handle CUSTOM 2i in DESCRIBE output (CASSANDRA-5760)
 * Fix minor bug in Range.intersects(Bound) (CASSANDRA-5771)
 * cqlsh: handle disabled compression in DESCRIBE output (CASSANDRA-5766)
 * Ensure all UP events are notified on the native protocol (CASSANDRA-5769)
 * Fix formatting of sstable2json with multiple -k arguments (CASSANDRA-5781)
 * Don't rely on row marker for queries in general to hide lost markers
   after TTL expires (CASSANDRA-5762)
 * Sort nodetool help output (CASSANDRA-5776)
 * Fix column expiring during 2 phases compaction (CASSANDRA-5799)
 * now() is being rejected in INSERTs when inside collections (CASSANDRA-5795)


2.0.0-beta1
 * Add support for indexing clustered columns (CASSANDRA-5125)
 * Removed on-heap row cache (CASSANDRA-5348)
 * use nanotime consistently for node-local timeouts (CASSANDRA-5581)
 * Avoid unnecessary second pass on name-based queries (CASSANDRA-5577)
 * Experimental triggers (CASSANDRA-1311)
 * JEMalloc support for off-heap allocation (CASSANDRA-3997)
 * Single-pass compaction (CASSANDRA-4180)
 * Removed token range bisection (CASSANDRA-5518)
 * Removed compatibility with pre-1.2.5 sstables and network messages
   (CASSANDRA-5511)
 * removed PBSPredictor (CASSANDRA-5455)
 * CAS support (CASSANDRA-5062, 5441, 5442, 5443, 5619, 5667)
 * Leveled compaction performs size-tiered compactions in L0
   (CASSANDRA-5371, 5439)
 * Add yaml network topology snitch for mixed ec2/other envs (CASSANDRA-5339)
 * Log when a node is down longer than the hint window (CASSANDRA-4554)
 * Optimize tombstone creation for ExpiringColumns (CASSANDRA-4917)
 * Improve LeveledScanner work estimation (CASSANDRA-5250, 5407)
 * Replace compaction lock with runWithCompactionsDisabled (CASSANDRA-3430)
 * Change Message IDs to ints (CASSANDRA-5307)
 * Move sstable level information into the Stats component, removing the
   need for a separate Manifest file (CASSANDRA-4872)
 * avoid serializing to byte[] on commitlog append (CASSANDRA-5199)
 * make index_interval configurable per columnfamily (CASSANDRA-3961, CASSANDRA-5650)
 * add default_time_to_live (CASSANDRA-3974)
 * add memtable_flush_period_in_ms (CASSANDRA-4237)
 * replace supercolumns internally by composites (CASSANDRA-3237, 5123)
 * upgrade thrift to 0.9.0 (CASSANDRA-3719)
 * drop unnecessary keyspace parameter from user-defined compaction API
   (CASSANDRA-5139)
 * more robust solution to incomplete compactions + counters (CASSANDRA-5151)
 * Change order of directory searching for c*.in.sh (CASSANDRA-3983)
 * Add tool to reset SSTable compaction level for LCS (CASSANDRA-5271)
 * Allow custom configuration loader (CASSANDRA-5045)
 * Remove memory emergency pressure valve logic (CASSANDRA-3534)
 * Reduce request latency with eager retry (CASSANDRA-4705)
 * cqlsh: Remove ASSUME command (CASSANDRA-5331)
 * Rebuild BF when loading sstables if bloom_filter_fp_chance
   has changed since compaction (CASSANDRA-5015)
 * remove row-level bloom filters (CASSANDRA-4885)
 * Change Kernel Page Cache skipping into row preheating (disabled by default)
   (CASSANDRA-4937)
 * Improve repair by deciding on a gcBefore before sending
   out TreeRequests (CASSANDRA-4932)
 * Add an official way to disable compactions (CASSANDRA-5074)
 * Reenable ALTER TABLE DROP with new semantics (CASSANDRA-3919)
 * Add binary protocol versioning (CASSANDRA-5436)
 * Swap THshaServer for TThreadedSelectorServer (CASSANDRA-5530)
 * Add alias support to SELECT statement (CASSANDRA-5075)
 * Don't create empty RowMutations in CommitLogReplayer (CASSANDRA-5541)
 * Use range tombstones when dropping cfs/columns from schema (CASSANDRA-5579)
 * cqlsh: drop CQL2/CQL3-beta support (CASSANDRA-5585)
 * Track max/min column names in sstables to be able to optimize slice
   queries (CASSANDRA-5514, CASSANDRA-5595, CASSANDRA-5600)
 * Binary protocol: allow batching already prepared statements (CASSANDRA-4693)
 * Allow preparing timestamp, ttl and limit in CQL3 queries (CASSANDRA-4450)
 * Support native link w/o JNA in Java7 (CASSANDRA-3734)
 * Use SASL authentication in binary protocol v2 (CASSANDRA-5545)
 * Replace Thrift HsHa with LMAX Disruptor based implementation (CASSANDRA-5582)
 * cqlsh: Add row count to SELECT output (CASSANDRA-5636)
 * Include a timestamp with all read commands to determine column expiration
   (CASSANDRA-5149)
 * Streaming 2.0 (CASSANDRA-5286, 5699)
 * Conditional create/drop ks/table/index statements in CQL3 (CASSANDRA-2737)
 * more pre-table creation property validation (CASSANDRA-5693)
 * Redesign repair messages (CASSANDRA-5426)
 * Fix ALTER RENAME post-5125 (CASSANDRA-5702)
 * Disallow renaming a 2ndary indexed column (CASSANDRA-5705)
 * Rename Table to Keyspace (CASSANDRA-5613)
 * Ensure changing column_index_size_in_kb on different nodes don't corrupt the
   sstable (CASSANDRA-5454)
 * Move resultset type information into prepare, not execute (CASSANDRA-5649)
 * Auto paging in binary protocol (CASSANDRA-4415, 5714)
 * Don't tie client side use of AbstractType to JDBC (CASSANDRA-4495)
 * Adds new TimestampType to replace DateType (CASSANDRA-5723, CASSANDRA-5729)
Merged from 1.2:
 * make starting native protocol server idempotent (CASSANDRA-5728)
 * Fix loading key cache when a saved entry is no longer valid (CASSANDRA-5706)
 * Fix serialization of the LEFT gossip value (CASSANDRA-5696)
 * cqlsh: Don't show 'null' in place of empty values (CASSANDRA-5675)
 * Race condition in detecting version on a mixed 1.1/1.2 cluster
   (CASSANDRA-5692)
 * Fix skipping range tombstones with reverse queries (CASSANDRA-5712)
 * Expire entries out of ThriftSessionManager (CASSANRDA-5719)
 * Don't keep ancestor information in memory (CASSANDRA-5342)
 * cqlsh: fix handling of semicolons inside BATCH queries (CASSANDRA-5697)


1.2.6
 * Fix tracing when operation completes before all responses arrive
   (CASSANDRA-5668)
 * Fix cross-DC mutation forwarding (CASSANDRA-5632)
 * Reduce SSTableLoader memory usage (CASSANDRA-5555)
 * Scale hinted_handoff_throttle_in_kb to cluster size (CASSANDRA-5272)
 * (Hadoop) Add CQL3 input/output formats (CASSANDRA-4421, 5622)
 * (Hadoop) Fix InputKeyRange in CFIF (CASSANDRA-5536)
 * Fix dealing with ridiculously large max sstable sizes in LCS (CASSANDRA-5589)
 * Ignore pre-truncate hints (CASSANDRA-4655)
 * Move System.exit on OOM into a separate thread (CASSANDRA-5273)
 * Write row markers when serializing schema (CASSANDRA-5572)
 * Check only SSTables for the requested range when streaming (CASSANDRA-5569)
 * Improve batchlog replay behavior and hint ttl handling (CASSANDRA-5314)
 * Exclude localTimestamp from validation for tombstones (CASSANDRA-5398)
 * cqlsh: add custom prompt support (CASSANDRA-5539)
 * Reuse prepared statements in hot auth queries (CASSANDRA-5594)
 * cqlsh: add vertical output option (see EXPAND) (CASSANDRA-5597)
 * Add a rate limit option to stress (CASSANDRA-5004)
 * have BulkLoader ignore snapshots directories (CASSANDRA-5587)
 * fix SnitchProperties logging context (CASSANDRA-5602)
 * Expose whether jna is enabled and memory is locked via JMX (CASSANDRA-5508)
 * cqlsh: fix COPY FROM with ReversedType (CASSANDRA-5610)
 * Allow creating CUSTOM indexes on collections (CASSANDRA-5615)
 * Evaluate now() function at execution time (CASSANDRA-5616)
 * Expose detailed read repair metrics (CASSANDRA-5618)
 * Correct blob literal + ReversedType parsing (CASSANDRA-5629)
 * Allow GPFS to prefer the internal IP like EC2MRS (CASSANDRA-5630)
 * fix help text for -tspw cassandra-cli (CASSANDRA-5643)
 * don't throw away initial causes exceptions for internode encryption issues
   (CASSANDRA-5644)
 * Fix message spelling errors for cql select statements (CASSANDRA-5647)
 * Suppress custom exceptions thru jmx (CASSANDRA-5652)
 * Update CREATE CUSTOM INDEX syntax (CASSANDRA-5639)
 * Fix PermissionDetails.equals() method (CASSANDRA-5655)
 * Never allow partition key ranges in CQL3 without token() (CASSANDRA-5666)
 * Gossiper incorrectly drops AppState for an upgrading node (CASSANDRA-5660)
 * Connection thrashing during multi-region ec2 during upgrade, due to
   messaging version (CASSANDRA-5669)
 * Avoid over reconnecting in EC2MRS (CASSANDRA-5678)
 * Fix ReadResponseSerializer.serializedSize() for digest reads (CASSANDRA-5476)
 * allow sstable2json on 2i CFs (CASSANDRA-5694)
Merged from 1.1:
 * Remove buggy thrift max message length option (CASSANDRA-5529)
 * Fix NPE in Pig's widerow mode (CASSANDRA-5488)
 * Add split size parameter to Pig and disable split combination (CASSANDRA-5544)


1.2.5
 * make BytesToken.toString only return hex bytes (CASSANDRA-5566)
 * Ensure that submitBackground enqueues at least one task (CASSANDRA-5554)
 * fix 2i updates with identical values and timestamps (CASSANDRA-5540)
 * fix compaction throttling bursty-ness (CASSANDRA-4316)
 * reduce memory consumption of IndexSummary (CASSANDRA-5506)
 * remove per-row column name bloom filters (CASSANDRA-5492)
 * Include fatal errors in trace events (CASSANDRA-5447)
 * Ensure that PerRowSecondaryIndex is notified of row-level deletes
   (CASSANDRA-5445)
 * Allow empty blob literals in CQL3 (CASSANDRA-5452)
 * Fix streaming RangeTombstones at column index boundary (CASSANDRA-5418)
 * Fix preparing statements when current keyspace is not set (CASSANDRA-5468)
 * Fix SemanticVersion.isSupportedBy minor/patch handling (CASSANDRA-5496)
 * Don't provide oldCfId for post-1.1 system cfs (CASSANDRA-5490)
 * Fix primary range ignores replication strategy (CASSANDRA-5424)
 * Fix shutdown of binary protocol server (CASSANDRA-5507)
 * Fix repair -snapshot not working (CASSANDRA-5512)
 * Set isRunning flag later in binary protocol server (CASSANDRA-5467)
 * Fix use of CQL3 functions with descending clustering order (CASSANDRA-5472)
 * Disallow renaming columns one at a time for thrift table in CQL3
   (CASSANDRA-5531)
 * cqlsh: add CLUSTERING ORDER BY support to DESCRIBE (CASSANDRA-5528)
 * Add custom secondary index support to CQL3 (CASSANDRA-5484)
 * Fix repair hanging silently on unexpected error (CASSANDRA-5229)
 * Fix Ec2Snitch regression introduced by CASSANDRA-5171 (CASSANDRA-5432)
 * Add nodetool enablebackup/disablebackup (CASSANDRA-5556)
 * cqlsh: fix DESCRIBE after case insensitive USE (CASSANDRA-5567)
Merged from 1.1
 * Add retry mechanism to OTC for non-droppable_verbs (CASSANDRA-5393)
 * Use allocator information to improve memtable memory usage estimate
   (CASSANDRA-5497)
 * Fix trying to load deleted row into row cache on startup (CASSANDRA-4463)
 * fsync leveled manifest to avoid corruption (CASSANDRA-5535)
 * Fix Bound intersection computation (CASSANDRA-5551)
 * sstablescrub now respects max memory size in cassandra.in.sh (CASSANDRA-5562)


1.2.4
 * Ensure that PerRowSecondaryIndex updates see the most recent values
   (CASSANDRA-5397)
 * avoid duplicate index entries ind PrecompactedRow and
   ParallelCompactionIterable (CASSANDRA-5395)
 * remove the index entry on oldColumn when new column is a tombstone
   (CASSANDRA-5395)
 * Change default stream throughput from 400 to 200 mbps (CASSANDRA-5036)
 * Gossiper logs DOWN for symmetry with UP (CASSANDRA-5187)
 * Fix mixing prepared statements between keyspaces (CASSANDRA-5352)
 * Fix consistency level during bootstrap - strike 3 (CASSANDRA-5354)
 * Fix transposed arguments in AlreadyExistsException (CASSANDRA-5362)
 * Improve asynchronous hint delivery (CASSANDRA-5179)
 * Fix Guava dependency version (12.0 -> 13.0.1) for Maven (CASSANDRA-5364)
 * Validate that provided CQL3 collection value are < 64K (CASSANDRA-5355)
 * Make upgradeSSTable skip current version sstables by default (CASSANDRA-5366)
 * Optimize min/max timestamp collection (CASSANDRA-5373)
 * Invalid streamId in cql binary protocol when using invalid CL
   (CASSANDRA-5164)
 * Fix validation for IN where clauses with collections (CASSANDRA-5376)
 * Copy resultSet on count query to avoid ConcurrentModificationException
   (CASSANDRA-5382)
 * Correctly typecheck in CQL3 even with ReversedType (CASSANDRA-5386)
 * Fix streaming compressed files when using encryption (CASSANDRA-5391)
 * cassandra-all 1.2.0 pom missing netty dependency (CASSANDRA-5392)
 * Fix writetime/ttl functions on null values (CASSANDRA-5341)
 * Fix NPE during cql3 select with token() (CASSANDRA-5404)
 * IndexHelper.skipBloomFilters won't skip non-SHA filters (CASSANDRA-5385)
 * cqlsh: Print maps ordered by key, sort sets (CASSANDRA-5413)
 * Add null syntax support in CQL3 for inserts (CASSANDRA-3783)
 * Allow unauthenticated set_keyspace() calls (CASSANDRA-5423)
 * Fix potential incremental backups race (CASSANDRA-5410)
 * Fix prepared BATCH statements with batch-level timestamps (CASSANDRA-5415)
 * Allow overriding superuser setup delay (CASSANDRA-5430)
 * cassandra-shuffle with JMX usernames and passwords (CASSANDRA-5431)
Merged from 1.1:
 * cli: Quote ks and cf names in schema output when needed (CASSANDRA-5052)
 * Fix bad default for min/max timestamp in SSTableMetadata (CASSANDRA-5372)
 * Fix cf name extraction from manifest in Directories.migrateFile()
   (CASSANDRA-5242)
 * Support pluggable internode authentication (CASSANDRA-5401)


1.2.3
 * add check for sstable overlap within a level on startup (CASSANDRA-5327)
 * replace ipv6 colons in jmx object names (CASSANDRA-5298, 5328)
 * Avoid allocating SSTableBoundedScanner during repair when the range does
   not intersect the sstable (CASSANDRA-5249)
 * Don't lowercase property map keys (this breaks NTS) (CASSANDRA-5292)
 * Fix composite comparator with super columns (CASSANDRA-5287)
 * Fix insufficient validation of UPDATE queries against counter cfs
   (CASSANDRA-5300)
 * Fix PropertyFileSnitch default DC/Rack behavior (CASSANDRA-5285)
 * Handle null values when executing prepared statement (CASSANDRA-5081)
 * Add netty to pom dependencies (CASSANDRA-5181)
 * Include type arguments in Thrift CQLPreparedResult (CASSANDRA-5311)
 * Fix compaction not removing columns when bf_fp_ratio is 1 (CASSANDRA-5182)
 * cli: Warn about missing CQL3 tables in schema descriptions (CASSANDRA-5309)
 * Re-enable unknown option in replication/compaction strategies option for
   backward compatibility (CASSANDRA-4795)
 * Add binary protocol support to stress (CASSANDRA-4993)
 * cqlsh: Fix COPY FROM value quoting and null handling (CASSANDRA-5305)
 * Fix repair -pr for vnodes (CASSANDRA-5329)
 * Relax CL for auth queries for non-default users (CASSANDRA-5310)
 * Fix AssertionError during repair (CASSANDRA-5245)
 * Don't announce migrations to pre-1.2 nodes (CASSANDRA-5334)
Merged from 1.1:
 * Update offline scrub for 1.0 -> 1.1 directory structure (CASSANDRA-5195)
 * add tmp flag to Descriptor hashcode (CASSANDRA-4021)
 * fix logging of "Found table data in data directories" when only system tables
   are present (CASSANDRA-5289)
 * cli: Add JMX authentication support (CASSANDRA-5080)
 * nodetool: ability to repair specific range (CASSANDRA-5280)
 * Fix possible assertion triggered in SliceFromReadCommand (CASSANDRA-5284)
 * cqlsh: Add inet type support on Windows (ipv4-only) (CASSANDRA-4801)
 * Fix race when initializing ColumnFamilyStore (CASSANDRA-5350)
 * Add UseTLAB JVM flag (CASSANDRA-5361)


1.2.2
 * fix potential for multiple concurrent compactions of the same sstables
   (CASSANDRA-5256)
 * avoid no-op caching of byte[] on commitlog append (CASSANDRA-5199)
 * fix symlinks under data dir not working (CASSANDRA-5185)
 * fix bug in compact storage metadata handling (CASSANDRA-5189)
 * Validate login for USE queries (CASSANDRA-5207)
 * cli: remove default username and password (CASSANDRA-5208)
 * configure populate_io_cache_on_flush per-CF (CASSANDRA-4694)
 * allow configuration of internode socket buffer (CASSANDRA-3378)
 * Make sstable directory picking blacklist-aware again (CASSANDRA-5193)
 * Correctly expire gossip states for edge cases (CASSANDRA-5216)
 * Improve handling of directory creation failures (CASSANDRA-5196)
 * Expose secondary indicies to the rest of nodetool (CASSANDRA-4464)
 * Binary protocol: avoid sending notification for 0.0.0.0 (CASSANDRA-5227)
 * add UseCondCardMark XX jvm settings on jdk 1.7 (CASSANDRA-4366)
 * CQL3 refactor to allow conversion function (CASSANDRA-5226)
 * Fix drop of sstables in some circumstance (CASSANDRA-5232)
 * Implement caching of authorization results (CASSANDRA-4295)
 * Add support for LZ4 compression (CASSANDRA-5038)
 * Fix missing columns in wide rows queries (CASSANDRA-5225)
 * Simplify auth setup and make system_auth ks alterable (CASSANDRA-5112)
 * Stop compactions from hanging during bootstrap (CASSANDRA-5244)
 * fix compressed streaming sending extra chunk (CASSANDRA-5105)
 * Add CQL3-based implementations of IAuthenticator and IAuthorizer
   (CASSANDRA-4898)
 * Fix timestamp-based tomstone removal logic (CASSANDRA-5248)
 * cli: Add JMX authentication support (CASSANDRA-5080)
 * Fix forceFlush behavior (CASSANDRA-5241)
 * cqlsh: Add username autocompletion (CASSANDRA-5231)
 * Fix CQL3 composite partition key error (CASSANDRA-5240)
 * Allow IN clause on last clustering key (CASSANDRA-5230)
Merged from 1.1:
 * fix start key/end token validation for wide row iteration (CASSANDRA-5168)
 * add ConfigHelper support for Thrift frame and max message sizes (CASSANDRA-5188)
 * fix nodetool repair not fail on node down (CASSANDRA-5203)
 * always collect tombstone hints (CASSANDRA-5068)
 * Fix error when sourcing file in cqlsh (CASSANDRA-5235)


1.2.1
 * stream undelivered hints on decommission (CASSANDRA-5128)
 * GossipingPropertyFileSnitch loads saved dc/rack info if needed (CASSANDRA-5133)
 * drain should flush system CFs too (CASSANDRA-4446)
 * add inter_dc_tcp_nodelay setting (CASSANDRA-5148)
 * re-allow wrapping ranges for start_token/end_token range pairitspwng (CASSANDRA-5106)
 * fix validation compaction of empty rows (CASSANDRA-5136)
 * nodetool methods to enable/disable hint storage/delivery (CASSANDRA-4750)
 * disallow bloom filter false positive chance of 0 (CASSANDRA-5013)
 * add threadpool size adjustment methods to JMXEnabledThreadPoolExecutor and
   CompactionManagerMBean (CASSANDRA-5044)
 * fix hinting for dropped local writes (CASSANDRA-4753)
 * off-heap cache doesn't need mutable column container (CASSANDRA-5057)
 * apply disk_failure_policy to bad disks on initial directory creation
   (CASSANDRA-4847)
 * Optimize name-based queries to use ArrayBackedSortedColumns (CASSANDRA-5043)
 * Fall back to old manifest if most recent is unparseable (CASSANDRA-5041)
 * pool [Compressed]RandomAccessReader objects on the partitioned read path
   (CASSANDRA-4942)
 * Add debug logging to list filenames processed by Directories.migrateFile
   method (CASSANDRA-4939)
 * Expose black-listed directories via JMX (CASSANDRA-4848)
 * Log compaction merge counts (CASSANDRA-4894)
 * Minimize byte array allocation by AbstractData{Input,Output} (CASSANDRA-5090)
 * Add SSL support for the binary protocol (CASSANDRA-5031)
 * Allow non-schema system ks modification for shuffle to work (CASSANDRA-5097)
 * cqlsh: Add default limit to SELECT statements (CASSANDRA-4972)
 * cqlsh: fix DESCRIBE for 1.1 cfs in CQL3 (CASSANDRA-5101)
 * Correctly gossip with nodes >= 1.1.7 (CASSANDRA-5102)
 * Ensure CL guarantees on digest mismatch (CASSANDRA-5113)
 * Validate correctly selects on composite partition key (CASSANDRA-5122)
 * Fix exception when adding collection (CASSANDRA-5117)
 * Handle states for non-vnode clusters correctly (CASSANDRA-5127)
 * Refuse unrecognized replication and compaction strategy options (CASSANDRA-4795)
 * Pick the correct value validator in sstable2json for cql3 tables (CASSANDRA-5134)
 * Validate login for describe_keyspace, describe_keyspaces and set_keyspace
   (CASSANDRA-5144)
 * Fix inserting empty maps (CASSANDRA-5141)
 * Don't remove tokens from System table for node we know (CASSANDRA-5121)
 * fix streaming progress report for compresed files (CASSANDRA-5130)
 * Coverage analysis for low-CL queries (CASSANDRA-4858)
 * Stop interpreting dates as valid timeUUID value (CASSANDRA-4936)
 * Adds E notation for floating point numbers (CASSANDRA-4927)
 * Detect (and warn) unintentional use of the cql2 thrift methods when cql3 was
   intended (CASSANDRA-5172)
 * cli: Quote ks and cf names in schema output when needed (CASSANDRA-5052)
 * Fix cf name extraction from manifest in Directories.migrateFile() (CASSANDRA-5242)
 * Replace mistaken usage of commons-logging with slf4j (CASSANDRA-5464)
 * Ensure Jackson dependency matches lib (CASSANDRA-5126)
 * Expose droppable tombstone ratio stats over JMX (CASSANDRA-5159)
Merged from 1.1:
 * Simplify CompressedRandomAccessReader to work around JDK FD bug (CASSANDRA-5088)
 * Improve handling a changing target throttle rate mid-compaction (CASSANDRA-5087)
 * Pig: correctly decode row keys in widerow mode (CASSANDRA-5098)
 * nodetool repair command now prints progress (CASSANDRA-4767)
 * fix user defined compaction to run against 1.1 data directory (CASSANDRA-5118)
 * Fix CQL3 BATCH authorization caching (CASSANDRA-5145)
 * fix get_count returns incorrect value with TTL (CASSANDRA-5099)
 * better handling for mid-compaction failure (CASSANDRA-5137)
 * convert default marshallers list to map for better readability (CASSANDRA-5109)
 * fix ConcurrentModificationException in getBootstrapSource (CASSANDRA-5170)
 * fix sstable maxtimestamp for row deletes and pre-1.1.1 sstables (CASSANDRA-5153)
 * Fix thread growth on node removal (CASSANDRA-5175)
 * Make Ec2Region's datacenter name configurable (CASSANDRA-5155)


1.2.0
 * Disallow counters in collections (CASSANDRA-5082)
 * cqlsh: add unit tests (CASSANDRA-3920)
 * fix default bloom_filter_fp_chance for LeveledCompactionStrategy (CASSANDRA-5093)
Merged from 1.1:
 * add validation for get_range_slices with start_key and end_token (CASSANDRA-5089)


1.2.0-rc2
 * fix nodetool ownership display with vnodes (CASSANDRA-5065)
 * cqlsh: add DESCRIBE KEYSPACES command (CASSANDRA-5060)
 * Fix potential infinite loop when reloading CFS (CASSANDRA-5064)
 * Fix SimpleAuthorizer example (CASSANDRA-5072)
 * cqlsh: force CL.ONE for tracing and system.schema* queries (CASSANDRA-5070)
 * Includes cassandra-shuffle in the debian package (CASSANDRA-5058)
Merged from 1.1:
 * fix multithreaded compaction deadlock (CASSANDRA-4492)
 * fix temporarily missing schema after upgrade from pre-1.1.5 (CASSANDRA-5061)
 * Fix ALTER TABLE overriding compression options with defaults
   (CASSANDRA-4996, 5066)
 * fix specifying and altering crc_check_chance (CASSANDRA-5053)
 * fix Murmur3Partitioner ownership% calculation (CASSANDRA-5076)
 * Don't expire columns sooner than they should in 2ndary indexes (CASSANDRA-5079)


1.2-rc1
 * rename rpc_timeout settings to request_timeout (CASSANDRA-5027)
 * add BF with 0.1 FP to LCS by default (CASSANDRA-5029)
 * Fix preparing insert queries (CASSANDRA-5016)
 * Fix preparing queries with counter increment (CASSANDRA-5022)
 * Fix preparing updates with collections (CASSANDRA-5017)
 * Don't generate UUID based on other node address (CASSANDRA-5002)
 * Fix message when trying to alter a clustering key type (CASSANDRA-5012)
 * Update IAuthenticator to match the new IAuthorizer (CASSANDRA-5003)
 * Fix inserting only a key in CQL3 (CASSANDRA-5040)
 * Fix CQL3 token() function when used with strings (CASSANDRA-5050)
Merged from 1.1:
 * reduce log spam from invalid counter shards (CASSANDRA-5026)
 * Improve schema propagation performance (CASSANDRA-5025)
 * Fix for IndexHelper.IndexFor throws OOB Exception (CASSANDRA-5030)
 * cqlsh: make it possible to describe thrift CFs (CASSANDRA-4827)
 * cqlsh: fix timestamp formatting on some platforms (CASSANDRA-5046)


1.2-beta3
 * make consistency level configurable in cqlsh (CASSANDRA-4829)
 * fix cqlsh rendering of blob fields (CASSANDRA-4970)
 * fix cqlsh DESCRIBE command (CASSANDRA-4913)
 * save truncation position in system table (CASSANDRA-4906)
 * Move CompressionMetadata off-heap (CASSANDRA-4937)
 * allow CLI to GET cql3 columnfamily data (CASSANDRA-4924)
 * Fix rare race condition in getExpireTimeForEndpoint (CASSANDRA-4402)
 * acquire references to overlapping sstables during compaction so bloom filter
   doesn't get free'd prematurely (CASSANDRA-4934)
 * Don't share slice query filter in CQL3 SelectStatement (CASSANDRA-4928)
 * Separate tracing from Log4J (CASSANDRA-4861)
 * Exclude gcable tombstones from merkle-tree computation (CASSANDRA-4905)
 * Better printing of AbstractBounds for tracing (CASSANDRA-4931)
 * Optimize mostRecentTombstone check in CC.collectAllData (CASSANDRA-4883)
 * Change stream session ID to UUID to avoid collision from same node (CASSANDRA-4813)
 * Use Stats.db when bulk loading if present (CASSANDRA-4957)
 * Skip repair on system_trace and keyspaces with RF=1 (CASSANDRA-4956)
 * (cql3) Remove arbitrary SELECT limit (CASSANDRA-4918)
 * Correctly handle prepared operation on collections (CASSANDRA-4945)
 * Fix CQL3 LIMIT (CASSANDRA-4877)
 * Fix Stress for CQL3 (CASSANDRA-4979)
 * Remove cassandra specific exceptions from JMX interface (CASSANDRA-4893)
 * (CQL3) Force using ALLOW FILTERING on potentially inefficient queries (CASSANDRA-4915)
 * (cql3) Fix adding column when the table has collections (CASSANDRA-4982)
 * (cql3) Fix allowing collections with compact storage (CASSANDRA-4990)
 * (cql3) Refuse ttl/writetime function on collections (CASSANDRA-4992)
 * Replace IAuthority with new IAuthorizer (CASSANDRA-4874)
 * clqsh: fix KEY pseudocolumn escaping when describing Thrift tables
   in CQL3 mode (CASSANDRA-4955)
 * add basic authentication support for Pig CassandraStorage (CASSANDRA-3042)
 * fix CQL2 ALTER TABLE compaction_strategy_class altering (CASSANDRA-4965)
Merged from 1.1:
 * Fall back to old describe_splits if d_s_ex is not available (CASSANDRA-4803)
 * Improve error reporting when streaming ranges fail (CASSANDRA-5009)
 * Fix cqlsh timestamp formatting of timezone info (CASSANDRA-4746)
 * Fix assertion failure with leveled compaction (CASSANDRA-4799)
 * Check for null end_token in get_range_slice (CASSANDRA-4804)
 * Remove all remnants of removed nodes (CASSANDRA-4840)
 * Add aut-reloading of the log4j file in debian package (CASSANDRA-4855)
 * Fix estimated row cache entry size (CASSANDRA-4860)
 * reset getRangeSlice filter after finishing a row for get_paged_slice
   (CASSANDRA-4919)
 * expunge row cache post-truncate (CASSANDRA-4940)
 * Allow static CF definition with compact storage (CASSANDRA-4910)
 * Fix endless loop/compaction of schema_* CFs due to broken timestamps (CASSANDRA-4880)
 * Fix 'wrong class type' assertion in CounterColumn (CASSANDRA-4976)


1.2-beta2
 * fp rate of 1.0 disables BF entirely; LCS defaults to 1.0 (CASSANDRA-4876)
 * off-heap bloom filters for row keys (CASSANDRA_4865)
 * add extension point for sstable components (CASSANDRA-4049)
 * improve tracing output (CASSANDRA-4852, 4862)
 * make TRACE verb droppable (CASSANDRA-4672)
 * fix BulkLoader recognition of CQL3 columnfamilies (CASSANDRA-4755)
 * Sort commitlog segments for replay by id instead of mtime (CASSANDRA-4793)
 * Make hint delivery asynchronous (CASSANDRA-4761)
 * Pluggable Thrift transport factories for CLI and cqlsh (CASSANDRA-4609, 4610)
 * cassandra-cli: allow Double value type to be inserted to a column (CASSANDRA-4661)
 * Add ability to use custom TServerFactory implementations (CASSANDRA-4608)
 * optimize batchlog flushing to skip successful batches (CASSANDRA-4667)
 * include metadata for system keyspace itself in schema tables (CASSANDRA-4416)
 * add check to PropertyFileSnitch to verify presence of location for
   local node (CASSANDRA-4728)
 * add PBSPredictor consistency modeler (CASSANDRA-4261)
 * remove vestiges of Thrift unframed mode (CASSANDRA-4729)
 * optimize single-row PK lookups (CASSANDRA-4710)
 * adjust blockFor calculation to account for pending ranges due to node
   movement (CASSANDRA-833)
 * Change CQL version to 3.0.0 and stop accepting 3.0.0-beta1 (CASSANDRA-4649)
 * (CQL3) Make prepared statement global instead of per connection
   (CASSANDRA-4449)
 * Fix scrubbing of CQL3 created tables (CASSANDRA-4685)
 * (CQL3) Fix validation when using counter and regular columns in the same
   table (CASSANDRA-4706)
 * Fix bug starting Cassandra with simple authentication (CASSANDRA-4648)
 * Add support for batchlog in CQL3 (CASSANDRA-4545, 4738)
 * Add support for multiple column family outputs in CFOF (CASSANDRA-4208)
 * Support repairing only the local DC nodes (CASSANDRA-4747)
 * Use rpc_address for binary protocol and change default port (CASSANDRA-4751)
 * Fix use of collections in prepared statements (CASSANDRA-4739)
 * Store more information into peers table (CASSANDRA-4351, 4814)
 * Configurable bucket size for size tiered compaction (CASSANDRA-4704)
 * Run leveled compaction in parallel (CASSANDRA-4310)
 * Fix potential NPE during CFS reload (CASSANDRA-4786)
 * Composite indexes may miss results (CASSANDRA-4796)
 * Move consistency level to the protocol level (CASSANDRA-4734, 4824)
 * Fix Subcolumn slice ends not respected (CASSANDRA-4826)
 * Fix Assertion error in cql3 select (CASSANDRA-4783)
 * Fix list prepend logic (CQL3) (CASSANDRA-4835)
 * Add booleans as literals in CQL3 (CASSANDRA-4776)
 * Allow renaming PK columns in CQL3 (CASSANDRA-4822)
 * Fix binary protocol NEW_NODE event (CASSANDRA-4679)
 * Fix potential infinite loop in tombstone compaction (CASSANDRA-4781)
 * Remove system tables accounting from schema (CASSANDRA-4850)
 * (cql3) Force provided columns in clustering key order in
   'CLUSTERING ORDER BY' (CASSANDRA-4881)
 * Fix composite index bug (CASSANDRA-4884)
 * Fix short read protection for CQL3 (CASSANDRA-4882)
 * Add tracing support to the binary protocol (CASSANDRA-4699)
 * (cql3) Don't allow prepared marker inside collections (CASSANDRA-4890)
 * Re-allow order by on non-selected columns (CASSANDRA-4645)
 * Bug when composite index is created in a table having collections (CASSANDRA-4909)
 * log index scan subject in CompositesSearcher (CASSANDRA-4904)
Merged from 1.1:
 * add get[Row|Key]CacheEntries to CacheServiceMBean (CASSANDRA-4859)
 * fix get_paged_slice to wrap to next row correctly (CASSANDRA-4816)
 * fix indexing empty column values (CASSANDRA-4832)
 * allow JdbcDate to compose null Date objects (CASSANDRA-4830)
 * fix possible stackoverflow when compacting 1000s of sstables
   (CASSANDRA-4765)
 * fix wrong leveled compaction progress calculation (CASSANDRA-4807)
 * add a close() method to CRAR to prevent leaking file descriptors (CASSANDRA-4820)
 * fix potential infinite loop in get_count (CASSANDRA-4833)
 * fix compositeType.{get/from}String methods (CASSANDRA-4842)
 * (CQL) fix CREATE COLUMNFAMILY permissions check (CASSANDRA-4864)
 * Fix DynamicCompositeType same type comparison (CASSANDRA-4711)
 * Fix duplicate SSTable reference when stream session failed (CASSANDRA-3306)
 * Allow static CF definition with compact storage (CASSANDRA-4910)
 * Fix endless loop/compaction of schema_* CFs due to broken timestamps (CASSANDRA-4880)
 * Fix 'wrong class type' assertion in CounterColumn (CASSANDRA-4976)


1.2-beta1
 * add atomic_batch_mutate (CASSANDRA-4542, -4635)
 * increase default max_hint_window_in_ms to 3h (CASSANDRA-4632)
 * include message initiation time to replicas so they can more
   accurately drop timed-out requests (CASSANDRA-2858)
 * fix clientutil.jar dependencies (CASSANDRA-4566)
 * optimize WriteResponse (CASSANDRA-4548)
 * new metrics (CASSANDRA-4009)
 * redesign KEYS indexes to avoid read-before-write (CASSANDRA-2897)
 * debug tracing (CASSANDRA-1123)
 * parallelize row cache loading (CASSANDRA-4282)
 * Make compaction, flush JBOD-aware (CASSANDRA-4292)
 * run local range scans on the read stage (CASSANDRA-3687)
 * clean up ioexceptions (CASSANDRA-2116)
 * add disk_failure_policy (CASSANDRA-2118)
 * Introduce new json format with row level deletion (CASSANDRA-4054)
 * remove redundant "name" column from schema_keyspaces (CASSANDRA-4433)
 * improve "nodetool ring" handling of multi-dc clusters (CASSANDRA-3047)
 * update NTS calculateNaturalEndpoints to be O(N log N) (CASSANDRA-3881)
 * split up rpc timeout by operation type (CASSANDRA-2819)
 * rewrite key cache save/load to use only sequential i/o (CASSANDRA-3762)
 * update MS protocol with a version handshake + broadcast address id
   (CASSANDRA-4311)
 * multithreaded hint replay (CASSANDRA-4189)
 * add inter-node message compression (CASSANDRA-3127)
 * remove COPP (CASSANDRA-2479)
 * Track tombstone expiration and compact when tombstone content is
   higher than a configurable threshold, default 20% (CASSANDRA-3442, 4234)
 * update MurmurHash to version 3 (CASSANDRA-2975)
 * (CLI) track elapsed time for `delete' operation (CASSANDRA-4060)
 * (CLI) jline version is bumped to 1.0 to properly  support
   'delete' key function (CASSANDRA-4132)
 * Save IndexSummary into new SSTable 'Summary' component (CASSANDRA-2392, 4289)
 * Add support for range tombstones (CASSANDRA-3708)
 * Improve MessagingService efficiency (CASSANDRA-3617)
 * Avoid ID conflicts from concurrent schema changes (CASSANDRA-3794)
 * Set thrift HSHA server thread limit to unlimited by default (CASSANDRA-4277)
 * Avoids double serialization of CF id in RowMutation messages
   (CASSANDRA-4293)
 * stream compressed sstables directly with java nio (CASSANDRA-4297)
 * Support multiple ranges in SliceQueryFilter (CASSANDRA-3885)
 * Add column metadata to system column families (CASSANDRA-4018)
 * (cql3) Always use composite types by default (CASSANDRA-4329)
 * (cql3) Add support for set, map and list (CASSANDRA-3647)
 * Validate date type correctly (CASSANDRA-4441)
 * (cql3) Allow definitions with only a PK (CASSANDRA-4361)
 * (cql3) Add support for row key composites (CASSANDRA-4179)
 * improve DynamicEndpointSnitch by using reservoir sampling (CASSANDRA-4038)
 * (cql3) Add support for 2ndary indexes (CASSANDRA-3680)
 * (cql3) fix defining more than one PK to be invalid (CASSANDRA-4477)
 * remove schema agreement checking from all external APIs (Thrift, CQL and CQL3) (CASSANDRA-4487)
 * add Murmur3Partitioner and make it default for new installations (CASSANDRA-3772, 4621)
 * (cql3) update pseudo-map syntax to use map syntax (CASSANDRA-4497)
 * Finer grained exceptions hierarchy and provides error code with exceptions (CASSANDRA-3979)
 * Adds events push to binary protocol (CASSANDRA-4480)
 * Rewrite nodetool help (CASSANDRA-2293)
 * Make CQL3 the default for CQL (CASSANDRA-4640)
 * update stress tool to be able to use CQL3 (CASSANDRA-4406)
 * Accept all thrift update on CQL3 cf but don't expose their metadata (CASSANDRA-4377)
 * Replace Throttle with Guava's RateLimiter for HintedHandOff (CASSANDRA-4541)
 * fix counter add/get using CQL2 and CQL3 in stress tool (CASSANDRA-4633)
 * Add sstable count per level to cfstats (CASSANDRA-4537)
 * (cql3) Add ALTER KEYSPACE statement (CASSANDRA-4611)
 * (cql3) Allow defining default consistency levels (CASSANDRA-4448)
 * (cql3) Fix queries using LIMIT missing results (CASSANDRA-4579)
 * fix cross-version gossip messaging (CASSANDRA-4576)
 * added inet data type (CASSANDRA-4627)


1.1.6
 * Wait for writes on synchronous read digest mismatch (CASSANDRA-4792)
 * fix commitlog replay for nanotime-infected sstables (CASSANDRA-4782)
 * preflight check ttl for maximum of 20 years (CASSANDRA-4771)
 * (Pig) fix widerow input with single column rows (CASSANDRA-4789)
 * Fix HH to compact with correct gcBefore, which avoids wiping out
   undelivered hints (CASSANDRA-4772)
 * LCS will merge up to 32 L0 sstables as intended (CASSANDRA-4778)
 * NTS will default unconfigured DC replicas to zero (CASSANDRA-4675)
 * use default consistency level in counter validation if none is
   explicitly provide (CASSANDRA-4700)
 * Improve IAuthority interface by introducing fine-grained
   access permissions and grant/revoke commands (CASSANDRA-4490, 4644)
 * fix assumption error in CLI when updating/describing keyspace
   (CASSANDRA-4322)
 * Adds offline sstablescrub to debian packaging (CASSANDRA-4642)
 * Automatic fixing of overlapping leveled sstables (CASSANDRA-4644)
 * fix error when using ORDER BY with extended selections (CASSANDRA-4689)
 * (CQL3) Fix validation for IN queries for non-PK cols (CASSANDRA-4709)
 * fix re-created keyspace disappering after 1.1.5 upgrade
   (CASSANDRA-4698, 4752)
 * (CLI) display elapsed time in 2 fraction digits (CASSANDRA-3460)
 * add authentication support to sstableloader (CASSANDRA-4712)
 * Fix CQL3 'is reversed' logic (CASSANDRA-4716, 4759)
 * (CQL3) Don't return ReversedType in result set metadata (CASSANDRA-4717)
 * Backport adding AlterKeyspace statement (CASSANDRA-4611)
 * (CQL3) Correcty accept upper-case data types (CASSANDRA-4770)
 * Add binary protocol events for schema changes (CASSANDRA-4684)
Merged from 1.0:
 * Switch from NBHM to CHM in MessagingService's callback map, which
   prevents OOM in long-running instances (CASSANDRA-4708)


1.1.5
 * add SecondaryIndex.reload API (CASSANDRA-4581)
 * use millis + atomicint for commitlog segment creation instead of
   nanotime, which has issues under some hypervisors (CASSANDRA-4601)
 * fix FD leak in slice queries (CASSANDRA-4571)
 * avoid recursion in leveled compaction (CASSANDRA-4587)
 * increase stack size under Java7 to 180K
 * Log(info) schema changes (CASSANDRA-4547)
 * Change nodetool setcachecapcity to manipulate global caches (CASSANDRA-4563)
 * (cql3) fix setting compaction strategy (CASSANDRA-4597)
 * fix broken system.schema_* timestamps on system startup (CASSANDRA-4561)
 * fix wrong skip of cache saving (CASSANDRA-4533)
 * Avoid NPE when lost+found is in data dir (CASSANDRA-4572)
 * Respect five-minute flush moratorium after initial CL replay (CASSANDRA-4474)
 * Adds ntp as recommended in debian packaging (CASSANDRA-4606)
 * Configurable transport in CF Record{Reader|Writer} (CASSANDRA-4558)
 * (cql3) fix potential NPE with both equal and unequal restriction (CASSANDRA-4532)
 * (cql3) improves ORDER BY validation (CASSANDRA-4624)
 * Fix potential deadlock during counter writes (CASSANDRA-4578)
 * Fix cql error with ORDER BY when using IN (CASSANDRA-4612)
Merged from 1.0:
 * increase Xss to 160k to accomodate latest 1.6 JVMs (CASSANDRA-4602)
 * fix toString of hint destination tokens (CASSANDRA-4568)
 * Fix multiple values for CurrentLocal NodeID (CASSANDRA-4626)


1.1.4
 * fix offline scrub to catch >= out of order rows (CASSANDRA-4411)
 * fix cassandra-env.sh on RHEL and other non-dash-based systems
   (CASSANDRA-4494)
Merged from 1.0:
 * (Hadoop) fix setting key length for old-style mapred api (CASSANDRA-4534)
 * (Hadoop) fix iterating through a resultset consisting entirely
   of tombstoned rows (CASSANDRA-4466)


1.1.3
 * (cqlsh) add COPY TO (CASSANDRA-4434)
 * munmap commitlog segments before rename (CASSANDRA-4337)
 * (JMX) rename getRangeKeySample to sampleKeyRange to avoid returning
   multi-MB results as an attribute (CASSANDRA-4452)
 * flush based on data size, not throughput; overwritten columns no
   longer artificially inflate liveRatio (CASSANDRA-4399)
 * update default commitlog segment size to 32MB and total commitlog
   size to 32/1024 MB for 32/64 bit JVMs, respectively (CASSANDRA-4422)
 * avoid using global partitioner to estimate ranges in index sstables
   (CASSANDRA-4403)
 * restore pre-CASSANDRA-3862 approach to removing expired tombstones
   from row cache during compaction (CASSANDRA-4364)
 * (stress) support for CQL prepared statements (CASSANDRA-3633)
 * Correctly catch exception when Snappy cannot be loaded (CASSANDRA-4400)
 * (cql3) Support ORDER BY when IN condition is given in WHERE clause (CASSANDRA-4327)
 * (cql3) delete "component_index" column on DROP TABLE call (CASSANDRA-4420)
 * change nanoTime() to currentTimeInMillis() in schema related code (CASSANDRA-4432)
 * add a token generation tool (CASSANDRA-3709)
 * Fix LCS bug with sstable containing only 1 row (CASSANDRA-4411)
 * fix "Can't Modify Index Name" problem on CF update (CASSANDRA-4439)
 * Fix assertion error in getOverlappingSSTables during repair (CASSANDRA-4456)
 * fix nodetool's setcompactionthreshold command (CASSANDRA-4455)
 * Ensure compacted files are never used, to avoid counter overcount (CASSANDRA-4436)
Merged from 1.0:
 * Push the validation of secondary index values to the SecondaryIndexManager (CASSANDRA-4240)
 * allow dropping columns shadowed by not-yet-expired supercolumn or row
   tombstones in PrecompactedRow (CASSANDRA-4396)


1.1.2
 * Fix cleanup not deleting index entries (CASSANDRA-4379)
 * Use correct partitioner when saving + loading caches (CASSANDRA-4331)
 * Check schema before trying to export sstable (CASSANDRA-2760)
 * Raise a meaningful exception instead of NPE when PFS encounters
   an unconfigured node + no default (CASSANDRA-4349)
 * fix bug in sstable blacklisting with LCS (CASSANDRA-4343)
 * LCS no longer promotes tiny sstables out of L0 (CASSANDRA-4341)
 * skip tombstones during hint replay (CASSANDRA-4320)
 * fix NPE in compactionstats (CASSANDRA-4318)
 * enforce 1m min keycache for auto (CASSANDRA-4306)
 * Have DeletedColumn.isMFD always return true (CASSANDRA-4307)
 * (cql3) exeption message for ORDER BY constraints said primary filter can be
    an IN clause, which is misleading (CASSANDRA-4319)
 * (cql3) Reject (not yet supported) creation of 2ndardy indexes on tables with
   composite primary keys (CASSANDRA-4328)
 * Set JVM stack size to 160k for java 7 (CASSANDRA-4275)
 * cqlsh: add COPY command to load data from CSV flat files (CASSANDRA-4012)
 * CFMetaData.fromThrift to throw ConfigurationException upon error (CASSANDRA-4353)
 * Use CF comparator to sort indexed columns in SecondaryIndexManager
   (CASSANDRA-4365)
 * add strategy_options to the KSMetaData.toString() output (CASSANDRA-4248)
 * (cql3) fix range queries containing unqueried results (CASSANDRA-4372)
 * (cql3) allow updating column_alias types (CASSANDRA-4041)
 * (cql3) Fix deletion bug (CASSANDRA-4193)
 * Fix computation of overlapping sstable for leveled compaction (CASSANDRA-4321)
 * Improve scrub and allow to run it offline (CASSANDRA-4321)
 * Fix assertionError in StorageService.bulkLoad (CASSANDRA-4368)
 * (cqlsh) add option to authenticate to a keyspace at startup (CASSANDRA-4108)
 * (cqlsh) fix ASSUME functionality (CASSANDRA-4352)
 * Fix ColumnFamilyRecordReader to not return progress > 100% (CASSANDRA-3942)
Merged from 1.0:
 * Set gc_grace on index CF to 0 (CASSANDRA-4314)


1.1.1
 * add populate_io_cache_on_flush option (CASSANDRA-2635)
 * allow larger cache capacities than 2GB (CASSANDRA-4150)
 * add getsstables command to nodetool (CASSANDRA-4199)
 * apply parent CF compaction settings to secondary index CFs (CASSANDRA-4280)
 * preserve commitlog size cap when recycling segments at startup
   (CASSANDRA-4201)
 * (Hadoop) fix split generation regression (CASSANDRA-4259)
 * ignore min/max compactions settings in LCS, while preserving
   behavior that min=max=0 disables autocompaction (CASSANDRA-4233)
 * log number of rows read from saved cache (CASSANDRA-4249)
 * calculate exact size required for cleanup operations (CASSANDRA-1404)
 * avoid blocking additional writes during flush when the commitlog
   gets behind temporarily (CASSANDRA-1991)
 * enable caching on index CFs based on data CF cache setting (CASSANDRA-4197)
 * warn on invalid replication strategy creation options (CASSANDRA-4046)
 * remove [Freeable]Memory finalizers (CASSANDRA-4222)
 * include tombstone size in ColumnFamily.size, which can prevent OOM
   during sudden mass delete operations by yielding a nonzero liveRatio
   (CASSANDRA-3741)
 * Open 1 sstableScanner per level for leveled compaction (CASSANDRA-4142)
 * Optimize reads when row deletion timestamps allow us to restrict
   the set of sstables we check (CASSANDRA-4116)
 * add support for commitlog archiving and point-in-time recovery
   (CASSANDRA-3690)
 * avoid generating redundant compaction tasks during streaming
   (CASSANDRA-4174)
 * add -cf option to nodetool snapshot, and takeColumnFamilySnapshot to
   StorageService mbean (CASSANDRA-556)
 * optimize cleanup to drop entire sstables where possible (CASSANDRA-4079)
 * optimize truncate when autosnapshot is disabled (CASSANDRA-4153)
 * update caches to use byte[] keys to reduce memory overhead (CASSANDRA-3966)
 * add column limit to cli (CASSANDRA-3012, 4098)
 * clean up and optimize DataOutputBuffer, used by CQL compression and
   CompositeType (CASSANDRA-4072)
 * optimize commitlog checksumming (CASSANDRA-3610)
 * identify and blacklist corrupted SSTables from future compactions
   (CASSANDRA-2261)
 * Move CfDef and KsDef validation out of thrift (CASSANDRA-4037)
 * Expose API to repair a user provided range (CASSANDRA-3912)
 * Add way to force the cassandra-cli to refresh its schema (CASSANDRA-4052)
 * Avoid having replicate on write tasks stacking up at CL.ONE (CASSANDRA-2889)
 * (cql3) Backwards compatibility for composite comparators in non-cql3-aware
   clients (CASSANDRA-4093)
 * (cql3) Fix order by for reversed queries (CASSANDRA-4160)
 * (cql3) Add ReversedType support (CASSANDRA-4004)
 * (cql3) Add timeuuid type (CASSANDRA-4194)
 * (cql3) Minor fixes (CASSANDRA-4185)
 * (cql3) Fix prepared statement in BATCH (CASSANDRA-4202)
 * (cql3) Reduce the list of reserved keywords (CASSANDRA-4186)
 * (cql3) Move max/min compaction thresholds to compaction strategy options
   (CASSANDRA-4187)
 * Fix exception during move when localhost is the only source (CASSANDRA-4200)
 * (cql3) Allow paging through non-ordered partitioner results (CASSANDRA-3771)
 * (cql3) Fix drop index (CASSANDRA-4192)
 * (cql3) Don't return range ghosts anymore (CASSANDRA-3982)
 * fix re-creating Keyspaces/ColumnFamilies with the same name as dropped
   ones (CASSANDRA-4219)
 * fix SecondaryIndex LeveledManifest save upon snapshot (CASSANDRA-4230)
 * fix missing arrayOffset in FBUtilities.hash (CASSANDRA-4250)
 * (cql3) Add name of parameters in CqlResultSet (CASSANDRA-4242)
 * (cql3) Correctly validate order by queries (CASSANDRA-4246)
 * rename stress to cassandra-stress for saner packaging (CASSANDRA-4256)
 * Fix exception on colum metadata with non-string comparator (CASSANDRA-4269)
 * Check for unknown/invalid compression options (CASSANDRA-4266)
 * (cql3) Adds simple access to column timestamp and ttl (CASSANDRA-4217)
 * (cql3) Fix range queries with secondary indexes (CASSANDRA-4257)
 * Better error messages from improper input in cli (CASSANDRA-3865)
 * Try to stop all compaction upon Keyspace or ColumnFamily drop (CASSANDRA-4221)
 * (cql3) Allow keyspace properties to contain hyphens (CASSANDRA-4278)
 * (cql3) Correctly validate keyspace access in create table (CASSANDRA-4296)
 * Avoid deadlock in migration stage (CASSANDRA-3882)
 * Take supercolumn names and deletion info into account in memtable throughput
   (CASSANDRA-4264)
 * Add back backward compatibility for old style replication factor (CASSANDRA-4294)
 * Preserve compatibility with pre-1.1 index queries (CASSANDRA-4262)
Merged from 1.0:
 * Fix super columns bug where cache is not updated (CASSANDRA-4190)
 * fix maxTimestamp to include row tombstones (CASSANDRA-4116)
 * (CLI) properly handle quotes in create/update keyspace commands (CASSANDRA-4129)
 * Avoids possible deadlock during bootstrap (CASSANDRA-4159)
 * fix stress tool that hangs forever on timeout or error (CASSANDRA-4128)
 * stress tool to return appropriate exit code on failure (CASSANDRA-4188)
 * fix compaction NPE when out of disk space and assertions disabled
   (CASSANDRA-3985)
 * synchronize LCS getEstimatedTasks to avoid CME (CASSANDRA-4255)
 * ensure unique streaming session id's (CASSANDRA-4223)
 * kick off background compaction when min/max thresholds change
   (CASSANDRA-4279)
 * improve ability of STCS.getBuckets to deal with 100s of 1000s of
   sstables, such as when convertinb back from LCS (CASSANDRA-4287)
 * Oversize integer in CQL throws NumberFormatException (CASSANDRA-4291)
 * fix 1.0.x node join to mixed version cluster, other nodes >= 1.1 (CASSANDRA-4195)
 * Fix LCS splitting sstable base on uncompressed size (CASSANDRA-4419)
 * Push the validation of secondary index values to the SecondaryIndexManager (CASSANDRA-4240)
 * Don't purge columns during upgradesstables (CASSANDRA-4462)
 * Make cqlsh work with piping (CASSANDRA-4113)
 * Validate arguments for nodetool decommission (CASSANDRA-4061)
 * Report thrift status in nodetool info (CASSANDRA-4010)


1.1.0-final
 * average a reduced liveRatio estimate with the previous one (CASSANDRA-4065)
 * Allow KS and CF names up to 48 characters (CASSANDRA-4157)
 * fix stress build (CASSANDRA-4140)
 * add time remaining estimate to nodetool compactionstats (CASSANDRA-4167)
 * (cql) fix NPE in cql3 ALTER TABLE (CASSANDRA-4163)
 * (cql) Add support for CL.TWO and CL.THREE in CQL (CASSANDRA-4156)
 * (cql) Fix type in CQL3 ALTER TABLE preventing update (CASSANDRA-4170)
 * (cql) Throw invalid exception from CQL3 on obsolete options (CASSANDRA-4171)
 * (cqlsh) fix recognizing uppercase SELECT keyword (CASSANDRA-4161)
 * Pig: wide row support (CASSANDRA-3909)
Merged from 1.0:
 * avoid streaming empty files with bulk loader if sstablewriter errors out
   (CASSANDRA-3946)


1.1-rc1
 * Include stress tool in binary builds (CASSANDRA-4103)
 * (Hadoop) fix wide row iteration when last row read was deleted
   (CASSANDRA-4154)
 * fix read_repair_chance to really default to 0.1 in the cli (CASSANDRA-4114)
 * Adds caching and bloomFilterFpChange to CQL options (CASSANDRA-4042)
 * Adds posibility to autoconfigure size of the KeyCache (CASSANDRA-4087)
 * fix KEYS index from skipping results (CASSANDRA-3996)
 * Remove sliced_buffer_size_in_kb dead option (CASSANDRA-4076)
 * make loadNewSStable preserve sstable version (CASSANDRA-4077)
 * Respect 1.0 cache settings as much as possible when upgrading
   (CASSANDRA-4088)
 * relax path length requirement for sstable files when upgrading on
   non-Windows platforms (CASSANDRA-4110)
 * fix terminination of the stress.java when errors were encountered
   (CASSANDRA-4128)
 * Move CfDef and KsDef validation out of thrift (CASSANDRA-4037)
 * Fix get_paged_slice (CASSANDRA-4136)
 * CQL3: Support slice with exclusive start and stop (CASSANDRA-3785)
Merged from 1.0:
 * support PropertyFileSnitch in bulk loader (CASSANDRA-4145)
 * add auto_snapshot option allowing disabling snapshot before drop/truncate
   (CASSANDRA-3710)
 * allow short snitch names (CASSANDRA-4130)


1.1-beta2
 * rename loaded sstables to avoid conflicts with local snapshots
   (CASSANDRA-3967)
 * start hint replay as soon as FD notifies that the target is back up
   (CASSANDRA-3958)
 * avoid unproductive deserializing of cached rows during compaction
   (CASSANDRA-3921)
 * fix concurrency issues with CQL keyspace creation (CASSANDRA-3903)
 * Show Effective Owership via Nodetool ring <keyspace> (CASSANDRA-3412)
 * Update ORDER BY syntax for CQL3 (CASSANDRA-3925)
 * Fix BulkRecordWriter to not throw NPE if reducer gets no map data from Hadoop (CASSANDRA-3944)
 * Fix bug with counters in super columns (CASSANDRA-3821)
 * Remove deprecated merge_shard_chance (CASSANDRA-3940)
 * add a convenient way to reset a node's schema (CASSANDRA-2963)
 * fix for intermittent SchemaDisagreementException (CASSANDRA-3884)
 * CLI `list <CF>` to limit number of columns and their order (CASSANDRA-3012)
 * ignore deprecated KsDef/CfDef/ColumnDef fields in native schema (CASSANDRA-3963)
 * CLI to report when unsupported column_metadata pair was given (CASSANDRA-3959)
 * reincarnate removed and deprecated KsDef/CfDef attributes (CASSANDRA-3953)
 * Fix race between writes and read for cache (CASSANDRA-3862)
 * perform static initialization of StorageProxy on start-up (CASSANDRA-3797)
 * support trickling fsync() on writes (CASSANDRA-3950)
 * expose counters for unavailable/timeout exceptions given to thrift clients (CASSANDRA-3671)
 * avoid quadratic startup time in LeveledManifest (CASSANDRA-3952)
 * Add type information to new schema_ columnfamilies and remove thrift
   serialization for schema (CASSANDRA-3792)
 * add missing column validator options to the CLI help (CASSANDRA-3926)
 * skip reading saved key cache if CF's caching strategy is NONE or ROWS_ONLY (CASSANDRA-3954)
 * Unify migration code (CASSANDRA-4017)
Merged from 1.0:
 * cqlsh: guess correct version of Python for Arch Linux (CASSANDRA-4090)
 * (CLI) properly handle quotes in create/update keyspace commands (CASSANDRA-4129)
 * Avoids possible deadlock during bootstrap (CASSANDRA-4159)
 * fix stress tool that hangs forever on timeout or error (CASSANDRA-4128)
 * Fix super columns bug where cache is not updated (CASSANDRA-4190)
 * stress tool to return appropriate exit code on failure (CASSANDRA-4188)


1.0.9
 * improve index sampling performance (CASSANDRA-4023)
 * always compact away deleted hints immediately after handoff (CASSANDRA-3955)
 * delete hints from dropped ColumnFamilies on handoff instead of
   erroring out (CASSANDRA-3975)
 * add CompositeType ref to the CLI doc for create/update column family (CASSANDRA-3980)
 * Pig: support Counter ColumnFamilies (CASSANDRA-3973)
 * Pig: Composite column support (CASSANDRA-3684)
 * Avoid NPE during repair when a keyspace has no CFs (CASSANDRA-3988)
 * Fix division-by-zero error on get_slice (CASSANDRA-4000)
 * don't change manifest level for cleanup, scrub, and upgradesstables
   operations under LeveledCompactionStrategy (CASSANDRA-3989, 4112)
 * fix race leading to super columns assertion failure (CASSANDRA-3957)
 * fix NPE on invalid CQL delete command (CASSANDRA-3755)
 * allow custom types in CLI's assume command (CASSANDRA-4081)
 * fix totalBytes count for parallel compactions (CASSANDRA-3758)
 * fix intermittent NPE in get_slice (CASSANDRA-4095)
 * remove unnecessary asserts in native code interfaces (CASSANDRA-4096)
 * Validate blank keys in CQL to avoid assertion errors (CASSANDRA-3612)
 * cqlsh: fix bad decoding of some column names (CASSANDRA-4003)
 * cqlsh: fix incorrect padding with unicode chars (CASSANDRA-4033)
 * Fix EC2 snitch incorrectly reporting region (CASSANDRA-4026)
 * Shut down thrift during decommission (CASSANDRA-4086)
 * Expose nodetool cfhistograms for 2ndary indexes (CASSANDRA-4063)
Merged from 0.8:
 * Fix ConcurrentModificationException in gossiper (CASSANDRA-4019)


1.1-beta1
 * (cqlsh)
   + add SOURCE and CAPTURE commands, and --file option (CASSANDRA-3479)
   + add ALTER COLUMNFAMILY WITH (CASSANDRA-3523)
   + bundle Python dependencies with Cassandra (CASSANDRA-3507)
   + added to Debian package (CASSANDRA-3458)
   + display byte data instead of erroring out on decode failure
     (CASSANDRA-3874)
 * add nodetool rebuild_index (CASSANDRA-3583)
 * add nodetool rangekeysample (CASSANDRA-2917)
 * Fix streaming too much data during move operations (CASSANDRA-3639)
 * Nodetool and CLI connect to localhost by default (CASSANDRA-3568)
 * Reduce memory used by primary index sample (CASSANDRA-3743)
 * (Hadoop) separate input/output configurations (CASSANDRA-3197, 3765)
 * avoid returning internal Cassandra classes over JMX (CASSANDRA-2805)
 * add row-level isolation via SnapTree (CASSANDRA-2893)
 * Optimize key count estimation when opening sstable on startup
   (CASSANDRA-2988)
 * multi-dc replication optimization supporting CL > ONE (CASSANDRA-3577)
 * add command to stop compactions (CASSANDRA-1740, 3566, 3582)
 * multithreaded streaming (CASSANDRA-3494)
 * removed in-tree redhat spec (CASSANDRA-3567)
 * "defragment" rows for name-based queries under STCS, again (CASSANDRA-2503)
 * Recycle commitlog segments for improved performance
   (CASSANDRA-3411, 3543, 3557, 3615)
 * update size-tiered compaction to prioritize small tiers (CASSANDRA-2407)
 * add message expiration logic to OutboundTcpConnection (CASSANDRA-3005)
 * off-heap cache to use sun.misc.Unsafe instead of JNA (CASSANDRA-3271)
 * EACH_QUORUM is only supported for writes (CASSANDRA-3272)
 * replace compactionlock use in schema migration by checking CFS.isValid
   (CASSANDRA-3116)
 * recognize that "SELECT first ... *" isn't really "SELECT *" (CASSANDRA-3445)
 * Use faster bytes comparison (CASSANDRA-3434)
 * Bulk loader is no longer a fat client, (HADOOP) bulk load output format
   (CASSANDRA-3045)
 * (Hadoop) add support for KeyRange.filter
 * remove assumption that keys and token are in bijection
   (CASSANDRA-1034, 3574, 3604)
 * always remove endpoints from delevery queue in HH (CASSANDRA-3546)
 * fix race between cf flush and its 2ndary indexes flush (CASSANDRA-3547)
 * fix potential race in AES when a repair fails (CASSANDRA-3548)
 * Remove columns shadowed by a deleted container even when we cannot purge
   (CASSANDRA-3538)
 * Improve memtable slice iteration performance (CASSANDRA-3545)
 * more efficient allocation of small bloom filters (CASSANDRA-3618)
 * Use separate writer thread in SSTableSimpleUnsortedWriter (CASSANDRA-3619)
 * fsync the directory after new sstable or commitlog segment are created (CASSANDRA-3250)
 * fix minor issues reported by FindBugs (CASSANDRA-3658)
 * global key/row caches (CASSANDRA-3143, 3849)
 * optimize memtable iteration during range scan (CASSANDRA-3638)
 * introduce 'crc_check_chance' in CompressionParameters to support
   a checksum percentage checking chance similarly to read-repair (CASSANDRA-3611)
 * a way to deactivate global key/row cache on per-CF basis (CASSANDRA-3667)
 * fix LeveledCompactionStrategy broken because of generation pre-allocation
   in LeveledManifest (CASSANDRA-3691)
 * finer-grained control over data directories (CASSANDRA-2749)
 * Fix ClassCastException during hinted handoff (CASSANDRA-3694)
 * Upgrade Thrift to 0.7 (CASSANDRA-3213)
 * Make stress.java insert operation to use microseconds (CASSANDRA-3725)
 * Allows (internally) doing a range query with a limit of columns instead of
   rows (CASSANDRA-3742)
 * Allow rangeSlice queries to be start/end inclusive/exclusive (CASSANDRA-3749)
 * Fix BulkLoader to support new SSTable layout and add stream
   throttling to prevent an NPE when there is no yaml config (CASSANDRA-3752)
 * Allow concurrent schema migrations (CASSANDRA-1391, 3832)
 * Add SnapshotCommand to trigger snapshot on remote node (CASSANDRA-3721)
 * Make CFMetaData conversions to/from thrift/native schema inverses
   (CASSANDRA_3559)
 * Add initial code for CQL 3.0-beta (CASSANDRA-2474, 3781, 3753)
 * Add wide row support for ColumnFamilyInputFormat (CASSANDRA-3264)
 * Allow extending CompositeType comparator (CASSANDRA-3657)
 * Avoids over-paging during get_count (CASSANDRA-3798)
 * Add new command to rebuild a node without (repair) merkle tree calculations
   (CASSANDRA-3483, 3922)
 * respect not only row cache capacity but caching mode when
   trying to read data (CASSANDRA-3812)
 * fix system tests (CASSANDRA-3827)
 * CQL support for altering row key type in ALTER TABLE (CASSANDRA-3781)
 * turn compression on by default (CASSANDRA-3871)
 * make hexToBytes refuse invalid input (CASSANDRA-2851)
 * Make secondary indexes CF inherit compression and compaction from their
   parent CF (CASSANDRA-3877)
 * Finish cleanup up tombstone purge code (CASSANDRA-3872)
 * Avoid NPE on aboarted stream-out sessions (CASSANDRA-3904)
 * BulkRecordWriter throws NPE for counter columns (CASSANDRA-3906)
 * Support compression using BulkWriter (CASSANDRA-3907)


1.0.8
 * fix race between cleanup and flush on secondary index CFSes (CASSANDRA-3712)
 * avoid including non-queried nodes in rangeslice read repair
   (CASSANDRA-3843)
 * Only snapshot CF being compacted for snapshot_before_compaction
   (CASSANDRA-3803)
 * Log active compactions in StatusLogger (CASSANDRA-3703)
 * Compute more accurate compaction score per level (CASSANDRA-3790)
 * Return InvalidRequest when using a keyspace that doesn't exist
   (CASSANDRA-3764)
 * disallow user modification of System keyspace (CASSANDRA-3738)
 * allow using sstable2json on secondary index data (CASSANDRA-3738)
 * (cqlsh) add DESCRIBE COLUMNFAMILIES (CASSANDRA-3586)
 * (cqlsh) format blobs correctly and use colors to improve output
   readability (CASSANDRA-3726)
 * synchronize BiMap of bootstrapping tokens (CASSANDRA-3417)
 * show index options in CLI (CASSANDRA-3809)
 * add optional socket timeout for streaming (CASSANDRA-3838)
 * fix truncate not to leave behind non-CFS backed secondary indexes
   (CASSANDRA-3844)
 * make CLI `show schema` to use output stream directly instead
   of StringBuilder (CASSANDRA-3842)
 * remove the wait on hint future during write (CASSANDRA-3870)
 * (cqlsh) ignore missing CfDef opts (CASSANDRA-3933)
 * (cqlsh) look for cqlshlib relative to realpath (CASSANDRA-3767)
 * Fix short read protection (CASSANDRA-3934)
 * Make sure infered and actual schema match (CASSANDRA-3371)
 * Fix NPE during HH delivery (CASSANDRA-3677)
 * Don't put boostrapping node in 'hibernate' status (CASSANDRA-3737)
 * Fix double quotes in windows bat files (CASSANDRA-3744)
 * Fix bad validator lookup (CASSANDRA-3789)
 * Fix soft reset in EC2MultiRegionSnitch (CASSANDRA-3835)
 * Don't leave zombie connections with THSHA thrift server (CASSANDRA-3867)
 * (cqlsh) fix deserialization of data (CASSANDRA-3874)
 * Fix removetoken force causing an inconsistent state (CASSANDRA-3876)
 * Fix ahndling of some types with Pig (CASSANDRA-3886)
 * Don't allow to drop the system keyspace (CASSANDRA-3759)
 * Make Pig deletes disabled by default and configurable (CASSANDRA-3628)
Merged from 0.8:
 * (Pig) fix CassandraStorage to use correct comparator in Super ColumnFamily
   case (CASSANDRA-3251)
 * fix thread safety issues in commitlog replay, primarily affecting
   systems with many (100s) of CF definitions (CASSANDRA-3751)
 * Fix relevant tombstone ignored with super columns (CASSANDRA-3875)


1.0.7
 * fix regression in HH page size calculation (CASSANDRA-3624)
 * retry failed stream on IOException (CASSANDRA-3686)
 * allow configuring bloom_filter_fp_chance (CASSANDRA-3497)
 * attempt hint delivery every ten minutes, or when failure detector
   notifies us that a node is back up, whichever comes first.  hint
   handoff throttle delay default changed to 1ms, from 50 (CASSANDRA-3554)
 * add nodetool setstreamthroughput (CASSANDRA-3571)
 * fix assertion when dropping a columnfamily with no sstables (CASSANDRA-3614)
 * more efficient allocation of small bloom filters (CASSANDRA-3618)
 * CLibrary.createHardLinkWithExec() to check for errors (CASSANDRA-3101)
 * Avoid creating empty and non cleaned writer during compaction (CASSANDRA-3616)
 * stop thrift service in shutdown hook so we can quiesce MessagingService
   (CASSANDRA-3335)
 * (CQL) compaction_strategy_options and compression_parameters for
   CREATE COLUMNFAMILY statement (CASSANDRA-3374)
 * Reset min/max compaction threshold when creating size tiered compaction
   strategy (CASSANDRA-3666)
 * Don't ignore IOException during compaction (CASSANDRA-3655)
 * Fix assertion error for CF with gc_grace=0 (CASSANDRA-3579)
 * Shutdown ParallelCompaction reducer executor after use (CASSANDRA-3711)
 * Avoid < 0 value for pending tasks in leveled compaction (CASSANDRA-3693)
 * (Hadoop) Support TimeUUID in Pig CassandraStorage (CASSANDRA-3327)
 * Check schema is ready before continuing boostrapping (CASSANDRA-3629)
 * Catch overflows during parsing of chunk_length_kb (CASSANDRA-3644)
 * Improve stream protocol mismatch errors (CASSANDRA-3652)
 * Avoid multiple thread doing HH to the same target (CASSANDRA-3681)
 * Add JMX property for rp_timeout_in_ms (CASSANDRA-2940)
 * Allow DynamicCompositeType to compare component of different types
   (CASSANDRA-3625)
 * Flush non-cfs backed secondary indexes (CASSANDRA-3659)
 * Secondary Indexes should report memory consumption (CASSANDRA-3155)
 * fix for SelectStatement start/end key are not set correctly
   when a key alias is involved (CASSANDRA-3700)
 * fix CLI `show schema` command insert of an extra comma in
   column_metadata (CASSANDRA-3714)
Merged from 0.8:
 * avoid logging (harmless) exception when GC takes < 1ms (CASSANDRA-3656)
 * prevent new nodes from thinking down nodes are up forever (CASSANDRA-3626)
 * use correct list of replicas for LOCAL_QUORUM reads when read repair
   is disabled (CASSANDRA-3696)
 * block on flush before compacting hints (may prevent OOM) (CASSANDRA-3733)


1.0.6
 * (CQL) fix cqlsh support for replicate_on_write (CASSANDRA-3596)
 * fix adding to leveled manifest after streaming (CASSANDRA-3536)
 * filter out unavailable cipher suites when using encryption (CASSANDRA-3178)
 * (HADOOP) add old-style api support for CFIF and CFRR (CASSANDRA-2799)
 * Support TimeUUIDType column names in Stress.java tool (CASSANDRA-3541)
 * (CQL) INSERT/UPDATE/DELETE/TRUNCATE commands should allow CF names to
   be qualified by keyspace (CASSANDRA-3419)
 * always remove endpoints from delevery queue in HH (CASSANDRA-3546)
 * fix race between cf flush and its 2ndary indexes flush (CASSANDRA-3547)
 * fix potential race in AES when a repair fails (CASSANDRA-3548)
 * fix default value validation usage in CLI SET command (CASSANDRA-3553)
 * Optimize componentsFor method for compaction and startup time
   (CASSANDRA-3532)
 * (CQL) Proper ColumnFamily metadata validation on CREATE COLUMNFAMILY
   (CASSANDRA-3565)
 * fix compression "chunk_length_kb" option to set correct kb value for
   thrift/avro (CASSANDRA-3558)
 * fix missing response during range slice repair (CASSANDRA-3551)
 * 'describe ring' moved from CLI to nodetool and available through JMX (CASSANDRA-3220)
 * add back partitioner to sstable metadata (CASSANDRA-3540)
 * fix NPE in get_count for counters (CASSANDRA-3601)
Merged from 0.8:
 * remove invalid assertion that table was opened before dropping it
   (CASSANDRA-3580)
 * range and index scans now only send requests to enough replicas to
   satisfy requested CL + RR (CASSANDRA-3598)
 * use cannonical host for local node in nodetool info (CASSANDRA-3556)
 * remove nonlocal DC write optimization since it only worked with
   CL.ONE or CL.LOCAL_QUORUM (CASSANDRA-3577, 3585)
 * detect misuses of CounterColumnType (CASSANDRA-3422)
 * turn off string interning in json2sstable, take 2 (CASSANDRA-2189)
 * validate compression parameters on add/update of the ColumnFamily
   (CASSANDRA-3573)
 * Check for 0.0.0.0 is incorrect in CFIF (CASSANDRA-3584)
 * Increase vm.max_map_count in debian packaging (CASSANDRA-3563)
 * gossiper will never add itself to saved endpoints (CASSANDRA-3485)


1.0.5
 * revert CASSANDRA-3407 (see CASSANDRA-3540)
 * fix assertion error while forwarding writes to local nodes (CASSANDRA-3539)


1.0.4
 * fix self-hinting of timed out read repair updates and make hinted handoff
   less prone to OOMing a coordinator (CASSANDRA-3440)
 * expose bloom filter sizes via JMX (CASSANDRA-3495)
 * enforce RP tokens 0..2**127 (CASSANDRA-3501)
 * canonicalize paths exposed through JMX (CASSANDRA-3504)
 * fix "liveSize" stat when sstables are removed (CASSANDRA-3496)
 * add bloom filter FP rates to nodetool cfstats (CASSANDRA-3347)
 * record partitioner in sstable metadata component (CASSANDRA-3407)
 * add new upgradesstables nodetool command (CASSANDRA-3406)
 * skip --debug requirement to see common exceptions in CLI (CASSANDRA-3508)
 * fix incorrect query results due to invalid max timestamp (CASSANDRA-3510)
 * make sstableloader recognize compressed sstables (CASSANDRA-3521)
 * avoids race in OutboundTcpConnection in multi-DC setups (CASSANDRA-3530)
 * use SETLOCAL in cassandra.bat (CASSANDRA-3506)
 * fix ConcurrentModificationException in Table.all() (CASSANDRA-3529)
Merged from 0.8:
 * fix concurrence issue in the FailureDetector (CASSANDRA-3519)
 * fix array out of bounds error in counter shard removal (CASSANDRA-3514)
 * avoid dropping tombstones when they might still be needed to shadow
   data in a different sstable (CASSANDRA-2786)


1.0.3
 * revert name-based query defragmentation aka CASSANDRA-2503 (CASSANDRA-3491)
 * fix invalidate-related test failures (CASSANDRA-3437)
 * add next-gen cqlsh to bin/ (CASSANDRA-3188, 3131, 3493)
 * (CQL) fix handling of rows with no columns (CASSANDRA-3424, 3473)
 * fix querying supercolumns by name returning only a subset of
   subcolumns or old subcolumn versions (CASSANDRA-3446)
 * automatically compute sha1 sum for uncompressed data files (CASSANDRA-3456)
 * fix reading metadata/statistics component for version < h (CASSANDRA-3474)
 * add sstable forward-compatibility (CASSANDRA-3478)
 * report compression ratio in CFSMBean (CASSANDRA-3393)
 * fix incorrect size exception during streaming of counters (CASSANDRA-3481)
 * (CQL) fix for counter decrement syntax (CASSANDRA-3418)
 * Fix race introduced by CASSANDRA-2503 (CASSANDRA-3482)
 * Fix incomplete deletion of delivered hints (CASSANDRA-3466)
 * Avoid rescheduling compactions when no compaction was executed
   (CASSANDRA-3484)
 * fix handling of the chunk_length_kb compression options (CASSANDRA-3492)
Merged from 0.8:
 * fix updating CF row_cache_provider (CASSANDRA-3414)
 * CFMetaData.convertToThrift method to set RowCacheProvider (CASSANDRA-3405)
 * acquire compactionlock during truncate (CASSANDRA-3399)
 * fix displaying cfdef entries for super columnfamilies (CASSANDRA-3415)
 * Make counter shard merging thread safe (CASSANDRA-3178)
 * Revert CASSANDRA-2855
 * Fix bug preventing the use of efficient cross-DC writes (CASSANDRA-3472)
 * `describe ring` command for CLI (CASSANDRA-3220)
 * (Hadoop) skip empty rows when entire row is requested, redux (CASSANDRA-2855)


1.0.2
 * "defragment" rows for name-based queries under STCS (CASSANDRA-2503)
 * Add timing information to cassandra-cli GET/SET/LIST queries (CASSANDRA-3326)
 * Only create one CompressionMetadata object per sstable (CASSANDRA-3427)
 * cleanup usage of StorageService.setMode() (CASSANDRA-3388)
 * Avoid large array allocation for compressed chunk offsets (CASSANDRA-3432)
 * fix DecimalType bytebuffer marshalling (CASSANDRA-3421)
 * fix bug that caused first column in per row indexes to be ignored
   (CASSANDRA-3441)
 * add JMX call to clean (failed) repair sessions (CASSANDRA-3316)
 * fix sstableloader reference acquisition bug (CASSANDRA-3438)
 * fix estimated row size regression (CASSANDRA-3451)
 * make sure we don't return more columns than asked (CASSANDRA-3303, 3395)
Merged from 0.8:
 * acquire compactionlock during truncate (CASSANDRA-3399)
 * fix displaying cfdef entries for super columnfamilies (CASSANDRA-3415)


1.0.1
 * acquire references during index build to prevent delete problems
   on Windows (CASSANDRA-3314)
 * describe_ring should include datacenter/topology information (CASSANDRA-2882)
 * Thrift sockets are not properly buffered (CASSANDRA-3261)
 * performance improvement for bytebufferutil compare function (CASSANDRA-3286)
 * add system.versions ColumnFamily (CASSANDRA-3140)
 * reduce network copies (CASSANDRA-3333, 3373)
 * limit nodetool to 32MB of heap (CASSANDRA-3124)
 * (CQL) update parser to accept "timestamp" instead of "date" (CASSANDRA-3149)
 * Fix CLI `show schema` to include "compression_options" (CASSANDRA-3368)
 * Snapshot to include manifest under LeveledCompactionStrategy (CASSANDRA-3359)
 * (CQL) SELECT query should allow CF name to be qualified by keyspace (CASSANDRA-3130)
 * (CQL) Fix internal application error specifying 'using consistency ...'
   in lower case (CASSANDRA-3366)
 * fix Deflate compression when compression actually makes the data bigger
   (CASSANDRA-3370)
 * optimize UUIDGen to avoid lock contention on InetAddress.getLocalHost
   (CASSANDRA-3387)
 * tolerate index being dropped mid-mutation (CASSANDRA-3334, 3313)
 * CompactionManager is now responsible for checking for new candidates
   post-task execution, enabling more consistent leveled compaction
   (CASSANDRA-3391)
 * Cache HSHA threads (CASSANDRA-3372)
 * use CF/KS names as snapshot prefix for drop + truncate operations
   (CASSANDRA-2997)
 * Break bloom filters up to avoid heap fragmentation (CASSANDRA-2466)
 * fix cassandra hanging on jsvc stop (CASSANDRA-3302)
 * Avoid leveled compaction getting blocked on errors (CASSANDRA-3408)
 * Make reloading the compaction strategy safe (CASSANDRA-3409)
 * ignore 0.8 hints even if compaction begins before we try to purge
   them (CASSANDRA-3385)
 * remove procrun (bin\daemon) from Cassandra source tree and
   artifacts (CASSANDRA-3331)
 * make cassandra compile under JDK7 (CASSANDRA-3275)
 * remove dependency of clientutil.jar to FBUtilities (CASSANDRA-3299)
 * avoid truncation errors by using long math on long values (CASSANDRA-3364)
 * avoid clock drift on some Windows machine (CASSANDRA-3375)
 * display cache provider in cli 'describe keyspace' command (CASSANDRA-3384)
 * fix incomplete topology information in describe_ring (CASSANDRA-3403)
 * expire dead gossip states based on time (CASSANDRA-2961)
 * improve CompactionTask extensibility (CASSANDRA-3330)
 * Allow one leveled compaction task to kick off another (CASSANDRA-3363)
 * allow encryption only between datacenters (CASSANDRA-2802)
Merged from 0.8:
 * fix truncate allowing data to be replayed post-restart (CASSANDRA-3297)
 * make iwriter final in IndexWriter to avoid NPE (CASSANDRA-2863)
 * (CQL) update grammar to require key clause in DELETE statement
   (CASSANDRA-3349)
 * (CQL) allow numeric keyspace names in USE statement (CASSANDRA-3350)
 * (Hadoop) skip empty rows when slicing the entire row (CASSANDRA-2855)
 * Fix handling of tombstone by SSTableExport/Import (CASSANDRA-3357)
 * fix ColumnIndexer to use long offsets (CASSANDRA-3358)
 * Improved CLI exceptions (CASSANDRA-3312)
 * Fix handling of tombstone by SSTableExport/Import (CASSANDRA-3357)
 * Only count compaction as active (for throttling) when they have
   successfully acquired the compaction lock (CASSANDRA-3344)
 * Display CLI version string on startup (CASSANDRA-3196)
 * (Hadoop) make CFIF try rpc_address or fallback to listen_address
   (CASSANDRA-3214)
 * (Hadoop) accept comma delimited lists of initial thrift connections
   (CASSANDRA-3185)
 * ColumnFamily min_compaction_threshold should be >= 2 (CASSANDRA-3342)
 * (Pig) add 0.8+ types and key validation type in schema (CASSANDRA-3280)
 * Fix completely removing column metadata using CLI (CASSANDRA-3126)
 * CLI `describe cluster;` output should be on separate lines for separate versions
   (CASSANDRA-3170)
 * fix changing durable_writes keyspace option during CF creation
   (CASSANDRA-3292)
 * avoid locking on update when no indexes are involved (CASSANDRA-3386)
 * fix assertionError during repair with ordered partitioners (CASSANDRA-3369)
 * correctly serialize key_validation_class for avro (CASSANDRA-3391)
 * don't expire counter tombstone after streaming (CASSANDRA-3394)
 * prevent nodes that failed to join from hanging around forever
   (CASSANDRA-3351)
 * remove incorrect optimization from slice read path (CASSANDRA-3390)
 * Fix race in AntiEntropyService (CASSANDRA-3400)


1.0.0-final
 * close scrubbed sstable fd before deleting it (CASSANDRA-3318)
 * fix bug preventing obsolete commitlog segments from being removed
   (CASSANDRA-3269)
 * tolerate whitespace in seed CDL (CASSANDRA-3263)
 * Change default heap thresholds to max(min(1/2 ram, 1G), min(1/4 ram, 8GB))
   (CASSANDRA-3295)
 * Fix broken CompressedRandomAccessReaderTest (CASSANDRA-3298)
 * (CQL) fix type information returned for wildcard queries (CASSANDRA-3311)
 * add estimated tasks to LeveledCompactionStrategy (CASSANDRA-3322)
 * avoid including compaction cache-warming in keycache stats (CASSANDRA-3325)
 * run compaction and hinted handoff threads at MIN_PRIORITY (CASSANDRA-3308)
 * default hsha thrift server to cpu core count in rpc pool (CASSANDRA-3329)
 * add bin\daemon to binary tarball for Windows service (CASSANDRA-3331)
 * Fix places where uncompressed size of sstables was use in place of the
   compressed one (CASSANDRA-3338)
 * Fix hsha thrift server (CASSANDRA-3346)
 * Make sure repair only stream needed sstables (CASSANDRA-3345)


1.0.0-rc2
 * Log a meaningful warning when a node receives a message for a repair session
   that doesn't exist anymore (CASSANDRA-3256)
 * test for NUMA policy support as well as numactl presence (CASSANDRA-3245)
 * Fix FD leak when internode encryption is enabled (CASSANDRA-3257)
 * Remove incorrect assertion in mergeIterator (CASSANDRA-3260)
 * FBUtilities.hexToBytes(String) to throw NumberFormatException when string
   contains non-hex characters (CASSANDRA-3231)
 * Keep SimpleSnitch proximity ordering unchanged from what the Strategy
   generates, as intended (CASSANDRA-3262)
 * remove Scrub from compactionstats when finished (CASSANDRA-3255)
 * fix counter entry in jdbc TypesMap (CASSANDRA-3268)
 * fix full queue scenario for ParallelCompactionIterator (CASSANDRA-3270)
 * fix bootstrap process (CASSANDRA-3285)
 * don't try delivering hints if when there isn't any (CASSANDRA-3176)
 * CLI documentation change for ColumnFamily `compression_options` (CASSANDRA-3282)
 * ignore any CF ids sent by client for adding CF/KS (CASSANDRA-3288)
 * remove obsolete hints on first startup (CASSANDRA-3291)
 * use correct ISortedColumns for time-optimized reads (CASSANDRA-3289)
 * Evict gossip state immediately when a token is taken over by a new IP
   (CASSANDRA-3259)


1.0.0-rc1
 * Update CQL to generate microsecond timestamps by default (CASSANDRA-3227)
 * Fix counting CFMetadata towards Memtable liveRatio (CASSANDRA-3023)
 * Kill server on wrapped OOME such as from FileChannel.map (CASSANDRA-3201)
 * remove unnecessary copy when adding to row cache (CASSANDRA-3223)
 * Log message when a full repair operation completes (CASSANDRA-3207)
 * Fix streamOutSession keeping sstables references forever if the remote end
   dies (CASSANDRA-3216)
 * Remove dynamic_snitch boolean from example configuration (defaulting to
   true) and set default badness threshold to 0.1 (CASSANDRA-3229)
 * Base choice of random or "balanced" token on bootstrap on whether
   schema definitions were found (CASSANDRA-3219)
 * Fixes for LeveledCompactionStrategy score computation, prioritization,
   scheduling, and performance (CASSANDRA-3224, 3234)
 * parallelize sstable open at server startup (CASSANDRA-2988)
 * fix handling of exceptions writing to OutboundTcpConnection (CASSANDRA-3235)
 * Allow using quotes in "USE <keyspace>;" CLI command (CASSANDRA-3208)
 * Don't allow any cache loading exceptions to halt startup (CASSANDRA-3218)
 * Fix sstableloader --ignores option (CASSANDRA-3247)
 * File descriptor limit increased in packaging (CASSANDRA-3206)
 * Fix deadlock in commit log during flush (CASSANDRA-3253)


1.0.0-beta1
 * removed binarymemtable (CASSANDRA-2692)
 * add commitlog_total_space_in_mb to prevent fragmented logs (CASSANDRA-2427)
 * removed commitlog_rotation_threshold_in_mb configuration (CASSANDRA-2771)
 * make AbstractBounds.normalize de-overlapp overlapping ranges (CASSANDRA-2641)
 * replace CollatingIterator, ReducingIterator with MergeIterator
   (CASSANDRA-2062)
 * Fixed the ability to set compaction strategy in cli using create column
   family command (CASSANDRA-2778)
 * clean up tmp files after failed compaction (CASSANDRA-2468)
 * restrict repair streaming to specific columnfamilies (CASSANDRA-2280)
 * don't bother persisting columns shadowed by a row tombstone (CASSANDRA-2589)
 * reset CF and SC deletion times after gc_grace (CASSANDRA-2317)
 * optimize away seek when compacting wide rows (CASSANDRA-2879)
 * single-pass streaming (CASSANDRA-2677, 2906, 2916, 3003)
 * use reference counting for deleting sstables instead of relying on GC
   (CASSANDRA-2521, 3179)
 * store hints as serialized mutations instead of pointers to data row
   (CASSANDRA-2045)
 * store hints in the coordinator node instead of in the closest replica
   (CASSANDRA-2914)
 * add row_cache_keys_to_save CF option (CASSANDRA-1966)
 * check column family validity in nodetool repair (CASSANDRA-2933)
 * use lazy initialization instead of class initialization in NodeId
   (CASSANDRA-2953)
 * add paging to get_count (CASSANDRA-2894)
 * fix "short reads" in [multi]get (CASSANDRA-2643, 3157, 3192)
 * add optional compression for sstables (CASSANDRA-47, 2994, 3001, 3128)
 * add scheduler JMX metrics (CASSANDRA-2962)
 * add block level checksum for compressed data (CASSANDRA-1717)
 * make column family backed column map pluggable and introduce unsynchronized
   ArrayList backed one to speedup reads (CASSANDRA-2843, 3165, 3205)
 * refactoring of the secondary index api (CASSANDRA-2982)
 * make CL > ONE reads wait for digest reconciliation before returning
   (CASSANDRA-2494)
 * fix missing logging for some exceptions (CASSANDRA-2061)
 * refactor and optimize ColumnFamilyStore.files(...) and Descriptor.fromFilename(String)
   and few other places responsible for work with SSTable files (CASSANDRA-3040)
 * Stop reading from sstables once we know we have the most recent columns,
   for query-by-name requests (CASSANDRA-2498)
 * Add query-by-column mode to stress.java (CASSANDRA-3064)
 * Add "install" command to cassandra.bat (CASSANDRA-292)
 * clean up KSMetadata, CFMetadata from unnecessary
   Thrift<->Avro conversion methods (CASSANDRA-3032)
 * Add timeouts to client request schedulers (CASSANDRA-3079, 3096)
 * Cli to use hashes rather than array of hashes for strategy options (CASSANDRA-3081)
 * LeveledCompactionStrategy (CASSANDRA-1608, 3085, 3110, 3087, 3145, 3154, 3182)
 * Improvements of the CLI `describe` command (CASSANDRA-2630)
 * reduce window where dropped CF sstables may not be deleted (CASSANDRA-2942)
 * Expose gossip/FD info to JMX (CASSANDRA-2806)
 * Fix streaming over SSL when compressed SSTable involved (CASSANDRA-3051)
 * Add support for pluggable secondary index implementations (CASSANDRA-3078)
 * remove compaction_thread_priority setting (CASSANDRA-3104)
 * generate hints for replicas that timeout, not just replicas that are known
   to be down before starting (CASSANDRA-2034)
 * Add throttling for internode streaming (CASSANDRA-3080)
 * make the repair of a range repair all replica (CASSANDRA-2610, 3194)
 * expose the ability to repair the first range (as returned by the
   partitioner) of a node (CASSANDRA-2606)
 * Streams Compression (CASSANDRA-3015)
 * add ability to use multiple threads during a single compaction
   (CASSANDRA-2901)
 * make AbstractBounds.normalize support overlapping ranges (CASSANDRA-2641)
 * fix of the CQL count() behavior (CASSANDRA-3068)
 * use TreeMap backed column families for the SSTable simple writers
   (CASSANDRA-3148)
 * fix inconsistency of the CLI syntax when {} should be used instead of [{}]
   (CASSANDRA-3119)
 * rename CQL type names to match expected SQL behavior (CASSANDRA-3149, 3031)
 * Arena-based allocation for memtables (CASSANDRA-2252, 3162, 3163, 3168)
 * Default RR chance to 0.1 (CASSANDRA-3169)
 * Add RowLevel support to secondary index API (CASSANDRA-3147)
 * Make SerializingCacheProvider the default if JNA is available (CASSANDRA-3183)
 * Fix backwards compatibilty for CQL memtable properties (CASSANDRA-3190)
 * Add five-minute delay before starting compactions on a restarted server
   (CASSANDRA-3181)
 * Reduce copies done for intra-host messages (CASSANDRA-1788, 3144)
 * support of compaction strategy option for stress.java (CASSANDRA-3204)
 * make memtable throughput and column count thresholds no-ops (CASSANDRA-2449)
 * Return schema information along with the resultSet in CQL (CASSANDRA-2734)
 * Add new DecimalType (CASSANDRA-2883)
 * Fix assertion error in RowRepairResolver (CASSANDRA-3156)
 * Reduce unnecessary high buffer sizes (CASSANDRA-3171)
 * Pluggable compaction strategy (CASSANDRA-1610)
 * Add new broadcast_address config option (CASSANDRA-2491)


0.8.7
 * Kill server on wrapped OOME such as from FileChannel.map (CASSANDRA-3201)
 * Allow using quotes in "USE <keyspace>;" CLI command (CASSANDRA-3208)
 * Log message when a full repair operation completes (CASSANDRA-3207)
 * Don't allow any cache loading exceptions to halt startup (CASSANDRA-3218)
 * Fix sstableloader --ignores option (CASSANDRA-3247)
 * File descriptor limit increased in packaging (CASSANDRA-3206)
 * Log a meaningfull warning when a node receive a message for a repair session
   that doesn't exist anymore (CASSANDRA-3256)
 * Fix FD leak when internode encryption is enabled (CASSANDRA-3257)
 * FBUtilities.hexToBytes(String) to throw NumberFormatException when string
   contains non-hex characters (CASSANDRA-3231)
 * Keep SimpleSnitch proximity ordering unchanged from what the Strategy
   generates, as intended (CASSANDRA-3262)
 * remove Scrub from compactionstats when finished (CASSANDRA-3255)
 * Fix tool .bat files when CASSANDRA_HOME contains spaces (CASSANDRA-3258)
 * Force flush of status table when removing/updating token (CASSANDRA-3243)
 * Evict gossip state immediately when a token is taken over by a new IP (CASSANDRA-3259)
 * Fix bug where the failure detector can take too long to mark a host
   down (CASSANDRA-3273)
 * (Hadoop) allow wrapping ranges in queries (CASSANDRA-3137)
 * (Hadoop) check all interfaces for a match with split location
   before falling back to random replica (CASSANDRA-3211)
 * (Hadoop) Make Pig storage handle implements LoadMetadata (CASSANDRA-2777)
 * (Hadoop) Fix exception during PIG 'dump' (CASSANDRA-2810)
 * Fix stress COUNTER_GET option (CASSANDRA-3301)
 * Fix missing fields in CLI `show schema` output (CASSANDRA-3304)
 * Nodetool no longer leaks threads and closes JMX connections (CASSANDRA-3309)
 * fix truncate allowing data to be replayed post-restart (CASSANDRA-3297)
 * Move SimpleAuthority and SimpleAuthenticator to examples (CASSANDRA-2922)
 * Fix handling of tombstone by SSTableExport/Import (CASSANDRA-3357)
 * Fix transposition in cfHistograms (CASSANDRA-3222)
 * Allow using number as DC name when creating keyspace in CQL (CASSANDRA-3239)
 * Force flush of system table after updating/removing a token (CASSANDRA-3243)


0.8.6
 * revert CASSANDRA-2388
 * change TokenRange.endpoints back to listen/broadcast address to match
   pre-1777 behavior, and add TokenRange.rpc_endpoints instead (CASSANDRA-3187)
 * avoid trying to watch cassandra-topology.properties when loaded from jar
   (CASSANDRA-3138)
 * prevent users from creating keyspaces with LocalStrategy replication
   (CASSANDRA-3139)
 * fix CLI `show schema;` to output correct keyspace definition statement
   (CASSANDRA-3129)
 * CustomTThreadPoolServer to log TTransportException at DEBUG level
   (CASSANDRA-3142)
 * allow topology sort to work with non-unique rack names between
   datacenters (CASSANDRA-3152)
 * Improve caching of same-version Messages on digest and repair paths
   (CASSANDRA-3158)
 * Randomize choice of first replica for counter increment (CASSANDRA-2890)
 * Fix using read_repair_chance instead of merge_shard_change (CASSANDRA-3202)
 * Avoid streaming data to nodes that already have it, on move as well as
   decommission (CASSANDRA-3041)
 * Fix divide by zero error in GCInspector (CASSANDRA-3164)
 * allow quoting of the ColumnFamily name in CLI `create column family`
   statement (CASSANDRA-3195)
 * Fix rolling upgrade from 0.7 to 0.8 problem (CASSANDRA-3166)
 * Accomodate missing encryption_options in IncomingTcpConnection.stream
   (CASSANDRA-3212)


0.8.5
 * fix NPE when encryption_options is unspecified (CASSANDRA-3007)
 * include column name in validation failure exceptions (CASSANDRA-2849)
 * make sure truncate clears out the commitlog so replay won't re-
   populate with truncated data (CASSANDRA-2950)
 * fix NPE when debug logging is enabled and dropped CF is present
   in a commitlog segment (CASSANDRA-3021)
 * fix cassandra.bat when CASSANDRA_HOME contains spaces (CASSANDRA-2952)
 * fix to SSTableSimpleUnsortedWriter bufferSize calculation (CASSANDRA-3027)
 * make cleanup and normal compaction able to skip empty rows
   (rows containing nothing but expired tombstones) (CASSANDRA-3039)
 * work around native memory leak in com.sun.management.GarbageCollectorMXBean
   (CASSANDRA-2868)
 * validate that column names in column_metadata are not equal to key_alias
   on create/update of the ColumnFamily and CQL 'ALTER' statement (CASSANDRA-3036)
 * return an InvalidRequestException if an indexed column is assigned
   a value larger than 64KB (CASSANDRA-3057)
 * fix of numeric-only and string column names handling in CLI "drop index"
   (CASSANDRA-3054)
 * prune index scan resultset back to original request for lazy
   resultset expansion case (CASSANDRA-2964)
 * (Hadoop) fail jobs when Cassandra node has failed but TaskTracker
   has not (CASSANDRA-2388)
 * fix dynamic snitch ignoring nodes when read_repair_chance is zero
   (CASSANDRA-2662)
 * avoid retaining references to dropped CFS objects in
   CompactionManager.estimatedCompactions (CASSANDRA-2708)
 * expose rpc timeouts per host in MessagingServiceMBean (CASSANDRA-2941)
 * avoid including cwd in classpath for deb and rpm packages (CASSANDRA-2881)
 * remove gossip state when a new IP takes over a token (CASSANDRA-3071)
 * allow sstable2json to work on index sstable files (CASSANDRA-3059)
 * always hint counters (CASSANDRA-3099)
 * fix log4j initialization in EmbeddedCassandraService (CASSANDRA-2857)
 * remove gossip state when a new IP takes over a token (CASSANDRA-3071)
 * work around native memory leak in com.sun.management.GarbageCollectorMXBean
    (CASSANDRA-2868)
 * fix UnavailableException with writes at CL.EACH_QUORM (CASSANDRA-3084)
 * fix parsing of the Keyspace and ColumnFamily names in numeric
   and string representations in CLI (CASSANDRA-3075)
 * fix corner cases in Range.differenceToFetch (CASSANDRA-3084)
 * fix ip address String representation in the ring cache (CASSANDRA-3044)
 * fix ring cache compatibility when mixing pre-0.8.4 nodes with post-
   in the same cluster (CASSANDRA-3023)
 * make repair report failure when a node participating dies (instead of
   hanging forever) (CASSANDRA-2433)
 * fix handling of the empty byte buffer by ReversedType (CASSANDRA-3111)
 * Add validation that Keyspace names are case-insensitively unique (CASSANDRA-3066)
 * catch invalid key_validation_class before instantiating UpdateColumnFamily (CASSANDRA-3102)
 * make Range and Bounds objects client-safe (CASSANDRA-3108)
 * optionally skip log4j configuration (CASSANDRA-3061)
 * bundle sstableloader with the debian package (CASSANDRA-3113)
 * don't try to build secondary indexes when there is none (CASSANDRA-3123)
 * improve SSTableSimpleUnsortedWriter speed for large rows (CASSANDRA-3122)
 * handle keyspace arguments correctly in nodetool snapshot (CASSANDRA-3038)
 * Fix SSTableImportTest on windows (CASSANDRA-3043)
 * expose compactionThroughputMbPerSec through JMX (CASSANDRA-3117)
 * log keyspace and CF of large rows being compacted


0.8.4
 * change TokenRing.endpoints to be a list of rpc addresses instead of
   listen/broadcast addresses (CASSANDRA-1777)
 * include files-to-be-streamed in StreamInSession.getSources (CASSANDRA-2972)
 * use JAVA env var in cassandra-env.sh (CASSANDRA-2785, 2992)
 * avoid doing read for no-op replicate-on-write at CL=1 (CASSANDRA-2892)
 * refuse counter write for CL.ANY (CASSANDRA-2990)
 * switch back to only logging recent dropped messages (CASSANDRA-3004)
 * always deserialize RowMutation for counters (CASSANDRA-3006)
 * ignore saved replication_factor strategy_option for NTS (CASSANDRA-3011)
 * make sure pre-truncate CL segments are discarded (CASSANDRA-2950)


0.8.3
 * add ability to drop local reads/writes that are going to timeout
   (CASSANDRA-2943)
 * revamp token removal process, keep gossip states for 3 days (CASSANDRA-2496)
 * don't accept extra args for 0-arg nodetool commands (CASSANDRA-2740)
 * log unavailableexception details at debug level (CASSANDRA-2856)
 * expose data_dir though jmx (CASSANDRA-2770)
 * don't include tmp files as sstable when create cfs (CASSANDRA-2929)
 * log Java classpath on startup (CASSANDRA-2895)
 * keep gossipped version in sync with actual on migration coordinator
   (CASSANDRA-2946)
 * use lazy initialization instead of class initialization in NodeId
   (CASSANDRA-2953)
 * check column family validity in nodetool repair (CASSANDRA-2933)
 * speedup bytes to hex conversions dramatically (CASSANDRA-2850)
 * Flush memtables on shutdown when durable writes are disabled
   (CASSANDRA-2958)
 * improved POSIX compatibility of start scripts (CASsANDRA-2965)
 * add counter support to Hadoop InputFormat (CASSANDRA-2981)
 * fix bug where dirty commitlog segments were removed (and avoid keeping
   segments with no post-flush activity permanently dirty) (CASSANDRA-2829)
 * fix throwing exception with batch mutation of counter super columns
   (CASSANDRA-2949)
 * ignore system tables during repair (CASSANDRA-2979)
 * throw exception when NTS is given replication_factor as an option
   (CASSANDRA-2960)
 * fix assertion error during compaction of counter CFs (CASSANDRA-2968)
 * avoid trying to create index names, when no index exists (CASSANDRA-2867)
 * don't sample the system table when choosing a bootstrap token
   (CASSANDRA-2825)
 * gossiper notifies of local state changes (CASSANDRA-2948)
 * add asynchronous and half-sync/half-async (hsha) thrift servers
   (CASSANDRA-1405)
 * fix potential use of free'd native memory in SerializingCache
   (CASSANDRA-2951)
 * prune index scan resultset back to original request for lazy
   resultset expansion case (CASSANDRA-2964)
 * (Hadoop) fail jobs when Cassandra node has failed but TaskTracker
    has not (CASSANDRA-2388)


0.8.2
 * CQL:
   - include only one row per unique key for IN queries (CASSANDRA-2717)
   - respect client timestamp on full row deletions (CASSANDRA-2912)
 * improve thread-safety in StreamOutSession (CASSANDRA-2792)
 * allow deleting a row and updating indexed columns in it in the
   same mutation (CASSANDRA-2773)
 * Expose number of threads blocked on submitting memtable to flush
   in JMX (CASSANDRA-2817)
 * add ability to return "endpoints" to nodetool (CASSANDRA-2776)
 * Add support for multiple (comma-delimited) coordinator addresses
   to ColumnFamilyInputFormat (CASSANDRA-2807)
 * fix potential NPE while scheduling read repair for range slice
   (CASSANDRA-2823)
 * Fix race in SystemTable.getCurrentLocalNodeId (CASSANDRA-2824)
 * Correctly set default for replicate_on_write (CASSANDRA-2835)
 * improve nodetool compactionstats formatting (CASSANDRA-2844)
 * fix index-building status display (CASSANDRA-2853)
 * fix CLI perpetuating obsolete KsDef.replication_factor (CASSANDRA-2846)
 * improve cli treatment of multiline comments (CASSANDRA-2852)
 * handle row tombstones correctly in EchoedRow (CASSANDRA-2786)
 * add MessagingService.get[Recently]DroppedMessages and
   StorageService.getExceptionCount (CASSANDRA-2804)
 * fix possibility of spurious UnavailableException for LOCAL_QUORUM
   reads with dynamic snitch + read repair disabled (CASSANDRA-2870)
 * add ant-optional as dependence for the debian package (CASSANDRA-2164)
 * add option to specify limit for get_slice in the CLI (CASSANDRA-2646)
 * decrease HH page size (CASSANDRA-2832)
 * reset cli keyspace after dropping the current one (CASSANDRA-2763)
 * add KeyRange option to Hadoop inputformat (CASSANDRA-1125)
 * fix protocol versioning (CASSANDRA-2818, 2860)
 * support spaces in path to log4j configuration (CASSANDRA-2383)
 * avoid including inferred types in CF update (CASSANDRA-2809)
 * fix JMX bulkload call (CASSANDRA-2908)
 * fix updating KS with durable_writes=false (CASSANDRA-2907)
 * add simplified facade to SSTableWriter for bulk loading use
   (CASSANDRA-2911)
 * fix re-using index CF sstable names after drop/recreate (CASSANDRA-2872)
 * prepend CF to default index names (CASSANDRA-2903)
 * fix hint replay (CASSANDRA-2928)
 * Properly synchronize repair's merkle tree computation (CASSANDRA-2816)


0.8.1
 * CQL:
   - support for insert, delete in BATCH (CASSANDRA-2537)
   - support for IN to SELECT, UPDATE (CASSANDRA-2553)
   - timestamp support for INSERT, UPDATE, and BATCH (CASSANDRA-2555)
   - TTL support (CASSANDRA-2476)
   - counter support (CASSANDRA-2473)
   - ALTER COLUMNFAMILY (CASSANDRA-1709)
   - DROP INDEX (CASSANDRA-2617)
   - add SCHEMA/TABLE as aliases for KS/CF (CASSANDRA-2743)
   - server handles wait-for-schema-agreement (CASSANDRA-2756)
   - key alias support (CASSANDRA-2480)
 * add support for comparator parameters and a generic ReverseType
   (CASSANDRA-2355)
 * add CompositeType and DynamicCompositeType (CASSANDRA-2231)
 * optimize batches containing multiple updates to the same row
   (CASSANDRA-2583)
 * adjust hinted handoff page size to avoid OOM with large columns
   (CASSANDRA-2652)
 * mark BRAF buffer invalid post-flush so we don't re-flush partial
   buffers again, especially on CL writes (CASSANDRA-2660)
 * add DROP INDEX support to CLI (CASSANDRA-2616)
 * don't perform HH to client-mode [storageproxy] nodes (CASSANDRA-2668)
 * Improve forceDeserialize/getCompactedRow encapsulation (CASSANDRA-2659)
 * Don't write CounterUpdateColumn to disk in tests (CASSANDRA-2650)
 * Add sstable bulk loading utility (CASSANDRA-1278)
 * avoid replaying hints to dropped columnfamilies (CASSANDRA-2685)
 * add placeholders for missing rows in range query pseudo-RR (CASSANDRA-2680)
 * remove no-op HHOM.renameHints (CASSANDRA-2693)
 * clone super columns to avoid modifying them during flush (CASSANDRA-2675)
 * allow writes to bypass the commitlog for certain keyspaces (CASSANDRA-2683)
 * avoid NPE when bypassing commitlog during memtable flush (CASSANDRA-2781)
 * Added support for making bootstrap retry if nodes flap (CASSANDRA-2644)
 * Added statusthrift to nodetool to report if thrift server is running (CASSANDRA-2722)
 * Fixed rows being cached if they do not exist (CASSANDRA-2723)
 * Support passing tableName and cfName to RowCacheProviders (CASSANDRA-2702)
 * close scrub file handles (CASSANDRA-2669)
 * throttle migration replay (CASSANDRA-2714)
 * optimize column serializer creation (CASSANDRA-2716)
 * Added support for making bootstrap retry if nodes flap (CASSANDRA-2644)
 * Added statusthrift to nodetool to report if thrift server is running
   (CASSANDRA-2722)
 * Fixed rows being cached if they do not exist (CASSANDRA-2723)
 * fix truncate/compaction race (CASSANDRA-2673)
 * workaround large resultsets causing large allocation retention
   by nio sockets (CASSANDRA-2654)
 * fix nodetool ring use with Ec2Snitch (CASSANDRA-2733)
 * fix removing columns and subcolumns that are supressed by a row or
   supercolumn tombstone during replica resolution (CASSANDRA-2590)
 * support sstable2json against snapshot sstables (CASSANDRA-2386)
 * remove active-pull schema requests (CASSANDRA-2715)
 * avoid marking entire list of sstables as actively being compacted
   in multithreaded compaction (CASSANDRA-2765)
 * seek back after deserializing a row to update cache with (CASSANDRA-2752)
 * avoid skipping rows in scrub for counter column family (CASSANDRA-2759)
 * fix ConcurrentModificationException in repair when dealing with 0.7 node
   (CASSANDRA-2767)
 * use threadsafe collections for StreamInSession (CASSANDRA-2766)
 * avoid infinite loop when creating merkle tree (CASSANDRA-2758)
 * avoids unmarking compacting sstable prematurely in cleanup (CASSANDRA-2769)
 * fix NPE when the commit log is bypassed (CASSANDRA-2718)
 * don't throw an exception in SS.isRPCServerRunning (CASSANDRA-2721)
 * make stress.jar executable (CASSANDRA-2744)
 * add daemon mode to java stress (CASSANDRA-2267)
 * expose the DC and rack of a node through JMX and nodetool ring (CASSANDRA-2531)
 * fix cache mbean getSize (CASSANDRA-2781)
 * Add Date, Float, Double, and Boolean types (CASSANDRA-2530)
 * Add startup flag to renew counter node id (CASSANDRA-2788)
 * add jamm agent to cassandra.bat (CASSANDRA-2787)
 * fix repair hanging if a neighbor has nothing to send (CASSANDRA-2797)
 * purge tombstone even if row is in only one sstable (CASSANDRA-2801)
 * Fix wrong purge of deleted cf during compaction (CASSANDRA-2786)
 * fix race that could result in Hadoop writer failing to throw an
   exception encountered after close() (CASSANDRA-2755)
 * fix scan wrongly throwing assertion error (CASSANDRA-2653)
 * Always use even distribution for merkle tree with RandomPartitionner
   (CASSANDRA-2841)
 * fix describeOwnership for OPP (CASSANDRA-2800)
 * ensure that string tokens do not contain commas (CASSANDRA-2762)


0.8.0-final
 * fix CQL grammar warning and cqlsh regression from CASSANDRA-2622
 * add ant generate-cql-html target (CASSANDRA-2526)
 * update CQL consistency levels (CASSANDRA-2566)
 * debian packaging fixes (CASSANDRA-2481, 2647)
 * fix UUIDType, IntegerType for direct buffers (CASSANDRA-2682, 2684)
 * switch to native Thrift for Hadoop map/reduce (CASSANDRA-2667)
 * fix StackOverflowError when building from eclipse (CASSANDRA-2687)
 * only provide replication_factor to strategy_options "help" for
   SimpleStrategy, OldNetworkTopologyStrategy (CASSANDRA-2678, 2713)
 * fix exception adding validators to non-string columns (CASSANDRA-2696)
 * avoid instantiating DatabaseDescriptor in JDBC (CASSANDRA-2694)
 * fix potential stack overflow during compaction (CASSANDRA-2626)
 * clone super columns to avoid modifying them during flush (CASSANDRA-2675)
 * reset underlying iterator in EchoedRow constructor (CASSANDRA-2653)


0.8.0-rc1
 * faster flushes and compaction from fixing excessively pessimistic
   rebuffering in BRAF (CASSANDRA-2581)
 * fix returning null column values in the python cql driver (CASSANDRA-2593)
 * fix merkle tree splitting exiting early (CASSANDRA-2605)
 * snapshot_before_compaction directory name fix (CASSANDRA-2598)
 * Disable compaction throttling during bootstrap (CASSANDRA-2612)
 * fix CQL treatment of > and < operators in range slices (CASSANDRA-2592)
 * fix potential double-application of counter updates on commitlog replay
   by moving replay position from header to sstable metadata (CASSANDRA-2419)
 * JDBC CQL driver exposes getColumn for access to timestamp
 * JDBC ResultSetMetadata properties added to AbstractType
 * r/m clustertool (CASSANDRA-2607)
 * add support for presenting row key as a column in CQL result sets
   (CASSANDRA-2622)
 * Don't allow {LOCAL|EACH}_QUORUM unless strategy is NTS (CASSANDRA-2627)
 * validate keyspace strategy_options during CQL create (CASSANDRA-2624)
 * fix empty Result with secondary index when limit=1 (CASSANDRA-2628)
 * Fix regression where bootstrapping a node with no schema fails
   (CASSANDRA-2625)
 * Allow removing LocationInfo sstables (CASSANDRA-2632)
 * avoid attempting to replay mutations from dropped keyspaces (CASSANDRA-2631)
 * avoid using cached position of a key when GT is requested (CASSANDRA-2633)
 * fix counting bloom filter true positives (CASSANDRA-2637)
 * initialize local ep state prior to gossip startup if needed (CASSANDRA-2638)
 * fix counter increment lost after restart (CASSANDRA-2642)
 * add quote-escaping via backslash to CLI (CASSANDRA-2623)
 * fix pig example script (CASSANDRA-2487)
 * fix dynamic snitch race in adding latencies (CASSANDRA-2618)
 * Start/stop cassandra after more important services such as mdadm in
   debian packaging (CASSANDRA-2481)


0.8.0-beta2
 * fix NPE compacting index CFs (CASSANDRA-2528)
 * Remove checking all column families on startup for compaction candidates
   (CASSANDRA-2444)
 * validate CQL create keyspace options (CASSANDRA-2525)
 * fix nodetool setcompactionthroughput (CASSANDRA-2550)
 * move	gossip heartbeat back to its own thread (CASSANDRA-2554)
 * validate cql TRUNCATE columnfamily before truncating (CASSANDRA-2570)
 * fix batch_mutate for mixed standard-counter mutations (CASSANDRA-2457)
 * disallow making schema changes to system keyspace (CASSANDRA-2563)
 * fix sending mutation messages multiple times (CASSANDRA-2557)
 * fix incorrect use of NBHM.size in ReadCallback that could cause
   reads to time out even when responses were received (CASSANDRA-2552)
 * trigger read repair correctly for LOCAL_QUORUM reads (CASSANDRA-2556)
 * Allow configuring the number of compaction thread (CASSANDRA-2558)
 * forceUserDefinedCompaction will attempt to compact what it is given
   even if the pessimistic estimate is that there is not enough disk space;
   automatic compactions will only compact 2 or more sstables (CASSANDRA-2575)
 * refuse to apply migrations with older timestamps than the current
   schema (CASSANDRA-2536)
 * remove unframed Thrift transport option
 * include indexes in snapshots (CASSANDRA-2596)
 * improve ignoring of obsolete mutations in index maintenance (CASSANDRA-2401)
 * recognize attempt to drop just the index while leaving the column
   definition alone (CASSANDRA-2619)


0.8.0-beta1
 * remove Avro RPC support (CASSANDRA-926)
 * support for columns that act as incr/decr counters
   (CASSANDRA-1072, 1937, 1944, 1936, 2101, 2093, 2288, 2105, 2384, 2236, 2342,
   2454)
 * CQL (CASSANDRA-1703, 1704, 1705, 1706, 1707, 1708, 1710, 1711, 1940,
   2124, 2302, 2277, 2493)
 * avoid double RowMutation serialization on write path (CASSANDRA-1800)
 * make NetworkTopologyStrategy the default (CASSANDRA-1960)
 * configurable internode encryption (CASSANDRA-1567, 2152)
 * human readable column names in sstable2json output (CASSANDRA-1933)
 * change default JMX port to 7199 (CASSANDRA-2027)
 * backwards compatible internal messaging (CASSANDRA-1015)
 * atomic switch of memtables and sstables (CASSANDRA-2284)
 * add pluggable SeedProvider (CASSANDRA-1669)
 * Fix clustertool to not throw exception when calling get_endpoints (CASSANDRA-2437)
 * upgrade to thrift 0.6 (CASSANDRA-2412)
 * repair works on a token range instead of full ring (CASSANDRA-2324)
 * purge tombstones from row cache (CASSANDRA-2305)
 * push replication_factor into strategy_options (CASSANDRA-1263)
 * give snapshots the same name on each node (CASSANDRA-1791)
 * remove "nodetool loadbalance" (CASSANDRA-2448)
 * multithreaded compaction (CASSANDRA-2191)
 * compaction throttling (CASSANDRA-2156)
 * add key type information and alias (CASSANDRA-2311, 2396)
 * cli no longer divides read_repair_chance by 100 (CASSANDRA-2458)
 * made CompactionInfo.getTaskType return an enum (CASSANDRA-2482)
 * add a server-wide cap on measured memtable memory usage and aggressively
   flush to keep under that threshold (CASSANDRA-2006)
 * add unified UUIDType (CASSANDRA-2233)
 * add off-heap row cache support (CASSANDRA-1969)


0.7.5
 * improvements/fixes to PIG driver (CASSANDRA-1618, CASSANDRA-2387,
   CASSANDRA-2465, CASSANDRA-2484)
 * validate index names (CASSANDRA-1761)
 * reduce contention on Table.flusherLock (CASSANDRA-1954)
 * try harder to detect failures during streaming, cleaning up temporary
   files more reliably (CASSANDRA-2088)
 * shut down server for OOM on a Thrift thread (CASSANDRA-2269)
 * fix tombstone handling in repair and sstable2json (CASSANDRA-2279)
 * preserve version when streaming data from old sstables (CASSANDRA-2283)
 * don't start repair if a neighboring node is marked as dead (CASSANDRA-2290)
 * purge tombstones from row cache (CASSANDRA-2305)
 * Avoid seeking when sstable2json exports the entire file (CASSANDRA-2318)
 * clear Built flag in system table when dropping an index (CASSANDRA-2320)
 * don't allow arbitrary argument for stress.java (CASSANDRA-2323)
 * validate values for index predicates in get_indexed_slice (CASSANDRA-2328)
 * queue secondary indexes for flush before the parent (CASSANDRA-2330)
 * allow job configuration to set the CL used in Hadoop jobs (CASSANDRA-2331)
 * add memtable_flush_queue_size defaulting to 4 (CASSANDRA-2333)
 * Allow overriding of initial_token, storage_port and rpc_port from system
   properties (CASSANDRA-2343)
 * fix comparator used for non-indexed secondary expressions in index scan
   (CASSANDRA-2347)
 * ensure size calculation and write phase of large-row compaction use
   the same threshold for TTL expiration (CASSANDRA-2349)
 * fix race when iterating CFs during add/drop (CASSANDRA-2350)
 * add ConsistencyLevel command to CLI (CASSANDRA-2354)
 * allow negative numbers in the cli (CASSANDRA-2358)
 * hard code serialVersionUID for tokens class (CASSANDRA-2361)
 * fix potential infinite loop in ByteBufferUtil.inputStream (CASSANDRA-2365)
 * fix encoding bugs in HintedHandoffManager, SystemTable when default
   charset is not UTF8 (CASSANDRA-2367)
 * avoids having removed node reappearing in Gossip (CASSANDRA-2371)
 * fix incorrect truncation of long to int when reading columns via block
   index (CASSANDRA-2376)
 * fix NPE during stream session (CASSANDRA-2377)
 * fix race condition that could leave orphaned data files when dropping CF or
   KS (CASSANDRA-2381)
 * fsync statistics component on write (CASSANDRA-2382)
 * fix duplicate results from CFS.scan (CASSANDRA-2406)
 * add IntegerType to CLI help (CASSANDRA-2414)
 * avoid caching token-only decoratedkeys (CASSANDRA-2416)
 * convert mmap assertion to if/throw so scrub can catch it (CASSANDRA-2417)
 * don't overwrite gc log (CASSANDR-2418)
 * invalidate row cache for streamed row to avoid inconsitencies
   (CASSANDRA-2420)
 * avoid copies in range/index scans (CASSANDRA-2425)
 * make sure we don't wipe data during cleanup if the node has not join
   the ring (CASSANDRA-2428)
 * Try harder to close files after compaction (CASSANDRA-2431)
 * re-set bootstrapped flag after move finishes (CASSANDRA-2435)
 * display validation_class in CLI 'describe keyspace' (CASSANDRA-2442)
 * make cleanup compactions cleanup the row cache (CASSANDRA-2451)
 * add column fields validation to scrub (CASSANDRA-2460)
 * use 64KB flush buffer instead of in_memory_compaction_limit (CASSANDRA-2463)
 * fix backslash substitutions in CLI (CASSANDRA-2492)
 * disable cache saving for system CFS (CASSANDRA-2502)
 * fixes for verifying destination availability under hinted conditions
   so UE can be thrown intead of timing out (CASSANDRA-2514)
 * fix update of validation class in column metadata (CASSANDRA-2512)
 * support LOCAL_QUORUM, EACH_QUORUM CLs outside of NTS (CASSANDRA-2516)
 * preserve version when streaming data from old sstables (CASSANDRA-2283)
 * fix backslash substitutions in CLI (CASSANDRA-2492)
 * count a row deletion as one operation towards memtable threshold
   (CASSANDRA-2519)
 * support LOCAL_QUORUM, EACH_QUORUM CLs outside of NTS (CASSANDRA-2516)


0.7.4
 * add nodetool join command (CASSANDRA-2160)
 * fix secondary indexes on pre-existing or streamed data (CASSANDRA-2244)
 * initialize endpoint in gossiper earlier (CASSANDRA-2228)
 * add ability to write to Cassandra from Pig (CASSANDRA-1828)
 * add rpc_[min|max]_threads (CASSANDRA-2176)
 * add CL.TWO, CL.THREE (CASSANDRA-2013)
 * avoid exporting an un-requested row in sstable2json, when exporting
   a key that does not exist (CASSANDRA-2168)
 * add incremental_backups option (CASSANDRA-1872)
 * add configurable row limit to Pig loadfunc (CASSANDRA-2276)
 * validate column values in batches as well as single-Column inserts
   (CASSANDRA-2259)
 * move sample schema from cassandra.yaml to schema-sample.txt,
   a cli scripts (CASSANDRA-2007)
 * avoid writing empty rows when scrubbing tombstoned rows (CASSANDRA-2296)
 * fix assertion error in range and index scans for CL < ALL
   (CASSANDRA-2282)
 * fix commitlog replay when flush position refers to data that didn't
   get synced before server died (CASSANDRA-2285)
 * fix fd leak in sstable2json with non-mmap'd i/o (CASSANDRA-2304)
 * reduce memory use during streaming of multiple sstables (CASSANDRA-2301)
 * purge tombstoned rows from cache after GCGraceSeconds (CASSANDRA-2305)
 * allow zero replicas in a NTS datacenter (CASSANDRA-1924)
 * make range queries respect snitch for local replicas (CASSANDRA-2286)
 * fix HH delivery when column index is larger than 2GB (CASSANDRA-2297)
 * make 2ary indexes use parent CF flush thresholds during initial build
   (CASSANDRA-2294)
 * update memtable_throughput to be a long (CASSANDRA-2158)


0.7.3
 * Keep endpoint state until aVeryLongTime (CASSANDRA-2115)
 * lower-latency read repair (CASSANDRA-2069)
 * add hinted_handoff_throttle_delay_in_ms option (CASSANDRA-2161)
 * fixes for cache save/load (CASSANDRA-2172, -2174)
 * Handle whole-row deletions in CFOutputFormat (CASSANDRA-2014)
 * Make memtable_flush_writers flush in parallel (CASSANDRA-2178)
 * Add compaction_preheat_key_cache option (CASSANDRA-2175)
 * refactor stress.py to have only one copy of the format string
   used for creating row keys (CASSANDRA-2108)
 * validate index names for \w+ (CASSANDRA-2196)
 * Fix Cassandra cli to respect timeout if schema does not settle
   (CASSANDRA-2187)
 * fix for compaction and cleanup writing old-format data into new-version
   sstable (CASSANDRA-2211, -2216)
 * add nodetool scrub (CASSANDRA-2217, -2240)
 * fix sstable2json large-row pagination (CASSANDRA-2188)
 * fix EOFing on requests for the last bytes in a file (CASSANDRA-2213)
 * fix BufferedRandomAccessFile bugs (CASSANDRA-2218, -2241)
 * check for memtable flush_after_mins exceeded every 10s (CASSANDRA-2183)
 * fix cache saving on Windows (CASSANDRA-2207)
 * add validateSchemaAgreement call + synchronization to schema
   modification operations (CASSANDRA-2222)
 * fix for reversed slice queries on large rows (CASSANDRA-2212)
 * fat clients were writing local data (CASSANDRA-2223)
 * set DEFAULT_MEMTABLE_LIFETIME_IN_MINS to 24h
 * improve detection and cleanup of partially-written sstables
   (CASSANDRA-2206)
 * fix supercolumn de/serialization when subcolumn comparator is different
   from supercolumn's (CASSANDRA-2104)
 * fix starting up on Windows when CASSANDRA_HOME contains whitespace
   (CASSANDRA-2237)
 * add [get|set][row|key]cacheSavePeriod to JMX (CASSANDRA-2100)
 * fix Hadoop ColumnFamilyOutputFormat dropping of mutations
   when batch fills up (CASSANDRA-2255)
 * move file deletions off of scheduledtasks executor (CASSANDRA-2253)


0.7.2
 * copy DecoratedKey.key when inserting into caches to avoid retaining
   a reference to the underlying buffer (CASSANDRA-2102)
 * format subcolumn names with subcomparator (CASSANDRA-2136)
 * fix column bloom filter deserialization (CASSANDRA-2165)


0.7.1
 * refactor MessageDigest creation code. (CASSANDRA-2107)
 * buffer network stack to avoid inefficient small TCP messages while avoiding
   the nagle/delayed ack problem (CASSANDRA-1896)
 * check log4j configuration for changes every 10s (CASSANDRA-1525, 1907)
 * more-efficient cross-DC replication (CASSANDRA-1530, -2051, -2138)
 * avoid polluting page cache with commitlog or sstable writes
   and seq scan operations (CASSANDRA-1470)
 * add RMI authentication options to nodetool (CASSANDRA-1921)
 * make snitches configurable at runtime (CASSANDRA-1374)
 * retry hadoop split requests on connection failure (CASSANDRA-1927)
 * implement describeOwnership for BOP, COPP (CASSANDRA-1928)
 * make read repair behave as expected for ConsistencyLevel > ONE
   (CASSANDRA-982, 2038)
 * distributed test harness (CASSANDRA-1859, 1964)
 * reduce flush lock contention (CASSANDRA-1930)
 * optimize supercolumn deserialization (CASSANDRA-1891)
 * fix CFMetaData.apply to only compare objects of the same class
   (CASSANDRA-1962)
 * allow specifying specific SSTables to compact from JMX (CASSANDRA-1963)
 * fix race condition in MessagingService.targets (CASSANDRA-1959, 2094, 2081)
 * refuse to open sstables from a future version (CASSANDRA-1935)
 * zero-copy reads (CASSANDRA-1714)
 * fix copy bounds for word Text in wordcount demo (CASSANDRA-1993)
 * fixes for contrib/javautils (CASSANDRA-1979)
 * check more frequently for memtable expiration (CASSANDRA-2000)
 * fix writing SSTable column count statistics (CASSANDRA-1976)
 * fix streaming of multiple CFs during bootstrap (CASSANDRA-1992)
 * explicitly set JVM GC new generation size with -Xmn (CASSANDRA-1968)
 * add short options for CLI flags (CASSANDRA-1565)
 * make keyspace argument to "describe keyspace" in CLI optional
   when authenticated to keyspace already (CASSANDRA-2029)
 * added option to specify -Dcassandra.join_ring=false on startup
   to allow "warm spare" nodes or performing JMX maintenance before
   joining the ring (CASSANDRA-526)
 * log migrations at INFO (CASSANDRA-2028)
 * add CLI verbose option in file mode (CASSANDRA-2030)
 * add single-line "--" comments to CLI (CASSANDRA-2032)
 * message serialization tests (CASSANDRA-1923)
 * switch from ivy to maven-ant-tasks (CASSANDRA-2017)
 * CLI attempts to block for new schema to propagate (CASSANDRA-2044)
 * fix potential overflow in nodetool cfstats (CASSANDRA-2057)
 * add JVM shutdownhook to sync commitlog (CASSANDRA-1919)
 * allow nodes to be up without being part of  normal traffic (CASSANDRA-1951)
 * fix CLI "show keyspaces" with null options on NTS (CASSANDRA-2049)
 * fix possible ByteBuffer race conditions (CASSANDRA-2066)
 * reduce garbage generated by MessagingService to prevent load spikes
   (CASSANDRA-2058)
 * fix math in RandomPartitioner.describeOwnership (CASSANDRA-2071)
 * fix deletion of sstable non-data components (CASSANDRA-2059)
 * avoid blocking gossip while deleting handoff hints (CASSANDRA-2073)
 * ignore messages from newer versions, keep track of nodes in gossip
   regardless of version (CASSANDRA-1970)
 * cache writing moved to CompactionManager to reduce i/o contention and
   updated to use non-cache-polluting writes (CASSANDRA-2053)
 * page through large rows when exporting to JSON (CASSANDRA-2041)
 * add flush_largest_memtables_at and reduce_cache_sizes_at options
   (CASSANDRA-2142)
 * add cli 'describe cluster' command (CASSANDRA-2127)
 * add cli support for setting username/password at 'connect' command
   (CASSANDRA-2111)
 * add -D option to Stress.java to allow reading hosts from a file
   (CASSANDRA-2149)
 * bound hints CF throughput between 32M and 256M (CASSANDRA-2148)
 * continue starting when invalid saved cache entries are encountered
   (CASSANDRA-2076)
 * add max_hint_window_in_ms option (CASSANDRA-1459)


0.7.0-final
 * fix offsets to ByteBuffer.get (CASSANDRA-1939)


0.7.0-rc4
 * fix cli crash after backgrounding (CASSANDRA-1875)
 * count timeouts in storageproxy latencies, and include latency
   histograms in StorageProxyMBean (CASSANDRA-1893)
 * fix CLI get recognition of supercolumns (CASSANDRA-1899)
 * enable keepalive on intra-cluster sockets (CASSANDRA-1766)
 * count timeouts towards dynamicsnitch latencies (CASSANDRA-1905)
 * Expose index-building status in JMX + cli schema description
   (CASSANDRA-1871)
 * allow [LOCAL|EACH]_QUORUM to be used with non-NetworkTopology
   replication Strategies
 * increased amount of index locks for faster commitlog replay
 * collect secondary index tombstones immediately (CASSANDRA-1914)
 * revert commitlog changes from #1780 (CASSANDRA-1917)
 * change RandomPartitioner min token to -1 to avoid collision w/
   tokens on actual nodes (CASSANDRA-1901)
 * examine the right nibble when validating TimeUUID (CASSANDRA-1910)
 * include secondary indexes in cleanup (CASSANDRA-1916)
 * CFS.scrubDataDirectories should also cleanup invalid secondary indexes
   (CASSANDRA-1904)
 * ability to disable/enable gossip on nodes to force them down
   (CASSANDRA-1108)


0.7.0-rc3
 * expose getNaturalEndpoints in StorageServiceMBean taking byte[]
   key; RMI cannot serialize ByteBuffer (CASSANDRA-1833)
 * infer org.apache.cassandra.locator for replication strategy classes
   when not otherwise specified
 * validation that generates less garbage (CASSANDRA-1814)
 * add TTL support to CLI (CASSANDRA-1838)
 * cli defaults to bytestype for subcomparator when creating
   column families (CASSANDRA-1835)
 * unregister index MBeans when index is dropped (CASSANDRA-1843)
 * make ByteBufferUtil.clone thread-safe (CASSANDRA-1847)
 * change exception for read requests during bootstrap from
   InvalidRequest to Unavailable (CASSANDRA-1862)
 * respect row-level tombstones post-flush in range scans
   (CASSANDRA-1837)
 * ReadResponseResolver check digests against each other (CASSANDRA-1830)
 * return InvalidRequest when remove of subcolumn without supercolumn
   is requested (CASSANDRA-1866)
 * flush before repair (CASSANDRA-1748)
 * SSTableExport validates key order (CASSANDRA-1884)
 * large row support for SSTableExport (CASSANDRA-1867)
 * Re-cache hot keys post-compaction without hitting disk (CASSANDRA-1878)
 * manage read repair in coordinator instead of data source, to
   provide latency information to dynamic snitch (CASSANDRA-1873)


0.7.0-rc2
 * fix live-column-count of slice ranges including tombstoned supercolumn
   with live subcolumn (CASSANDRA-1591)
 * rename o.a.c.internal.AntientropyStage -> AntiEntropyStage,
   o.a.c.request.Request_responseStage -> RequestResponseStage,
   o.a.c.internal.Internal_responseStage -> InternalResponseStage
 * add AbstractType.fromString (CASSANDRA-1767)
 * require index_type to be present when specifying index_name
   on ColumnDef (CASSANDRA-1759)
 * fix add/remove index bugs in CFMetadata (CASSANDRA-1768)
 * rebuild Strategy during system_update_keyspace (CASSANDRA-1762)
 * cli updates prompt to ... in continuation lines (CASSANDRA-1770)
 * support multiple Mutations per key in hadoop ColumnFamilyOutputFormat
   (CASSANDRA-1774)
 * improvements to Debian init script (CASSANDRA-1772)
 * use local classloader to check for version.properties (CASSANDRA-1778)
 * Validate that column names in column_metadata are valid for the
   defined comparator, and decode properly in cli (CASSANDRA-1773)
 * use cross-platform newlines in cli (CASSANDRA-1786)
 * add ExpiringColumn support to sstable import/export (CASSANDRA-1754)
 * add flush for each append to periodic commitlog mode; added
   periodic_without_flush option to disable this (CASSANDRA-1780)
 * close file handle used for post-flush truncate (CASSANDRA-1790)
 * various code cleanup (CASSANDRA-1793, -1794, -1795)
 * fix range queries against wrapped range (CASSANDRA-1781)
 * fix consistencylevel calculations for NetworkTopologyStrategy
   (CASSANDRA-1804)
 * cli support index type enum names (CASSANDRA-1810)
 * improved validation of column_metadata (CASSANDRA-1813)
 * reads at ConsistencyLevel > 1 throw UnavailableException
   immediately if insufficient live nodes exist (CASSANDRA-1803)
 * copy bytebuffers for local writes to avoid retaining the entire
   Thrift frame (CASSANDRA-1801)
 * fix NPE adding index to column w/o prior metadata (CASSANDRA-1764)
 * reduce fat client timeout (CASSANDRA-1730)
 * fix botched merge of CASSANDRA-1316


0.7.0-rc1
 * fix compaction and flush races with schema updates (CASSANDRA-1715)
 * add clustertool, config-converter, sstablekeys, and schematool
   Windows .bat files (CASSANDRA-1723)
 * reject range queries received during bootstrap (CASSANDRA-1739)
 * fix wrapping-range queries on non-minimum token (CASSANDRA-1700)
 * add nodetool cfhistogram (CASSANDRA-1698)
 * limit repaired ranges to what the nodes have in common (CASSANDRA-1674)
 * index scan treats missing columns as not matching secondary
   expressions (CASSANDRA-1745)
 * Fix misuse of DataOutputBuffer.getData in AntiEntropyService
   (CASSANDRA-1729)
 * detect and warn when obsolete version of JNA is present (CASSANDRA-1760)
 * reduce fat client timeout (CASSANDRA-1730)
 * cleanup smallest CFs first to increase free temp space for larger ones
   (CASSANDRA-1811)
 * Update windows .bat files to work outside of main Cassandra
   directory (CASSANDRA-1713)
 * fix read repair regression from 0.6.7 (CASSANDRA-1727)
 * more-efficient read repair (CASSANDRA-1719)
 * fix hinted handoff replay (CASSANDRA-1656)
 * log type of dropped messages (CASSANDRA-1677)
 * upgrade to SLF4J 1.6.1
 * fix ByteBuffer bug in ExpiringColumn.updateDigest (CASSANDRA-1679)
 * fix IntegerType.getString (CASSANDRA-1681)
 * make -Djava.net.preferIPv4Stack=true the default (CASSANDRA-628)
 * add INTERNAL_RESPONSE verb to differentiate from responses related
   to client requests (CASSANDRA-1685)
 * log tpstats when dropping messages (CASSANDRA-1660)
 * include unreachable nodes in describeSchemaVersions (CASSANDRA-1678)
 * Avoid dropping messages off the client request path (CASSANDRA-1676)
 * fix jna errno reporting (CASSANDRA-1694)
 * add friendlier error for UnknownHostException on startup (CASSANDRA-1697)
 * include jna dependency in RPM package (CASSANDRA-1690)
 * add --skip-keys option to stress.py (CASSANDRA-1696)
 * improve cli handling of non-string keys and column names
   (CASSANDRA-1701, -1693)
 * r/m extra subcomparator line in cli keyspaces output (CASSANDRA-1712)
 * add read repair chance to cli "show keyspaces"
 * upgrade to ConcurrentLinkedHashMap 1.1 (CASSANDRA-975)
 * fix index scan routing (CASSANDRA-1722)
 * fix tombstoning of supercolumns in range queries (CASSANDRA-1734)
 * clear endpoint cache after updating keyspace metadata (CASSANDRA-1741)
 * fix wrapping-range queries on non-minimum token (CASSANDRA-1700)
 * truncate includes secondary indexes (CASSANDRA-1747)
 * retain reference to PendingFile sstables (CASSANDRA-1749)
 * fix sstableimport regression (CASSANDRA-1753)
 * fix for bootstrap when no non-system tables are defined (CASSANDRA-1732)
 * handle replica unavailability in index scan (CASSANDRA-1755)
 * fix service initialization order deadlock (CASSANDRA-1756)
 * multi-line cli commands (CASSANDRA-1742)
 * fix race between snapshot and compaction (CASSANDRA-1736)
 * add listEndpointsPendingHints, deleteHintsForEndpoint JMX methods
   (CASSANDRA-1551)


0.7.0-beta3
 * add strategy options to describe_keyspace output (CASSANDRA-1560)
 * log warning when using randomly generated token (CASSANDRA-1552)
 * re-organize JMX into .db, .net, .internal, .request (CASSANDRA-1217)
 * allow nodes to change IPs between restarts (CASSANDRA-1518)
 * remember ring state between restarts by default (CASSANDRA-1518)
 * flush index built flag so we can read it before log replay (CASSANDRA-1541)
 * lock row cache updates to prevent race condition (CASSANDRA-1293)
 * remove assertion causing rare (and harmless) error messages in
   commitlog (CASSANDRA-1330)
 * fix moving nodes with no keyspaces defined (CASSANDRA-1574)
 * fix unbootstrap when no data is present in a transfer range (CASSANDRA-1573)
 * take advantage of AVRO-495 to simplify our avro IDL (CASSANDRA-1436)
 * extend authorization hierarchy to column family (CASSANDRA-1554)
 * deletion support in secondary indexes (CASSANDRA-1571)
 * meaningful error message for invalid replication strategy class
   (CASSANDRA-1566)
 * allow keyspace creation with RF > N (CASSANDRA-1428)
 * improve cli error handling (CASSANDRA-1580)
 * add cache save/load ability (CASSANDRA-1417, 1606, 1647)
 * add StorageService.getDrainProgress (CASSANDRA-1588)
 * Disallow bootstrap to an in-use token (CASSANDRA-1561)
 * Allow dynamic secondary index creation and destruction (CASSANDRA-1532)
 * log auto-guessed memtable thresholds (CASSANDRA-1595)
 * add ColumnDef support to cli (CASSANDRA-1583)
 * reduce index sample time by 75% (CASSANDRA-1572)
 * add cli support for column, strategy metadata (CASSANDRA-1578, 1612)
 * add cli support for schema modification (CASSANDRA-1584)
 * delete temp files on failed compactions (CASSANDRA-1596)
 * avoid blocking for dead nodes during removetoken (CASSANDRA-1605)
 * remove ConsistencyLevel.ZERO (CASSANDRA-1607)
 * expose in-progress compaction type in jmx (CASSANDRA-1586)
 * removed IClock & related classes from internals (CASSANDRA-1502)
 * fix removing tokens from SystemTable on decommission and removetoken
   (CASSANDRA-1609)
 * include CF metadata in cli 'show keyspaces' (CASSANDRA-1613)
 * switch from Properties to HashMap in PropertyFileSnitch to
   avoid synchronization bottleneck (CASSANDRA-1481)
 * PropertyFileSnitch configuration file renamed to
   cassandra-topology.properties
 * add cli support for get_range_slices (CASSANDRA-1088, CASSANDRA-1619)
 * Make memtable flush thresholds per-CF instead of global
   (CASSANDRA-1007, 1637)
 * add cli support for binary data without CfDef hints (CASSANDRA-1603)
 * fix building SSTable statistics post-stream (CASSANDRA-1620)
 * fix potential infinite loop in 2ary index queries (CASSANDRA-1623)
 * allow creating NTS keyspaces with no replicas configured (CASSANDRA-1626)
 * add jmx histogram of sstables accessed per read (CASSANDRA-1624)
 * remove system_rename_column_family and system_rename_keyspace from the
   client API until races can be fixed (CASSANDRA-1630, CASSANDRA-1585)
 * add cli sanity tests (CASSANDRA-1582)
 * update GC settings in cassandra.bat (CASSANDRA-1636)
 * cli support for index queries (CASSANDRA-1635)
 * cli support for updating schema memtable settings (CASSANDRA-1634)
 * cli --file option (CASSANDRA-1616)
 * reduce automatically chosen memtable sizes by 50% (CASSANDRA-1641)
 * move endpoint cache from snitch to strategy (CASSANDRA-1643)
 * fix commitlog recovery deleting the newly-created segment as well as
   the old ones (CASSANDRA-1644)
 * upgrade to Thrift 0.5 (CASSANDRA-1367)
 * renamed CL.DCQUORUM to LOCAL_QUORUM and DCQUORUMSYNC to EACH_QUORUM
 * cli truncate support (CASSANDRA-1653)
 * update GC settings in cassandra.bat (CASSANDRA-1636)
 * avoid logging when a node's ip/token is gossipped back to it (CASSANDRA-1666)


0.7-beta2
 * always use UTF-8 for hint keys (CASSANDRA-1439)
 * remove cassandra.yaml dependency from Hadoop and Pig (CASSADRA-1322)
 * expose CfDef metadata in describe_keyspaces (CASSANDRA-1363)
 * restore use of mmap_index_only option (CASSANDRA-1241)
 * dropping a keyspace with no column families generated an error
   (CASSANDRA-1378)
 * rename RackAwareStrategy to OldNetworkTopologyStrategy, RackUnawareStrategy
   to SimpleStrategy, DatacenterShardStrategy to NetworkTopologyStrategy,
   AbstractRackAwareSnitch to AbstractNetworkTopologySnitch (CASSANDRA-1392)
 * merge StorageProxy.mutate, mutateBlocking (CASSANDRA-1396)
 * faster UUIDType, LongType comparisons (CASSANDRA-1386, 1393)
 * fix setting read_repair_chance from CLI addColumnFamily (CASSANDRA-1399)
 * fix updates to indexed columns (CASSANDRA-1373)
 * fix race condition leaving to FileNotFoundException (CASSANDRA-1382)
 * fix sharded lock hash on index write path (CASSANDRA-1402)
 * add support for GT/E, LT/E in subordinate index clauses (CASSANDRA-1401)
 * cfId counter got out of sync when CFs were added (CASSANDRA-1403)
 * less chatty schema updates (CASSANDRA-1389)
 * rename column family mbeans. 'type' will now include either
   'IndexColumnFamilies' or 'ColumnFamilies' depending on the CFS type.
   (CASSANDRA-1385)
 * disallow invalid keyspace and column family names. This includes name that
   matches a '^\w+' regex. (CASSANDRA-1377)
 * use JNA, if present, to take snapshots (CASSANDRA-1371)
 * truncate hints if starting 0.7 for the first time (CASSANDRA-1414)
 * fix FD leak in single-row slicepredicate queries (CASSANDRA-1416)
 * allow index expressions against columns that are not part of the
   SlicePredicate (CASSANDRA-1410)
 * config-converter properly handles snitches and framed support
   (CASSANDRA-1420)
 * remove keyspace argument from multiget_count (CASSANDRA-1422)
 * allow specifying cassandra.yaml location as (local or remote) URL
   (CASSANDRA-1126)
 * fix using DynamicEndpointSnitch with NetworkTopologyStrategy
   (CASSANDRA-1429)
 * Add CfDef.default_validation_class (CASSANDRA-891)
 * fix EstimatedHistogram.max (CASSANDRA-1413)
 * quorum read optimization (CASSANDRA-1622)
 * handle zero-length (or missing) rows during HH paging (CASSANDRA-1432)
 * include secondary indexes during schema migrations (CASSANDRA-1406)
 * fix commitlog header race during schema change (CASSANDRA-1435)
 * fix ColumnFamilyStoreMBeanIterator to use new type name (CASSANDRA-1433)
 * correct filename generated by xml->yaml converter (CASSANDRA-1419)
 * add CMSInitiatingOccupancyFraction=75 and UseCMSInitiatingOccupancyOnly
   to default JVM options
 * decrease jvm heap for cassandra-cli (CASSANDRA-1446)
 * ability to modify keyspaces and column family definitions on a live cluster
   (CASSANDRA-1285)
 * support for Hadoop Streaming [non-jvm map/reduce via stdin/out]
   (CASSANDRA-1368)
 * Move persistent sstable stats from the system table to an sstable component
   (CASSANDRA-1430)
 * remove failed bootstrap attempt from pending ranges when gossip times
   it out after 1h (CASSANDRA-1463)
 * eager-create tcp connections to other cluster members (CASSANDRA-1465)
 * enumerate stages and derive stage from message type instead of
   transmitting separately (CASSANDRA-1465)
 * apply reversed flag during collation from different data sources
   (CASSANDRA-1450)
 * make failure to remove commitlog segment non-fatal (CASSANDRA-1348)
 * correct ordering of drain operations so CL.recover is no longer
   necessary (CASSANDRA-1408)
 * removed keyspace from describe_splits method (CASSANDRA-1425)
 * rename check_schema_agreement to describe_schema_versions
   (CASSANDRA-1478)
 * fix QUORUM calculation for RF > 3 (CASSANDRA-1487)
 * remove tombstones during non-major compactions when bloom filter
   verifies that row does not exist in other sstables (CASSANDRA-1074)
 * nodes that coordinated a loadbalance in the past could not be seen by
   newly added nodes (CASSANDRA-1467)
 * exposed endpoint states (gossip details) via jmx (CASSANDRA-1467)
 * ensure that compacted sstables are not included when new readers are
   instantiated (CASSANDRA-1477)
 * by default, calculate heap size and memtable thresholds at runtime (CASSANDRA-1469)
 * fix races dealing with adding/dropping keyspaces and column families in
   rapid succession (CASSANDRA-1477)
 * clean up of Streaming system (CASSANDRA-1503, 1504, 1506)
 * add options to configure Thrift socket keepalive and buffer sizes (CASSANDRA-1426)
 * make contrib CassandraServiceDataCleaner recursive (CASSANDRA-1509)
 * min, max compaction threshold are configurable and persistent
   per-ColumnFamily (CASSANDRA-1468)
 * fix replaying the last mutation in a commitlog unnecessarily
   (CASSANDRA-1512)
 * invoke getDefaultUncaughtExceptionHandler from DTPE with the original
   exception rather than the ExecutionException wrapper (CASSANDRA-1226)
 * remove Clock from the Thrift (and Avro) API (CASSANDRA-1501)
 * Close intra-node sockets when connection is broken (CASSANDRA-1528)
 * RPM packaging spec file (CASSANDRA-786)
 * weighted request scheduler (CASSANDRA-1485)
 * treat expired columns as deleted (CASSANDRA-1539)
 * make IndexInterval configurable (CASSANDRA-1488)
 * add describe_snitch to Thrift API (CASSANDRA-1490)
 * MD5 authenticator compares plain text submitted password with MD5'd
   saved property, instead of vice versa (CASSANDRA-1447)
 * JMX MessagingService pending and completed counts (CASSANDRA-1533)
 * fix race condition processing repair responses (CASSANDRA-1511)
 * make repair blocking (CASSANDRA-1511)
 * create EndpointSnitchInfo and MBean to expose rack and DC (CASSANDRA-1491)
 * added option to contrib/word_count to output results back to Cassandra
   (CASSANDRA-1342)
 * rewrite Hadoop ColumnFamilyRecordWriter to pool connections, retry to
   multiple Cassandra nodes, and smooth impact on the Cassandra cluster
   by using smaller batch sizes (CASSANDRA-1434)
 * fix setting gc_grace_seconds via CLI (CASSANDRA-1549)
 * support TTL'd index values (CASSANDRA-1536)
 * make removetoken work like decommission (CASSANDRA-1216)
 * make cli comparator-aware and improve quote rules (CASSANDRA-1523,-1524)
 * make nodetool compact and cleanup blocking (CASSANDRA-1449)
 * add memtable, cache information to GCInspector logs (CASSANDRA-1558)
 * enable/disable HintedHandoff via JMX (CASSANDRA-1550)
 * Ignore stray files in the commit log directory (CASSANDRA-1547)
 * Disallow bootstrap to an in-use token (CASSANDRA-1561)


0.7-beta1
 * sstable versioning (CASSANDRA-389)
 * switched to slf4j logging (CASSANDRA-625)
 * add (optional) expiration time for column (CASSANDRA-699)
 * access levels for authentication/authorization (CASSANDRA-900)
 * add ReadRepairChance to CF definition (CASSANDRA-930)
 * fix heisenbug in system tests, especially common on OS X (CASSANDRA-944)
 * convert to byte[] keys internally and all public APIs (CASSANDRA-767)
 * ability to alter schema definitions on a live cluster (CASSANDRA-44)
 * renamed configuration file to cassandra.xml, and log4j.properties to
   log4j-server.properties, which must now be loaded from
   the classpath (which is how our scripts in bin/ have always done it)
   (CASSANDRA-971)
 * change get_count to require a SlicePredicate. create multi_get_count
   (CASSANDRA-744)
 * re-organized endpointsnitch implementations and added SimpleSnitch
   (CASSANDRA-994)
 * Added preload_row_cache option (CASSANDRA-946)
 * add CRC to commitlog header (CASSANDRA-999)
 * removed deprecated batch_insert and get_range_slice methods (CASSANDRA-1065)
 * add truncate thrift method (CASSANDRA-531)
 * http mini-interface using mx4j (CASSANDRA-1068)
 * optimize away copy of sliced row on memtable read path (CASSANDRA-1046)
 * replace constant-size 2GB mmaped segments and special casing for index
   entries spanning segment boundaries, with SegmentedFile that computes
   segments that always contain entire entries/rows (CASSANDRA-1117)
 * avoid reading large rows into memory during compaction (CASSANDRA-16)
 * added hadoop OutputFormat (CASSANDRA-1101)
 * efficient Streaming (no more anticompaction) (CASSANDRA-579)
 * split commitlog header into separate file and add size checksum to
   mutations (CASSANDRA-1179)
 * avoid allocating a new byte[] for each mutation on replay (CASSANDRA-1219)
 * revise HH schema to be per-endpoint (CASSANDRA-1142)
 * add joining/leaving status to nodetool ring (CASSANDRA-1115)
 * allow multiple repair sessions per node (CASSANDRA-1190)
 * optimize away MessagingService for local range queries (CASSANDRA-1261)
 * make framed transport the default so malformed requests can't OOM the
   server (CASSANDRA-475)
 * significantly faster reads from row cache (CASSANDRA-1267)
 * take advantage of row cache during range queries (CASSANDRA-1302)
 * make GCGraceSeconds a per-ColumnFamily value (CASSANDRA-1276)
 * keep persistent row size and column count statistics (CASSANDRA-1155)
 * add IntegerType (CASSANDRA-1282)
 * page within a single row during hinted handoff (CASSANDRA-1327)
 * push DatacenterShardStrategy configuration into keyspace definition,
   eliminating datacenter.properties. (CASSANDRA-1066)
 * optimize forward slices starting with '' and single-index-block name
   queries by skipping the column index (CASSANDRA-1338)
 * streaming refactor (CASSANDRA-1189)
 * faster comparison for UUID types (CASSANDRA-1043)
 * secondary index support (CASSANDRA-749 and subtasks)
 * make compaction buckets deterministic (CASSANDRA-1265)


0.6.6
 * Allow using DynamicEndpointSnitch with RackAwareStrategy (CASSANDRA-1429)
 * remove the remaining vestiges of the unfinished DatacenterShardStrategy
   (replaced by NetworkTopologyStrategy in 0.7)


0.6.5
 * fix key ordering in range query results with RandomPartitioner
   and ConsistencyLevel > ONE (CASSANDRA-1145)
 * fix for range query starting with the wrong token range (CASSANDRA-1042)
 * page within a single row during hinted handoff (CASSANDRA-1327)
 * fix compilation on non-sun JDKs (CASSANDRA-1061)
 * remove String.trim() call on row keys in batch mutations (CASSANDRA-1235)
 * Log summary of dropped messages instead of spamming log (CASSANDRA-1284)
 * add dynamic endpoint snitch (CASSANDRA-981)
 * fix streaming for keyspaces with hyphens in their name (CASSANDRA-1377)
 * fix errors in hard-coded bloom filter optKPerBucket by computing it
   algorithmically (CASSANDRA-1220
 * remove message deserialization stage, and uncap read/write stages
   so slow reads/writes don't block gossip processing (CASSANDRA-1358)
 * add jmx port configuration to Debian package (CASSANDRA-1202)
 * use mlockall via JNA, if present, to prevent Linux from swapping
   out parts of the JVM (CASSANDRA-1214)


0.6.4
 * avoid queuing multiple hint deliveries for the same endpoint
   (CASSANDRA-1229)
 * better performance for and stricter checking of UTF8 column names
   (CASSANDRA-1232)
 * extend option to lower compaction priority to hinted handoff
   as well (CASSANDRA-1260)
 * log errors in gossip instead of re-throwing (CASSANDRA-1289)
 * avoid aborting commitlog replay prematurely if a flushed-but-
   not-removed commitlog segment is encountered (CASSANDRA-1297)
 * fix duplicate rows being read during mapreduce (CASSANDRA-1142)
 * failure detection wasn't closing command sockets (CASSANDRA-1221)
 * cassandra-cli.bat works on windows (CASSANDRA-1236)
 * pre-emptively drop requests that cannot be processed within RPCTimeout
   (CASSANDRA-685)
 * add ack to Binary write verb and update CassandraBulkLoader
   to wait for acks for each row (CASSANDRA-1093)
 * added describe_partitioner Thrift method (CASSANDRA-1047)
 * Hadoop jobs no longer require the Cassandra storage-conf.xml
   (CASSANDRA-1280, CASSANDRA-1047)
 * log thread pool stats when GC is excessive (CASSANDRA-1275)
 * remove gossip message size limit (CASSANDRA-1138)
 * parallelize local and remote reads during multiget, and respect snitch
   when determining whether to do local read for CL.ONE (CASSANDRA-1317)
 * fix read repair to use requested consistency level on digest mismatch,
   rather than assuming QUORUM (CASSANDRA-1316)
 * process digest mismatch re-reads in parallel (CASSANDRA-1323)
 * switch hints CF comparator to BytesType (CASSANDRA-1274)


0.6.3
 * retry to make streaming connections up to 8 times. (CASSANDRA-1019)
 * reject describe_ring() calls on invalid keyspaces (CASSANDRA-1111)
 * fix cache size calculation for size of 100% (CASSANDRA-1129)
 * fix cache capacity only being recalculated once (CASSANDRA-1129)
 * remove hourly scan of all hints on the off chance that the gossiper
   missed a status change; instead, expose deliverHintsToEndpoint to JMX
   so it can be done manually, if necessary (CASSANDRA-1141)
 * don't reject reads at CL.ALL (CASSANDRA-1152)
 * reject deletions to supercolumns in CFs containing only standard
   columns (CASSANDRA-1139)
 * avoid preserving login information after client disconnects
   (CASSANDRA-1057)
 * prefer sun jdk to openjdk in debian init script (CASSANDRA-1174)
 * detect partioner config changes between restarts and fail fast
   (CASSANDRA-1146)
 * use generation time to resolve node token reassignment disagreements
   (CASSANDRA-1118)
 * restructure the startup ordering of Gossiper and MessageService to avoid
   timing anomalies (CASSANDRA-1160)
 * detect incomplete commit log hearders (CASSANDRA-1119)
 * force anti-entropy service to stream files on the stream stage to avoid
   sending streams out of order (CASSANDRA-1169)
 * remove inactive stream managers after AES streams files (CASSANDRA-1169)
 * allow removing entire row through batch_mutate Deletion (CASSANDRA-1027)
 * add JMX metrics for row-level bloom filter false positives (CASSANDRA-1212)
 * added a redhat init script to contrib (CASSANDRA-1201)
 * use midpoint when bootstrapping a new machine into range with not
   much data yet instead of random token (CASSANDRA-1112)
 * kill server on OOM in executor stage as well as Thrift (CASSANDRA-1226)
 * remove opportunistic repairs, when two machines with overlapping replica
   responsibilities happen to finish major compactions of the same CF near
   the same time.  repairs are now fully manual (CASSANDRA-1190)
 * add ability to lower compaction priority (default is no change from 0.6.2)
   (CASSANDRA-1181)


0.6.2
 * fix contrib/word_count build. (CASSANDRA-992)
 * split CommitLogExecutorService into BatchCommitLogExecutorService and
   PeriodicCommitLogExecutorService (CASSANDRA-1014)
 * add latency histograms to CFSMBean (CASSANDRA-1024)
 * make resolving timestamp ties deterministic by using value bytes
   as a tiebreaker (CASSANDRA-1039)
 * Add option to turn off Hinted Handoff (CASSANDRA-894)
 * fix windows startup (CASSANDRA-948)
 * make concurrent_reads, concurrent_writes configurable at runtime via JMX
   (CASSANDRA-1060)
 * disable GCInspector on non-Sun JVMs (CASSANDRA-1061)
 * fix tombstone handling in sstable rows with no other data (CASSANDRA-1063)
 * fix size of row in spanned index entries (CASSANDRA-1056)
 * install json2sstable, sstable2json, and sstablekeys to Debian package
 * StreamingService.StreamDestinations wouldn't empty itself after streaming
   finished (CASSANDRA-1076)
 * added Collections.shuffle(splits) before returning the splits in
   ColumnFamilyInputFormat (CASSANDRA-1096)
 * do not recalculate cache capacity post-compaction if it's been manually
   modified (CASSANDRA-1079)
 * better defaults for flush sorter + writer executor queue sizes
   (CASSANDRA-1100)
 * windows scripts for SSTableImport/Export (CASSANDRA-1051)
 * windows script for nodetool (CASSANDRA-1113)
 * expose PhiConvictThreshold (CASSANDRA-1053)
 * make repair of RF==1 a no-op (CASSANDRA-1090)
 * improve default JVM GC options (CASSANDRA-1014)
 * fix SlicePredicate serialization inside Hadoop jobs (CASSANDRA-1049)
 * close Thrift sockets in Hadoop ColumnFamilyRecordReader (CASSANDRA-1081)


0.6.1
 * fix NPE in sstable2json when no excluded keys are given (CASSANDRA-934)
 * keep the replica set constant throughout the read repair process
   (CASSANDRA-937)
 * allow querying getAllRanges with empty token list (CASSANDRA-933)
 * fix command line arguments inversion in clustertool (CASSANDRA-942)
 * fix race condition that could trigger a false-positive assertion
   during post-flush discard of old commitlog segments (CASSANDRA-936)
 * fix neighbor calculation for anti-entropy repair (CASSANDRA-924)
 * perform repair even for small entropy differences (CASSANDRA-924)
 * Use hostnames in CFInputFormat to allow Hadoop's naive string-based
   locality comparisons to work (CASSANDRA-955)
 * cache read-only BufferedRandomAccessFile length to avoid
   3 system calls per invocation (CASSANDRA-950)
 * nodes with IPv6 (and no IPv4) addresses could not join cluster
   (CASSANDRA-969)
 * Retrieve the correct number of undeleted columns, if any, from
   a supercolumn in a row that had been deleted previously (CASSANDRA-920)
 * fix index scans that cross the 2GB mmap boundaries for both mmap
   and standard i/o modes (CASSANDRA-866)
 * expose drain via nodetool (CASSANDRA-978)


0.6.0-RC1
 * JMX drain to flush memtables and run through commit log (CASSANDRA-880)
 * Bootstrapping can skip ranges under the right conditions (CASSANDRA-902)
 * fix merging row versions in range_slice for CL > ONE (CASSANDRA-884)
 * default write ConsistencyLeven chaned from ZERO to ONE
 * fix for index entries spanning mmap buffer boundaries (CASSANDRA-857)
 * use lexical comparison if time part of TimeUUIDs are the same
   (CASSANDRA-907)
 * bound read, mutation, and response stages to fix possible OOM
   during log replay (CASSANDRA-885)
 * Use microseconds-since-epoch (UTC) in cli, instead of milliseconds
 * Treat batch_mutate Deletion with null supercolumn as "apply this predicate
   to top level supercolumns" (CASSANDRA-834)
 * Streaming destination nodes do not update their JMX status (CASSANDRA-916)
 * Fix internal RPC timeout calculation (CASSANDRA-911)
 * Added Pig loadfunc to contrib/pig (CASSANDRA-910)


0.6.0-beta3
 * fix compaction bucketing bug (CASSANDRA-814)
 * update windows batch file (CASSANDRA-824)
 * deprecate KeysCachedFraction configuration directive in favor
   of KeysCached; move to unified-per-CF key cache (CASSANDRA-801)
 * add invalidateRowCache to ColumnFamilyStoreMBean (CASSANDRA-761)
 * send Handoff hints to natural locations to reduce load on
   remaining nodes in a failure scenario (CASSANDRA-822)
 * Add RowWarningThresholdInMB configuration option to warn before very
   large rows get big enough to threaten node stability, and -x option to
   be able to remove them with sstable2json if the warning is unheeded
   until it's too late (CASSANDRA-843)
 * Add logging of GC activity (CASSANDRA-813)
 * fix ConcurrentModificationException in commitlog discard (CASSANDRA-853)
 * Fix hardcoded row count in Hadoop RecordReader (CASSANDRA-837)
 * Add a jmx status to the streaming service and change several DEBUG
   messages to INFO (CASSANDRA-845)
 * fix classpath in cassandra-cli.bat for Windows (CASSANDRA-858)
 * allow re-specifying host, port to cassandra-cli if invalid ones
   are first tried (CASSANDRA-867)
 * fix race condition handling rpc timeout in the coordinator
   (CASSANDRA-864)
 * Remove CalloutLocation and StagingFileDirectory from storage-conf files
   since those settings are no longer used (CASSANDRA-878)
 * Parse a long from RowWarningThresholdInMB instead of an int (CASSANDRA-882)
 * Remove obsolete ControlPort code from DatabaseDescriptor (CASSANDRA-886)
 * move skipBytes side effect out of assert (CASSANDRA-899)
 * add "double getLoad" to StorageServiceMBean (CASSANDRA-898)
 * track row stats per CF at compaction time (CASSANDRA-870)
 * disallow CommitLogDirectory matching a DataFileDirectory (CASSANDRA-888)
 * default key cache size is 200k entries, changed from 10% (CASSANDRA-863)
 * add -Dcassandra-foreground=yes to cassandra.bat
 * exit if cluster name is changed unexpectedly (CASSANDRA-769)


0.6.0-beta1/beta2
 * add batch_mutate thrift command, deprecating batch_insert (CASSANDRA-336)
 * remove get_key_range Thrift API, deprecated in 0.5 (CASSANDRA-710)
 * add optional login() Thrift call for authentication (CASSANDRA-547)
 * support fat clients using gossiper and StorageProxy to perform
   replication in-process [jvm-only] (CASSANDRA-535)
 * support mmapped I/O for reads, on by default on 64bit JVMs
   (CASSANDRA-408, CASSANDRA-669)
 * improve insert concurrency, particularly during Hinted Handoff
   (CASSANDRA-658)
 * faster network code (CASSANDRA-675)
 * stress.py moved to contrib (CASSANDRA-635)
 * row caching [must be explicitly enabled per-CF in config] (CASSANDRA-678)
 * present a useful measure of compaction progress in JMX (CASSANDRA-599)
 * add bin/sstablekeys (CASSNADRA-679)
 * add ConsistencyLevel.ANY (CASSANDRA-687)
 * make removetoken remove nodes from gossip entirely (CASSANDRA-644)
 * add ability to set cache sizes at runtime (CASSANDRA-708)
 * report latency and cache hit rate statistics with lifetime totals
   instead of average over the last minute (CASSANDRA-702)
 * support get_range_slice for RandomPartitioner (CASSANDRA-745)
 * per-keyspace replication factory and replication strategy (CASSANDRA-620)
 * track latency in microseconds (CASSANDRA-733)
 * add describe_ Thrift methods, deprecating get_string_property and
   get_string_list_property
 * jmx interface for tracking operation mode and streams in general.
   (CASSANDRA-709)
 * keep memtables in sorted order to improve range query performance
   (CASSANDRA-799)
 * use while loop instead of recursion when trimming sstables compaction list
   to avoid blowing stack in pathological cases (CASSANDRA-804)
 * basic Hadoop map/reduce support (CASSANDRA-342)


0.5.1
 * ensure all files for an sstable are streamed to the same directory.
   (CASSANDRA-716)
 * more accurate load estimate for bootstrapping (CASSANDRA-762)
 * tolerate dead or unavailable bootstrap target on write (CASSANDRA-731)
 * allow larger numbers of keys (> 140M) in a sstable bloom filter
   (CASSANDRA-790)
 * include jvm argument improvements from CASSANDRA-504 in debian package
 * change streaming chunk size to 32MB to accomodate Windows XP limitations
   (was 64MB) (CASSANDRA-795)
 * fix get_range_slice returning results in the wrong order (CASSANDRA-781)


0.5.0 final
 * avoid attempting to delete temporary bootstrap files twice (CASSANDRA-681)
 * fix bogus NaN in nodeprobe cfstats output (CASSANDRA-646)
 * provide a policy for dealing with single thread executors w/ a full queue
   (CASSANDRA-694)
 * optimize inner read in MessagingService, vastly improving multiple-node
   performance (CASSANDRA-675)
 * wait for table flush before streaming data back to a bootstrapping node.
   (CASSANDRA-696)
 * keep track of bootstrapping sources by table so that bootstrapping doesn't
   give the indication of finishing early (CASSANDRA-673)


0.5.0 RC3
 * commit the correct version of the patch for CASSANDRA-663


0.5.0 RC2 (unreleased)
 * fix bugs in converting get_range_slice results to Thrift
   (CASSANDRA-647, CASSANDRA-649)
 * expose java.util.concurrent.TimeoutException in StorageProxy methods
   (CASSANDRA-600)
 * TcpConnectionManager was holding on to disconnected connections,
   giving the false indication they were being used. (CASSANDRA-651)
 * Remove duplicated write. (CASSANDRA-662)
 * Abort bootstrap if IP is already in the token ring (CASSANDRA-663)
 * increase default commitlog sync period, and wait for last sync to
   finish before submitting another (CASSANDRA-668)


0.5.0 RC1
 * Fix potential NPE in get_range_slice (CASSANDRA-623)
 * add CRC32 to commitlog entries (CASSANDRA-605)
 * fix data streaming on windows (CASSANDRA-630)
 * GC compacted sstables after cleanup and compaction (CASSANDRA-621)
 * Speed up anti-entropy validation (CASSANDRA-629)
 * Fix anti-entropy assertion error (CASSANDRA-639)
 * Fix pending range conflicts when bootstapping or moving
   multiple nodes at once (CASSANDRA-603)
 * Handle obsolete gossip related to node movement in the case where
   one or more nodes is down when the movement occurs (CASSANDRA-572)
 * Include dead nodes in gossip to avoid a variety of problems
   and fix HH to removed nodes (CASSANDRA-634)
 * return an InvalidRequestException for mal-formed SlicePredicates
   (CASSANDRA-643)
 * fix bug determining closest neighbor for use in multiple datacenters
   (CASSANDRA-648)
 * Vast improvements in anticompaction speed (CASSANDRA-607)
 * Speed up log replay and writes by avoiding redundant serializations
   (CASSANDRA-652)


0.5.0 beta 2
 * Bootstrap improvements (several tickets)
 * add nodeprobe repair anti-entropy feature (CASSANDRA-193, CASSANDRA-520)
 * fix possibility of partition when many nodes restart at once
   in clusters with multiple seeds (CASSANDRA-150)
 * fix NPE in get_range_slice when no data is found (CASSANDRA-578)
 * fix potential NPE in hinted handoff (CASSANDRA-585)
 * fix cleanup of local "system" keyspace (CASSANDRA-576)
 * improve computation of cluster load balance (CASSANDRA-554)
 * added super column read/write, column count, and column/row delete to
   cassandra-cli (CASSANDRA-567, CASSANDRA-594)
 * fix returning live subcolumns of deleted supercolumns (CASSANDRA-583)
 * respect JAVA_HOME in bin/ scripts (several tickets)
 * add StorageService.initClient for fat clients on the JVM (CASSANDRA-535)
   (see contrib/client_only for an example of use)
 * make consistency_level functional in get_range_slice (CASSANDRA-568)
 * optimize key deserialization for RandomPartitioner (CASSANDRA-581)
 * avoid GCing tombstones except on major compaction (CASSANDRA-604)
 * increase failure conviction threshold, resulting in less nodes
   incorrectly (and temporarily) marked as down (CASSANDRA-610)
 * respect memtable thresholds during log replay (CASSANDRA-609)
 * support ConsistencyLevel.ALL on read (CASSANDRA-584)
 * add nodeprobe removetoken command (CASSANDRA-564)


0.5.0 beta
 * Allow multiple simultaneous flushes, improving flush throughput
   on multicore systems (CASSANDRA-401)
 * Split up locks to improve write and read throughput on multicore systems
   (CASSANDRA-444, CASSANDRA-414)
 * More efficient use of memory during compaction (CASSANDRA-436)
 * autobootstrap option: when enabled, all non-seed nodes will attempt
   to bootstrap when started, until bootstrap successfully
   completes. -b option is removed.  (CASSANDRA-438)
 * Unless a token is manually specified in the configuration xml,
   a bootstraping node will use a token that gives it half the
   keys from the most-heavily-loaded node in the cluster,
   instead of generating a random token.
   (CASSANDRA-385, CASSANDRA-517)
 * Miscellaneous bootstrap fixes (several tickets)
 * Ability to change a node's token even after it has data on it
   (CASSANDRA-541)
 * Ability to decommission a live node from the ring (CASSANDRA-435)
 * Semi-automatic loadbalancing via nodeprobe (CASSANDRA-192)
 * Add ability to set compaction thresholds at runtime via
   JMX / nodeprobe.  (CASSANDRA-465)
 * Add "comment" field to ColumnFamily definition. (CASSANDRA-481)
 * Additional JMX metrics (CASSANDRA-482)
 * JSON based export and import tools (several tickets)
 * Hinted Handoff fixes (several tickets)
 * Add key cache to improve read performance (CASSANDRA-423)
 * Simplified construction of custom ReplicationStrategy classes
   (CASSANDRA-497)
 * Graphical application (Swing) for ring integrity verification and
   visualization was added to contrib (CASSANDRA-252)
 * Add DCQUORUM, DCQUORUMSYNC consistency levels and corresponding
   ReplicationStrategy / EndpointSnitch classes.  Experimental.
   (CASSANDRA-492)
 * Web client interface added to contrib (CASSANDRA-457)
 * More-efficient flush for Random, CollatedOPP partitioners
   for normal writes (CASSANDRA-446) and bulk load (CASSANDRA-420)
 * Add MemtableFlushAfterMinutes, a global replacement for the old
   per-CF FlushPeriodInMinutes setting (CASSANDRA-463)
 * optimizations to slice reading (CASSANDRA-350) and supercolumn
   queries (CASSANDRA-510)
 * force binding to given listenaddress for nodes with multiple
   interfaces (CASSANDRA-546)
 * stress.py benchmarking tool improvements (several tickets)
 * optimized replica placement code (CASSANDRA-525)
 * faster log replay on restart (CASSANDRA-539, CASSANDRA-540)
 * optimized local-node writes (CASSANDRA-558)
 * added get_range_slice, deprecating get_key_range (CASSANDRA-344)
 * expose TimedOutException to thrift (CASSANDRA-563)


0.4.2
 * Add validation disallowing null keys (CASSANDRA-486)
 * Fix race conditions in TCPConnectionManager (CASSANDRA-487)
 * Fix using non-utf8-aware comparison as a sanity check.
   (CASSANDRA-493)
 * Improve default garbage collector options (CASSANDRA-504)
 * Add "nodeprobe flush" (CASSANDRA-505)
 * remove NotFoundException from get_slice throws list (CASSANDRA-518)
 * fix get (not get_slice) of entire supercolumn (CASSANDRA-508)
 * fix null token during bootstrap (CASSANDRA-501)


0.4.1
 * Fix FlushPeriod columnfamily configuration regression
   (CASSANDRA-455)
 * Fix long column name support (CASSANDRA-460)
 * Fix for serializing a row that only contains tombstones
   (CASSANDRA-458)
 * Fix for discarding unneeded commitlog segments (CASSANDRA-459)
 * Add SnapshotBeforeCompaction configuration option (CASSANDRA-426)
 * Fix compaction abort under insufficient disk space (CASSANDRA-473)
 * Fix reading subcolumn slice from tombstoned CF (CASSANDRA-484)
 * Fix race condition in RVH causing occasional NPE (CASSANDRA-478)


0.4.0
 * fix get_key_range problems when a node is down (CASSANDRA-440)
   and add UnavailableException to more Thrift methods
 * Add example EndPointSnitch contrib code (several tickets)


0.4.0 RC2
 * fix SSTable generation clash during compaction (CASSANDRA-418)
 * reject method calls with null parameters (CASSANDRA-308)
 * properly order ranges in nodeprobe output (CASSANDRA-421)
 * fix logging of certain errors on executor threads (CASSANDRA-425)


0.4.0 RC1
 * Bootstrap feature is live; use -b on startup (several tickets)
 * Added multiget api (CASSANDRA-70)
 * fix Deadlock with SelectorManager.doProcess and TcpConnection.write
   (CASSANDRA-392)
 * remove key cache b/c of concurrency bugs in third-party
   CLHM library (CASSANDRA-405)
 * update non-major compaction logic to use two threshold values
   (CASSANDRA-407)
 * add periodic / batch commitlog sync modes (several tickets)
 * inline BatchMutation into batch_insert params (CASSANDRA-403)
 * allow setting the logging level at runtime via mbean (CASSANDRA-402)
 * change default comparator to BytesType (CASSANDRA-400)
 * add forwards-compatible ConsistencyLevel parameter to get_key_range
   (CASSANDRA-322)
 * r/m special case of blocking for local destination when writing with
   ConsistencyLevel.ZERO (CASSANDRA-399)
 * Fixes to make BinaryMemtable [bulk load interface] useful (CASSANDRA-337);
   see contrib/bmt_example for an example of using it.
 * More JMX properties added (several tickets)
 * Thrift changes (several tickets)
    - Merged _super get methods with the normal ones; return values
      are now of ColumnOrSuperColumn.
    - Similarly, merged batch_insert_super into batch_insert.



0.4.0 beta
 * On-disk data format has changed to allow billions of keys/rows per
   node instead of only millions
 * Multi-keyspace support
 * Scan all sstables for all queries to avoid situations where
   different types of operation on the same ColumnFamily could
   disagree on what data was present
 * Snapshot support via JMX
 * Thrift API has changed a _lot_:
    - removed time-sorted CFs; instead, user-defined comparators
      may be defined on the column names, which are now byte arrays.
      Default comparators are provided for UTF8, Bytes, Ascii, Long (i64),
      and UUID types.
    - removed colon-delimited strings in thrift api in favor of explicit
      structs such as ColumnPath, ColumnParent, etc.  Also normalized
      thrift struct and argument naming.
    - Added columnFamily argument to get_key_range.
    - Change signature of get_slice to accept starting and ending
      columns as well as an offset.  (This allows use of indexes.)
      Added "ascending" flag to allow reasonably-efficient reverse
      scans as well.  Removed get_slice_by_range as redundant.
    - get_key_range operates on one CF at a time
    - changed `block` boolean on insert methods to ConsistencyLevel enum,
      with options of NONE, ONE, QUORUM, and ALL.
    - added similar consistency_level parameter to read methods
    - column-name-set slice with no names given now returns zero columns
      instead of all of them.  ("all" can run your server out of memory.
      use a range-based slice with a high max column count instead.)
 * Removed the web interface. Node information can now be obtained by
   using the newly introduced nodeprobe utility.
 * More JMX stats
 * Remove magic values from internals (e.g. special key to indicate
   when to flush memtables)
 * Rename configuration "table" to "keyspace"
 * Moved to crash-only design; no more shutdown (just kill the process)
 * Lots of bug fixes

Full list of issues resolved in 0.4 is at https://issues.apache.org/jira/secure/IssueNavigator.jspa?reset=true&&pid=12310865&fixfor=12313862&resolution=1&sorter/field=issuekey&sorter/order=DESC


0.3.0 RC3
 * Fix potential deadlock under load in TCPConnection.
   (CASSANDRA-220)


0.3.0 RC2
 * Fix possible data loss when server is stopped after replaying
   log but before new inserts force memtable flush.
   (CASSANDRA-204)
 * Added BUGS file


0.3.0 RC1
 * Range queries on keys, including user-defined key collation
 * Remove support
 * Workarounds for a weird bug in JDK select/register that seems
   particularly common on VM environments. Cassandra should deploy
   fine on EC2 now
 * Much improved infrastructure: the beginnings of a decent test suite
   ("ant test" for unit tests; "nosetests" for system tests), code
   coverage reporting, etc.
 * Expanded node status reporting via JMX
 * Improved error reporting/logging on both server and client
 * Reduced memory footprint in default configuration
 * Combined blocking and non-blocking versions of insert APIs
 * Added FlushPeriodInMinutes configuration parameter to force
   flushing of infrequently-updated ColumnFamilies<|MERGE_RESOLUTION|>--- conflicted
+++ resolved
@@ -1,4 +1,3 @@
-<<<<<<< HEAD
 3.11.16
  * Suppress CVE-2022-45688 (CASSANDRA-18643)
  * Remove unrepaired SSTables from garbage collection when only_purge_repaired_tombstones is true (CASSANDRA-14204)
@@ -7,10 +6,7 @@
  * Add keyspace and table name to exception message during ColumnSubselection deserialization (CASSANDRA-18346)
  * Remove unnecessary String.format invocation in QueryProcessor when getting a prepared statement from cache (CASSANDRA-17202)
 Merged from 3.0:
-=======
-3.0.30
  * Upgrade OWASP to 8.3.1 (CASSANDRA-18650)
->>>>>>> 493d15ff
  * Suppress CVE-2023-34462 (CASSANDRA-18649)
  * Add support for AWS Ec2 IMDSv2 (CASSANDRA-16555)
  * Suppress CVE-2023-35116 (CASSANDRA-18630)
