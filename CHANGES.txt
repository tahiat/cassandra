<<<<<<< HEAD
3.10
 * Tracing payload is passed through newSession(..) (CASSANDRA-11706)
 * avoid deleting non existing sstable files and improve related log messages (CASSANDRA-12261)
 * json/yaml output format for nodetool compactionhistory (CASSANDRA-12486)
 * Retry all internode messages once after a connection is
   closed and reopened (CASSANDRA-12192)
 * Add support to rebuild from targeted replica (CASSANDRA-9875)
 * Add sequence distribution type to cassandra stress (CASSANDRA-12490)
 * "SELECT * FROM foo LIMIT ;" does not error out (CASSANDRA-12154)
 * Define executeLocally() at the ReadQuery Level (CASSANDRA-12474)
 * Extend read/write failure messages with a map of replica addresses
   to error codes in the v5 native protocol (CASSANDRA-12311)
 * Fix rebuild of SASI indexes with existing index files (CASSANDRA-12374)
 * Let DatabaseDescriptor not implicitly startup services (CASSANDRA-9054, 12550)
 * Fix clustering indexes in presence of static columns in SASI (CASSANDRA-12378)
 * Fix queries on columns with reversed type on SASI indexes (CASSANDRA-12223)
 * Added slow query log (CASSANDRA-12403)
 * Count full coordinated request against timeout (CASSANDRA-12256)
 * Allow TTL with null value on insert and update (CASSANDRA-12216)
 * Make decommission operation resumable (CASSANDRA-12008)
 * Add support to one-way targeted repair (CASSANDRA-9876)
 * Remove clientutil jar (CASSANDRA-11635)
 * Fix compaction throughput throttle (CASSANDRA-12366)
 * Delay releasing Memtable memory on flush until PostFlush has finished running (CASSANDRA-12358)
 * Cassandra stress should dump all setting on startup (CASSANDRA-11914)
 * Make it possible to compact a given token range (CASSANDRA-10643)
 * Allow updating DynamicEndpointSnitch properties via JMX (CASSANDRA-12179)
 * Collect metrics on queries by consistency level (CASSANDRA-7384)
 * Add support for GROUP BY to SELECT statement (CASSANDRA-10707)
 * Deprecate memtable_cleanup_threshold and update default for memtable_flush_writers (CASSANDRA-12228)
 * Upgrade to OHC 0.4.4 (CASSANDRA-12133)
 * Add version command to cassandra-stress (CASSANDRA-12258)
 * Create compaction-stress tool (CASSANDRA-11844)
 * Garbage-collecting compaction operation and schema option (CASSANDRA-7019)
 * Add beta protocol flag for v5 native protocol (CASSANDRA-12142)
 * Support filtering on non-PRIMARY KEY columns in the CREATE
   MATERIALIZED VIEW statement's WHERE clause (CASSANDRA-10368)
 * Unify STDOUT and SYSTEMLOG logback format (CASSANDRA-12004)
 * COPY FROM should raise error for non-existing input files (CASSANDRA-12174)
 * Faster write path (CASSANDRA-12269)
 * Option to leave omitted columns in INSERT JSON unset (CASSANDRA-11424)
 * Support json/yaml output in nodetool tpstats (CASSANDRA-12035)
 * Expose metrics for successful/failed authentication attempts (CASSANDRA-10635)
 * Prepend snapshot name with "truncated" or "dropped" when a snapshot
   is taken before truncating or dropping a table (CASSANDRA-12178)
 * Optimize RestrictionSet (CASSANDRA-12153)
 * cqlsh does not automatically downgrade CQL version (CASSANDRA-12150)
 * Omit (de)serialization of state variable in UDAs (CASSANDRA-9613)
 * Create a system table to expose prepared statements (CASSANDRA-8831)
 * Reuse DataOutputBuffer from ColumnIndex (CASSANDRA-11970)
 * Remove DatabaseDescriptor dependency from SegmentedFile (CASSANDRA-11580)
 * Add supplied username to authentication error messages (CASSANDRA-12076)
 * Remove pre-startup check for open JMX port (CASSANDRA-12074)
 * Remove compaction Severity from DynamicEndpointSnitch (CASSANDRA-11738)
 * Restore resumable hints delivery (CASSANDRA-11960)
Merged from 3.0:
 * Fix file system race condition that may cause LogAwareFileLister to fail to classify files (CASSANDRA-11889)
 * Fix file handle leaks due to simultaneous compaction/repair and
   listing snapshots, calculating snapshot sizes, or making schema
   changes (CASSANDRA-11594)
 * Fix nodetool repair exits with 0 for some errors (CASSANDRA-12508)
 * Do not shut down BatchlogManager twice during drain (CASSANDRA-12504)
 * Disk failure policy should not be invoked on out of space (CASSANDRA-12385)
 * Calculate last compacted key on startup (CASSANDRA-6216)
 * Add schema to snapshot manifest, add USING TIMESTAMP clause to ALTER TABLE statements (CASSANDRA-7190)


3.9
=======
3.8, 3.9
>>>>>>> 6facdf0b
 * Fix value skipping with counter columns (CASSANDRA-11726)
 * Fix nodetool tablestats miss SSTable count (CASSANDRA-12205)
 * Fixed flacky SSTablesIteratedTest (CASSANDRA-12282)
 * Fixed flacky SSTableRewriterTest: check file counts before calling validateCFS (CASSANDRA-12348)
 * cqlsh: Fix handling of $$-escaped strings (CASSANDRA-12189)
 * Fix SSL JMX requiring truststore containing server cert (CASSANDRA-12109)
 * RTE from new CDC column breaks in flight queries (CASSANDRA-12236)
 * Fix hdr logging for single operation workloads (CASSANDRA-12145)
 * Fix SASI PREFIX search in CONTAINS mode with partial terms (CASSANDRA-12073)
 * Increase size of flushExecutor thread pool (CASSANDRA-12071)
 * Partial revert of CASSANDRA-11971, cannot recycle buffer in SP.sendMessagesToNonlocalDC (CASSANDRA-11950)
 * Upgrade netty to 4.0.39 (CASSANDRA-12032, CASSANDRA-12034)
 * Improve details in compaction log message (CASSANDRA-12080)
 * Allow unset values in CQLSSTableWriter (CASSANDRA-11911)
 * Chunk cache to request compressor-compatible buffers if pool space is exhausted (CASSANDRA-11993)
 * Remove DatabaseDescriptor dependencies from SequentialWriter (CASSANDRA-11579)
 * Move skip_stop_words filter before stemming (CASSANDRA-12078)
 * Support seek() in EncryptedFileSegmentInputStream (CASSANDRA-11957)
 * SSTable tools mishandling LocalPartitioner (CASSANDRA-12002)
 * When SEPWorker assigned work, set thread name to match pool (CASSANDRA-11966)
 * Add cross-DC latency metrics (CASSANDRA-11596)
 * Allow terms in selection clause (CASSANDRA-10783)
 * Add bind variables to trace (CASSANDRA-11719)
 * Switch counter shards' clock to timestamps (CASSANDRA-9811)
 * Introduce HdrHistogram and response/service/wait separation to stress tool (CASSANDRA-11853)
 * entry-weighers in QueryProcessor should respect partitionKeyBindIndexes field (CASSANDRA-11718)
 * Support older ant versions (CASSANDRA-11807)
 * Estimate compressed on disk size when deciding if sstable size limit reached (CASSANDRA-11623)
 * cassandra-stress profiles should support case sensitive schemas (CASSANDRA-11546)
 * Remove DatabaseDescriptor dependency from FileUtils (CASSANDRA-11578)
 * Faster streaming (CASSANDRA-9766)
 * Add prepared query parameter to trace for "Execute CQL3 prepared query" session (CASSANDRA-11425)
 * Add repaired percentage metric (CASSANDRA-11503)
 * Add Change-Data-Capture (CASSANDRA-8844)
Merged from 3.0:
 * Fix clean interval not sent to commit log for empty memtable flush (CASSANDRA-12436)
 * Fix potential resource leak in RMIServerSocketFactoryImpl (CASSANDRA-12331)
 * Make sure compaction stats are updated when compaction is interrupted (CASSANDRA-12100)
 * Change commitlog and sstables to track dirty and clean intervals (CASSANDRA-11828)
 * NullPointerException during compaction on table with static columns (CASSANDRA-12336)
 * Fixed ConcurrentModificationException when reading metrics in GraphiteReporter (CASSANDRA-11823)
 * Fix upgrade of super columns on thrift (CASSANDRA-12335)
 * Fixed flacky BlacklistingCompactionsTest, switched to fixed size types and increased corruption size (CASSANDRA-12359)
 * Rerun ReplicationAwareTokenAllocatorTest on failure to avoid flakiness (CASSANDRA-12277)
 * Exception when computing read-repair for range tombstones (CASSANDRA-12263)
 * Lost counter writes in compact table and static columns (CASSANDRA-12219)
 * AssertionError with MVs on updating a row that isn't indexed due to a null value (CASSANDRA-12247)
 * Disable RR and speculative retry with EACH_QUORUM reads (CASSANDRA-11980)
 * Add option to override compaction space check (CASSANDRA-12180)
 * Faster startup by only scanning each directory for temporary files once (CASSANDRA-12114)
 * Respond with v1/v2 protocol header when responding to driver that attempts
   to connect with too low of a protocol version (CASSANDRA-11464)
 * NullPointerExpception when reading/compacting table (CASSANDRA-11988)
 * Fix problem with undeleteable rows on upgrade to new sstable format (CASSANDRA-12144)
 * Fix potential bad messaging service message for paged range reads
   within mixed-version 3.x clusters (CASSANDRA-12249)
 * Fix paging logic for deleted partitions with static columns (CASSANDRA-12107)
 * Wait until the message is being send to decide which serializer must be used (CASSANDRA-11393)
 * Fix migration of static thrift column names with non-text comparators (CASSANDRA-12147)
 * Fix upgrading sparse tables that are incorrectly marked as dense (CASSANDRA-11315)
 * Fix reverse queries ignoring range tombstones (CASSANDRA-11733)
 * Avoid potential race when rebuilding CFMetaData (CASSANDRA-12098)
 * Avoid missing sstables when getting the canonical sstables (CASSANDRA-11996)
 * Always select the live sstables when getting sstables in bounds (CASSANDRA-11944)
 * Fix column ordering of results with static columns for Thrift requests in
   a mixed 2.x/3.x cluster, also fix potential non-resolved duplication of
   those static columns in query results (CASSANDRA-12123)
 * Avoid digest mismatch with empty but static rows (CASSANDRA-12090)
 * Fix EOF exception when altering column type (CASSANDRA-11820)
 * Fix potential race in schema during new table creation (CASSANDRA-12083)
 * cqlsh: fix error handling in rare COPY FROM failure scenario (CASSANDRA-12070)
 * Disable autocompaction during drain (CASSANDRA-11878)
 * Add a metrics timer to MemtablePool and use it to track time spent blocked on memory in MemtableAllocator (CASSANDRA-11327)
 * Fix upgrading schema with super columns with non-text subcomparators (CASSANDRA-12023)
 * Add TimeWindowCompactionStrategy (CASSANDRA-9666)
Merged from 2.2:
 * cqlsh copy: fix missing counter values (CASSANDRA-12476)
 * Move migration tasks to non-periodic queue, assure flush executor shutdown after non-periodic executor (CASSANDRA-12251)
 * cqlsh copy: fixed possible race in initializing feeding thread (CASSANDRA-11701)
 * Only set broadcast_rpc_address on Ec2MultiRegionSnitch if it's not set (CASSANDRA-11357)
 * Update StorageProxy range metrics for timeouts, failures and unavailables (CASSANDRA-9507)
 * Add Sigar to classes included in clientutil.jar (CASSANDRA-11635)
 * Add decay to histograms and timers used for metrics (CASSANDRA-11752)
 * Fix hanging stream session (CASSANDRA-10992)
 * Fix INSERT JSON, fromJson() support of smallint, tinyint types (CASSANDRA-12371)
 * Restore JVM metric export for metric reporters (CASSANDRA-12312)
 * Release sstables of failed stream sessions only when outgoing transfers are finished (CASSANDRA-11345)
 * Wait for tracing events before returning response and query at same consistency level client side (CASSANDRA-11465)
 * cqlsh copyutil should get host metadata by connected address (CASSANDRA-11979)
 * Fixed cqlshlib.test.remove_test_db (CASSANDRA-12214)
 * Synchronize ThriftServer::stop() (CASSANDRA-12105)
 * Use dedicated thread for JMX notifications (CASSANDRA-12146)
 * Improve streaming synchronization and fault tolerance (CASSANDRA-11414)
 * MemoryUtil.getShort() should return an unsigned short also for architectures not supporting unaligned memory accesses (CASSANDRA-11973)
 * Allow nodetool info to run with readonly JMX access (CASSANDRA-11755)
 * Validate bloom_filter_fp_chance against lowest supported
   value when the table is created (CASSANDRA-11920)
 * Don't send erroneous NEW_NODE notifications on restart (CASSANDRA-11038)
 * StorageService shutdown hook should use a volatile variable (CASSANDRA-11984)
Merged from 2.1:
 * Fix queries with empty ByteBuffer values in clustering column restrictions (CASSANDRA-12127)
 * Disable passing control to post-flush after flush failure to prevent data loss (CASSANDRA-11828)
 * Allow STCS-in-L0 compactions to reduce scope with LCS (CASSANDRA-12040)
 * cannot use cql since upgrading python to 2.7.11+ (CASSANDRA-11850)
 * Fix filtering on clustering columns when 2i is used (CASSANDRA-11907)
 * Avoid stalling paxos when the paxos state expires (CASSANDRA-12043)
 * Remove finished incoming streaming connections from MessagingService (CASSANDRA-11854)
 * Don't try to get sstables for non-repairing column families (CASSANDRA-12077)
 * Avoid marking too many sstables as repaired (CASSANDRA-11696)
 * Prevent select statements with clustering key > 64k (CASSANDRA-11882)
 * Fix clock skew corrupting other nodes with paxos (CASSANDRA-11991)
 * Remove distinction between non-existing static columns and existing but null in LWTs (CASSANDRA-9842)
 * Cache local ranges when calculating repair neighbors (CASSANDRA-11934)
 * Allow LWT operation on static column with only partition keys (CASSANDRA-10532)
 * Create interval tree over canonical sstables to avoid missing sstables during streaming (CASSANDRA-11886)
 * cqlsh COPY FROM: shutdown parent cluster after forking, to avoid corrupting SSL connections (CASSANDRA-11749)


3.7
 * Support multiple folders for user defined compaction tasks (CASSANDRA-11765)
 * Fix race in CompactionStrategyManager's pause/resume (CASSANDRA-11922)
Merged from 3.0:
 * Fix legacy serialization of Thrift-generated non-compound range tombstones
   when communicating with 2.x nodes (CASSANDRA-11930)
 * Fix Directories instantiations where CFS.initialDirectories should be used (CASSANDRA-11849)
 * Avoid referencing DatabaseDescriptor in AbstractType (CASSANDRA-11912)
 * Don't use static dataDirectories field in Directories instances (CASSANDRA-11647)
 * Fix sstables not being protected from removal during index build (CASSANDRA-11905)
 * cqlsh: Suppress stack trace from Read/WriteFailures (CASSANDRA-11032)
 * Remove unneeded code to repair index summaries that have
   been improperly down-sampled (CASSANDRA-11127)
 * Avoid WriteTimeoutExceptions during commit log replay due to materialized
   view lock contention (CASSANDRA-11891)
 * Prevent OOM failures on SSTable corruption, improve tests for corruption detection (CASSANDRA-9530)
 * Use CFS.initialDirectories when clearing snapshots (CASSANDRA-11705)
 * Allow compaction strategies to disable early open (CASSANDRA-11754)
 * Refactor Materialized View code (CASSANDRA-11475)
 * Update Java Driver (CASSANDRA-11615)
Merged from 2.2:
 * Persist local metadata earlier in startup sequence (CASSANDRA-11742)
 * cqlsh: fix tab completion for case-sensitive identifiers (CASSANDRA-11664)
 * Avoid showing estimated key as -1 in tablestats (CASSANDRA-11587)
 * Fix possible race condition in CommitLog.recover (CASSANDRA-11743)
 * Enable client encryption in sstableloader with cli options (CASSANDRA-11708)
 * Possible memory leak in NIODataInputStream (CASSANDRA-11867)
 * Add seconds to cqlsh tracing session duration (CASSANDRA-11753)
 * Fix commit log replay after out-of-order flush completion (CASSANDRA-9669)
 * Prohibit Reversed Counter type as part of the PK (CASSANDRA-9395)
 * cqlsh: correctly handle non-ascii chars in error messages (CASSANDRA-11626)
Merged from 2.1:
 * Run CommitLog tests with different compression settings (CASSANDRA-9039)
 * cqlsh: apply current keyspace to source command (CASSANDRA-11152)
 * Clear out parent repair session if repair coordinator dies (CASSANDRA-11824)
 * Set default streaming_socket_timeout_in_ms to 24 hours (CASSANDRA-11840)
 * Do not consider local node a valid source during replace (CASSANDRA-11848)
 * Add message dropped tasks to nodetool netstats (CASSANDRA-11855)
 * Avoid holding SSTableReaders for duration of incremental repair (CASSANDRA-11739)


3.6
 * Correctly migrate schema for frozen UDTs during 2.x -> 3.x upgrades
   (does not affect any released versions) (CASSANDRA-11613)
 * Allow server startup if JMX is configured directly (CASSANDRA-11725)
 * Prevent direct memory OOM on buffer pool allocations (CASSANDRA-11710)
 * Enhanced Compaction Logging (CASSANDRA-10805)
 * Make prepared statement cache size configurable (CASSANDRA-11555)
 * Integrated JMX authentication and authorization (CASSANDRA-10091)
 * Add units to stress ouput (CASSANDRA-11352)
 * Fix PER PARTITION LIMIT for single and multi partitions queries (CASSANDRA-11603)
 * Add uncompressed chunk cache for RandomAccessReader (CASSANDRA-5863)
 * Clarify ClusteringPrefix hierarchy (CASSANDRA-11213)
 * Always perform collision check before joining ring (CASSANDRA-10134)
 * SSTableWriter output discrepancy (CASSANDRA-11646)
 * Fix potential timeout in NativeTransportService.testConcurrentDestroys (CASSANDRA-10756)
 * Support large partitions on the 3.0 sstable format (CASSANDRA-11206,11763)
 * Add support to rebuild from specific range (CASSANDRA-10406)
 * Optimize the overlapping lookup by calculating all the
   bounds in advance (CASSANDRA-11571)
 * Support json/yaml output in nodetool tablestats (CASSANDRA-5977)
 * (stress) Add datacenter option to -node options (CASSANDRA-11591)
 * Fix handling of empty slices (CASSANDRA-11513)
 * Make number of cores used by cqlsh COPY visible to testing code (CASSANDRA-11437)
 * Allow filtering on clustering columns for queries without secondary indexes (CASSANDRA-11310)
 * Refactor Restriction hierarchy (CASSANDRA-11354)
 * Eliminate allocations in R/W path (CASSANDRA-11421)
 * Update Netty to 4.0.36 (CASSANDRA-11567)
 * Fix PER PARTITION LIMIT for queries requiring post-query ordering (CASSANDRA-11556)
 * Allow instantiation of UDTs and tuples in UDFs (CASSANDRA-10818)
 * Support UDT in CQLSSTableWriter (CASSANDRA-10624)
 * Support for non-frozen user-defined types, updating
   individual fields of user-defined types (CASSANDRA-7423)
 * Make LZ4 compression level configurable (CASSANDRA-11051)
 * Allow per-partition LIMIT clause in CQL (CASSANDRA-7017)
 * Make custom filtering more extensible with UserExpression (CASSANDRA-11295)
 * Improve field-checking and error reporting in cassandra.yaml (CASSANDRA-10649)
 * Print CAS stats in nodetool proxyhistograms (CASSANDRA-11507)
 * More user friendly error when providing an invalid token to nodetool (CASSANDRA-9348)
 * Add static column support to SASI index (CASSANDRA-11183)
 * Support EQ/PREFIX queries in SASI CONTAINS mode without tokenization (CASSANDRA-11434)
 * Support LIKE operator in prepared statements (CASSANDRA-11456)
 * Add a command to see if a Materialized View has finished building (CASSANDRA-9967)
 * Log endpoint and port associated with streaming operation (CASSANDRA-8777)
 * Print sensible units for all log messages (CASSANDRA-9692)
 * Upgrade Netty to version 4.0.34 (CASSANDRA-11096)
 * Break the CQL grammar into separate Parser and Lexer (CASSANDRA-11372)
 * Compress only inter-dc traffic by default (CASSANDRA-8888)
 * Add metrics to track write amplification (CASSANDRA-11420)
 * cassandra-stress: cannot handle "value-less" tables (CASSANDRA-7739)
 * Add/drop multiple columns in one ALTER TABLE statement (CASSANDRA-10411)
 * Add require_endpoint_verification opt for internode encryption (CASSANDRA-9220)
 * Add auto import java.util for UDF code block (CASSANDRA-11392)
 * Add --hex-format option to nodetool getsstables (CASSANDRA-11337)
 * sstablemetadata should print sstable min/max token (CASSANDRA-7159)
 * Do not wrap CassandraException in TriggerExecutor (CASSANDRA-9421)
 * COPY TO should have higher double precision (CASSANDRA-11255)
 * Stress should exit with non-zero status after failure (CASSANDRA-10340)
 * Add client to cqlsh SHOW_SESSION (CASSANDRA-8958)
 * Fix nodetool tablestats keyspace level metrics (CASSANDRA-11226)
 * Store repair options in parent_repair_history (CASSANDRA-11244)
 * Print current leveling in sstableofflinerelevel (CASSANDRA-9588)
 * Change repair message for keyspaces with RF 1 (CASSANDRA-11203)
 * Remove hard-coded SSL cipher suites and protocols (CASSANDRA-10508)
 * Improve concurrency in CompactionStrategyManager (CASSANDRA-10099)
 * (cqlsh) interpret CQL type for formatting blobs (CASSANDRA-11274)
 * Refuse to start and print txn log information in case of disk
   corruption (CASSANDRA-10112)
 * Resolve some eclipse-warnings (CASSANDRA-11086)
 * (cqlsh) Show static columns in a different color (CASSANDRA-11059)
 * Allow to remove TTLs on table with default_time_to_live (CASSANDRA-11207)
Merged from 3.0:
 * Disallow creating view with a static column (CASSANDRA-11602)
 * Reduce the amount of object allocations caused by the getFunctions methods (CASSANDRA-11593)
 * Potential error replaying commitlog with smallint/tinyint/date/time types (CASSANDRA-11618)
 * Fix queries with filtering on counter columns (CASSANDRA-11629)
 * Improve tombstone printing in sstabledump (CASSANDRA-11655)
 * Fix paging for range queries where all clustering columns are specified (CASSANDRA-11669)
 * Don't require HEAP_NEW_SIZE to be set when using G1 (CASSANDRA-11600)
 * Fix sstabledump not showing cells after tombstone marker (CASSANDRA-11654)
 * Ignore all LocalStrategy keyspaces for streaming and other related
   operations (CASSANDRA-11627)
 * Ensure columnfilter covers indexed columns for thrift 2i queries (CASSANDRA-11523)
 * Only open one sstable scanner per sstable (CASSANDRA-11412)
 * Option to specify ProtocolVersion in cassandra-stress (CASSANDRA-11410)
 * ArithmeticException in avgFunctionForDecimal (CASSANDRA-11485)
 * LogAwareFileLister should only use OLD sstable files in current folder to determine disk consistency (CASSANDRA-11470)
 * Notify indexers of expired rows during compaction (CASSANDRA-11329)
 * Properly respond with ProtocolError when a v1/v2 native protocol
   header is received (CASSANDRA-11464)
 * Validate that num_tokens and initial_token are consistent with one another (CASSANDRA-10120)
Merged from 2.2:
 * Exit JVM if JMX server fails to startup (CASSANDRA-11540)
 * Produce a heap dump when exiting on OOM (CASSANDRA-9861)
 * Restore ability to filter on clustering columns when using a 2i (CASSANDRA-11510)
 * JSON datetime formatting needs timezone (CASSANDRA-11137)
 * Fix is_dense recalculation for Thrift-updated tables (CASSANDRA-11502)
 * Remove unnescessary file existence check during anticompaction (CASSANDRA-11660)
 * Add missing files to debian packages (CASSANDRA-11642)
 * Avoid calling Iterables::concat in loops during ModificationStatement::getFunctions (CASSANDRA-11621)
 * cqlsh: COPY FROM should use regular inserts for single statement batches and
   report errors correctly if workers processes crash on initialization (CASSANDRA-11474)
 * Always close cluster with connection in CqlRecordWriter (CASSANDRA-11553)
 * Allow only DISTINCT queries with partition keys restrictions (CASSANDRA-11339)
 * CqlConfigHelper no longer requires both a keystore and truststore to work (CASSANDRA-11532)
 * Make deprecated repair methods backward-compatible with previous notification service (CASSANDRA-11430)
 * IncomingStreamingConnection version check message wrong (CASSANDRA-11462)
Merged from 2.1:
 * Support mlockall on IBM POWER arch (CASSANDRA-11576)
 * Add option to disable use of severity in DynamicEndpointSnitch (CASSANDRA-11737)
 * cqlsh COPY FROM fails for null values with non-prepared statements (CASSANDRA-11631)
 * Make cython optional in pylib/setup.py (CASSANDRA-11630)
 * Change order of directory searching for cassandra.in.sh to favor local one (CASSANDRA-11628)
 * cqlsh COPY FROM fails with []{} chars in UDT/tuple fields/values (CASSANDRA-11633)
 * clqsh: COPY FROM throws TypeError with Cython extensions enabled (CASSANDRA-11574)
 * cqlsh: COPY FROM ignores NULL values in conversion (CASSANDRA-11549)
 * Validate levels when building LeveledScanner to avoid overlaps with orphaned sstables (CASSANDRA-9935)


3.5
 * StaticTokenTreeBuilder should respect posibility of duplicate tokens (CASSANDRA-11525)
 * Correctly fix potential assertion error during compaction (CASSANDRA-11353)
 * Avoid index segment stitching in RAM which lead to OOM on big SSTable files (CASSANDRA-11383)
 * Fix clustering and row filters for LIKE queries on clustering columns (CASSANDRA-11397)
Merged from 3.0:
 * Fix rare NPE on schema upgrade from 2.x to 3.x (CASSANDRA-10943)
 * Improve backoff policy for cqlsh COPY FROM (CASSANDRA-11320)
 * Improve IF NOT EXISTS check in CREATE INDEX (CASSANDRA-11131)
 * Upgrade ohc to 0.4.3
 * Enable SO_REUSEADDR for JMX RMI server sockets (CASSANDRA-11093)
 * Allocate merkletrees with the correct size (CASSANDRA-11390)
 * Support streaming pre-3.0 sstables (CASSANDRA-10990)
 * Add backpressure to compressed or encrypted commit log (CASSANDRA-10971)
 * SSTableExport supports secondary index tables (CASSANDRA-11330)
 * Fix sstabledump to include missing info in debug output (CASSANDRA-11321)
 * Establish and implement canonical bulk reading workload(s) (CASSANDRA-10331)
 * Fix paging for IN queries on tables without clustering columns (CASSANDRA-11208)
 * Remove recursive call from CompositesSearcher (CASSANDRA-11304)
 * Fix filtering on non-primary key columns for queries without index (CASSANDRA-6377)
 * Fix sstableloader fail when using materialized view (CASSANDRA-11275)
Merged from 2.2:
 * DatabaseDescriptor should log stacktrace in case of Eception during seed provider creation (CASSANDRA-11312)
 * Use canonical path for directory in SSTable descriptor (CASSANDRA-10587)
 * Add cassandra-stress keystore option (CASSANDRA-9325)
 * Dont mark sstables as repairing with sub range repairs (CASSANDRA-11451)
 * Notify when sstables change after cancelling compaction (CASSANDRA-11373)
 * cqlsh: COPY FROM should check that explicit column names are valid (CASSANDRA-11333)
 * Add -Dcassandra.start_gossip startup option (CASSANDRA-10809)
 * Fix UTF8Validator.validate() for modified UTF-8 (CASSANDRA-10748)
 * Clarify that now() function is calculated on the coordinator node in CQL documentation (CASSANDRA-10900)
 * Fix bloom filter sizing with LCS (CASSANDRA-11344)
 * (cqlsh) Fix error when result is 0 rows with EXPAND ON (CASSANDRA-11092)
 * Add missing newline at end of bin/cqlsh (CASSANDRA-11325)
 * Unresolved hostname leads to replace being ignored (CASSANDRA-11210)
 * Only log yaml config once, at startup (CASSANDRA-11217)
 * Reference leak with parallel repairs on the same table (CASSANDRA-11215)
Merged from 2.1:
 * Add a -j parameter to scrub/cleanup/upgradesstables to state how
   many threads to use (CASSANDRA-11179)
 * COPY FROM on large datasets: fix progress report and debug performance (CASSANDRA-11053)
 * InvalidateKeys should have a weak ref to key cache (CASSANDRA-11176)


3.4
 * (cqlsh) add cqlshrc option to always connect using ssl (CASSANDRA-10458)
 * Cleanup a few resource warnings (CASSANDRA-11085)
 * Allow custom tracing implementations (CASSANDRA-10392)
 * Extract LoaderOptions to be able to be used from outside (CASSANDRA-10637)
 * fix OnDiskIndexTest to properly treat empty ranges (CASSANDRA-11205)
 * fix TrackerTest to handle new notifications (CASSANDRA-11178)
 * add SASI validation for partitioner and complex columns (CASSANDRA-11169)
 * Add caching of encrypted credentials in PasswordAuthenticator (CASSANDRA-7715)
 * fix SASI memtable switching on flush (CASSANDRA-11159)
 * Remove duplicate offline compaction tracking (CASSANDRA-11148)
 * fix EQ semantics of analyzed SASI indexes (CASSANDRA-11130)
 * Support long name output for nodetool commands (CASSANDRA-7950)
 * Encrypted hints (CASSANDRA-11040)
 * SASI index options validation (CASSANDRA-11136)
 * Optimize disk seek using min/max column name meta data when the LIMIT clause is used
   (CASSANDRA-8180)
 * Add LIKE support to CQL3 (CASSANDRA-11067)
 * Generic Java UDF types (CASSANDRA-10819)
 * cqlsh: Include sub-second precision in timestamps by default (CASSANDRA-10428)
 * Set javac encoding to utf-8 (CASSANDRA-11077)
 * Integrate SASI index into Cassandra (CASSANDRA-10661)
 * Add --skip-flush option to nodetool snapshot
 * Skip values for non-queried columns (CASSANDRA-10657)
 * Add support for secondary indexes on static columns (CASSANDRA-8103)
 * CommitLogUpgradeTestMaker creates broken commit logs (CASSANDRA-11051)
 * Add metric for number of dropped mutations (CASSANDRA-10866)
 * Simplify row cache invalidation code (CASSANDRA-10396)
 * Support user-defined compaction through nodetool (CASSANDRA-10660)
 * Stripe view locks by key and table ID to reduce contention (CASSANDRA-10981)
 * Add nodetool gettimeout and settimeout commands (CASSANDRA-10953)
 * Add 3.0 metadata to sstablemetadata output (CASSANDRA-10838)
Merged from 3.0:
 * MV should only query complex columns included in the view (CASSANDRA-11069)
 * Failed aggregate creation breaks server permanently (CASSANDRA-11064)
 * Add sstabledump tool (CASSANDRA-7464)
 * Introduce backpressure for hints (CASSANDRA-10972)
 * Fix ClusteringPrefix not being able to read tombstone range boundaries (CASSANDRA-11158)
 * Prevent logging in sandboxed state (CASSANDRA-11033)
 * Disallow drop/alter operations of UDTs used by UDAs (CASSANDRA-10721)
 * Add query time validation method on Index (CASSANDRA-11043)
 * Avoid potential AssertionError in mixed version cluster (CASSANDRA-11128)
 * Properly handle hinted handoff after topology changes (CASSANDRA-5902)
 * AssertionError when listing sstable files on inconsistent disk state (CASSANDRA-11156)
 * Fix wrong rack counting and invalid conditions check for TokenAllocation
   (CASSANDRA-11139)
 * Avoid creating empty hint files (CASSANDRA-11090)
 * Fix leak detection strong reference loop using weak reference (CASSANDRA-11120)
 * Configurie BatchlogManager to stop delayed tasks on shutdown (CASSANDRA-11062)
 * Hadoop integration is incompatible with Cassandra Driver 3.0.0 (CASSANDRA-11001)
 * Add dropped_columns to the list of schema table so it gets handled
   properly (CASSANDRA-11050)
 * Fix NPE when using forceRepairRangeAsync without DC (CASSANDRA-11239)
Merged from 2.2:
 * Preserve order for preferred SSL cipher suites (CASSANDRA-11164)
 * Range.compareTo() violates the contract of Comparable (CASSANDRA-11216)
 * Avoid NPE when serializing ErrorMessage with null message (CASSANDRA-11167)
 * Replacing an aggregate with a new version doesn't reset INITCOND (CASSANDRA-10840)
 * (cqlsh) cqlsh cannot be called through symlink (CASSANDRA-11037)
 * fix ohc and java-driver pom dependencies in build.xml (CASSANDRA-10793)
 * Protect from keyspace dropped during repair (CASSANDRA-11065)
 * Handle adding fields to a UDT in SELECT JSON and toJson() (CASSANDRA-11146)
 * Better error message for cleanup (CASSANDRA-10991)
 * cqlsh pg-style-strings broken if line ends with ';' (CASSANDRA-11123)
 * Always persist upsampled index summaries (CASSANDRA-10512)
 * (cqlsh) Fix inconsistent auto-complete (CASSANDRA-10733)
 * Make SELECT JSON and toJson() threadsafe (CASSANDRA-11048)
 * Fix SELECT on tuple relations for mixed ASC/DESC clustering order (CASSANDRA-7281)
 * Use cloned TokenMetadata in size estimates to avoid race against membership check
   (CASSANDRA-10736)
 * (cqlsh) Support utf-8/cp65001 encoding on Windows (CASSANDRA-11030)
 * Fix paging on DISTINCT queries repeats result when first row in partition changes
   (CASSANDRA-10010)
 * (cqlsh) Support timezone conversion using pytz (CASSANDRA-10397)
 * cqlsh: change default encoding to UTF-8 (CASSANDRA-11124)
Merged from 2.1:
 * Checking if an unlogged batch is local is inefficient (CASSANDRA-11529)
 * Fix out-of-space error treatment in memtable flushing (CASSANDRA-11448).
 * Don't do defragmentation if reading from repaired sstables (CASSANDRA-10342)
 * Fix streaming_socket_timeout_in_ms not enforced (CASSANDRA-11286)
 * Avoid dropping message too quickly due to missing unit conversion (CASSANDRA-11302)
 * Don't remove FailureDetector history on removeEndpoint (CASSANDRA-10371)
 * Only notify if repair status changed (CASSANDRA-11172)
 * Use logback setting for 'cassandra -v' command (CASSANDRA-10767)
 * Fix sstableloader to unthrottle streaming by default (CASSANDRA-9714)
 * Fix incorrect warning in 'nodetool status' (CASSANDRA-10176)
 * Properly release sstable ref when doing offline scrub (CASSANDRA-10697)
 * Improve nodetool status performance for large cluster (CASSANDRA-7238)
 * Gossiper#isEnabled is not thread safe (CASSANDRA-11116)
 * Avoid major compaction mixing repaired and unrepaired sstables in DTCS (CASSANDRA-11113)
 * Make it clear what DTCS timestamp_resolution is used for (CASSANDRA-11041)
 * (cqlsh) Display milliseconds when datetime overflows (CASSANDRA-10625)


3.3
 * Avoid infinite loop if owned range is smaller than number of
   data dirs (CASSANDRA-11034)
 * Avoid bootstrap hanging when existing nodes have no data to stream (CASSANDRA-11010)
Merged from 3.0:
 * Remove double initialization of newly added tables (CASSANDRA-11027)
 * Filter keys searcher results by target range (CASSANDRA-11104)
 * Fix deserialization of legacy read commands (CASSANDRA-11087)
 * Fix incorrect computation of deletion time in sstable metadata (CASSANDRA-11102)
 * Avoid memory leak when collecting sstable metadata (CASSANDRA-11026)
 * Mutations do not block for completion under view lock contention (CASSANDRA-10779)
 * Invalidate legacy schema tables when unloading them (CASSANDRA-11071)
 * (cqlsh) handle INSERT and UPDATE statements with LWT conditions correctly
   (CASSANDRA-11003)
 * Fix DISTINCT queries in mixed version clusters (CASSANDRA-10762)
 * Migrate build status for indexes along with legacy schema (CASSANDRA-11046)
 * Ensure SSTables for legacy KEYS indexes can be read (CASSANDRA-11045)
 * Added support for IBM zSystems architecture (CASSANDRA-11054)
 * Update CQL documentation (CASSANDRA-10899)
 * Check the column name, not cell name, for dropped columns when reading
   legacy sstables (CASSANDRA-11018)
 * Don't attempt to index clustering values of static rows (CASSANDRA-11021)
 * Remove checksum files after replaying hints (CASSANDRA-10947)
 * Support passing base table metadata to custom 2i validation (CASSANDRA-10924)
 * Ensure stale index entries are purged during reads (CASSANDRA-11013)
 * (cqlsh) Also apply --connect-timeout to control connection
   timeout (CASSANDRA-10959)
 * Fix AssertionError when removing from list using UPDATE (CASSANDRA-10954)
 * Fix UnsupportedOperationException when reading old sstable with range
   tombstone (CASSANDRA-10743)
 * MV should use the maximum timestamp of the primary key (CASSANDRA-10910)
 * Fix potential assertion error during compaction (CASSANDRA-10944)
Merged from 2.2:
 * maxPurgeableTimestamp needs to check memtables too (CASSANDRA-9949)
 * Apply change to compaction throughput in real time (CASSANDRA-10025)
 * (cqlsh) encode input correctly when saving history
 * Fix potential NPE on ORDER BY queries with IN (CASSANDRA-10955)
 * Start L0 STCS-compactions even if there is a L0 -> L1 compaction
   going (CASSANDRA-10979)
 * Make UUID LSB unique per process (CASSANDRA-7925)
 * Avoid NPE when performing sstable tasks (scrub etc.) (CASSANDRA-10980)
 * Make sure client gets tombstone overwhelmed warning (CASSANDRA-9465)
 * Fix error streaming section more than 2GB (CASSANDRA-10961)
 * Histogram buckets exposed in jmx are sorted incorrectly (CASSANDRA-10975)
 * Enable GC logging by default (CASSANDRA-10140)
 * Optimize pending range computation (CASSANDRA-9258)
 * Skip commit log and saved cache directories in SSTable version startup check (CASSANDRA-10902)
 * drop/alter user should be case sensitive (CASSANDRA-10817)
Merged from 2.1:
 * test_bulk_round_trip_blogposts is failing occasionally (CASSANDRA-10938)
 * Fix isJoined return true only after becoming cluster member (CASANDRA-11007)
 * Fix bad gossip generation seen in long-running clusters (CASSANDRA-10969)
 * Avoid NPE when incremental repair fails (CASSANDRA-10909)
 * Unmark sstables compacting once they are done in cleanup/scrub/upgradesstables (CASSANDRA-10829)
 * Allow simultaneous bootstrapping with strict consistency when no vnodes are used (CASSANDRA-11005)
 * Log a message when major compaction does not result in a single file (CASSANDRA-10847)
 * (cqlsh) fix cqlsh_copy_tests when vnodes are disabled (CASSANDRA-10997)
 * (cqlsh) Add request timeout option to cqlsh (CASSANDRA-10686)
 * Avoid AssertionError while submitting hint with LWT (CASSANDRA-10477)
 * If CompactionMetadata is not in stats file, use index summary instead (CASSANDRA-10676)
 * Retry sending gossip syn multiple times during shadow round (CASSANDRA-8072)
 * Fix pending range calculation during moves (CASSANDRA-10887)
 * Sane default (200Mbps) for inter-DC streaming througput (CASSANDRA-8708)



3.2
 * Make sure tokens don't exist in several data directories (CASSANDRA-6696)
 * Add requireAuthorization method to IAuthorizer (CASSANDRA-10852)
 * Move static JVM options to conf/jvm.options file (CASSANDRA-10494)
 * Fix CassandraVersion to accept x.y version string (CASSANDRA-10931)
 * Add forceUserDefinedCleanup to allow more flexible cleanup (CASSANDRA-10708)
 * (cqlsh) allow setting TTL with COPY (CASSANDRA-9494)
 * Fix counting of received sstables in streaming (CASSANDRA-10949)
 * Implement hints compression (CASSANDRA-9428)
 * Fix potential assertion error when reading static columns (CASSANDRA-10903)
 * Fix EstimatedHistogram creation in nodetool tablehistograms (CASSANDRA-10859)
 * Establish bootstrap stream sessions sequentially (CASSANDRA-6992)
 * Sort compactionhistory output by timestamp (CASSANDRA-10464)
 * More efficient BTree removal (CASSANDRA-9991)
 * Make tablehistograms accept the same syntax as tablestats (CASSANDRA-10149)
 * Group pending compactions based on table (CASSANDRA-10718)
 * Add compressor name in sstablemetadata output (CASSANDRA-9879)
 * Fix type casting for counter columns (CASSANDRA-10824)
 * Prevent running Cassandra as root (CASSANDRA-8142)
 * bound maximum in-flight commit log replay mutation bytes to 64 megabytes (CASSANDRA-8639)
 * Normalize all scripts (CASSANDRA-10679)
 * Make compression ratio much more accurate (CASSANDRA-10225)
 * Optimize building of Clustering object when only one is created (CASSANDRA-10409)
 * Make index building pluggable (CASSANDRA-10681)
 * Add sstable flush observer (CASSANDRA-10678)
 * Improve NTS endpoints calculation (CASSANDRA-10200)
 * Improve performance of the folderSize function (CASSANDRA-10677)
 * Add support for type casting in selection clause (CASSANDRA-10310)
 * Added graphing option to cassandra-stress (CASSANDRA-7918)
 * Abort in-progress queries that time out (CASSANDRA-7392)
 * Add transparent data encryption core classes (CASSANDRA-9945)
Merged from 3.0:
 * Better handling of SSL connection errors inter-node (CASSANDRA-10816)
 * Avoid NoSuchElementException when executing empty batch (CASSANDRA-10711)
 * Avoid building PartitionUpdate in toString (CASSANDRA-10897)
 * Reduce heap spent when receiving many SSTables (CASSANDRA-10797)
 * Add back support for 3rd party auth providers to bulk loader (CASSANDRA-10873)
 * Eliminate the dependency on jgrapht for UDT resolution (CASSANDRA-10653)
 * (Hadoop) Close Clusters and Sessions in Hadoop Input/Output classes (CASSANDRA-10837)
 * Fix sstableloader not working with upper case keyspace name (CASSANDRA-10806)
Merged from 2.2:
 * jemalloc detection fails due to quoting issues in regexv (CASSANDRA-10946)
 * (cqlsh) show correct column names for empty result sets (CASSANDRA-9813)
 * Add new types to Stress (CASSANDRA-9556)
 * Add property to allow listening on broadcast interface (CASSANDRA-9748)
Merged from 2.1:
 * Match cassandra-loader options in COPY FROM (CASSANDRA-9303)
 * Fix binding to any address in CqlBulkRecordWriter (CASSANDRA-9309)
 * cqlsh fails to decode utf-8 characters for text typed columns (CASSANDRA-10875)
 * Log error when stream session fails (CASSANDRA-9294)
 * Fix bugs in commit log archiving startup behavior (CASSANDRA-10593)
 * (cqlsh) further optimise COPY FROM (CASSANDRA-9302)
 * Allow CREATE TABLE WITH ID (CASSANDRA-9179)
 * Make Stress compiles within eclipse (CASSANDRA-10807)
 * Cassandra Daemon should print JVM arguments (CASSANDRA-10764)
 * Allow cancellation of index summary redistribution (CASSANDRA-8805)


3.1.1
Merged from 3.0:
  * Fix upgrade data loss due to range tombstone deleting more data than then should
    (CASSANDRA-10822)


3.1
Merged from 3.0:
 * Avoid MV race during node decommission (CASSANDRA-10674)
 * Disable reloading of GossipingPropertyFileSnitch (CASSANDRA-9474)
 * Handle single-column deletions correction in materialized views
   when the column is part of the view primary key (CASSANDRA-10796)
 * Fix issue with datadir migration on upgrade (CASSANDRA-10788)
 * Fix bug with range tombstones on reverse queries and test coverage for
   AbstractBTreePartition (CASSANDRA-10059)
 * Remove 64k limit on collection elements (CASSANDRA-10374)
 * Remove unclear Indexer.indexes() method (CASSANDRA-10690)
 * Fix NPE on stream read error (CASSANDRA-10771)
 * Normalize cqlsh DESC output (CASSANDRA-10431)
 * Rejects partition range deletions when columns are specified (CASSANDRA-10739)
 * Fix error when saving cached key for old format sstable (CASSANDRA-10778)
 * Invalidate prepared statements on DROP INDEX (CASSANDRA-10758)
 * Fix SELECT statement with IN restrictions on partition key,
   ORDER BY and LIMIT (CASSANDRA-10729)
 * Improve stress performance over 1k threads (CASSANDRA-7217)
 * Wait for migration responses to complete before bootstrapping (CASSANDRA-10731)
 * Unable to create a function with argument of type Inet (CASSANDRA-10741)
 * Fix backward incompatibiliy in CqlInputFormat (CASSANDRA-10717)
 * Correctly preserve deletion info on updated rows when notifying indexers
   of single-row deletions (CASSANDRA-10694)
 * Notify indexers of partition delete during cleanup (CASSANDRA-10685)
 * Keep the file open in trySkipCache (CASSANDRA-10669)
 * Updated trigger example (CASSANDRA-10257)
Merged from 2.2:
 * Verify tables in pseudo-system keyspaces at startup (CASSANDRA-10761)
 * Fix IllegalArgumentException in DataOutputBuffer.reallocate for large buffers (CASSANDRA-10592)
 * Show CQL help in cqlsh in web browser (CASSANDRA-7225)
 * Serialize on disk the proper SSTable compression ratio (CASSANDRA-10775)
 * Reject index queries while the index is building (CASSANDRA-8505)
 * CQL.textile syntax incorrectly includes optional keyspace for aggregate SFUNC and FINALFUNC (CASSANDRA-10747)
 * Fix JSON update with prepared statements (CASSANDRA-10631)
 * Don't do anticompaction after subrange repair (CASSANDRA-10422)
 * Fix SimpleDateType type compatibility (CASSANDRA-10027)
 * (Hadoop) fix splits calculation (CASSANDRA-10640)
 * (Hadoop) ensure that Cluster instances are always closed (CASSANDRA-10058)
Merged from 2.1:
 * Fix Stress profile parsing on Windows (CASSANDRA-10808)
 * Fix incremental repair hang when replica is down (CASSANDRA-10288)
 * Optimize the way we check if a token is repaired in anticompaction (CASSANDRA-10768)
 * Add proper error handling to stream receiver (CASSANDRA-10774)
 * Warn or fail when changing cluster topology live (CASSANDRA-10243)
 * Status command in debian/ubuntu init script doesn't work (CASSANDRA-10213)
 * Some DROP ... IF EXISTS incorrectly result in exceptions on non-existing KS (CASSANDRA-10658)
 * DeletionTime.compareTo wrong in rare cases (CASSANDRA-10749)
 * Force encoding when computing statement ids (CASSANDRA-10755)
 * Properly reject counters as map keys (CASSANDRA-10760)
 * Fix the sstable-needs-cleanup check (CASSANDRA-10740)
 * (cqlsh) Print column names before COPY operation (CASSANDRA-8935)
 * Fix CompressedInputStream for proper cleanup (CASSANDRA-10012)
 * (cqlsh) Support counters in COPY commands (CASSANDRA-9043)
 * Try next replica if not possible to connect to primary replica on
   ColumnFamilyRecordReader (CASSANDRA-2388)
 * Limit window size in DTCS (CASSANDRA-10280)
 * sstableloader does not use MAX_HEAP_SIZE env parameter (CASSANDRA-10188)
 * (cqlsh) Improve COPY TO performance and error handling (CASSANDRA-9304)
 * Create compression chunk for sending file only (CASSANDRA-10680)
 * Forbid compact clustering column type changes in ALTER TABLE (CASSANDRA-8879)
 * Reject incremental repair with subrange repair (CASSANDRA-10422)
 * Add a nodetool command to refresh size_estimates (CASSANDRA-9579)
 * Invalidate cache after stream receive task is completed (CASSANDRA-10341)
 * Reject counter writes in CQLSSTableWriter (CASSANDRA-10258)
 * Remove superfluous COUNTER_MUTATION stage mapping (CASSANDRA-10605)


3.0
 * Fix AssertionError while flushing memtable due to materialized views
   incorrectly inserting empty rows (CASSANDRA-10614)
 * Store UDA initcond as CQL literal in the schema table, instead of a blob (CASSANDRA-10650)
 * Don't use -1 for the position of partition key in schema (CASSANDRA-10491)
 * Fix distinct queries in mixed version cluster (CASSANDRA-10573)
 * Skip sstable on clustering in names query (CASSANDRA-10571)
 * Remove value skipping as it breaks read-repair (CASSANDRA-10655)
 * Fix bootstrapping with MVs (CASSANDRA-10621)
 * Make sure EACH_QUORUM reads are using NTS (CASSANDRA-10584)
 * Fix MV replica filtering for non-NetworkTopologyStrategy (CASSANDRA-10634)
 * (Hadoop) fix CIF describeSplits() not handling 0 size estimates (CASSANDRA-10600)
 * Fix reading of legacy sstables (CASSANDRA-10590)
 * Use CQL type names in schema metadata tables (CASSANDRA-10365)
 * Guard batchlog replay against integer division by zero (CASSANDRA-9223)
 * Fix bug when adding a column to thrift with the same name than a primary key (CASSANDRA-10608)
 * Add client address argument to IAuthenticator::newSaslNegotiator (CASSANDRA-8068)
 * Fix implementation of LegacyLayout.LegacyBoundComparator (CASSANDRA-10602)
 * Don't use 'names query' read path for counters (CASSANDRA-10572)
 * Fix backward compatibility for counters (CASSANDRA-10470)
 * Remove memory_allocator paramter from cassandra.yaml (CASSANDRA-10581,10628)
 * Execute the metadata reload task of all registered indexes on CFS::reload (CASSANDRA-10604)
 * Fix thrift cas operations with defined columns (CASSANDRA-10576)
 * Fix PartitionUpdate.operationCount()for updates with static column operations (CASSANDRA-10606)
 * Fix thrift get() queries with defined columns (CASSANDRA-10586)
 * Fix marking of indexes as built and removed (CASSANDRA-10601)
 * Skip initialization of non-registered 2i instances, remove Index::getIndexName (CASSANDRA-10595)
 * Fix batches on multiple tables (CASSANDRA-10554)
 * Ensure compaction options are validated when updating KeyspaceMetadata (CASSANDRA-10569)
 * Flatten Iterator Transformation Hierarchy (CASSANDRA-9975)
 * Remove token generator (CASSANDRA-5261)
 * RolesCache should not be created for any authenticator that does not requireAuthentication (CASSANDRA-10562)
 * Fix LogTransaction checking only a single directory for files (CASSANDRA-10421)
 * Fix handling of range tombstones when reading old format sstables (CASSANDRA-10360)
 * Aggregate with Initial Condition fails with C* 3.0 (CASSANDRA-10367)
Merged from 2.2:
 * (cqlsh) show partial trace if incomplete after max_trace_wait (CASSANDRA-7645)
 * Use most up-to-date version of schema for system tables (CASSANDRA-10652)
 * Deprecate memory_allocator in cassandra.yaml (CASSANDRA-10581,10628)
 * Expose phi values from failure detector via JMX and tweak debug
   and trace logging (CASSANDRA-9526)
 * Fix IllegalArgumentException in DataOutputBuffer.reallocate for large buffers (CASSANDRA-10592)
Merged from 2.1:
 * Shutdown compaction in drain to prevent leak (CASSANDRA-10079)
 * (cqlsh) fix COPY using wrong variable name for time_format (CASSANDRA-10633)
 * Do not run SizeEstimatesRecorder if a node is not a member of the ring (CASSANDRA-9912)
 * Improve handling of dead nodes in gossip (CASSANDRA-10298)
 * Fix logback-tools.xml incorrectly configured for outputing to System.err
   (CASSANDRA-9937)
 * Fix streaming to catch exception so retry not fail (CASSANDRA-10557)
 * Add validation method to PerRowSecondaryIndex (CASSANDRA-10092)
 * Support encrypted and plain traffic on the same port (CASSANDRA-10559)
 * Do STCS in DTCS windows (CASSANDRA-10276)
 * Avoid repetition of JVM_OPTS in debian package (CASSANDRA-10251)
 * Fix potential NPE from handling result of SIM.highestSelectivityIndex (CASSANDRA-10550)
 * Fix paging issues with partitions containing only static columns data (CASSANDRA-10381)
 * Fix conditions on static columns (CASSANDRA-10264)
 * AssertionError: attempted to delete non-existing file CommitLog (CASSANDRA-10377)
 * Fix sorting for queries with an IN condition on partition key columns (CASSANDRA-10363)


3.0-rc2
 * Fix SELECT DISTINCT queries between 2.2.2 nodes and 3.0 nodes (CASSANDRA-10473)
 * Remove circular references in SegmentedFile (CASSANDRA-10543)
 * Ensure validation of indexed values only occurs once per-partition (CASSANDRA-10536)
 * Fix handling of static columns for range tombstones in thrift (CASSANDRA-10174)
 * Support empty ColumnFilter for backward compatility on empty IN (CASSANDRA-10471)
 * Remove Pig support (CASSANDRA-10542)
 * Fix LogFile throws Exception when assertion is disabled (CASSANDRA-10522)
 * Revert CASSANDRA-7486, make CMS default GC, move GC config to
   conf/jvm.options (CASSANDRA-10403)
 * Fix TeeingAppender causing some logs to be truncated/empty (CASSANDRA-10447)
 * Allow EACH_QUORUM for reads (CASSANDRA-9602)
 * Fix potential ClassCastException while upgrading (CASSANDRA-10468)
 * Fix NPE in MVs on update (CASSANDRA-10503)
 * Only include modified cell data in indexing deltas (CASSANDRA-10438)
 * Do not load keyspace when creating sstable writer (CASSANDRA-10443)
 * If node is not yet gossiping write all MV updates to batchlog only (CASSANDRA-10413)
 * Re-populate token metadata after commit log recovery (CASSANDRA-10293)
 * Provide additional metrics for materialized views (CASSANDRA-10323)
 * Flush system schema tables after local schema changes (CASSANDRA-10429)
Merged from 2.2:
 * Reduce contention getting instances of CompositeType (CASSANDRA-10433)
 * Fix the regression when using LIMIT with aggregates (CASSANDRA-10487)
 * Avoid NoClassDefFoundError during DataDescriptor initialization on windows (CASSANDRA-10412)
 * Preserve case of quoted Role & User names (CASSANDRA-10394)
 * cqlsh pg-style-strings broken (CASSANDRA-10484)
 * cqlsh prompt includes name of keyspace after failed `use` statement (CASSANDRA-10369)
Merged from 2.1:
 * (cqlsh) Distinguish negative and positive infinity in output (CASSANDRA-10523)
 * (cqlsh) allow custom time_format for COPY TO (CASSANDRA-8970)
 * Don't allow startup if the node's rack has changed (CASSANDRA-10242)
 * (cqlsh) show partial trace if incomplete after max_trace_wait (CASSANDRA-7645)
 * Allow LOCAL_JMX to be easily overridden (CASSANDRA-10275)
 * Mark nodes as dead even if they've already left (CASSANDRA-10205)


3.0.0-rc1
 * Fix mixed version read request compatibility for compact static tables
   (CASSANDRA-10373)
 * Fix paging of DISTINCT with static and IN (CASSANDRA-10354)
 * Allow MATERIALIZED VIEW's SELECT statement to restrict primary key
   columns (CASSANDRA-9664)
 * Move crc_check_chance out of compression options (CASSANDRA-9839)
 * Fix descending iteration past end of BTreeSearchIterator (CASSANDRA-10301)
 * Transfer hints to a different node on decommission (CASSANDRA-10198)
 * Check partition keys for CAS operations during stmt validation (CASSANDRA-10338)
 * Add custom query expressions to SELECT (CASSANDRA-10217)
 * Fix minor bugs in MV handling (CASSANDRA-10362)
 * Allow custom indexes with 0,1 or multiple target columns (CASSANDRA-10124)
 * Improve MV schema representation (CASSANDRA-9921)
 * Add flag to enable/disable coordinator batchlog for MV writes (CASSANDRA-10230)
 * Update cqlsh COPY for new internal driver serialization interface (CASSANDRA-10318)
 * Give index implementations more control over rebuild operations (CASSANDRA-10312)
 * Update index file format (CASSANDRA-10314)
 * Add "shadowable" row tombstones to deal with mv timestamp issues (CASSANDRA-10261)
 * CFS.loadNewSSTables() broken for pre-3.0 sstables
 * Cache selected index in read command to reduce lookups (CASSANDRA-10215)
 * Small optimizations of sstable index serialization (CASSANDRA-10232)
 * Support for both encrypted and unencrypted native transport connections (CASSANDRA-9590)
Merged from 2.2:
 * Configurable page size in cqlsh (CASSANDRA-9855)
 * Defer default role manager setup until all nodes are on 2.2+ (CASSANDRA-9761)
 * Handle missing RoleManager in config after upgrade to 2.2 (CASSANDRA-10209)
Merged from 2.1:
 * Bulk Loader API could not tolerate even node failure (CASSANDRA-10347)
 * Avoid misleading pushed notifications when multiple nodes
   share an rpc_address (CASSANDRA-10052)
 * Fix dropping undroppable when message queue is full (CASSANDRA-10113)
 * Fix potential ClassCastException during paging (CASSANDRA-10352)
 * Prevent ALTER TYPE from creating circular references (CASSANDRA-10339)
 * Fix cache handling of 2i and base tables (CASSANDRA-10155, 10359)
 * Fix NPE in nodetool compactionhistory (CASSANDRA-9758)
 * (Pig) support BulkOutputFormat as a URL parameter (CASSANDRA-7410)
 * BATCH statement is broken in cqlsh (CASSANDRA-10272)
 * (cqlsh) Make cqlsh PEP8 Compliant (CASSANDRA-10066)
 * (cqlsh) Fix error when starting cqlsh with --debug (CASSANDRA-10282)
 * Scrub, Cleanup and Upgrade do not unmark compacting until all operations
   have completed, regardless of the occurence of exceptions (CASSANDRA-10274)


3.0.0-beta2
 * Fix columns returned by AbstractBtreePartitions (CASSANDRA-10220)
 * Fix backward compatibility issue due to AbstractBounds serialization bug (CASSANDRA-9857)
 * Fix startup error when upgrading nodes (CASSANDRA-10136)
 * Base table PRIMARY KEY can be assumed to be NOT NULL in MV creation (CASSANDRA-10147)
 * Improve batchlog write patch (CASSANDRA-9673)
 * Re-apply MaterializedView updates on commitlog replay (CASSANDRA-10164)
 * Require AbstractType.isByteOrderComparable declaration in constructor (CASSANDRA-9901)
 * Avoid digest mismatch on upgrade to 3.0 (CASSANDRA-9554)
 * Fix Materialized View builder when adding multiple MVs (CASSANDRA-10156)
 * Choose better poolingOptions for protocol v4 in cassandra-stress (CASSANDRA-10182)
 * Fix LWW bug affecting Materialized Views (CASSANDRA-10197)
 * Ensures frozen sets and maps are always sorted (CASSANDRA-10162)
 * Don't deadlock when flushing CFS backed custom indexes (CASSANDRA-10181)
 * Fix double flushing of secondary index tables (CASSANDRA-10180)
 * Fix incorrect handling of range tombstones in thrift (CASSANDRA-10046)
 * Only use batchlog when paired materialized view replica is remote (CASSANDRA-10061)
 * Reuse TemporalRow when updating multiple MaterializedViews (CASSANDRA-10060)
 * Validate gc_grace_seconds for batchlog writes and MVs (CASSANDRA-9917)
 * Fix sstablerepairedset (CASSANDRA-10132)
Merged from 2.2:
 * Cancel transaction for sstables we wont redistribute index summary
   for (CASSANDRA-10270)
 * Retry snapshot deletion after compaction and gc on Windows (CASSANDRA-10222)
 * Fix failure to start with space in directory path on Windows (CASSANDRA-10239)
 * Fix repair hang when snapshot failed (CASSANDRA-10057)
 * Fall back to 1/4 commitlog volume for commitlog_total_space on small disks
   (CASSANDRA-10199)
Merged from 2.1:
 * Added configurable warning threshold for GC duration (CASSANDRA-8907)
 * Fix handling of streaming EOF (CASSANDRA-10206)
 * Only check KeyCache when it is enabled
 * Change streaming_socket_timeout_in_ms default to 1 hour (CASSANDRA-8611)
 * (cqlsh) update list of CQL keywords (CASSANDRA-9232)
 * Add nodetool gettraceprobability command (CASSANDRA-10234)
Merged from 2.0:
 * Fix rare race where older gossip states can be shadowed (CASSANDRA-10366)
 * Fix consolidating racks violating the RF contract (CASSANDRA-10238)
 * Disallow decommission when node is in drained state (CASSANDRA-8741)


2.2.1
 * Fix race during construction of commit log (CASSANDRA-10049)
 * Fix LeveledCompactionStrategyTest (CASSANDRA-9757)
 * Fix broken UnbufferedDataOutputStreamPlus.writeUTF (CASSANDRA-10203)
 * (cqlsh) default load-from-file encoding to utf-8 (CASSANDRA-9898)
 * Avoid returning Permission.NONE when failing to query users table (CASSANDRA-10168)
 * (cqlsh) add CLEAR command (CASSANDRA-10086)
 * Support string literals as Role names for compatibility (CASSANDRA-10135)
Merged from 2.1:
 * Only check KeyCache when it is enabled
 * Change streaming_socket_timeout_in_ms default to 1 hour (CASSANDRA-8611)
 * (cqlsh) update list of CQL keywords (CASSANDRA-9232)


3.0.0-beta1
 * Redesign secondary index API (CASSANDRA-9459, 7771, 9041)
 * Fix throwing ReadFailure instead of ReadTimeout on range queries (CASSANDRA-10125)
 * Rewrite hinted handoff (CASSANDRA-6230)
 * Fix query on static compact tables (CASSANDRA-10093)
 * Fix race during construction of commit log (CASSANDRA-10049)
 * Add option to only purge repaired tombstones (CASSANDRA-6434)
 * Change authorization handling for MVs (CASSANDRA-9927)
 * Add custom JMX enabled executor for UDF sandbox (CASSANDRA-10026)
 * Fix row deletion bug for Materialized Views (CASSANDRA-10014)
 * Support mixed-version clusters with Cassandra 2.1 and 2.2 (CASSANDRA-9704)
 * Fix multiple slices on RowSearchers (CASSANDRA-10002)
 * Fix bug in merging of collections (CASSANDRA-10001)
 * Optimize batchlog replay to avoid full scans (CASSANDRA-7237)
 * Repair improvements when using vnodes (CASSANDRA-5220)
 * Disable scripted UDFs by default (CASSANDRA-9889)
 * Bytecode inspection for Java-UDFs (CASSANDRA-9890)
 * Use byte to serialize MT hash length (CASSANDRA-9792)
 * Replace usage of Adler32 with CRC32 (CASSANDRA-8684)
 * Fix migration to new format from 2.1 SSTable (CASSANDRA-10006)
 * SequentialWriter should extend BufferedDataOutputStreamPlus (CASSANDRA-9500)
 * Use the same repairedAt timestamp within incremental repair session (CASSANDRA-9111)
Merged from 2.2:
 * Allow count(*) and count(1) to be use as normal aggregation (CASSANDRA-10114)
 * An NPE is thrown if the column name is unknown for an IN relation (CASSANDRA-10043)
 * Apply commit_failure_policy to more errors on startup (CASSANDRA-9749)
 * Fix histogram overflow exception (CASSANDRA-9973)
 * Route gossip messages over dedicated socket (CASSANDRA-9237)
 * Add checksum to saved cache files (CASSANDRA-9265)
 * Log warning when using an aggregate without partition key (CASSANDRA-9737)
Merged from 2.1:
 * (cqlsh) Allow encoding to be set through command line (CASSANDRA-10004)
 * Add new JMX methods to change local compaction strategy (CASSANDRA-9965)
 * Write hints for paxos commits (CASSANDRA-7342)
 * (cqlsh) Fix timestamps before 1970 on Windows, always
   use UTC for timestamp display (CASSANDRA-10000)
 * (cqlsh) Avoid overwriting new config file with old config
   when both exist (CASSANDRA-9777)
 * Release snapshot selfRef when doing snapshot repair (CASSANDRA-9998)
 * Cannot replace token does not exist - DN node removed as Fat Client (CASSANDRA-9871)
Merged from 2.0:
 * Don't cast expected bf size to an int (CASSANDRA-9959)
 * Make getFullyExpiredSSTables less expensive (CASSANDRA-9882)


3.0.0-alpha1
 * Implement proper sandboxing for UDFs (CASSANDRA-9402)
 * Simplify (and unify) cleanup of compaction leftovers (CASSANDRA-7066)
 * Allow extra schema definitions in cassandra-stress yaml (CASSANDRA-9850)
 * Metrics should use up to date nomenclature (CASSANDRA-9448)
 * Change CREATE/ALTER TABLE syntax for compression (CASSANDRA-8384)
 * Cleanup crc and adler code for java 8 (CASSANDRA-9650)
 * Storage engine refactor (CASSANDRA-8099, 9743, 9746, 9759, 9781, 9808, 9825,
   9848, 9705, 9859, 9867, 9874, 9828, 9801)
 * Update Guava to 18.0 (CASSANDRA-9653)
 * Bloom filter false positive ratio is not honoured (CASSANDRA-8413)
 * New option for cassandra-stress to leave a ratio of columns null (CASSANDRA-9522)
 * Change hinted_handoff_enabled yaml setting, JMX (CASSANDRA-9035)
 * Add algorithmic token allocation (CASSANDRA-7032)
 * Add nodetool command to replay batchlog (CASSANDRA-9547)
 * Make file buffer cache independent of paths being read (CASSANDRA-8897)
 * Remove deprecated legacy Hadoop code (CASSANDRA-9353)
 * Decommissioned nodes will not rejoin the cluster (CASSANDRA-8801)
 * Change gossip stabilization to use endpoit size (CASSANDRA-9401)
 * Change default garbage collector to G1 (CASSANDRA-7486)
 * Populate TokenMetadata early during startup (CASSANDRA-9317)
 * Undeprecate cache recentHitRate (CASSANDRA-6591)
 * Add support for selectively varint encoding fields (CASSANDRA-9499, 9865)
 * Materialized Views (CASSANDRA-6477)
Merged from 2.2:
 * Avoid grouping sstables for anticompaction with DTCS (CASSANDRA-9900)
 * UDF / UDA execution time in trace (CASSANDRA-9723)
 * Fix broken internode SSL (CASSANDRA-9884)
Merged from 2.1:
 * Add new JMX methods to change local compaction strategy (CASSANDRA-9965)
 * Fix handling of enable/disable autocompaction (CASSANDRA-9899)
 * Add consistency level to tracing ouput (CASSANDRA-9827)
 * Remove repair snapshot leftover on startup (CASSANDRA-7357)
 * Use random nodes for batch log when only 2 racks (CASSANDRA-8735)
 * Ensure atomicity inside thrift and stream session (CASSANDRA-7757)
 * Fix nodetool info error when the node is not joined (CASSANDRA-9031)
Merged from 2.0:
 * Log when messages are dropped due to cross_node_timeout (CASSANDRA-9793)
 * Don't track hotness when opening from snapshot for validation (CASSANDRA-9382)


2.2.0
 * Allow the selection of columns together with aggregates (CASSANDRA-9767)
 * Fix cqlsh copy methods and other windows specific issues (CASSANDRA-9795)
 * Don't wrap byte arrays in SequentialWriter (CASSANDRA-9797)
 * sum() and avg() functions missing for smallint and tinyint types (CASSANDRA-9671)
 * Revert CASSANDRA-9542 (allow native functions in UDA) (CASSANDRA-9771)
Merged from 2.1:
 * Fix MarshalException when upgrading superColumn family (CASSANDRA-9582)
 * Fix broken logging for "empty" flushes in Memtable (CASSANDRA-9837)
 * Handle corrupt files on startup (CASSANDRA-9686)
 * Fix clientutil jar and tests (CASSANDRA-9760)
 * (cqlsh) Allow the SSL protocol version to be specified through the
    config file or environment variables (CASSANDRA-9544)
Merged from 2.0:
 * Add tool to find why expired sstables are not getting dropped (CASSANDRA-10015)
 * Remove erroneous pending HH tasks from tpstats/jmx (CASSANDRA-9129)
 * Don't cast expected bf size to an int (CASSANDRA-9959)
 * checkForEndpointCollision fails for legitimate collisions (CASSANDRA-9765)
 * Complete CASSANDRA-8448 fix (CASSANDRA-9519)
 * Don't include auth credentials in debug log (CASSANDRA-9682)
 * Can't transition from write survey to normal mode (CASSANDRA-9740)
 * Scrub (recover) sstables even when -Index.db is missing (CASSANDRA-9591)
 * Fix growing pending background compaction (CASSANDRA-9662)


2.2.0-rc2
 * Re-enable memory-mapped I/O on Windows (CASSANDRA-9658)
 * Warn when an extra-large partition is compacted (CASSANDRA-9643)
 * (cqlsh) Allow setting the initial connection timeout (CASSANDRA-9601)
 * BulkLoader has --transport-factory option but does not use it (CASSANDRA-9675)
 * Allow JMX over SSL directly from nodetool (CASSANDRA-9090)
 * Update cqlsh for UDFs (CASSANDRA-7556)
 * Change Windows kernel default timer resolution (CASSANDRA-9634)
 * Deprected sstable2json and json2sstable (CASSANDRA-9618)
 * Allow native functions in user-defined aggregates (CASSANDRA-9542)
 * Don't repair system_distributed by default (CASSANDRA-9621)
 * Fix mixing min, max, and count aggregates for blob type (CASSANRA-9622)
 * Rename class for DATE type in Java driver (CASSANDRA-9563)
 * Duplicate compilation of UDFs on coordinator (CASSANDRA-9475)
 * Fix connection leak in CqlRecordWriter (CASSANDRA-9576)
 * Mlockall before opening system sstables & remove boot_without_jna option (CASSANDRA-9573)
 * Add functions to convert timeuuid to date or time, deprecate dateOf and unixTimestampOf (CASSANDRA-9229)
 * Make sure we cancel non-compacting sstables from LifecycleTransaction (CASSANDRA-9566)
 * Fix deprecated repair JMX API (CASSANDRA-9570)
 * Add logback metrics (CASSANDRA-9378)
 * Update and refactor ant test/test-compression to run the tests in parallel (CASSANDRA-9583)
 * Fix upgrading to new directory for secondary index (CASSANDRA-9687)
Merged from 2.1:
 * (cqlsh) Fix bad check for CQL compatibility when DESCRIBE'ing
   COMPACT STORAGE tables with no clustering columns
 * Eliminate strong self-reference chains in sstable ref tidiers (CASSANDRA-9656)
 * Ensure StreamSession uses canonical sstable reader instances (CASSANDRA-9700)
 * Ensure memtable book keeping is not corrupted in the event we shrink usage (CASSANDRA-9681)
 * Update internal python driver for cqlsh (CASSANDRA-9064)
 * Fix IndexOutOfBoundsException when inserting tuple with too many
   elements using the string literal notation (CASSANDRA-9559)
 * Enable describe on indices (CASSANDRA-7814)
 * Fix incorrect result for IN queries where column not found (CASSANDRA-9540)
 * ColumnFamilyStore.selectAndReference may block during compaction (CASSANDRA-9637)
 * Fix bug in cardinality check when compacting (CASSANDRA-9580)
 * Fix memory leak in Ref due to ConcurrentLinkedQueue.remove() behaviour (CASSANDRA-9549)
 * Make rebuild only run one at a time (CASSANDRA-9119)
Merged from 2.0:
 * Avoid NPE in AuthSuccess#decode (CASSANDRA-9727)
 * Add listen_address to system.local (CASSANDRA-9603)
 * Bug fixes to resultset metadata construction (CASSANDRA-9636)
 * Fix setting 'durable_writes' in ALTER KEYSPACE (CASSANDRA-9560)
 * Avoids ballot clash in Paxos (CASSANDRA-9649)
 * Improve trace messages for RR (CASSANDRA-9479)
 * Fix suboptimal secondary index selection when restricted
   clustering column is also indexed (CASSANDRA-9631)
 * (cqlsh) Add min_threshold to DTCS option autocomplete (CASSANDRA-9385)
 * Fix error message when attempting to create an index on a column
   in a COMPACT STORAGE table with clustering columns (CASSANDRA-9527)
 * 'WITH WITH' in alter keyspace statements causes NPE (CASSANDRA-9565)
 * Expose some internals of SelectStatement for inspection (CASSANDRA-9532)
 * ArrivalWindow should use primitives (CASSANDRA-9496)
 * Periodically submit background compaction tasks (CASSANDRA-9592)
 * Set HAS_MORE_PAGES flag to false when PagingState is null (CASSANDRA-9571)


2.2.0-rc1
 * Compressed commit log should measure compressed space used (CASSANDRA-9095)
 * Fix comparison bug in CassandraRoleManager#collectRoles (CASSANDRA-9551)
 * Add tinyint,smallint,time,date support for UDFs (CASSANDRA-9400)
 * Deprecates SSTableSimpleWriter and SSTableSimpleUnsortedWriter (CASSANDRA-9546)
 * Empty INITCOND treated as null in aggregate (CASSANDRA-9457)
 * Remove use of Cell in Thrift MapReduce classes (CASSANDRA-8609)
 * Integrate pre-release Java Driver 2.2-rc1, custom build (CASSANDRA-9493)
 * Clean up gossiper logic for old versions (CASSANDRA-9370)
 * Fix custom payload coding/decoding to match the spec (CASSANDRA-9515)
 * ant test-all results incomplete when parsed (CASSANDRA-9463)
 * Disallow frozen<> types in function arguments and return types for
   clarity (CASSANDRA-9411)
 * Static Analysis to warn on unsafe use of Autocloseable instances (CASSANDRA-9431)
 * Update commitlog archiving examples now that commitlog segments are
   not recycled (CASSANDRA-9350)
 * Extend Transactional API to sstable lifecycle management (CASSANDRA-8568)
 * (cqlsh) Add support for native protocol 4 (CASSANDRA-9399)
 * Ensure that UDF and UDAs are keyspace-isolated (CASSANDRA-9409)
 * Revert CASSANDRA-7807 (tracing completion client notifications) (CASSANDRA-9429)
 * Add ability to stop compaction by ID (CASSANDRA-7207)
 * Let CassandraVersion handle SNAPSHOT version (CASSANDRA-9438)
Merged from 2.1:
 * (cqlsh) Fix using COPY through SOURCE or -f (CASSANDRA-9083)
 * Fix occasional lack of `system` keyspace in schema tables (CASSANDRA-8487)
 * Use ProtocolError code instead of ServerError code for native protocol
   error responses to unsupported protocol versions (CASSANDRA-9451)
 * Default commitlog_sync_batch_window_in_ms changed to 2ms (CASSANDRA-9504)
 * Fix empty partition assertion in unsorted sstable writing tools (CASSANDRA-9071)
 * Ensure truncate without snapshot cannot produce corrupt responses (CASSANDRA-9388)
 * Consistent error message when a table mixes counter and non-counter
   columns (CASSANDRA-9492)
 * Avoid getting unreadable keys during anticompaction (CASSANDRA-9508)
 * (cqlsh) Better float precision by default (CASSANDRA-9224)
 * Improve estimated row count (CASSANDRA-9107)
 * Optimize range tombstone memory footprint (CASSANDRA-8603)
 * Use configured gcgs in anticompaction (CASSANDRA-9397)
Merged from 2.0:
 * Don't accumulate more range than necessary in RangeTombstone.Tracker (CASSANDRA-9486)
 * Add broadcast and rpc addresses to system.local (CASSANDRA-9436)
 * Always mark sstable suspect when corrupted (CASSANDRA-9478)
 * Add database users and permissions to CQL3 documentation (CASSANDRA-7558)
 * Allow JVM_OPTS to be passed to standalone tools (CASSANDRA-5969)
 * Fix bad condition in RangeTombstoneList (CASSANDRA-9485)
 * Fix potential StackOverflow when setting CrcCheckChance over JMX (CASSANDRA-9488)
 * Fix null static columns in pages after the first, paged reversed
   queries (CASSANDRA-8502)
 * Fix counting cache serialization in request metrics (CASSANDRA-9466)
 * Add option not to validate atoms during scrub (CASSANDRA-9406)


2.2.0-beta1
 * Introduce Transactional API for internal state changes (CASSANDRA-8984)
 * Add a flag in cassandra.yaml to enable UDFs (CASSANDRA-9404)
 * Better support of null for UDF (CASSANDRA-8374)
 * Use ecj instead of javassist for UDFs (CASSANDRA-8241)
 * faster async logback configuration for tests (CASSANDRA-9376)
 * Add `smallint` and `tinyint` data types (CASSANDRA-8951)
 * Avoid thrift schema creation when native driver is used in stress tool (CASSANDRA-9374)
 * Make Functions.declared thread-safe
 * Add client warnings to native protocol v4 (CASSANDRA-8930)
 * Allow roles cache to be invalidated (CASSANDRA-8967)
 * Upgrade Snappy (CASSANDRA-9063)
 * Don't start Thrift rpc by default (CASSANDRA-9319)
 * Only stream from unrepaired sstables with incremental repair (CASSANDRA-8267)
 * Aggregate UDFs allow SFUNC return type to differ from STYPE if FFUNC specified (CASSANDRA-9321)
 * Remove Thrift dependencies in bundled tools (CASSANDRA-8358)
 * Disable memory mapping of hsperfdata file for JVM statistics (CASSANDRA-9242)
 * Add pre-startup checks to detect potential incompatibilities (CASSANDRA-8049)
 * Distinguish between null and unset in protocol v4 (CASSANDRA-7304)
 * Add user/role permissions for user-defined functions (CASSANDRA-7557)
 * Allow cassandra config to be updated to restart daemon without unloading classes (CASSANDRA-9046)
 * Don't initialize compaction writer before checking if iter is empty (CASSANDRA-9117)
 * Don't execute any functions at prepare-time (CASSANDRA-9037)
 * Share file handles between all instances of a SegmentedFile (CASSANDRA-8893)
 * Make it possible to major compact LCS (CASSANDRA-7272)
 * Make FunctionExecutionException extend RequestExecutionException
   (CASSANDRA-9055)
 * Add support for SELECT JSON, INSERT JSON syntax and new toJson(), fromJson()
   functions (CASSANDRA-7970)
 * Optimise max purgeable timestamp calculation in compaction (CASSANDRA-8920)
 * Constrain internode message buffer sizes, and improve IO class hierarchy (CASSANDRA-8670)
 * New tool added to validate all sstables in a node (CASSANDRA-5791)
 * Push notification when tracing completes for an operation (CASSANDRA-7807)
 * Delay "node up" and "node added" notifications until native protocol server is started (CASSANDRA-8236)
 * Compressed Commit Log (CASSANDRA-6809)
 * Optimise IntervalTree (CASSANDRA-8988)
 * Add a key-value payload for third party usage (CASSANDRA-8553, 9212)
 * Bump metrics-reporter-config dependency for metrics 3.0 (CASSANDRA-8149)
 * Partition intra-cluster message streams by size, not type (CASSANDRA-8789)
 * Add WriteFailureException to native protocol, notify coordinator of
   write failures (CASSANDRA-8592)
 * Convert SequentialWriter to nio (CASSANDRA-8709)
 * Add role based access control (CASSANDRA-7653, 8650, 7216, 8760, 8849, 8761, 8850)
 * Record client ip address in tracing sessions (CASSANDRA-8162)
 * Indicate partition key columns in response metadata for prepared
   statements (CASSANDRA-7660)
 * Merge UUIDType and TimeUUIDType parse logic (CASSANDRA-8759)
 * Avoid memory allocation when searching index summary (CASSANDRA-8793)
 * Optimise (Time)?UUIDType Comparisons (CASSANDRA-8730)
 * Make CRC32Ex into a separate maven dependency (CASSANDRA-8836)
 * Use preloaded jemalloc w/ Unsafe (CASSANDRA-8714, 9197)
 * Avoid accessing partitioner through StorageProxy (CASSANDRA-8244, 8268)
 * Upgrade Metrics library and remove depricated metrics (CASSANDRA-5657)
 * Serializing Row cache alternative, fully off heap (CASSANDRA-7438)
 * Duplicate rows returned when in clause has repeated values (CASSANDRA-6706)
 * Make CassandraException unchecked, extend RuntimeException (CASSANDRA-8560)
 * Support direct buffer decompression for reads (CASSANDRA-8464)
 * DirectByteBuffer compatible LZ4 methods (CASSANDRA-7039)
 * Group sstables for anticompaction correctly (CASSANDRA-8578)
 * Add ReadFailureException to native protocol, respond
   immediately when replicas encounter errors while handling
   a read request (CASSANDRA-7886)
 * Switch CommitLogSegment from RandomAccessFile to nio (CASSANDRA-8308)
 * Allow mixing token and partition key restrictions (CASSANDRA-7016)
 * Support index key/value entries on map collections (CASSANDRA-8473)
 * Modernize schema tables (CASSANDRA-8261)
 * Support for user-defined aggregation functions (CASSANDRA-8053)
 * Fix NPE in SelectStatement with empty IN values (CASSANDRA-8419)
 * Refactor SelectStatement, return IN results in natural order instead
   of IN value list order and ignore duplicate values in partition key IN restrictions (CASSANDRA-7981)
 * Support UDTs, tuples, and collections in user-defined
   functions (CASSANDRA-7563)
 * Fix aggregate fn results on empty selection, result column name,
   and cqlsh parsing (CASSANDRA-8229)
 * Mark sstables as repaired after full repair (CASSANDRA-7586)
 * Extend Descriptor to include a format value and refactor reader/writer
   APIs (CASSANDRA-7443)
 * Integrate JMH for microbenchmarks (CASSANDRA-8151)
 * Keep sstable levels when bootstrapping (CASSANDRA-7460)
 * Add Sigar library and perform basic OS settings check on startup (CASSANDRA-7838)
 * Support for aggregation functions (CASSANDRA-4914)
 * Remove cassandra-cli (CASSANDRA-7920)
 * Accept dollar quoted strings in CQL (CASSANDRA-7769)
 * Make assassinate a first class command (CASSANDRA-7935)
 * Support IN clause on any partition key column (CASSANDRA-7855)
 * Support IN clause on any clustering column (CASSANDRA-4762)
 * Improve compaction logging (CASSANDRA-7818)
 * Remove YamlFileNetworkTopologySnitch (CASSANDRA-7917)
 * Do anticompaction in groups (CASSANDRA-6851)
 * Support user-defined functions (CASSANDRA-7395, 7526, 7562, 7740, 7781, 7929,
   7924, 7812, 8063, 7813, 7708)
 * Permit configurable timestamps with cassandra-stress (CASSANDRA-7416)
 * Move sstable RandomAccessReader to nio2, which allows using the
   FILE_SHARE_DELETE flag on Windows (CASSANDRA-4050)
 * Remove CQL2 (CASSANDRA-5918)
 * Optimize fetching multiple cells by name (CASSANDRA-6933)
 * Allow compilation in java 8 (CASSANDRA-7028)
 * Make incremental repair default (CASSANDRA-7250)
 * Enable code coverage thru JaCoCo (CASSANDRA-7226)
 * Switch external naming of 'column families' to 'tables' (CASSANDRA-4369)
 * Shorten SSTable path (CASSANDRA-6962)
 * Use unsafe mutations for most unit tests (CASSANDRA-6969)
 * Fix race condition during calculation of pending ranges (CASSANDRA-7390)
 * Fail on very large batch sizes (CASSANDRA-8011)
 * Improve concurrency of repair (CASSANDRA-6455, 8208, 9145)
 * Select optimal CRC32 implementation at runtime (CASSANDRA-8614)
 * Evaluate MurmurHash of Token once per query (CASSANDRA-7096)
 * Generalize progress reporting (CASSANDRA-8901)
 * Resumable bootstrap streaming (CASSANDRA-8838, CASSANDRA-8942)
 * Allow scrub for secondary index (CASSANDRA-5174)
 * Save repair data to system table (CASSANDRA-5839)
 * fix nodetool names that reference column families (CASSANDRA-8872)
 Merged from 2.1:
 * Warn on misuse of unlogged batches (CASSANDRA-9282)
 * Failure detector detects and ignores local pauses (CASSANDRA-9183)
 * Add utility class to support for rate limiting a given log statement (CASSANDRA-9029)
 * Add missing consistency levels to cassandra-stess (CASSANDRA-9361)
 * Fix commitlog getCompletedTasks to not increment (CASSANDRA-9339)
 * Fix for harmless exceptions logged as ERROR (CASSANDRA-8564)
 * Delete processed sstables in sstablesplit/sstableupgrade (CASSANDRA-8606)
 * Improve sstable exclusion from partition tombstones (CASSANDRA-9298)
 * Validate the indexed column rather than the cell's contents for 2i (CASSANDRA-9057)
 * Add support for top-k custom 2i queries (CASSANDRA-8717)
 * Fix error when dropping table during compaction (CASSANDRA-9251)
 * cassandra-stress supports validation operations over user profiles (CASSANDRA-8773)
 * Add support for rate limiting log messages (CASSANDRA-9029)
 * Log the partition key with tombstone warnings (CASSANDRA-8561)
 * Reduce runWithCompactionsDisabled poll interval to 1ms (CASSANDRA-9271)
 * Fix PITR commitlog replay (CASSANDRA-9195)
 * GCInspector logs very different times (CASSANDRA-9124)
 * Fix deleting from an empty list (CASSANDRA-9198)
 * Update tuple and collection types that use a user-defined type when that UDT
   is modified (CASSANDRA-9148, CASSANDRA-9192)
 * Use higher timeout for prepair and snapshot in repair (CASSANDRA-9261)
 * Fix anticompaction blocking ANTI_ENTROPY stage (CASSANDRA-9151)
 * Repair waits for anticompaction to finish (CASSANDRA-9097)
 * Fix streaming not holding ref when stream error (CASSANDRA-9295)
 * Fix canonical view returning early opened SSTables (CASSANDRA-9396)
Merged from 2.0:
 * (cqlsh) Add LOGIN command to switch users (CASSANDRA-7212)
 * Clone SliceQueryFilter in AbstractReadCommand implementations (CASSANDRA-8940)
 * Push correct protocol notification for DROP INDEX (CASSANDRA-9310)
 * token-generator - generated tokens too long (CASSANDRA-9300)
 * Fix counting of tombstones for TombstoneOverwhelmingException (CASSANDRA-9299)
 * Fix ReconnectableSnitch reconnecting to peers during upgrade (CASSANDRA-6702)
 * Include keyspace and table name in error log for collections over the size
   limit (CASSANDRA-9286)
 * Avoid potential overlap in LCS with single-partition sstables (CASSANDRA-9322)
 * Log warning message when a table is queried before the schema has fully
   propagated (CASSANDRA-9136)
 * Overload SecondaryIndex#indexes to accept the column definition (CASSANDRA-9314)
 * (cqlsh) Add SERIAL and LOCAL_SERIAL consistency levels (CASSANDRA-8051)
 * Fix index selection during rebuild with certain table layouts (CASSANDRA-9281)
 * Fix partition-level-delete-only workload accounting (CASSANDRA-9194)
 * Allow scrub to handle corrupted compressed chunks (CASSANDRA-9140)
 * Fix assertion error when resetlocalschema is run during repair (CASSANDRA-9249)
 * Disable single sstable tombstone compactions for DTCS by default (CASSANDRA-9234)
 * IncomingTcpConnection thread is not named (CASSANDRA-9262)
 * Close incoming connections when MessagingService is stopped (CASSANDRA-9238)
 * Fix streaming hang when retrying (CASSANDRA-9132)


2.1.5
 * Re-add deprecated cold_reads_to_omit param for backwards compat (CASSANDRA-9203)
 * Make anticompaction visible in compactionstats (CASSANDRA-9098)
 * Improve nodetool getendpoints documentation about the partition
   key parameter (CASSANDRA-6458)
 * Don't check other keyspaces for schema changes when an user-defined
   type is altered (CASSANDRA-9187)
 * Add generate-idea-files target to build.xml (CASSANDRA-9123)
 * Allow takeColumnFamilySnapshot to take a list of tables (CASSANDRA-8348)
 * Limit major sstable operations to their canonical representation (CASSANDRA-8669)
 * cqlsh: Add tests for INSERT and UPDATE tab completion (CASSANDRA-9125)
 * cqlsh: quote column names when needed in COPY FROM inserts (CASSANDRA-9080)
 * Do not load read meter for offline operations (CASSANDRA-9082)
 * cqlsh: Make CompositeType data readable (CASSANDRA-8919)
 * cqlsh: Fix display of triggers (CASSANDRA-9081)
 * Fix NullPointerException when deleting or setting an element by index on
   a null list collection (CASSANDRA-9077)
 * Buffer bloom filter serialization (CASSANDRA-9066)
 * Fix anti-compaction target bloom filter size (CASSANDRA-9060)
 * Make FROZEN and TUPLE unreserved keywords in CQL (CASSANDRA-9047)
 * Prevent AssertionError from SizeEstimatesRecorder (CASSANDRA-9034)
 * Avoid overwriting index summaries for sstables with an older format that
   does not support downsampling; rebuild summaries on startup when this
   is detected (CASSANDRA-8993)
 * Fix potential data loss in CompressedSequentialWriter (CASSANDRA-8949)
 * Make PasswordAuthenticator number of hashing rounds configurable (CASSANDRA-8085)
 * Fix AssertionError when binding nested collections in DELETE (CASSANDRA-8900)
 * Check for overlap with non-early sstables in LCS (CASSANDRA-8739)
 * Only calculate max purgable timestamp if we have to (CASSANDRA-8914)
 * (cqlsh) Greatly improve performance of COPY FROM (CASSANDRA-8225)
 * IndexSummary effectiveIndexInterval is now a guideline, not a rule (CASSANDRA-8993)
 * Use correct bounds for page cache eviction of compressed files (CASSANDRA-8746)
 * SSTableScanner enforces its bounds (CASSANDRA-8946)
 * Cleanup cell equality (CASSANDRA-8947)
 * Introduce intra-cluster message coalescing (CASSANDRA-8692)
 * DatabaseDescriptor throws NPE when rpc_interface is used (CASSANDRA-8839)
 * Don't check if an sstable is live for offline compactions (CASSANDRA-8841)
 * Don't set clientMode in SSTableLoader (CASSANDRA-8238)
 * Fix SSTableRewriter with disabled early open (CASSANDRA-8535)
 * Fix cassandra-stress so it respects the CL passed in user mode (CASSANDRA-8948)
 * Fix rare NPE in ColumnDefinition#hasIndexOption() (CASSANDRA-8786)
 * cassandra-stress reports per-operation statistics, plus misc (CASSANDRA-8769)
 * Add SimpleDate (cql date) and Time (cql time) types (CASSANDRA-7523)
 * Use long for key count in cfstats (CASSANDRA-8913)
 * Make SSTableRewriter.abort() more robust to failure (CASSANDRA-8832)
 * Remove cold_reads_to_omit from STCS (CASSANDRA-8860)
 * Make EstimatedHistogram#percentile() use ceil instead of floor (CASSANDRA-8883)
 * Fix top partitions reporting wrong cardinality (CASSANDRA-8834)
 * Fix rare NPE in KeyCacheSerializer (CASSANDRA-8067)
 * Pick sstables for validation as late as possible inc repairs (CASSANDRA-8366)
 * Fix commitlog getPendingTasks to not increment (CASSANDRA-8862)
 * Fix parallelism adjustment in range and secondary index queries
   when the first fetch does not satisfy the limit (CASSANDRA-8856)
 * Check if the filtered sstables is non-empty in STCS (CASSANDRA-8843)
 * Upgrade java-driver used for cassandra-stress (CASSANDRA-8842)
 * Fix CommitLog.forceRecycleAllSegments() memory access error (CASSANDRA-8812)
 * Improve assertions in Memory (CASSANDRA-8792)
 * Fix SSTableRewriter cleanup (CASSANDRA-8802)
 * Introduce SafeMemory for CompressionMetadata.Writer (CASSANDRA-8758)
 * 'nodetool info' prints exception against older node (CASSANDRA-8796)
 * Ensure SSTableReader.last corresponds exactly with the file end (CASSANDRA-8750)
 * Make SSTableWriter.openEarly more robust and obvious (CASSANDRA-8747)
 * Enforce SSTableReader.first/last (CASSANDRA-8744)
 * Cleanup SegmentedFile API (CASSANDRA-8749)
 * Avoid overlap with early compaction replacement (CASSANDRA-8683)
 * Safer Resource Management++ (CASSANDRA-8707)
 * Write partition size estimates into a system table (CASSANDRA-7688)
 * cqlsh: Fix keys() and full() collection indexes in DESCRIBE output
   (CASSANDRA-8154)
 * Show progress of streaming in nodetool netstats (CASSANDRA-8886)
 * IndexSummaryBuilder utilises offheap memory, and shares data between
   each IndexSummary opened from it (CASSANDRA-8757)
 * markCompacting only succeeds if the exact SSTableReader instances being
   marked are in the live set (CASSANDRA-8689)
 * cassandra-stress support for varint (CASSANDRA-8882)
 * Fix Adler32 digest for compressed sstables (CASSANDRA-8778)
 * Add nodetool statushandoff/statusbackup (CASSANDRA-8912)
 * Use stdout for progress and stats in sstableloader (CASSANDRA-8982)
 * Correctly identify 2i datadir from older versions (CASSANDRA-9116)
Merged from 2.0:
 * Ignore gossip SYNs after shutdown (CASSANDRA-9238)
 * Avoid overflow when calculating max sstable size in LCS (CASSANDRA-9235)
 * Make sstable blacklisting work with compression (CASSANDRA-9138)
 * Do not attempt to rebuild indexes if no index accepts any column (CASSANDRA-9196)
 * Don't initiate snitch reconnection for dead states (CASSANDRA-7292)
 * Fix ArrayIndexOutOfBoundsException in CQLSSTableWriter (CASSANDRA-8978)
 * Add shutdown gossip state to prevent timeouts during rolling restarts (CASSANDRA-8336)
 * Fix running with java.net.preferIPv6Addresses=true (CASSANDRA-9137)
 * Fix failed bootstrap/replace attempts being persisted in system.peers (CASSANDRA-9180)
 * Flush system.IndexInfo after marking index built (CASSANDRA-9128)
 * Fix updates to min/max_compaction_threshold through cassandra-cli
   (CASSANDRA-8102)
 * Don't include tmp files when doing offline relevel (CASSANDRA-9088)
 * Use the proper CAS WriteType when finishing a previous round during Paxos
   preparation (CASSANDRA-8672)
 * Avoid race in cancelling compactions (CASSANDRA-9070)
 * More aggressive check for expired sstables in DTCS (CASSANDRA-8359)
 * Fix ignored index_interval change in ALTER TABLE statements (CASSANDRA-7976)
 * Do more aggressive compaction in old time windows in DTCS (CASSANDRA-8360)
 * java.lang.AssertionError when reading saved cache (CASSANDRA-8740)
 * "disk full" when running cleanup (CASSANDRA-9036)
 * Lower logging level from ERROR to DEBUG when a scheduled schema pull
   cannot be completed due to a node being down (CASSANDRA-9032)
 * Fix MOVED_NODE client event (CASSANDRA-8516)
 * Allow overriding MAX_OUTSTANDING_REPLAY_COUNT (CASSANDRA-7533)
 * Fix malformed JMX ObjectName containing IPv6 addresses (CASSANDRA-9027)
 * (cqlsh) Allow increasing CSV field size limit through
   cqlshrc config option (CASSANDRA-8934)
 * Stop logging range tombstones when exceeding the threshold
   (CASSANDRA-8559)
 * Fix NullPointerException when nodetool getendpoints is run
   against invalid keyspaces or tables (CASSANDRA-8950)
 * Allow specifying the tmp dir (CASSANDRA-7712)
 * Improve compaction estimated tasks estimation (CASSANDRA-8904)
 * Fix duplicate up/down messages sent to native clients (CASSANDRA-7816)
 * Expose commit log archive status via JMX (CASSANDRA-8734)
 * Provide better exceptions for invalid replication strategy parameters
   (CASSANDRA-8909)
 * Fix regression in mixed single and multi-column relation support for
   SELECT statements (CASSANDRA-8613)
 * Add ability to limit number of native connections (CASSANDRA-8086)
 * Fix CQLSSTableWriter throwing exception and spawning threads
   (CASSANDRA-8808)
 * Fix MT mismatch between empty and GC-able data (CASSANDRA-8979)
 * Fix incorrect validation when snapshotting single table (CASSANDRA-8056)
 * Add offline tool to relevel sstables (CASSANDRA-8301)
 * Preserve stream ID for more protocol errors (CASSANDRA-8848)
 * Fix combining token() function with multi-column relations on
   clustering columns (CASSANDRA-8797)
 * Make CFS.markReferenced() resistant to bad refcounting (CASSANDRA-8829)
 * Fix StreamTransferTask abort/complete bad refcounting (CASSANDRA-8815)
 * Fix AssertionError when querying a DESC clustering ordered
   table with ASC ordering and paging (CASSANDRA-8767)
 * AssertionError: "Memory was freed" when running cleanup (CASSANDRA-8716)
 * Make it possible to set max_sstable_age to fractional days (CASSANDRA-8406)
 * Fix some multi-column relations with indexes on some clustering
   columns (CASSANDRA-8275)
 * Fix memory leak in SSTableSimple*Writer and SSTableReader.validate()
   (CASSANDRA-8748)
 * Throw OOM if allocating memory fails to return a valid pointer (CASSANDRA-8726)
 * Fix SSTableSimpleUnsortedWriter ConcurrentModificationException (CASSANDRA-8619)
 * 'nodetool info' prints exception against older node (CASSANDRA-8796)
 * Ensure SSTableSimpleUnsortedWriter.close() terminates if
   disk writer has crashed (CASSANDRA-8807)


2.1.4
 * Bind JMX to localhost unless explicitly configured otherwise (CASSANDRA-9085)


2.1.3
 * Fix HSHA/offheap_objects corruption (CASSANDRA-8719)
 * Upgrade libthrift to 0.9.2 (CASSANDRA-8685)
 * Don't use the shared ref in sstableloader (CASSANDRA-8704)
 * Purge internal prepared statements if related tables or
   keyspaces are dropped (CASSANDRA-8693)
 * (cqlsh) Handle unicode BOM at start of files (CASSANDRA-8638)
 * Stop compactions before exiting offline tools (CASSANDRA-8623)
 * Update tools/stress/README.txt to match current behaviour (CASSANDRA-7933)
 * Fix schema from Thrift conversion with empty metadata (CASSANDRA-8695)
 * Safer Resource Management (CASSANDRA-7705)
 * Make sure we compact highly overlapping cold sstables with
   STCS (CASSANDRA-8635)
 * rpc_interface and listen_interface generate NPE on startup when specified
   interface doesn't exist (CASSANDRA-8677)
 * Fix ArrayIndexOutOfBoundsException in nodetool cfhistograms (CASSANDRA-8514)
 * Switch from yammer metrics for nodetool cf/proxy histograms (CASSANDRA-8662)
 * Make sure we don't add tmplink files to the compaction
   strategy (CASSANDRA-8580)
 * (cqlsh) Handle maps with blob keys (CASSANDRA-8372)
 * (cqlsh) Handle DynamicCompositeType schemas correctly (CASSANDRA-8563)
 * Duplicate rows returned when in clause has repeated values (CASSANDRA-6706)
 * Add tooling to detect hot partitions (CASSANDRA-7974)
 * Fix cassandra-stress user-mode truncation of partition generation (CASSANDRA-8608)
 * Only stream from unrepaired sstables during inc repair (CASSANDRA-8267)
 * Don't allow starting multiple inc repairs on the same sstables (CASSANDRA-8316)
 * Invalidate prepared BATCH statements when related tables
   or keyspaces are dropped (CASSANDRA-8652)
 * Fix missing results in secondary index queries on collections
   with ALLOW FILTERING (CASSANDRA-8421)
 * Expose EstimatedHistogram metrics for range slices (CASSANDRA-8627)
 * (cqlsh) Escape clqshrc passwords properly (CASSANDRA-8618)
 * Fix NPE when passing wrong argument in ALTER TABLE statement (CASSANDRA-8355)
 * Pig: Refactor and deprecate CqlStorage (CASSANDRA-8599)
 * Don't reuse the same cleanup strategy for all sstables (CASSANDRA-8537)
 * Fix case-sensitivity of index name on CREATE and DROP INDEX
   statements (CASSANDRA-8365)
 * Better detection/logging for corruption in compressed sstables (CASSANDRA-8192)
 * Use the correct repairedAt value when closing writer (CASSANDRA-8570)
 * (cqlsh) Handle a schema mismatch being detected on startup (CASSANDRA-8512)
 * Properly calculate expected write size during compaction (CASSANDRA-8532)
 * Invalidate affected prepared statements when a table's columns
   are altered (CASSANDRA-7910)
 * Stress - user defined writes should populate sequentally (CASSANDRA-8524)
 * Fix regression in SSTableRewriter causing some rows to become unreadable
   during compaction (CASSANDRA-8429)
 * Run major compactions for repaired/unrepaired in parallel (CASSANDRA-8510)
 * (cqlsh) Fix compression options in DESCRIBE TABLE output when compression
   is disabled (CASSANDRA-8288)
 * (cqlsh) Fix DESCRIBE output after keyspaces are altered (CASSANDRA-7623)
 * Make sure we set lastCompactedKey correctly (CASSANDRA-8463)
 * (cqlsh) Fix output of CONSISTENCY command (CASSANDRA-8507)
 * (cqlsh) Fixed the handling of LIST statements (CASSANDRA-8370)
 * Make sstablescrub check leveled manifest again (CASSANDRA-8432)
 * Check first/last keys in sstable when giving out positions (CASSANDRA-8458)
 * Disable mmap on Windows (CASSANDRA-6993)
 * Add missing ConsistencyLevels to cassandra-stress (CASSANDRA-8253)
 * Add auth support to cassandra-stress (CASSANDRA-7985)
 * Fix ArrayIndexOutOfBoundsException when generating error message
   for some CQL syntax errors (CASSANDRA-8455)
 * Scale memtable slab allocation logarithmically (CASSANDRA-7882)
 * cassandra-stress simultaneous inserts over same seed (CASSANDRA-7964)
 * Reduce cassandra-stress sampling memory requirements (CASSANDRA-7926)
 * Ensure memtable flush cannot expire commit log entries from its future (CASSANDRA-8383)
 * Make read "defrag" async to reclaim memtables (CASSANDRA-8459)
 * Remove tmplink files for offline compactions (CASSANDRA-8321)
 * Reduce maxHintsInProgress (CASSANDRA-8415)
 * BTree updates may call provided update function twice (CASSANDRA-8018)
 * Release sstable references after anticompaction (CASSANDRA-8386)
 * Handle abort() in SSTableRewriter properly (CASSANDRA-8320)
 * Centralize shared executors (CASSANDRA-8055)
 * Fix filtering for CONTAINS (KEY) relations on frozen collection
   clustering columns when the query is restricted to a single
   partition (CASSANDRA-8203)
 * Do more aggressive entire-sstable TTL expiry checks (CASSANDRA-8243)
 * Add more log info if readMeter is null (CASSANDRA-8238)
 * add check of the system wall clock time at startup (CASSANDRA-8305)
 * Support for frozen collections (CASSANDRA-7859)
 * Fix overflow on histogram computation (CASSANDRA-8028)
 * Have paxos reuse the timestamp generation of normal queries (CASSANDRA-7801)
 * Fix incremental repair not remove parent session on remote (CASSANDRA-8291)
 * Improve JBOD disk utilization (CASSANDRA-7386)
 * Log failed host when preparing incremental repair (CASSANDRA-8228)
 * Force config client mode in CQLSSTableWriter (CASSANDRA-8281)
 * Fix sstableupgrade throws exception (CASSANDRA-8688)
 * Fix hang when repairing empty keyspace (CASSANDRA-8694)
Merged from 2.0:
 * Fix IllegalArgumentException in dynamic snitch (CASSANDRA-8448)
 * Add support for UPDATE ... IF EXISTS (CASSANDRA-8610)
 * Fix reversal of list prepends (CASSANDRA-8733)
 * Prevent non-zero default_time_to_live on tables with counters
   (CASSANDRA-8678)
 * Fix SSTableSimpleUnsortedWriter ConcurrentModificationException
   (CASSANDRA-8619)
 * Round up time deltas lower than 1ms in BulkLoader (CASSANDRA-8645)
 * Add batch remove iterator to ABSC (CASSANDRA-8414, 8666)
 * Round up time deltas lower than 1ms in BulkLoader (CASSANDRA-8645)
 * Fix isClientMode check in Keyspace (CASSANDRA-8687)
 * Use more efficient slice size for querying internal secondary
   index tables (CASSANDRA-8550)
 * Fix potentially returning deleted rows with range tombstone (CASSANDRA-8558)
 * Check for available disk space before starting a compaction (CASSANDRA-8562)
 * Fix DISTINCT queries with LIMITs or paging when some partitions
   contain only tombstones (CASSANDRA-8490)
 * Introduce background cache refreshing to permissions cache
   (CASSANDRA-8194)
 * Fix race condition in StreamTransferTask that could lead to
   infinite loops and premature sstable deletion (CASSANDRA-7704)
 * Add an extra version check to MigrationTask (CASSANDRA-8462)
 * Ensure SSTableWriter cleans up properly after failure (CASSANDRA-8499)
 * Increase bf true positive count on key cache hit (CASSANDRA-8525)
 * Move MeteredFlusher to its own thread (CASSANDRA-8485)
 * Fix non-distinct results in DISTNCT queries on static columns when
   paging is enabled (CASSANDRA-8087)
 * Move all hints related tasks to hints internal executor (CASSANDRA-8285)
 * Fix paging for multi-partition IN queries (CASSANDRA-8408)
 * Fix MOVED_NODE topology event never being emitted when a node
   moves its token (CASSANDRA-8373)
 * Fix validation of indexes in COMPACT tables (CASSANDRA-8156)
 * Avoid StackOverflowError when a large list of IN values
   is used for a clustering column (CASSANDRA-8410)
 * Fix NPE when writetime() or ttl() calls are wrapped by
   another function call (CASSANDRA-8451)
 * Fix NPE after dropping a keyspace (CASSANDRA-8332)
 * Fix error message on read repair timeouts (CASSANDRA-7947)
 * Default DTCS base_time_seconds changed to 60 (CASSANDRA-8417)
 * Refuse Paxos operation with more than one pending endpoint (CASSANDRA-8346, 8640)
 * Throw correct exception when trying to bind a keyspace or table
   name (CASSANDRA-6952)
 * Make HHOM.compact synchronized (CASSANDRA-8416)
 * cancel latency-sampling task when CF is dropped (CASSANDRA-8401)
 * don't block SocketThread for MessagingService (CASSANDRA-8188)
 * Increase quarantine delay on replacement (CASSANDRA-8260)
 * Expose off-heap memory usage stats (CASSANDRA-7897)
 * Ignore Paxos commits for truncated tables (CASSANDRA-7538)
 * Validate size of indexed column values (CASSANDRA-8280)
 * Make LCS split compaction results over all data directories (CASSANDRA-8329)
 * Fix some failing queries that use multi-column relations
   on COMPACT STORAGE tables (CASSANDRA-8264)
 * Fix InvalidRequestException with ORDER BY (CASSANDRA-8286)
 * Disable SSLv3 for POODLE (CASSANDRA-8265)
 * Fix millisecond timestamps in Tracing (CASSANDRA-8297)
 * Include keyspace name in error message when there are insufficient
   live nodes to stream from (CASSANDRA-8221)
 * Avoid overlap in L1 when L0 contains many nonoverlapping
   sstables (CASSANDRA-8211)
 * Improve PropertyFileSnitch logging (CASSANDRA-8183)
 * Add DC-aware sequential repair (CASSANDRA-8193)
 * Use live sstables in snapshot repair if possible (CASSANDRA-8312)
 * Fix hints serialized size calculation (CASSANDRA-8587)


2.1.2
 * (cqlsh) parse_for_table_meta errors out on queries with undefined
   grammars (CASSANDRA-8262)
 * (cqlsh) Fix SELECT ... TOKEN() function broken in C* 2.1.1 (CASSANDRA-8258)
 * Fix Cassandra crash when running on JDK8 update 40 (CASSANDRA-8209)
 * Optimize partitioner tokens (CASSANDRA-8230)
 * Improve compaction of repaired/unrepaired sstables (CASSANDRA-8004)
 * Make cache serializers pluggable (CASSANDRA-8096)
 * Fix issues with CONTAINS (KEY) queries on secondary indexes
   (CASSANDRA-8147)
 * Fix read-rate tracking of sstables for some queries (CASSANDRA-8239)
 * Fix default timestamp in QueryOptions (CASSANDRA-8246)
 * Set socket timeout when reading remote version (CASSANDRA-8188)
 * Refactor how we track live size (CASSANDRA-7852)
 * Make sure unfinished compaction files are removed (CASSANDRA-8124)
 * Fix shutdown when run as Windows service (CASSANDRA-8136)
 * Fix DESCRIBE TABLE with custom indexes (CASSANDRA-8031)
 * Fix race in RecoveryManagerTest (CASSANDRA-8176)
 * Avoid IllegalArgumentException while sorting sstables in
   IndexSummaryManager (CASSANDRA-8182)
 * Shutdown JVM on file descriptor exhaustion (CASSANDRA-7579)
 * Add 'die' policy for commit log and disk failure (CASSANDRA-7927)
 * Fix installing as service on Windows (CASSANDRA-8115)
 * Fix CREATE TABLE for CQL2 (CASSANDRA-8144)
 * Avoid boxing in ColumnStats min/max trackers (CASSANDRA-8109)
Merged from 2.0:
 * Correctly handle non-text column names in cql3 (CASSANDRA-8178)
 * Fix deletion for indexes on primary key columns (CASSANDRA-8206)
 * Add 'nodetool statusgossip' (CASSANDRA-8125)
 * Improve client notification that nodes are ready for requests (CASSANDRA-7510)
 * Handle negative timestamp in writetime method (CASSANDRA-8139)
 * Pig: Remove errant LIMIT clause in CqlNativeStorage (CASSANDRA-8166)
 * Throw ConfigurationException when hsha is used with the default
   rpc_max_threads setting of 'unlimited' (CASSANDRA-8116)
 * Allow concurrent writing of the same table in the same JVM using
   CQLSSTableWriter (CASSANDRA-7463)
 * Fix totalDiskSpaceUsed calculation (CASSANDRA-8205)


2.1.1
 * Fix spin loop in AtomicSortedColumns (CASSANDRA-7546)
 * Dont notify when replacing tmplink files (CASSANDRA-8157)
 * Fix validation with multiple CONTAINS clause (CASSANDRA-8131)
 * Fix validation of collections in TriggerExecutor (CASSANDRA-8146)
 * Fix IllegalArgumentException when a list of IN values containing tuples
   is passed as a single arg to a prepared statement with the v1 or v2
   protocol (CASSANDRA-8062)
 * Fix ClassCastException in DISTINCT query on static columns with
   query paging (CASSANDRA-8108)
 * Fix NPE on null nested UDT inside a set (CASSANDRA-8105)
 * Fix exception when querying secondary index on set items or map keys
   when some clustering columns are specified (CASSANDRA-8073)
 * Send proper error response when there is an error during native
   protocol message decode (CASSANDRA-8118)
 * Gossip should ignore generation numbers too far in the future (CASSANDRA-8113)
 * Fix NPE when creating a table with frozen sets, lists (CASSANDRA-8104)
 * Fix high memory use due to tracking reads on incrementally opened sstable
   readers (CASSANDRA-8066)
 * Fix EXECUTE request with skipMetadata=false returning no metadata
   (CASSANDRA-8054)
 * Allow concurrent use of CQLBulkOutputFormat (CASSANDRA-7776)
 * Shutdown JVM on OOM (CASSANDRA-7507)
 * Upgrade netty version and enable epoll event loop (CASSANDRA-7761)
 * Don't duplicate sstables smaller than split size when using
   the sstablesplitter tool (CASSANDRA-7616)
 * Avoid re-parsing already prepared statements (CASSANDRA-7923)
 * Fix some Thrift slice deletions and updates of COMPACT STORAGE
   tables with some clustering columns omitted (CASSANDRA-7990)
 * Fix filtering for CONTAINS on sets (CASSANDRA-8033)
 * Properly track added size (CASSANDRA-7239)
 * Allow compilation in java 8 (CASSANDRA-7208)
 * Fix Assertion error on RangeTombstoneList diff (CASSANDRA-8013)
 * Release references to overlapping sstables during compaction (CASSANDRA-7819)
 * Send notification when opening compaction results early (CASSANDRA-8034)
 * Make native server start block until properly bound (CASSANDRA-7885)
 * (cqlsh) Fix IPv6 support (CASSANDRA-7988)
 * Ignore fat clients when checking for endpoint collision (CASSANDRA-7939)
 * Make sstablerepairedset take a list of files (CASSANDRA-7995)
 * (cqlsh) Tab completeion for indexes on map keys (CASSANDRA-7972)
 * (cqlsh) Fix UDT field selection in select clause (CASSANDRA-7891)
 * Fix resource leak in event of corrupt sstable
 * (cqlsh) Add command line option for cqlshrc file path (CASSANDRA-7131)
 * Provide visibility into prepared statements churn (CASSANDRA-7921, CASSANDRA-7930)
 * Invalidate prepared statements when their keyspace or table is
   dropped (CASSANDRA-7566)
 * cassandra-stress: fix support for NetworkTopologyStrategy (CASSANDRA-7945)
 * Fix saving caches when a table is dropped (CASSANDRA-7784)
 * Add better error checking of new stress profile (CASSANDRA-7716)
 * Use ThreadLocalRandom and remove FBUtilities.threadLocalRandom (CASSANDRA-7934)
 * Prevent operator mistakes due to simultaneous bootstrap (CASSANDRA-7069)
 * cassandra-stress supports whitelist mode for node config (CASSANDRA-7658)
 * GCInspector more closely tracks GC; cassandra-stress and nodetool report it (CASSANDRA-7916)
 * nodetool won't output bogus ownership info without a keyspace (CASSANDRA-7173)
 * Add human readable option to nodetool commands (CASSANDRA-5433)
 * Don't try to set repairedAt on old sstables (CASSANDRA-7913)
 * Add metrics for tracking PreparedStatement use (CASSANDRA-7719)
 * (cqlsh) tab-completion for triggers (CASSANDRA-7824)
 * (cqlsh) Support for query paging (CASSANDRA-7514)
 * (cqlsh) Show progress of COPY operations (CASSANDRA-7789)
 * Add syntax to remove multiple elements from a map (CASSANDRA-6599)
 * Support non-equals conditions in lightweight transactions (CASSANDRA-6839)
 * Add IF [NOT] EXISTS to create/drop triggers (CASSANDRA-7606)
 * (cqlsh) Display the current logged-in user (CASSANDRA-7785)
 * (cqlsh) Don't ignore CTRL-C during COPY FROM execution (CASSANDRA-7815)
 * (cqlsh) Order UDTs according to cross-type dependencies in DESCRIBE
   output (CASSANDRA-7659)
 * (cqlsh) Fix handling of CAS statement results (CASSANDRA-7671)
 * (cqlsh) COPY TO/FROM improvements (CASSANDRA-7405)
 * Support list index operations with conditions (CASSANDRA-7499)
 * Add max live/tombstoned cells to nodetool cfstats output (CASSANDRA-7731)
 * Validate IPv6 wildcard addresses properly (CASSANDRA-7680)
 * (cqlsh) Error when tracing query (CASSANDRA-7613)
 * Avoid IOOBE when building SyntaxError message snippet (CASSANDRA-7569)
 * SSTableExport uses correct validator to create string representation of partition
   keys (CASSANDRA-7498)
 * Avoid NPEs when receiving type changes for an unknown keyspace (CASSANDRA-7689)
 * Add support for custom 2i validation (CASSANDRA-7575)
 * Pig support for hadoop CqlInputFormat (CASSANDRA-6454)
 * Add duration mode to cassandra-stress (CASSANDRA-7468)
 * Add listen_interface and rpc_interface options (CASSANDRA-7417)
 * Improve schema merge performance (CASSANDRA-7444)
 * Adjust MT depth based on # of partition validating (CASSANDRA-5263)
 * Optimise NativeCell comparisons (CASSANDRA-6755)
 * Configurable client timeout for cqlsh (CASSANDRA-7516)
 * Include snippet of CQL query near syntax error in messages (CASSANDRA-7111)
 * Make repair -pr work with -local (CASSANDRA-7450)
 * Fix error in sstableloader with -cph > 1 (CASSANDRA-8007)
 * Fix snapshot repair error on indexed tables (CASSANDRA-8020)
 * Do not exit nodetool repair when receiving JMX NOTIF_LOST (CASSANDRA-7909)
 * Stream to private IP when available (CASSANDRA-8084)
Merged from 2.0:
 * Reject conditions on DELETE unless full PK is given (CASSANDRA-6430)
 * Properly reject the token function DELETE (CASSANDRA-7747)
 * Force batchlog replay before decommissioning a node (CASSANDRA-7446)
 * Fix hint replay with many accumulated expired hints (CASSANDRA-6998)
 * Fix duplicate results in DISTINCT queries on static columns with query
   paging (CASSANDRA-8108)
 * Add DateTieredCompactionStrategy (CASSANDRA-6602)
 * Properly validate ascii and utf8 string literals in CQL queries (CASSANDRA-8101)
 * (cqlsh) Fix autocompletion for alter keyspace (CASSANDRA-8021)
 * Create backup directories for commitlog archiving during startup (CASSANDRA-8111)
 * Reduce totalBlockFor() for LOCAL_* consistency levels (CASSANDRA-8058)
 * Fix merging schemas with re-dropped keyspaces (CASSANDRA-7256)
 * Fix counters in supercolumns during live upgrades from 1.2 (CASSANDRA-7188)
 * Notify DT subscribers when a column family is truncated (CASSANDRA-8088)
 * Add sanity check of $JAVA on startup (CASSANDRA-7676)
 * Schedule fat client schema pull on join (CASSANDRA-7993)
 * Don't reset nodes' versions when closing IncomingTcpConnections
   (CASSANDRA-7734)
 * Record the real messaging version in all cases in OutboundTcpConnection
   (CASSANDRA-8057)
 * SSL does not work in cassandra-cli (CASSANDRA-7899)
 * Fix potential exception when using ReversedType in DynamicCompositeType
   (CASSANDRA-7898)
 * Better validation of collection values (CASSANDRA-7833)
 * Track min/max timestamps correctly (CASSANDRA-7969)
 * Fix possible overflow while sorting CL segments for replay (CASSANDRA-7992)
 * Increase nodetool Xmx (CASSANDRA-7956)
 * Archive any commitlog segments present at startup (CASSANDRA-6904)
 * CrcCheckChance should adjust based on live CFMetadata not
   sstable metadata (CASSANDRA-7978)
 * token() should only accept columns in the partitioning
   key order (CASSANDRA-6075)
 * Add method to invalidate permission cache via JMX (CASSANDRA-7977)
 * Allow propagating multiple gossip states atomically (CASSANDRA-6125)
 * Log exceptions related to unclean native protocol client disconnects
   at DEBUG or INFO (CASSANDRA-7849)
 * Allow permissions cache to be set via JMX (CASSANDRA-7698)
 * Include schema_triggers CF in readable system resources (CASSANDRA-7967)
 * Fix RowIndexEntry to report correct serializedSize (CASSANDRA-7948)
 * Make CQLSSTableWriter sync within partitions (CASSANDRA-7360)
 * Potentially use non-local replicas in CqlConfigHelper (CASSANDRA-7906)
 * Explicitly disallow mixing multi-column and single-column
   relations on clustering columns (CASSANDRA-7711)
 * Better error message when condition is set on PK column (CASSANDRA-7804)
 * Don't send schema change responses and events for no-op DDL
   statements (CASSANDRA-7600)
 * (Hadoop) fix cluster initialisation for a split fetching (CASSANDRA-7774)
 * Throw InvalidRequestException when queries contain relations on entire
   collection columns (CASSANDRA-7506)
 * (cqlsh) enable CTRL-R history search with libedit (CASSANDRA-7577)
 * (Hadoop) allow ACFRW to limit nodes to local DC (CASSANDRA-7252)
 * (cqlsh) cqlsh should automatically disable tracing when selecting
   from system_traces (CASSANDRA-7641)
 * (Hadoop) Add CqlOutputFormat (CASSANDRA-6927)
 * Don't depend on cassandra config for nodetool ring (CASSANDRA-7508)
 * (cqlsh) Fix failing cqlsh formatting tests (CASSANDRA-7703)
 * Fix IncompatibleClassChangeError from hadoop2 (CASSANDRA-7229)
 * Add 'nodetool sethintedhandoffthrottlekb' (CASSANDRA-7635)
 * (cqlsh) Add tab-completion for CREATE/DROP USER IF [NOT] EXISTS (CASSANDRA-7611)
 * Catch errors when the JVM pulls the rug out from GCInspector (CASSANDRA-5345)
 * cqlsh fails when version number parts are not int (CASSANDRA-7524)
 * Fix NPE when table dropped during streaming (CASSANDRA-7946)
 * Fix wrong progress when streaming uncompressed (CASSANDRA-7878)
 * Fix possible infinite loop in creating repair range (CASSANDRA-7983)
 * Fix unit in nodetool for streaming throughput (CASSANDRA-7375)
Merged from 1.2:
 * Don't index tombstones (CASSANDRA-7828)
 * Improve PasswordAuthenticator default super user setup (CASSANDRA-7788)


2.1.0
 * (cqlsh) Removed "ALTER TYPE <name> RENAME TO <name>" from tab-completion
   (CASSANDRA-7895)
 * Fixed IllegalStateException in anticompaction (CASSANDRA-7892)
 * cqlsh: DESCRIBE support for frozen UDTs, tuples (CASSANDRA-7863)
 * Avoid exposing internal classes over JMX (CASSANDRA-7879)
 * Add null check for keys when freezing collection (CASSANDRA-7869)
 * Improve stress workload realism (CASSANDRA-7519)
Merged from 2.0:
 * Configure system.paxos with LeveledCompactionStrategy (CASSANDRA-7753)
 * Fix ALTER clustering column type from DateType to TimestampType when
   using DESC clustering order (CASSANRDA-7797)
 * Throw EOFException if we run out of chunks in compressed datafile
   (CASSANDRA-7664)
 * Fix PRSI handling of CQL3 row markers for row cleanup (CASSANDRA-7787)
 * Fix dropping collection when it's the last regular column (CASSANDRA-7744)
 * Make StreamReceiveTask thread safe and gc friendly (CASSANDRA-7795)
 * Validate empty cell names from counter updates (CASSANDRA-7798)
Merged from 1.2:
 * Don't allow compacted sstables to be marked as compacting (CASSANDRA-7145)
 * Track expired tombstones (CASSANDRA-7810)


2.1.0-rc7
 * Add frozen keyword and require UDT to be frozen (CASSANDRA-7857)
 * Track added sstable size correctly (CASSANDRA-7239)
 * (cqlsh) Fix case insensitivity (CASSANDRA-7834)
 * Fix failure to stream ranges when moving (CASSANDRA-7836)
 * Correctly remove tmplink files (CASSANDRA-7803)
 * (cqlsh) Fix column name formatting for functions, CAS operations,
   and UDT field selections (CASSANDRA-7806)
 * (cqlsh) Fix COPY FROM handling of null/empty primary key
   values (CASSANDRA-7792)
 * Fix ordering of static cells (CASSANDRA-7763)
Merged from 2.0:
 * Forbid re-adding dropped counter columns (CASSANDRA-7831)
 * Fix CFMetaData#isThriftCompatible() for PK-only tables (CASSANDRA-7832)
 * Always reject inequality on the partition key without token()
   (CASSANDRA-7722)
 * Always send Paxos commit to all replicas (CASSANDRA-7479)
 * Make disruptor_thrift_server invocation pool configurable (CASSANDRA-7594)
 * Make repair no-op when RF=1 (CASSANDRA-7864)


2.1.0-rc6
 * Fix OOM issue from netty caching over time (CASSANDRA-7743)
 * json2sstable couldn't import JSON for CQL table (CASSANDRA-7477)
 * Invalidate all caches on table drop (CASSANDRA-7561)
 * Skip strict endpoint selection for ranges if RF == nodes (CASSANRA-7765)
 * Fix Thrift range filtering without 2ary index lookups (CASSANDRA-7741)
 * Add tracing entries about concurrent range requests (CASSANDRA-7599)
 * (cqlsh) Fix DESCRIBE for NTS keyspaces (CASSANDRA-7729)
 * Remove netty buffer ref-counting (CASSANDRA-7735)
 * Pass mutated cf to index updater for use by PRSI (CASSANDRA-7742)
 * Include stress yaml example in release and deb (CASSANDRA-7717)
 * workaround for netty issue causing corrupted data off the wire (CASSANDRA-7695)
 * cqlsh DESC CLUSTER fails retrieving ring information (CASSANDRA-7687)
 * Fix binding null values inside UDT (CASSANDRA-7685)
 * Fix UDT field selection with empty fields (CASSANDRA-7670)
 * Bogus deserialization of static cells from sstable (CASSANDRA-7684)
 * Fix NPE on compaction leftover cleanup for dropped table (CASSANDRA-7770)
Merged from 2.0:
 * Fix race condition in StreamTransferTask that could lead to
   infinite loops and premature sstable deletion (CASSANDRA-7704)
 * (cqlsh) Wait up to 10 sec for a tracing session (CASSANDRA-7222)
 * Fix NPE in FileCacheService.sizeInBytes (CASSANDRA-7756)
 * Remove duplicates from StorageService.getJoiningNodes (CASSANDRA-7478)
 * Clone token map outside of hot gossip loops (CASSANDRA-7758)
 * Fix MS expiring map timeout for Paxos messages (CASSANDRA-7752)
 * Do not flush on truncate if durable_writes is false (CASSANDRA-7750)
 * Give CRR a default input_cql Statement (CASSANDRA-7226)
 * Better error message when adding a collection with the same name
   than a previously dropped one (CASSANDRA-6276)
 * Fix validation when adding static columns (CASSANDRA-7730)
 * (Thrift) fix range deletion of supercolumns (CASSANDRA-7733)
 * Fix potential AssertionError in RangeTombstoneList (CASSANDRA-7700)
 * Validate arguments of blobAs* functions (CASSANDRA-7707)
 * Fix potential AssertionError with 2ndary indexes (CASSANDRA-6612)
 * Avoid logging CompactionInterrupted at ERROR (CASSANDRA-7694)
 * Minor leak in sstable2jon (CASSANDRA-7709)
 * Add cassandra.auto_bootstrap system property (CASSANDRA-7650)
 * Update java driver (for hadoop) (CASSANDRA-7618)
 * Remove CqlPagingRecordReader/CqlPagingInputFormat (CASSANDRA-7570)
 * Support connecting to ipv6 jmx with nodetool (CASSANDRA-7669)


2.1.0-rc5
 * Reject counters inside user types (CASSANDRA-7672)
 * Switch to notification-based GCInspector (CASSANDRA-7638)
 * (cqlsh) Handle nulls in UDTs and tuples correctly (CASSANDRA-7656)
 * Don't use strict consistency when replacing (CASSANDRA-7568)
 * Fix min/max cell name collection on 2.0 SSTables with range
   tombstones (CASSANDRA-7593)
 * Tolerate min/max cell names of different lengths (CASSANDRA-7651)
 * Filter cached results correctly (CASSANDRA-7636)
 * Fix tracing on the new SEPExecutor (CASSANDRA-7644)
 * Remove shuffle and taketoken (CASSANDRA-7601)
 * Clean up Windows batch scripts (CASSANDRA-7619)
 * Fix native protocol drop user type notification (CASSANDRA-7571)
 * Give read access to system.schema_usertypes to all authenticated users
   (CASSANDRA-7578)
 * (cqlsh) Fix cqlsh display when zero rows are returned (CASSANDRA-7580)
 * Get java version correctly when JAVA_TOOL_OPTIONS is set (CASSANDRA-7572)
 * Fix NPE when dropping index from non-existent keyspace, AssertionError when
   dropping non-existent index with IF EXISTS (CASSANDRA-7590)
 * Fix sstablelevelresetter hang (CASSANDRA-7614)
 * (cqlsh) Fix deserialization of blobs (CASSANDRA-7603)
 * Use "keyspace updated" schema change message for UDT changes in v1 and
   v2 protocols (CASSANDRA-7617)
 * Fix tracing of range slices and secondary index lookups that are local
   to the coordinator (CASSANDRA-7599)
 * Set -Dcassandra.storagedir for all tool shell scripts (CASSANDRA-7587)
 * Don't swap max/min col names when mutating sstable metadata (CASSANDRA-7596)
 * (cqlsh) Correctly handle paged result sets (CASSANDRA-7625)
 * (cqlsh) Improve waiting for a trace to complete (CASSANDRA-7626)
 * Fix tracing of concurrent range slices and 2ary index queries (CASSANDRA-7626)
 * Fix scrub against collection type (CASSANDRA-7665)
Merged from 2.0:
 * Set gc_grace_seconds to seven days for system schema tables (CASSANDRA-7668)
 * SimpleSeedProvider no longer caches seeds forever (CASSANDRA-7663)
 * Always flush on truncate (CASSANDRA-7511)
 * Fix ReversedType(DateType) mapping to native protocol (CASSANDRA-7576)
 * Always merge ranges owned by a single node (CASSANDRA-6930)
 * Track max/min timestamps for range tombstones (CASSANDRA-7647)
 * Fix NPE when listing saved caches dir (CASSANDRA-7632)


2.1.0-rc4
 * Fix word count hadoop example (CASSANDRA-7200)
 * Updated memtable_cleanup_threshold and memtable_flush_writers defaults
   (CASSANDRA-7551)
 * (Windows) fix startup when WMI memory query fails (CASSANDRA-7505)
 * Anti-compaction proceeds if any part of the repair failed (CASSANDRA-7521)
 * Add missing table name to DROP INDEX responses and notifications (CASSANDRA-7539)
 * Bump CQL version to 3.2.0 and update CQL documentation (CASSANDRA-7527)
 * Fix configuration error message when running nodetool ring (CASSANDRA-7508)
 * Support conditional updates, tuple type, and the v3 protocol in cqlsh (CASSANDRA-7509)
 * Handle queries on multiple secondary index types (CASSANDRA-7525)
 * Fix cqlsh authentication with v3 native protocol (CASSANDRA-7564)
 * Fix NPE when unknown prepared statement ID is used (CASSANDRA-7454)
Merged from 2.0:
 * (Windows) force range-based repair to non-sequential mode (CASSANDRA-7541)
 * Fix range merging when DES scores are zero (CASSANDRA-7535)
 * Warn when SSL certificates have expired (CASSANDRA-7528)
 * Fix error when doing reversed queries with static columns (CASSANDRA-7490)
Merged from 1.2:
 * Set correct stream ID on responses when non-Exception Throwables
   are thrown while handling native protocol messages (CASSANDRA-7470)


2.1.0-rc3
 * Consider expiry when reconciling otherwise equal cells (CASSANDRA-7403)
 * Introduce CQL support for stress tool (CASSANDRA-6146)
 * Fix ClassCastException processing expired messages (CASSANDRA-7496)
 * Fix prepared marker for collections inside UDT (CASSANDRA-7472)
 * Remove left-over populate_io_cache_on_flush and replicate_on_write
   uses (CASSANDRA-7493)
 * (Windows) handle spaces in path names (CASSANDRA-7451)
 * Ensure writes have completed after dropping a table, before recycling
   commit log segments (CASSANDRA-7437)
 * Remove left-over rows_per_partition_to_cache (CASSANDRA-7493)
 * Fix error when CONTAINS is used with a bind marker (CASSANDRA-7502)
 * Properly reject unknown UDT field (CASSANDRA-7484)
Merged from 2.0:
 * Fix CC#collectTimeOrderedData() tombstone optimisations (CASSANDRA-7394)
 * Support DISTINCT for static columns and fix behaviour when DISTINC is
   not use (CASSANDRA-7305).
 * Workaround JVM NPE on JMX bind failure (CASSANDRA-7254)
 * Fix race in FileCacheService RemovalListener (CASSANDRA-7278)
 * Fix inconsistent use of consistencyForCommit that allowed LOCAL_QUORUM
   operations to incorrect become full QUORUM (CASSANDRA-7345)
 * Properly handle unrecognized opcodes and flags (CASSANDRA-7440)
 * (Hadoop) close CqlRecordWriter clients when finished (CASSANDRA-7459)
 * Commit disk failure policy (CASSANDRA-7429)
 * Make sure high level sstables get compacted (CASSANDRA-7414)
 * Fix AssertionError when using empty clustering columns and static columns
   (CASSANDRA-7455)
 * Add option to disable STCS in L0 (CASSANDRA-6621)
 * Upgrade to snappy-java 1.0.5.2 (CASSANDRA-7476)


2.1.0-rc2
 * Fix heap size calculation for CompoundSparseCellName and
   CompoundSparseCellName.WithCollection (CASSANDRA-7421)
 * Allow counter mutations in UNLOGGED batches (CASSANDRA-7351)
 * Modify reconcile logic to always pick a tombstone over a counter cell
   (CASSANDRA-7346)
 * Avoid incremental compaction on Windows (CASSANDRA-7365)
 * Fix exception when querying a composite-keyed table with a collection index
   (CASSANDRA-7372)
 * Use node's host id in place of counter ids (CASSANDRA-7366)
 * Fix error when doing reversed queries with static columns (CASSANDRA-7490)
 * Backport CASSANDRA-6747 (CASSANDRA-7560)
 * Track max/min timestamps for range tombstones (CASSANDRA-7647)
 * Fix NPE when listing saved caches dir (CASSANDRA-7632)
 * Fix sstableloader unable to connect encrypted node (CASSANDRA-7585)
Merged from 1.2:
 * Clone token map outside of hot gossip loops (CASSANDRA-7758)
 * Add stop method to EmbeddedCassandraService (CASSANDRA-7595)
 * Support connecting to ipv6 jmx with nodetool (CASSANDRA-7669)
 * Set gc_grace_seconds to seven days for system schema tables (CASSANDRA-7668)
 * SimpleSeedProvider no longer caches seeds forever (CASSANDRA-7663)
 * Set correct stream ID on responses when non-Exception Throwables
   are thrown while handling native protocol messages (CASSANDRA-7470)
 * Fix row size miscalculation in LazilyCompactedRow (CASSANDRA-7543)
 * Fix race in background compaction check (CASSANDRA-7745)
 * Don't clear out range tombstones during compaction (CASSANDRA-7808)


2.1.0-rc1
 * Revert flush directory (CASSANDRA-6357)
 * More efficient executor service for fast operations (CASSANDRA-4718)
 * Move less common tools into a new cassandra-tools package (CASSANDRA-7160)
 * Support more concurrent requests in native protocol (CASSANDRA-7231)
 * Add tab-completion to debian nodetool packaging (CASSANDRA-6421)
 * Change concurrent_compactors defaults (CASSANDRA-7139)
 * Add PowerShell Windows launch scripts (CASSANDRA-7001)
 * Make commitlog archive+restore more robust (CASSANDRA-6974)
 * Fix marking commitlogsegments clean (CASSANDRA-6959)
 * Add snapshot "manifest" describing files included (CASSANDRA-6326)
 * Parallel streaming for sstableloader (CASSANDRA-3668)
 * Fix bugs in supercolumns handling (CASSANDRA-7138)
 * Fix ClassClassException on composite dense tables (CASSANDRA-7112)
 * Cleanup and optimize collation and slice iterators (CASSANDRA-7107)
 * Upgrade NBHM lib (CASSANDRA-7128)
 * Optimize netty server (CASSANDRA-6861)
 * Fix repair hang when given CF does not exist (CASSANDRA-7189)
 * Allow c* to be shutdown in an embedded mode (CASSANDRA-5635)
 * Add server side batching to native transport (CASSANDRA-5663)
 * Make batchlog replay asynchronous (CASSANDRA-6134)
 * remove unused classes (CASSANDRA-7197)
 * Limit user types to the keyspace they are defined in (CASSANDRA-6643)
 * Add validate method to CollectionType (CASSANDRA-7208)
 * New serialization format for UDT values (CASSANDRA-7209, CASSANDRA-7261)
 * Fix nodetool netstats (CASSANDRA-7270)
 * Fix potential ClassCastException in HintedHandoffManager (CASSANDRA-7284)
 * Use prepared statements internally (CASSANDRA-6975)
 * Fix broken paging state with prepared statement (CASSANDRA-7120)
 * Fix IllegalArgumentException in CqlStorage (CASSANDRA-7287)
 * Allow nulls/non-existant fields in UDT (CASSANDRA-7206)
 * Add Thrift MultiSliceRequest (CASSANDRA-6757, CASSANDRA-7027)
 * Handle overlapping MultiSlices (CASSANDRA-7279)
 * Fix DataOutputTest on Windows (CASSANDRA-7265)
 * Embedded sets in user defined data-types are not updating (CASSANDRA-7267)
 * Add tuple type to CQL/native protocol (CASSANDRA-7248)
 * Fix CqlPagingRecordReader on tables with few rows (CASSANDRA-7322)
Merged from 2.0:
 * Copy compaction options to make sure they are reloaded (CASSANDRA-7290)
 * Add option to do more aggressive tombstone compactions (CASSANDRA-6563)
 * Don't try to compact already-compacting files in HHOM (CASSANDRA-7288)
 * Always reallocate buffers in HSHA (CASSANDRA-6285)
 * (Hadoop) support authentication in CqlRecordReader (CASSANDRA-7221)
 * (Hadoop) Close java driver Cluster in CQLRR.close (CASSANDRA-7228)
 * Warn when 'USING TIMESTAMP' is used on a CAS BATCH (CASSANDRA-7067)
 * return all cpu values from BackgroundActivityMonitor.readAndCompute (CASSANDRA-7183)
 * Correctly delete scheduled range xfers (CASSANDRA-7143)
 * return all cpu values from BackgroundActivityMonitor.readAndCompute (CASSANDRA-7183)
 * reduce garbage creation in calculatePendingRanges (CASSANDRA-7191)
 * fix c* launch issues on Russian os's due to output of linux 'free' cmd (CASSANDRA-6162)
 * Fix disabling autocompaction (CASSANDRA-7187)
 * Fix potential NumberFormatException when deserializing IntegerType (CASSANDRA-7088)
 * cqlsh can't tab-complete disabling compaction (CASSANDRA-7185)
 * cqlsh: Accept and execute CQL statement(s) from command-line parameter (CASSANDRA-7172)
 * Fix IllegalStateException in CqlPagingRecordReader (CASSANDRA-7198)
 * Fix the InvertedIndex trigger example (CASSANDRA-7211)
 * Add --resolve-ip option to 'nodetool ring' (CASSANDRA-7210)
 * reduce garbage on codec flag deserialization (CASSANDRA-7244)
 * Fix duplicated error messages on directory creation error at startup (CASSANDRA-5818)
 * Proper null handle for IF with map element access (CASSANDRA-7155)
 * Improve compaction visibility (CASSANDRA-7242)
 * Correctly delete scheduled range xfers (CASSANDRA-7143)
 * Make batchlog replica selection rack-aware (CASSANDRA-6551)
 * Fix CFMetaData#getColumnDefinitionFromColumnName() (CASSANDRA-7074)
 * Fix writetime/ttl functions for static columns (CASSANDRA-7081)
 * Suggest CTRL-C or semicolon after three blank lines in cqlsh (CASSANDRA-7142)
 * Fix 2ndary index queries with DESC clustering order (CASSANDRA-6950)
 * Invalid key cache entries on DROP (CASSANDRA-6525)
 * Fix flapping RecoveryManagerTest (CASSANDRA-7084)
 * Add missing iso8601 patterns for date strings (CASSANDRA-6973)
 * Support selecting multiple rows in a partition using IN (CASSANDRA-6875)
 * Add authentication support to shuffle (CASSANDRA-6484)
 * Swap local and global default read repair chances (CASSANDRA-7320)
 * Add conditional CREATE/DROP USER support (CASSANDRA-7264)
 * Cqlsh counts non-empty lines for "Blank lines" warning (CASSANDRA-7325)
Merged from 1.2:
 * Add Cloudstack snitch (CASSANDRA-7147)
 * Update system.peers correctly when relocating tokens (CASSANDRA-7126)
 * Add Google Compute Engine snitch (CASSANDRA-7132)
 * remove duplicate query for local tokens (CASSANDRA-7182)
 * exit CQLSH with error status code if script fails (CASSANDRA-6344)
 * Fix bug with some IN queries missig results (CASSANDRA-7105)
 * Fix availability validation for LOCAL_ONE CL (CASSANDRA-7319)
 * Hint streaming can cause decommission to fail (CASSANDRA-7219)


2.1.0-beta2
 * Increase default CL space to 8GB (CASSANDRA-7031)
 * Add range tombstones to read repair digests (CASSANDRA-6863)
 * Fix BTree.clear for large updates (CASSANDRA-6943)
 * Fail write instead of logging a warning when unable to append to CL
   (CASSANDRA-6764)
 * Eliminate possibility of CL segment appearing twice in active list
   (CASSANDRA-6557)
 * Apply DONTNEED fadvise to commitlog segments (CASSANDRA-6759)
 * Switch CRC component to Adler and include it for compressed sstables
   (CASSANDRA-4165)
 * Allow cassandra-stress to set compaction strategy options (CASSANDRA-6451)
 * Add broadcast_rpc_address option to cassandra.yaml (CASSANDRA-5899)
 * Auto reload GossipingPropertyFileSnitch config (CASSANDRA-5897)
 * Fix overflow of memtable_total_space_in_mb (CASSANDRA-6573)
 * Fix ABTC NPE and apply update function correctly (CASSANDRA-6692)
 * Allow nodetool to use a file or prompt for password (CASSANDRA-6660)
 * Fix AIOOBE when concurrently accessing ABSC (CASSANDRA-6742)
 * Fix assertion error in ALTER TYPE RENAME (CASSANDRA-6705)
 * Scrub should not always clear out repaired status (CASSANDRA-5351)
 * Improve handling of range tombstone for wide partitions (CASSANDRA-6446)
 * Fix ClassCastException for compact table with composites (CASSANDRA-6738)
 * Fix potentially repairing with wrong nodes (CASSANDRA-6808)
 * Change caching option syntax (CASSANDRA-6745)
 * Fix stress to do proper counter reads (CASSANDRA-6835)
 * Fix help message for stress counter_write (CASSANDRA-6824)
 * Fix stress smart Thrift client to pick servers correctly (CASSANDRA-6848)
 * Add logging levels (minimal, normal or verbose) to stress tool (CASSANDRA-6849)
 * Fix race condition in Batch CLE (CASSANDRA-6860)
 * Improve cleanup/scrub/upgradesstables failure handling (CASSANDRA-6774)
 * ByteBuffer write() methods for serializing sstables (CASSANDRA-6781)
 * Proper compare function for CollectionType (CASSANDRA-6783)
 * Update native server to Netty 4 (CASSANDRA-6236)
 * Fix off-by-one error in stress (CASSANDRA-6883)
 * Make OpOrder AutoCloseable (CASSANDRA-6901)
 * Remove sync repair JMX interface (CASSANDRA-6900)
 * Add multiple memory allocation options for memtables (CASSANDRA-6689, 6694)
 * Remove adjusted op rate from stress output (CASSANDRA-6921)
 * Add optimized CF.hasColumns() implementations (CASSANDRA-6941)
 * Serialize batchlog mutations with the version of the target node
   (CASSANDRA-6931)
 * Optimize CounterColumn#reconcile() (CASSANDRA-6953)
 * Properly remove 1.2 sstable support in 2.1 (CASSANDRA-6869)
 * Lock counter cells, not partitions (CASSANDRA-6880)
 * Track presence of legacy counter shards in sstables (CASSANDRA-6888)
 * Ensure safe resource cleanup when replacing sstables (CASSANDRA-6912)
 * Add failure handler to async callback (CASSANDRA-6747)
 * Fix AE when closing SSTable without releasing reference (CASSANDRA-7000)
 * Clean up IndexInfo on keyspace/table drops (CASSANDRA-6924)
 * Only snapshot relative SSTables when sequential repair (CASSANDRA-7024)
 * Require nodetool rebuild_index to specify index names (CASSANDRA-7038)
 * fix cassandra stress errors on reads with native protocol (CASSANDRA-7033)
 * Use OpOrder to guard sstable references for reads (CASSANDRA-6919)
 * Preemptive opening of compaction result (CASSANDRA-6916)
 * Multi-threaded scrub/cleanup/upgradesstables (CASSANDRA-5547)
 * Optimize cellname comparison (CASSANDRA-6934)
 * Native protocol v3 (CASSANDRA-6855)
 * Optimize Cell liveness checks and clean up Cell (CASSANDRA-7119)
 * Support consistent range movements (CASSANDRA-2434)
 * Display min timestamp in sstablemetadata viewer (CASSANDRA-6767)
Merged from 2.0:
 * Avoid race-prone second "scrub" of system keyspace (CASSANDRA-6797)
 * Pool CqlRecordWriter clients by inetaddress rather than Range
   (CASSANDRA-6665)
 * Fix compaction_history timestamps (CASSANDRA-6784)
 * Compare scores of full replica ordering in DES (CASSANDRA-6683)
 * fix CME in SessionInfo updateProgress affecting netstats (CASSANDRA-6577)
 * Allow repairing between specific replicas (CASSANDRA-6440)
 * Allow per-dc enabling of hints (CASSANDRA-6157)
 * Add compatibility for Hadoop 0.2.x (CASSANDRA-5201)
 * Fix EstimatedHistogram races (CASSANDRA-6682)
 * Failure detector correctly converts initial value to nanos (CASSANDRA-6658)
 * Add nodetool taketoken to relocate vnodes (CASSANDRA-4445)
 * Expose bulk loading progress over JMX (CASSANDRA-4757)
 * Correctly handle null with IF conditions and TTL (CASSANDRA-6623)
 * Account for range/row tombstones in tombstone drop
   time histogram (CASSANDRA-6522)
 * Stop CommitLogSegment.close() from calling sync() (CASSANDRA-6652)
 * Make commitlog failure handling configurable (CASSANDRA-6364)
 * Avoid overlaps in LCS (CASSANDRA-6688)
 * Improve support for paginating over composites (CASSANDRA-4851)
 * Fix count(*) queries in a mixed cluster (CASSANDRA-6707)
 * Improve repair tasks(snapshot, differencing) concurrency (CASSANDRA-6566)
 * Fix replaying pre-2.0 commit logs (CASSANDRA-6714)
 * Add static columns to CQL3 (CASSANDRA-6561)
 * Optimize single partition batch statements (CASSANDRA-6737)
 * Disallow post-query re-ordering when paging (CASSANDRA-6722)
 * Fix potential paging bug with deleted columns (CASSANDRA-6748)
 * Fix NPE on BulkLoader caused by losing StreamEvent (CASSANDRA-6636)
 * Fix truncating compression metadata (CASSANDRA-6791)
 * Add CMSClassUnloadingEnabled JVM option (CASSANDRA-6541)
 * Catch memtable flush exceptions during shutdown (CASSANDRA-6735)
 * Fix upgradesstables NPE for non-CF-based indexes (CASSANDRA-6645)
 * Fix UPDATE updating PRIMARY KEY columns implicitly (CASSANDRA-6782)
 * Fix IllegalArgumentException when updating from 1.2 with SuperColumns
   (CASSANDRA-6733)
 * FBUtilities.singleton() should use the CF comparator (CASSANDRA-6778)
 * Fix CQLSStableWriter.addRow(Map<String, Object>) (CASSANDRA-6526)
 * Fix HSHA server introducing corrupt data (CASSANDRA-6285)
 * Fix CAS conditions for COMPACT STORAGE tables (CASSANDRA-6813)
 * Starting threads in OutboundTcpConnectionPool constructor causes race conditions (CASSANDRA-7177)
 * Allow overriding cassandra-rackdc.properties file (CASSANDRA-7072)
 * Set JMX RMI port to 7199 (CASSANDRA-7087)
 * Use LOCAL_QUORUM for data reads at LOCAL_SERIAL (CASSANDRA-6939)
 * Log a warning for large batches (CASSANDRA-6487)
 * Put nodes in hibernate when join_ring is false (CASSANDRA-6961)
 * Avoid early loading of non-system keyspaces before compaction-leftovers
   cleanup at startup (CASSANDRA-6913)
 * Restrict Windows to parallel repairs (CASSANDRA-6907)
 * (Hadoop) Allow manually specifying start/end tokens in CFIF (CASSANDRA-6436)
 * Fix NPE in MeteredFlusher (CASSANDRA-6820)
 * Fix race processing range scan responses (CASSANDRA-6820)
 * Allow deleting snapshots from dropped keyspaces (CASSANDRA-6821)
 * Add uuid() function (CASSANDRA-6473)
 * Omit tombstones from schema digests (CASSANDRA-6862)
 * Include correct consistencyLevel in LWT timeout (CASSANDRA-6884)
 * Lower chances for losing new SSTables during nodetool refresh and
   ColumnFamilyStore.loadNewSSTables (CASSANDRA-6514)
 * Add support for DELETE ... IF EXISTS to CQL3 (CASSANDRA-5708)
 * Update hadoop_cql3_word_count example (CASSANDRA-6793)
 * Fix handling of RejectedExecution in sync Thrift server (CASSANDRA-6788)
 * Log more information when exceeding tombstone_warn_threshold (CASSANDRA-6865)
 * Fix truncate to not abort due to unreachable fat clients (CASSANDRA-6864)
 * Fix schema concurrency exceptions (CASSANDRA-6841)
 * Fix leaking validator FH in StreamWriter (CASSANDRA-6832)
 * Fix saving triggers to schema (CASSANDRA-6789)
 * Fix trigger mutations when base mutation list is immutable (CASSANDRA-6790)
 * Fix accounting in FileCacheService to allow re-using RAR (CASSANDRA-6838)
 * Fix static counter columns (CASSANDRA-6827)
 * Restore expiring->deleted (cell) compaction optimization (CASSANDRA-6844)
 * Fix CompactionManager.needsCleanup (CASSANDRA-6845)
 * Correctly compare BooleanType values other than 0 and 1 (CASSANDRA-6779)
 * Read message id as string from earlier versions (CASSANDRA-6840)
 * Properly use the Paxos consistency for (non-protocol) batch (CASSANDRA-6837)
 * Add paranoid disk failure option (CASSANDRA-6646)
 * Improve PerRowSecondaryIndex performance (CASSANDRA-6876)
 * Extend triggers to support CAS updates (CASSANDRA-6882)
 * Static columns with IF NOT EXISTS don't always work as expected (CASSANDRA-6873)
 * Fix paging with SELECT DISTINCT (CASSANDRA-6857)
 * Fix UnsupportedOperationException on CAS timeout (CASSANDRA-6923)
 * Improve MeteredFlusher handling of MF-unaffected column families
   (CASSANDRA-6867)
 * Add CqlRecordReader using native pagination (CASSANDRA-6311)
 * Add QueryHandler interface (CASSANDRA-6659)
 * Track liveRatio per-memtable, not per-CF (CASSANDRA-6945)
 * Make sure upgradesstables keeps sstable level (CASSANDRA-6958)
 * Fix LIMIT with static columns (CASSANDRA-6956)
 * Fix clash with CQL column name in thrift validation (CASSANDRA-6892)
 * Fix error with super columns in mixed 1.2-2.0 clusters (CASSANDRA-6966)
 * Fix bad skip of sstables on slice query with composite start/finish (CASSANDRA-6825)
 * Fix unintended update with conditional statement (CASSANDRA-6893)
 * Fix map element access in IF (CASSANDRA-6914)
 * Avoid costly range calculations for range queries on system keyspaces
   (CASSANDRA-6906)
 * Fix SSTable not released if stream session fails (CASSANDRA-6818)
 * Avoid build failure due to ANTLR timeout (CASSANDRA-6991)
 * Queries on compact tables can return more rows that requested (CASSANDRA-7052)
 * USING TIMESTAMP for batches does not work (CASSANDRA-7053)
 * Fix performance regression from CASSANDRA-5614 (CASSANDRA-6949)
 * Ensure that batchlog and hint timeouts do not produce hints (CASSANDRA-7058)
 * Merge groupable mutations in TriggerExecutor#execute() (CASSANDRA-7047)
 * Plug holes in resource release when wiring up StreamSession (CASSANDRA-7073)
 * Re-add parameter columns to tracing session (CASSANDRA-6942)
 * Preserves CQL metadata when updating table from thrift (CASSANDRA-6831)
Merged from 1.2:
 * Fix nodetool display with vnodes (CASSANDRA-7082)
 * Add UNLOGGED, COUNTER options to BATCH documentation (CASSANDRA-6816)
 * add extra SSL cipher suites (CASSANDRA-6613)
 * fix nodetool getsstables for blob PK (CASSANDRA-6803)
 * Fix BatchlogManager#deleteBatch() use of millisecond timestamps
   (CASSANDRA-6822)
 * Continue assassinating even if the endpoint vanishes (CASSANDRA-6787)
 * Schedule schema pulls on change (CASSANDRA-6971)
 * Non-droppable verbs shouldn't be dropped from OTC (CASSANDRA-6980)
 * Shutdown batchlog executor in SS#drain() (CASSANDRA-7025)
 * Fix batchlog to account for CF truncation records (CASSANDRA-6999)
 * Fix CQLSH parsing of functions and BLOB literals (CASSANDRA-7018)
 * Properly load trustore in the native protocol (CASSANDRA-6847)
 * Always clean up references in SerializingCache (CASSANDRA-6994)
 * Don't shut MessagingService down when replacing a node (CASSANDRA-6476)
 * fix npe when doing -Dcassandra.fd_initial_value_ms (CASSANDRA-6751)


2.1.0-beta1
 * Add flush directory distinct from compaction directories (CASSANDRA-6357)
 * Require JNA by default (CASSANDRA-6575)
 * add listsnapshots command to nodetool (CASSANDRA-5742)
 * Introduce AtomicBTreeColumns (CASSANDRA-6271, 6692)
 * Multithreaded commitlog (CASSANDRA-3578)
 * allocate fixed index summary memory pool and resample cold index summaries
   to use less memory (CASSANDRA-5519)
 * Removed multithreaded compaction (CASSANDRA-6142)
 * Parallelize fetching rows for low-cardinality indexes (CASSANDRA-1337)
 * change logging from log4j to logback (CASSANDRA-5883)
 * switch to LZ4 compression for internode communication (CASSANDRA-5887)
 * Stop using Thrift-generated Index* classes internally (CASSANDRA-5971)
 * Remove 1.2 network compatibility code (CASSANDRA-5960)
 * Remove leveled json manifest migration code (CASSANDRA-5996)
 * Remove CFDefinition (CASSANDRA-6253)
 * Use AtomicIntegerFieldUpdater in RefCountedMemory (CASSANDRA-6278)
 * User-defined types for CQL3 (CASSANDRA-5590)
 * Use of o.a.c.metrics in nodetool (CASSANDRA-5871, 6406)
 * Batch read from OTC's queue and cleanup (CASSANDRA-1632)
 * Secondary index support for collections (CASSANDRA-4511, 6383)
 * SSTable metadata(Stats.db) format change (CASSANDRA-6356)
 * Push composites support in the storage engine
   (CASSANDRA-5417, CASSANDRA-6520)
 * Add snapshot space used to cfstats (CASSANDRA-6231)
 * Add cardinality estimator for key count estimation (CASSANDRA-5906)
 * CF id is changed to be non-deterministic. Data dir/key cache are created
   uniquely for CF id (CASSANDRA-5202)
 * New counters implementation (CASSANDRA-6504)
 * Replace UnsortedColumns, EmptyColumns, TreeMapBackedSortedColumns with new
   ArrayBackedSortedColumns (CASSANDRA-6630, CASSANDRA-6662, CASSANDRA-6690)
 * Add option to use row cache with a given amount of rows (CASSANDRA-5357)
 * Avoid repairing already repaired data (CASSANDRA-5351)
 * Reject counter updates with USING TTL/TIMESTAMP (CASSANDRA-6649)
 * Replace index_interval with min/max_index_interval (CASSANDRA-6379)
 * Lift limitation that order by columns must be selected for IN queries (CASSANDRA-4911)


2.0.5
 * Reduce garbage generated by bloom filter lookups (CASSANDRA-6609)
 * Add ks.cf names to tombstone logging (CASSANDRA-6597)
 * Use LOCAL_QUORUM for LWT operations at LOCAL_SERIAL (CASSANDRA-6495)
 * Wait for gossip to settle before accepting client connections (CASSANDRA-4288)
 * Delete unfinished compaction incrementally (CASSANDRA-6086)
 * Allow specifying custom secondary index options in CQL3 (CASSANDRA-6480)
 * Improve replica pinning for cache efficiency in DES (CASSANDRA-6485)
 * Fix LOCAL_SERIAL from thrift (CASSANDRA-6584)
 * Don't special case received counts in CAS timeout exceptions (CASSANDRA-6595)
 * Add support for 2.1 global counter shards (CASSANDRA-6505)
 * Fix NPE when streaming connection is not yet established (CASSANDRA-6210)
 * Avoid rare duplicate read repair triggering (CASSANDRA-6606)
 * Fix paging discardFirst (CASSANDRA-6555)
 * Fix ArrayIndexOutOfBoundsException in 2ndary index query (CASSANDRA-6470)
 * Release sstables upon rebuilding 2i (CASSANDRA-6635)
 * Add AbstractCompactionStrategy.startup() method (CASSANDRA-6637)
 * SSTableScanner may skip rows during cleanup (CASSANDRA-6638)
 * sstables from stalled repair sessions can resurrect deleted data (CASSANDRA-6503)
 * Switch stress to use ITransportFactory (CASSANDRA-6641)
 * Fix IllegalArgumentException during prepare (CASSANDRA-6592)
 * Fix possible loss of 2ndary index entries during compaction (CASSANDRA-6517)
 * Fix direct Memory on architectures that do not support unaligned long access
   (CASSANDRA-6628)
 * Let scrub optionally skip broken counter partitions (CASSANDRA-5930)
Merged from 1.2:
 * fsync compression metadata (CASSANDRA-6531)
 * Validate CF existence on execution for prepared statement (CASSANDRA-6535)
 * Add ability to throttle batchlog replay (CASSANDRA-6550)
 * Fix executing LOCAL_QUORUM with SimpleStrategy (CASSANDRA-6545)
 * Avoid StackOverflow when using large IN queries (CASSANDRA-6567)
 * Nodetool upgradesstables includes secondary indexes (CASSANDRA-6598)
 * Paginate batchlog replay (CASSANDRA-6569)
 * skip blocking on streaming during drain (CASSANDRA-6603)
 * Improve error message when schema doesn't match loaded sstable (CASSANDRA-6262)
 * Add properties to adjust FD initial value and max interval (CASSANDRA-4375)
 * Fix preparing with batch and delete from collection (CASSANDRA-6607)
 * Fix ABSC reverse iterator's remove() method (CASSANDRA-6629)
 * Handle host ID conflicts properly (CASSANDRA-6615)
 * Move handling of migration event source to solve bootstrap race. (CASSANDRA-6648)
 * Make sure compaction throughput value doesn't overflow with int math (CASSANDRA-6647)


2.0.4
 * Allow removing snapshots of no-longer-existing CFs (CASSANDRA-6418)
 * add StorageService.stopDaemon() (CASSANDRA-4268)
 * add IRE for invalid CF supplied to get_count (CASSANDRA-5701)
 * add client encryption support to sstableloader (CASSANDRA-6378)
 * Fix accept() loop for SSL sockets post-shutdown (CASSANDRA-6468)
 * Fix size-tiered compaction in LCS L0 (CASSANDRA-6496)
 * Fix assertion failure in filterColdSSTables (CASSANDRA-6483)
 * Fix row tombstones in larger-than-memory compactions (CASSANDRA-6008)
 * Fix cleanup ClassCastException (CASSANDRA-6462)
 * Reduce gossip memory use by interning VersionedValue strings (CASSANDRA-6410)
 * Allow specifying datacenters to participate in a repair (CASSANDRA-6218)
 * Fix divide-by-zero in PCI (CASSANDRA-6403)
 * Fix setting last compacted key in the wrong level for LCS (CASSANDRA-6284)
 * Add millisecond precision formats to the timestamp parser (CASSANDRA-6395)
 * Expose a total memtable size metric for a CF (CASSANDRA-6391)
 * cqlsh: handle symlinks properly (CASSANDRA-6425)
 * Fix potential infinite loop when paging query with IN (CASSANDRA-6464)
 * Fix assertion error in AbstractQueryPager.discardFirst (CASSANDRA-6447)
 * Fix streaming older SSTable yields unnecessary tombstones (CASSANDRA-6527)
Merged from 1.2:
 * Improved error message on bad properties in DDL queries (CASSANDRA-6453)
 * Randomize batchlog candidates selection (CASSANDRA-6481)
 * Fix thundering herd on endpoint cache invalidation (CASSANDRA-6345, 6485)
 * Improve batchlog write performance with vnodes (CASSANDRA-6488)
 * cqlsh: quote single quotes in strings inside collections (CASSANDRA-6172)
 * Improve gossip performance for typical messages (CASSANDRA-6409)
 * Throw IRE if a prepared statement has more markers than supported
   (CASSANDRA-5598)
 * Expose Thread metrics for the native protocol server (CASSANDRA-6234)
 * Change snapshot response message verb to INTERNAL to avoid dropping it
   (CASSANDRA-6415)
 * Warn when collection read has > 65K elements (CASSANDRA-5428)
 * Fix cache persistence when both row and key cache are enabled
   (CASSANDRA-6413)
 * (Hadoop) add describe_local_ring (CASSANDRA-6268)
 * Fix handling of concurrent directory creation failure (CASSANDRA-6459)
 * Allow executing CREATE statements multiple times (CASSANDRA-6471)
 * Don't send confusing info with timeouts (CASSANDRA-6491)
 * Don't resubmit counter mutation runnables internally (CASSANDRA-6427)
 * Don't drop local mutations without a hint (CASSANDRA-6510)
 * Don't allow null max_hint_window_in_ms (CASSANDRA-6419)
 * Validate SliceRange start and finish lengths (CASSANDRA-6521)


2.0.3
 * Fix FD leak on slice read path (CASSANDRA-6275)
 * Cancel read meter task when closing SSTR (CASSANDRA-6358)
 * free off-heap IndexSummary during bulk (CASSANDRA-6359)
 * Recover from IOException in accept() thread (CASSANDRA-6349)
 * Improve Gossip tolerance of abnormally slow tasks (CASSANDRA-6338)
 * Fix trying to hint timed out counter writes (CASSANDRA-6322)
 * Allow restoring specific columnfamilies from archived CL (CASSANDRA-4809)
 * Avoid flushing compaction_history after each operation (CASSANDRA-6287)
 * Fix repair assertion error when tombstones expire (CASSANDRA-6277)
 * Skip loading corrupt key cache (CASSANDRA-6260)
 * Fixes for compacting larger-than-memory rows (CASSANDRA-6274)
 * Compact hottest sstables first and optionally omit coldest from
   compaction entirely (CASSANDRA-6109)
 * Fix modifying column_metadata from thrift (CASSANDRA-6182)
 * cqlsh: fix LIST USERS output (CASSANDRA-6242)
 * Add IRequestSink interface (CASSANDRA-6248)
 * Update memtable size while flushing (CASSANDRA-6249)
 * Provide hooks around CQL2/CQL3 statement execution (CASSANDRA-6252)
 * Require Permission.SELECT for CAS updates (CASSANDRA-6247)
 * New CQL-aware SSTableWriter (CASSANDRA-5894)
 * Reject CAS operation when the protocol v1 is used (CASSANDRA-6270)
 * Correctly throw error when frame too large (CASSANDRA-5981)
 * Fix serialization bug in PagedRange with 2ndary indexes (CASSANDRA-6299)
 * Fix CQL3 table validation in Thrift (CASSANDRA-6140)
 * Fix bug missing results with IN clauses (CASSANDRA-6327)
 * Fix paging with reversed slices (CASSANDRA-6343)
 * Set minTimestamp correctly to be able to drop expired sstables (CASSANDRA-6337)
 * Support NaN and Infinity as float literals (CASSANDRA-6003)
 * Remove RF from nodetool ring output (CASSANDRA-6289)
 * Fix attempting to flush empty rows (CASSANDRA-6374)
 * Fix potential out of bounds exception when paging (CASSANDRA-6333)
Merged from 1.2:
 * Optimize FD phi calculation (CASSANDRA-6386)
 * Improve initial FD phi estimate when starting up (CASSANDRA-6385)
 * Don't list CQL3 table in CLI describe even if named explicitely
   (CASSANDRA-5750)
 * Invalidate row cache when dropping CF (CASSANDRA-6351)
 * add non-jamm path for cached statements (CASSANDRA-6293)
 * add windows bat files for shell commands (CASSANDRA-6145)
 * Require logging in for Thrift CQL2/3 statement preparation (CASSANDRA-6254)
 * restrict max_num_tokens to 1536 (CASSANDRA-6267)
 * Nodetool gets default JMX port from cassandra-env.sh (CASSANDRA-6273)
 * make calculatePendingRanges asynchronous (CASSANDRA-6244)
 * Remove blocking flushes in gossip thread (CASSANDRA-6297)
 * Fix potential socket leak in connectionpool creation (CASSANDRA-6308)
 * Allow LOCAL_ONE/LOCAL_QUORUM to work with SimpleStrategy (CASSANDRA-6238)
 * cqlsh: handle 'null' as session duration (CASSANDRA-6317)
 * Fix json2sstable handling of range tombstones (CASSANDRA-6316)
 * Fix missing one row in reverse query (CASSANDRA-6330)
 * Fix reading expired row value from row cache (CASSANDRA-6325)
 * Fix AssertionError when doing set element deletion (CASSANDRA-6341)
 * Make CL code for the native protocol match the one in C* 2.0
   (CASSANDRA-6347)
 * Disallow altering CQL3 table from thrift (CASSANDRA-6370)
 * Fix size computation of prepared statement (CASSANDRA-6369)


2.0.2
 * Update FailureDetector to use nanontime (CASSANDRA-4925)
 * Fix FileCacheService regressions (CASSANDRA-6149)
 * Never return WriteTimeout for CL.ANY (CASSANDRA-6132)
 * Fix race conditions in bulk loader (CASSANDRA-6129)
 * Add configurable metrics reporting (CASSANDRA-4430)
 * drop queries exceeding a configurable number of tombstones (CASSANDRA-6117)
 * Track and persist sstable read activity (CASSANDRA-5515)
 * Fixes for speculative retry (CASSANDRA-5932, CASSANDRA-6194)
 * Improve memory usage of metadata min/max column names (CASSANDRA-6077)
 * Fix thrift validation refusing row markers on CQL3 tables (CASSANDRA-6081)
 * Fix insertion of collections with CAS (CASSANDRA-6069)
 * Correctly send metadata on SELECT COUNT (CASSANDRA-6080)
 * Track clients' remote addresses in ClientState (CASSANDRA-6070)
 * Create snapshot dir if it does not exist when migrating
   leveled manifest (CASSANDRA-6093)
 * make sequential nodetool repair the default (CASSANDRA-5950)
 * Add more hooks for compaction strategy implementations (CASSANDRA-6111)
 * Fix potential NPE on composite 2ndary indexes (CASSANDRA-6098)
 * Delete can potentially be skipped in batch (CASSANDRA-6115)
 * Allow alter keyspace on system_traces (CASSANDRA-6016)
 * Disallow empty column names in cql (CASSANDRA-6136)
 * Use Java7 file-handling APIs and fix file moving on Windows (CASSANDRA-5383)
 * Save compaction history to system keyspace (CASSANDRA-5078)
 * Fix NPE if StorageService.getOperationMode() is executed before full startup (CASSANDRA-6166)
 * CQL3: support pre-epoch longs for TimestampType (CASSANDRA-6212)
 * Add reloadtriggers command to nodetool (CASSANDRA-4949)
 * cqlsh: ignore empty 'value alias' in DESCRIBE (CASSANDRA-6139)
 * Fix sstable loader (CASSANDRA-6205)
 * Reject bootstrapping if the node already exists in gossip (CASSANDRA-5571)
 * Fix NPE while loading paxos state (CASSANDRA-6211)
 * cqlsh: add SHOW SESSION <tracing-session> command (CASSANDRA-6228)
Merged from 1.2:
 * (Hadoop) Require CFRR batchSize to be at least 2 (CASSANDRA-6114)
 * Add a warning for small LCS sstable size (CASSANDRA-6191)
 * Add ability to list specific KS/CF combinations in nodetool cfstats (CASSANDRA-4191)
 * Mark CF clean if a mutation raced the drop and got it marked dirty (CASSANDRA-5946)
 * Add a LOCAL_ONE consistency level (CASSANDRA-6202)
 * Limit CQL prepared statement cache by size instead of count (CASSANDRA-6107)
 * Tracing should log write failure rather than raw exceptions (CASSANDRA-6133)
 * lock access to TM.endpointToHostIdMap (CASSANDRA-6103)
 * Allow estimated memtable size to exceed slab allocator size (CASSANDRA-6078)
 * Start MeteredFlusher earlier to prevent OOM during CL replay (CASSANDRA-6087)
 * Avoid sending Truncate command to fat clients (CASSANDRA-6088)
 * Allow where clause conditions to be in parenthesis (CASSANDRA-6037)
 * Do not open non-ssl storage port if encryption option is all (CASSANDRA-3916)
 * Move batchlog replay to its own executor (CASSANDRA-6079)
 * Add tombstone debug threshold and histogram (CASSANDRA-6042, 6057)
 * Enable tcp keepalive on incoming connections (CASSANDRA-4053)
 * Fix fat client schema pull NPE (CASSANDRA-6089)
 * Fix memtable flushing for indexed tables (CASSANDRA-6112)
 * Fix skipping columns with multiple slices (CASSANDRA-6119)
 * Expose connected thrift + native client counts (CASSANDRA-5084)
 * Optimize auth setup (CASSANDRA-6122)
 * Trace index selection (CASSANDRA-6001)
 * Update sstablesPerReadHistogram to use biased sampling (CASSANDRA-6164)
 * Log UnknownColumnfamilyException when closing socket (CASSANDRA-5725)
 * Properly error out on CREATE INDEX for counters table (CASSANDRA-6160)
 * Handle JMX notification failure for repair (CASSANDRA-6097)
 * (Hadoop) Fetch no more than 128 splits in parallel (CASSANDRA-6169)
 * stress: add username/password authentication support (CASSANDRA-6068)
 * Fix indexed queries with row cache enabled on parent table (CASSANDRA-5732)
 * Fix compaction race during columnfamily drop (CASSANDRA-5957)
 * Fix validation of empty column names for compact tables (CASSANDRA-6152)
 * Skip replaying mutations that pass CRC but fail to deserialize (CASSANDRA-6183)
 * Rework token replacement to use replace_address (CASSANDRA-5916)
 * Fix altering column types (CASSANDRA-6185)
 * cqlsh: fix CREATE/ALTER WITH completion (CASSANDRA-6196)
 * add windows bat files for shell commands (CASSANDRA-6145)
 * Fix potential stack overflow during range tombstones insertion (CASSANDRA-6181)
 * (Hadoop) Make LOCAL_ONE the default consistency level (CASSANDRA-6214)


2.0.1
 * Fix bug that could allow reading deleted data temporarily (CASSANDRA-6025)
 * Improve memory use defaults (CASSANDRA-6059)
 * Make ThriftServer more easlly extensible (CASSANDRA-6058)
 * Remove Hadoop dependency from ITransportFactory (CASSANDRA-6062)
 * add file_cache_size_in_mb setting (CASSANDRA-5661)
 * Improve error message when yaml contains invalid properties (CASSANDRA-5958)
 * Improve leveled compaction's ability to find non-overlapping L0 compactions
   to work on concurrently (CASSANDRA-5921)
 * Notify indexer of columns shadowed by range tombstones (CASSANDRA-5614)
 * Log Merkle tree stats (CASSANDRA-2698)
 * Switch from crc32 to adler32 for compressed sstable checksums (CASSANDRA-5862)
 * Improve offheap memcpy performance (CASSANDRA-5884)
 * Use a range aware scanner for cleanup (CASSANDRA-2524)
 * Cleanup doesn't need to inspect sstables that contain only local data
   (CASSANDRA-5722)
 * Add ability for CQL3 to list partition keys (CASSANDRA-4536)
 * Improve native protocol serialization (CASSANDRA-5664)
 * Upgrade Thrift to 0.9.1 (CASSANDRA-5923)
 * Require superuser status for adding triggers (CASSANDRA-5963)
 * Make standalone scrubber handle old and new style leveled manifest
   (CASSANDRA-6005)
 * Fix paxos bugs (CASSANDRA-6012, 6013, 6023)
 * Fix paged ranges with multiple replicas (CASSANDRA-6004)
 * Fix potential AssertionError during tracing (CASSANDRA-6041)
 * Fix NPE in sstablesplit (CASSANDRA-6027)
 * Migrate pre-2.0 key/value/column aliases to system.schema_columns
   (CASSANDRA-6009)
 * Paging filter empty rows too agressively (CASSANDRA-6040)
 * Support variadic parameters for IN clauses (CASSANDRA-4210)
 * cqlsh: return the result of CAS writes (CASSANDRA-5796)
 * Fix validation of IN clauses with 2ndary indexes (CASSANDRA-6050)
 * Support named bind variables in CQL (CASSANDRA-6033)
Merged from 1.2:
 * Allow cache-keys-to-save to be set at runtime (CASSANDRA-5980)
 * Avoid second-guessing out-of-space state (CASSANDRA-5605)
 * Tuning knobs for dealing with large blobs and many CFs (CASSANDRA-5982)
 * (Hadoop) Fix CQLRW for thrift tables (CASSANDRA-6002)
 * Fix possible divide-by-zero in HHOM (CASSANDRA-5990)
 * Allow local batchlog writes for CL.ANY (CASSANDRA-5967)
 * Upgrade metrics-core to version 2.2.0 (CASSANDRA-5947)
 * Fix CqlRecordWriter with composite keys (CASSANDRA-5949)
 * Add snitch, schema version, cluster, partitioner to JMX (CASSANDRA-5881)
 * Allow disabling SlabAllocator (CASSANDRA-5935)
 * Make user-defined compaction JMX blocking (CASSANDRA-4952)
 * Fix streaming does not transfer wrapped range (CASSANDRA-5948)
 * Fix loading index summary containing empty key (CASSANDRA-5965)
 * Correctly handle limits in CompositesSearcher (CASSANDRA-5975)
 * Pig: handle CQL collections (CASSANDRA-5867)
 * Pass the updated cf to the PRSI index() method (CASSANDRA-5999)
 * Allow empty CQL3 batches (as no-op) (CASSANDRA-5994)
 * Support null in CQL3 functions (CASSANDRA-5910)
 * Replace the deprecated MapMaker with CacheLoader (CASSANDRA-6007)
 * Add SSTableDeletingNotification to DataTracker (CASSANDRA-6010)
 * Fix snapshots in use get deleted during snapshot repair (CASSANDRA-6011)
 * Move hints and exception count to o.a.c.metrics (CASSANDRA-6017)
 * Fix memory leak in snapshot repair (CASSANDRA-6047)
 * Fix sstable2sjon for CQL3 tables (CASSANDRA-5852)


2.0.0
 * Fix thrift validation when inserting into CQL3 tables (CASSANDRA-5138)
 * Fix periodic memtable flushing behavior with clean memtables (CASSANDRA-5931)
 * Fix dateOf() function for pre-2.0 timestamp columns (CASSANDRA-5928)
 * Fix SSTable unintentionally loads BF when opened for batch (CASSANDRA-5938)
 * Add stream session progress to JMX (CASSANDRA-4757)
 * Fix NPE during CAS operation (CASSANDRA-5925)
Merged from 1.2:
 * Fix getBloomFilterDiskSpaceUsed for AlwaysPresentFilter (CASSANDRA-5900)
 * Don't announce schema version until we've loaded the changes locally
   (CASSANDRA-5904)
 * Fix to support off heap bloom filters size greater than 2 GB (CASSANDRA-5903)
 * Properly handle parsing huge map and set literals (CASSANDRA-5893)


2.0.0-rc2
 * enable vnodes by default (CASSANDRA-5869)
 * fix CAS contention timeout (CASSANDRA-5830)
 * fix HsHa to respect max frame size (CASSANDRA-4573)
 * Fix (some) 2i on composite components omissions (CASSANDRA-5851)
 * cqlsh: add DESCRIBE FULL SCHEMA variant (CASSANDRA-5880)
Merged from 1.2:
 * Correctly validate sparse composite cells in scrub (CASSANDRA-5855)
 * Add KeyCacheHitRate metric to CF metrics (CASSANDRA-5868)
 * cqlsh: add support for multiline comments (CASSANDRA-5798)
 * Handle CQL3 SELECT duplicate IN restrictions on clustering columns
   (CASSANDRA-5856)


2.0.0-rc1
 * improve DecimalSerializer performance (CASSANDRA-5837)
 * fix potential spurious wakeup in AsyncOneResponse (CASSANDRA-5690)
 * fix schema-related trigger issues (CASSANDRA-5774)
 * Better validation when accessing CQL3 table from thrift (CASSANDRA-5138)
 * Fix assertion error during repair (CASSANDRA-5801)
 * Fix range tombstone bug (CASSANDRA-5805)
 * DC-local CAS (CASSANDRA-5797)
 * Add a native_protocol_version column to the system.local table (CASSANRDA-5819)
 * Use index_interval from cassandra.yaml when upgraded (CASSANDRA-5822)
 * Fix buffer underflow on socket close (CASSANDRA-5792)
Merged from 1.2:
 * Fix reading DeletionTime from 1.1-format sstables (CASSANDRA-5814)
 * cqlsh: add collections support to COPY (CASSANDRA-5698)
 * retry important messages for any IOException (CASSANDRA-5804)
 * Allow empty IN relations in SELECT/UPDATE/DELETE statements (CASSANDRA-5626)
 * cqlsh: fix crashing on Windows due to libedit detection (CASSANDRA-5812)
 * fix bulk-loading compressed sstables (CASSANDRA-5820)
 * (Hadoop) fix quoting in CqlPagingRecordReader and CqlRecordWriter
   (CASSANDRA-5824)
 * update default LCS sstable size to 160MB (CASSANDRA-5727)
 * Allow compacting 2Is via nodetool (CASSANDRA-5670)
 * Hex-encode non-String keys in OPP (CASSANDRA-5793)
 * nodetool history logging (CASSANDRA-5823)
 * (Hadoop) fix support for Thrift tables in CqlPagingRecordReader
   (CASSANDRA-5752)
 * add "all time blocked" to StatusLogger output (CASSANDRA-5825)
 * Future-proof inter-major-version schema migrations (CASSANDRA-5845)
 * (Hadoop) add CqlPagingRecordReader support for ReversedType in Thrift table
   (CASSANDRA-5718)
 * Add -no-snapshot option to scrub (CASSANDRA-5891)
 * Fix to support off heap bloom filters size greater than 2 GB (CASSANDRA-5903)
 * Properly handle parsing huge map and set literals (CASSANDRA-5893)
 * Fix LCS L0 compaction may overlap in L1 (CASSANDRA-5907)
 * New sstablesplit tool to split large sstables offline (CASSANDRA-4766)
 * Fix potential deadlock in native protocol server (CASSANDRA-5926)
 * Disallow incompatible type change in CQL3 (CASSANDRA-5882)
Merged from 1.1:
 * Correctly validate sparse composite cells in scrub (CASSANDRA-5855)


2.0.0-beta2
 * Replace countPendingHints with Hints Created metric (CASSANDRA-5746)
 * Allow nodetool with no args, and with help to run without a server (CASSANDRA-5734)
 * Cleanup AbstractType/TypeSerializer classes (CASSANDRA-5744)
 * Remove unimplemented cli option schema-mwt (CASSANDRA-5754)
 * Support range tombstones in thrift (CASSANDRA-5435)
 * Normalize table-manipulating CQL3 statements' class names (CASSANDRA-5759)
 * cqlsh: add missing table options to DESCRIBE output (CASSANDRA-5749)
 * Fix assertion error during repair (CASSANDRA-5757)
 * Fix bulkloader (CASSANDRA-5542)
 * Add LZ4 compression to the native protocol (CASSANDRA-5765)
 * Fix bugs in the native protocol v2 (CASSANDRA-5770)
 * CAS on 'primary key only' table (CASSANDRA-5715)
 * Support streaming SSTables of old versions (CASSANDRA-5772)
 * Always respect protocol version in native protocol (CASSANDRA-5778)
 * Fix ConcurrentModificationException during streaming (CASSANDRA-5782)
 * Update deletion timestamp in Commit#updatesWithPaxosTime (CASSANDRA-5787)
 * Thrift cas() method crashes if input columns are not sorted (CASSANDRA-5786)
 * Order columns names correctly when querying for CAS (CASSANDRA-5788)
 * Fix streaming retry (CASSANDRA-5775)
Merged from 1.2:
 * if no seeds can be a reached a node won't start in a ring by itself (CASSANDRA-5768)
 * add cassandra.unsafesystem property (CASSANDRA-5704)
 * (Hadoop) quote identifiers in CqlPagingRecordReader (CASSANDRA-5763)
 * Add replace_node functionality for vnodes (CASSANDRA-5337)
 * Add timeout events to query traces (CASSANDRA-5520)
 * Fix serialization of the LEFT gossip value (CASSANDRA-5696)
 * Pig: support for cql3 tables (CASSANDRA-5234)
 * Fix skipping range tombstones with reverse queries (CASSANDRA-5712)
 * Expire entries out of ThriftSessionManager (CASSANDRA-5719)
 * Don't keep ancestor information in memory (CASSANDRA-5342)
 * Expose native protocol server status in nodetool info (CASSANDRA-5735)
 * Fix pathetic performance of range tombstones (CASSANDRA-5677)
 * Fix querying with an empty (impossible) range (CASSANDRA-5573)
 * cqlsh: handle CUSTOM 2i in DESCRIBE output (CASSANDRA-5760)
 * Fix minor bug in Range.intersects(Bound) (CASSANDRA-5771)
 * cqlsh: handle disabled compression in DESCRIBE output (CASSANDRA-5766)
 * Ensure all UP events are notified on the native protocol (CASSANDRA-5769)
 * Fix formatting of sstable2json with multiple -k arguments (CASSANDRA-5781)
 * Don't rely on row marker for queries in general to hide lost markers
   after TTL expires (CASSANDRA-5762)
 * Sort nodetool help output (CASSANDRA-5776)
 * Fix column expiring during 2 phases compaction (CASSANDRA-5799)
 * now() is being rejected in INSERTs when inside collections (CASSANDRA-5795)


2.0.0-beta1
 * Add support for indexing clustered columns (CASSANDRA-5125)
 * Removed on-heap row cache (CASSANDRA-5348)
 * use nanotime consistently for node-local timeouts (CASSANDRA-5581)
 * Avoid unnecessary second pass on name-based queries (CASSANDRA-5577)
 * Experimental triggers (CASSANDRA-1311)
 * JEMalloc support for off-heap allocation (CASSANDRA-3997)
 * Single-pass compaction (CASSANDRA-4180)
 * Removed token range bisection (CASSANDRA-5518)
 * Removed compatibility with pre-1.2.5 sstables and network messages
   (CASSANDRA-5511)
 * removed PBSPredictor (CASSANDRA-5455)
 * CAS support (CASSANDRA-5062, 5441, 5442, 5443, 5619, 5667)
 * Leveled compaction performs size-tiered compactions in L0
   (CASSANDRA-5371, 5439)
 * Add yaml network topology snitch for mixed ec2/other envs (CASSANDRA-5339)
 * Log when a node is down longer than the hint window (CASSANDRA-4554)
 * Optimize tombstone creation for ExpiringColumns (CASSANDRA-4917)
 * Improve LeveledScanner work estimation (CASSANDRA-5250, 5407)
 * Replace compaction lock with runWithCompactionsDisabled (CASSANDRA-3430)
 * Change Message IDs to ints (CASSANDRA-5307)
 * Move sstable level information into the Stats component, removing the
   need for a separate Manifest file (CASSANDRA-4872)
 * avoid serializing to byte[] on commitlog append (CASSANDRA-5199)
 * make index_interval configurable per columnfamily (CASSANDRA-3961, CASSANDRA-5650)
 * add default_time_to_live (CASSANDRA-3974)
 * add memtable_flush_period_in_ms (CASSANDRA-4237)
 * replace supercolumns internally by composites (CASSANDRA-3237, 5123)
 * upgrade thrift to 0.9.0 (CASSANDRA-3719)
 * drop unnecessary keyspace parameter from user-defined compaction API
   (CASSANDRA-5139)
 * more robust solution to incomplete compactions + counters (CASSANDRA-5151)
 * Change order of directory searching for c*.in.sh (CASSANDRA-3983)
 * Add tool to reset SSTable compaction level for LCS (CASSANDRA-5271)
 * Allow custom configuration loader (CASSANDRA-5045)
 * Remove memory emergency pressure valve logic (CASSANDRA-3534)
 * Reduce request latency with eager retry (CASSANDRA-4705)
 * cqlsh: Remove ASSUME command (CASSANDRA-5331)
 * Rebuild BF when loading sstables if bloom_filter_fp_chance
   has changed since compaction (CASSANDRA-5015)
 * remove row-level bloom filters (CASSANDRA-4885)
 * Change Kernel Page Cache skipping into row preheating (disabled by default)
   (CASSANDRA-4937)
 * Improve repair by deciding on a gcBefore before sending
   out TreeRequests (CASSANDRA-4932)
 * Add an official way to disable compactions (CASSANDRA-5074)
 * Reenable ALTER TABLE DROP with new semantics (CASSANDRA-3919)
 * Add binary protocol versioning (CASSANDRA-5436)
 * Swap THshaServer for TThreadedSelectorServer (CASSANDRA-5530)
 * Add alias support to SELECT statement (CASSANDRA-5075)
 * Don't create empty RowMutations in CommitLogReplayer (CASSANDRA-5541)
 * Use range tombstones when dropping cfs/columns from schema (CASSANDRA-5579)
 * cqlsh: drop CQL2/CQL3-beta support (CASSANDRA-5585)
 * Track max/min column names in sstables to be able to optimize slice
   queries (CASSANDRA-5514, CASSANDRA-5595, CASSANDRA-5600)
 * Binary protocol: allow batching already prepared statements (CASSANDRA-4693)
 * Allow preparing timestamp, ttl and limit in CQL3 queries (CASSANDRA-4450)
 * Support native link w/o JNA in Java7 (CASSANDRA-3734)
 * Use SASL authentication in binary protocol v2 (CASSANDRA-5545)
 * Replace Thrift HsHa with LMAX Disruptor based implementation (CASSANDRA-5582)
 * cqlsh: Add row count to SELECT output (CASSANDRA-5636)
 * Include a timestamp with all read commands to determine column expiration
   (CASSANDRA-5149)
 * Streaming 2.0 (CASSANDRA-5286, 5699)
 * Conditional create/drop ks/table/index statements in CQL3 (CASSANDRA-2737)
 * more pre-table creation property validation (CASSANDRA-5693)
 * Redesign repair messages (CASSANDRA-5426)
 * Fix ALTER RENAME post-5125 (CASSANDRA-5702)
 * Disallow renaming a 2ndary indexed column (CASSANDRA-5705)
 * Rename Table to Keyspace (CASSANDRA-5613)
 * Ensure changing column_index_size_in_kb on different nodes don't corrupt the
   sstable (CASSANDRA-5454)
 * Move resultset type information into prepare, not execute (CASSANDRA-5649)
 * Auto paging in binary protocol (CASSANDRA-4415, 5714)
 * Don't tie client side use of AbstractType to JDBC (CASSANDRA-4495)
 * Adds new TimestampType to replace DateType (CASSANDRA-5723, CASSANDRA-5729)
Merged from 1.2:
 * make starting native protocol server idempotent (CASSANDRA-5728)
 * Fix loading key cache when a saved entry is no longer valid (CASSANDRA-5706)
 * Fix serialization of the LEFT gossip value (CASSANDRA-5696)
 * cqlsh: Don't show 'null' in place of empty values (CASSANDRA-5675)
 * Race condition in detecting version on a mixed 1.1/1.2 cluster
   (CASSANDRA-5692)
 * Fix skipping range tombstones with reverse queries (CASSANDRA-5712)
 * Expire entries out of ThriftSessionManager (CASSANRDA-5719)
 * Don't keep ancestor information in memory (CASSANDRA-5342)
 * cqlsh: fix handling of semicolons inside BATCH queries (CASSANDRA-5697)


1.2.6
 * Fix tracing when operation completes before all responses arrive
   (CASSANDRA-5668)
 * Fix cross-DC mutation forwarding (CASSANDRA-5632)
 * Reduce SSTableLoader memory usage (CASSANDRA-5555)
 * Scale hinted_handoff_throttle_in_kb to cluster size (CASSANDRA-5272)
 * (Hadoop) Add CQL3 input/output formats (CASSANDRA-4421, 5622)
 * (Hadoop) Fix InputKeyRange in CFIF (CASSANDRA-5536)
 * Fix dealing with ridiculously large max sstable sizes in LCS (CASSANDRA-5589)
 * Ignore pre-truncate hints (CASSANDRA-4655)
 * Move System.exit on OOM into a separate thread (CASSANDRA-5273)
 * Write row markers when serializing schema (CASSANDRA-5572)
 * Check only SSTables for the requested range when streaming (CASSANDRA-5569)
 * Improve batchlog replay behavior and hint ttl handling (CASSANDRA-5314)
 * Exclude localTimestamp from validation for tombstones (CASSANDRA-5398)
 * cqlsh: add custom prompt support (CASSANDRA-5539)
 * Reuse prepared statements in hot auth queries (CASSANDRA-5594)
 * cqlsh: add vertical output option (see EXPAND) (CASSANDRA-5597)
 * Add a rate limit option to stress (CASSANDRA-5004)
 * have BulkLoader ignore snapshots directories (CASSANDRA-5587)
 * fix SnitchProperties logging context (CASSANDRA-5602)
 * Expose whether jna is enabled and memory is locked via JMX (CASSANDRA-5508)
 * cqlsh: fix COPY FROM with ReversedType (CASSANDRA-5610)
 * Allow creating CUSTOM indexes on collections (CASSANDRA-5615)
 * Evaluate now() function at execution time (CASSANDRA-5616)
 * Expose detailed read repair metrics (CASSANDRA-5618)
 * Correct blob literal + ReversedType parsing (CASSANDRA-5629)
 * Allow GPFS to prefer the internal IP like EC2MRS (CASSANDRA-5630)
 * fix help text for -tspw cassandra-cli (CASSANDRA-5643)
 * don't throw away initial causes exceptions for internode encryption issues
   (CASSANDRA-5644)
 * Fix message spelling errors for cql select statements (CASSANDRA-5647)
 * Suppress custom exceptions thru jmx (CASSANDRA-5652)
 * Update CREATE CUSTOM INDEX syntax (CASSANDRA-5639)
 * Fix PermissionDetails.equals() method (CASSANDRA-5655)
 * Never allow partition key ranges in CQL3 without token() (CASSANDRA-5666)
 * Gossiper incorrectly drops AppState for an upgrading node (CASSANDRA-5660)
 * Connection thrashing during multi-region ec2 during upgrade, due to
   messaging version (CASSANDRA-5669)
 * Avoid over reconnecting in EC2MRS (CASSANDRA-5678)
 * Fix ReadResponseSerializer.serializedSize() for digest reads (CASSANDRA-5476)
 * allow sstable2json on 2i CFs (CASSANDRA-5694)
Merged from 1.1:
 * Remove buggy thrift max message length option (CASSANDRA-5529)
 * Fix NPE in Pig's widerow mode (CASSANDRA-5488)
 * Add split size parameter to Pig and disable split combination (CASSANDRA-5544)


1.2.5
 * make BytesToken.toString only return hex bytes (CASSANDRA-5566)
 * Ensure that submitBackground enqueues at least one task (CASSANDRA-5554)
 * fix 2i updates with identical values and timestamps (CASSANDRA-5540)
 * fix compaction throttling bursty-ness (CASSANDRA-4316)
 * reduce memory consumption of IndexSummary (CASSANDRA-5506)
 * remove per-row column name bloom filters (CASSANDRA-5492)
 * Include fatal errors in trace events (CASSANDRA-5447)
 * Ensure that PerRowSecondaryIndex is notified of row-level deletes
   (CASSANDRA-5445)
 * Allow empty blob literals in CQL3 (CASSANDRA-5452)
 * Fix streaming RangeTombstones at column index boundary (CASSANDRA-5418)
 * Fix preparing statements when current keyspace is not set (CASSANDRA-5468)
 * Fix SemanticVersion.isSupportedBy minor/patch handling (CASSANDRA-5496)
 * Don't provide oldCfId for post-1.1 system cfs (CASSANDRA-5490)
 * Fix primary range ignores replication strategy (CASSANDRA-5424)
 * Fix shutdown of binary protocol server (CASSANDRA-5507)
 * Fix repair -snapshot not working (CASSANDRA-5512)
 * Set isRunning flag later in binary protocol server (CASSANDRA-5467)
 * Fix use of CQL3 functions with descending clustering order (CASSANDRA-5472)
 * Disallow renaming columns one at a time for thrift table in CQL3
   (CASSANDRA-5531)
 * cqlsh: add CLUSTERING ORDER BY support to DESCRIBE (CASSANDRA-5528)
 * Add custom secondary index support to CQL3 (CASSANDRA-5484)
 * Fix repair hanging silently on unexpected error (CASSANDRA-5229)
 * Fix Ec2Snitch regression introduced by CASSANDRA-5171 (CASSANDRA-5432)
 * Add nodetool enablebackup/disablebackup (CASSANDRA-5556)
 * cqlsh: fix DESCRIBE after case insensitive USE (CASSANDRA-5567)
Merged from 1.1
 * Add retry mechanism to OTC for non-droppable_verbs (CASSANDRA-5393)
 * Use allocator information to improve memtable memory usage estimate
   (CASSANDRA-5497)
 * Fix trying to load deleted row into row cache on startup (CASSANDRA-4463)
 * fsync leveled manifest to avoid corruption (CASSANDRA-5535)
 * Fix Bound intersection computation (CASSANDRA-5551)
 * sstablescrub now respects max memory size in cassandra.in.sh (CASSANDRA-5562)


1.2.4
 * Ensure that PerRowSecondaryIndex updates see the most recent values
   (CASSANDRA-5397)
 * avoid duplicate index entries ind PrecompactedRow and
   ParallelCompactionIterable (CASSANDRA-5395)
 * remove the index entry on oldColumn when new column is a tombstone
   (CASSANDRA-5395)
 * Change default stream throughput from 400 to 200 mbps (CASSANDRA-5036)
 * Gossiper logs DOWN for symmetry with UP (CASSANDRA-5187)
 * Fix mixing prepared statements between keyspaces (CASSANDRA-5352)
 * Fix consistency level during bootstrap - strike 3 (CASSANDRA-5354)
 * Fix transposed arguments in AlreadyExistsException (CASSANDRA-5362)
 * Improve asynchronous hint delivery (CASSANDRA-5179)
 * Fix Guava dependency version (12.0 -> 13.0.1) for Maven (CASSANDRA-5364)
 * Validate that provided CQL3 collection value are < 64K (CASSANDRA-5355)
 * Make upgradeSSTable skip current version sstables by default (CASSANDRA-5366)
 * Optimize min/max timestamp collection (CASSANDRA-5373)
 * Invalid streamId in cql binary protocol when using invalid CL
   (CASSANDRA-5164)
 * Fix validation for IN where clauses with collections (CASSANDRA-5376)
 * Copy resultSet on count query to avoid ConcurrentModificationException
   (CASSANDRA-5382)
 * Correctly typecheck in CQL3 even with ReversedType (CASSANDRA-5386)
 * Fix streaming compressed files when using encryption (CASSANDRA-5391)
 * cassandra-all 1.2.0 pom missing netty dependency (CASSANDRA-5392)
 * Fix writetime/ttl functions on null values (CASSANDRA-5341)
 * Fix NPE during cql3 select with token() (CASSANDRA-5404)
 * IndexHelper.skipBloomFilters won't skip non-SHA filters (CASSANDRA-5385)
 * cqlsh: Print maps ordered by key, sort sets (CASSANDRA-5413)
 * Add null syntax support in CQL3 for inserts (CASSANDRA-3783)
 * Allow unauthenticated set_keyspace() calls (CASSANDRA-5423)
 * Fix potential incremental backups race (CASSANDRA-5410)
 * Fix prepared BATCH statements with batch-level timestamps (CASSANDRA-5415)
 * Allow overriding superuser setup delay (CASSANDRA-5430)
 * cassandra-shuffle with JMX usernames and passwords (CASSANDRA-5431)
Merged from 1.1:
 * cli: Quote ks and cf names in schema output when needed (CASSANDRA-5052)
 * Fix bad default for min/max timestamp in SSTableMetadata (CASSANDRA-5372)
 * Fix cf name extraction from manifest in Directories.migrateFile()
   (CASSANDRA-5242)
 * Support pluggable internode authentication (CASSANDRA-5401)


1.2.3
 * add check for sstable overlap within a level on startup (CASSANDRA-5327)
 * replace ipv6 colons in jmx object names (CASSANDRA-5298, 5328)
 * Avoid allocating SSTableBoundedScanner during repair when the range does
   not intersect the sstable (CASSANDRA-5249)
 * Don't lowercase property map keys (this breaks NTS) (CASSANDRA-5292)
 * Fix composite comparator with super columns (CASSANDRA-5287)
 * Fix insufficient validation of UPDATE queries against counter cfs
   (CASSANDRA-5300)
 * Fix PropertyFileSnitch default DC/Rack behavior (CASSANDRA-5285)
 * Handle null values when executing prepared statement (CASSANDRA-5081)
 * Add netty to pom dependencies (CASSANDRA-5181)
 * Include type arguments in Thrift CQLPreparedResult (CASSANDRA-5311)
 * Fix compaction not removing columns when bf_fp_ratio is 1 (CASSANDRA-5182)
 * cli: Warn about missing CQL3 tables in schema descriptions (CASSANDRA-5309)
 * Re-enable unknown option in replication/compaction strategies option for
   backward compatibility (CASSANDRA-4795)
 * Add binary protocol support to stress (CASSANDRA-4993)
 * cqlsh: Fix COPY FROM value quoting and null handling (CASSANDRA-5305)
 * Fix repair -pr for vnodes (CASSANDRA-5329)
 * Relax CL for auth queries for non-default users (CASSANDRA-5310)
 * Fix AssertionError during repair (CASSANDRA-5245)
 * Don't announce migrations to pre-1.2 nodes (CASSANDRA-5334)
Merged from 1.1:
 * Update offline scrub for 1.0 -> 1.1 directory structure (CASSANDRA-5195)
 * add tmp flag to Descriptor hashcode (CASSANDRA-4021)
 * fix logging of "Found table data in data directories" when only system tables
   are present (CASSANDRA-5289)
 * cli: Add JMX authentication support (CASSANDRA-5080)
 * nodetool: ability to repair specific range (CASSANDRA-5280)
 * Fix possible assertion triggered in SliceFromReadCommand (CASSANDRA-5284)
 * cqlsh: Add inet type support on Windows (ipv4-only) (CASSANDRA-4801)
 * Fix race when initializing ColumnFamilyStore (CASSANDRA-5350)
 * Add UseTLAB JVM flag (CASSANDRA-5361)


1.2.2
 * fix potential for multiple concurrent compactions of the same sstables
   (CASSANDRA-5256)
 * avoid no-op caching of byte[] on commitlog append (CASSANDRA-5199)
 * fix symlinks under data dir not working (CASSANDRA-5185)
 * fix bug in compact storage metadata handling (CASSANDRA-5189)
 * Validate login for USE queries (CASSANDRA-5207)
 * cli: remove default username and password (CASSANDRA-5208)
 * configure populate_io_cache_on_flush per-CF (CASSANDRA-4694)
 * allow configuration of internode socket buffer (CASSANDRA-3378)
 * Make sstable directory picking blacklist-aware again (CASSANDRA-5193)
 * Correctly expire gossip states for edge cases (CASSANDRA-5216)
 * Improve handling of directory creation failures (CASSANDRA-5196)
 * Expose secondary indicies to the rest of nodetool (CASSANDRA-4464)
 * Binary protocol: avoid sending notification for 0.0.0.0 (CASSANDRA-5227)
 * add UseCondCardMark XX jvm settings on jdk 1.7 (CASSANDRA-4366)
 * CQL3 refactor to allow conversion function (CASSANDRA-5226)
 * Fix drop of sstables in some circumstance (CASSANDRA-5232)
 * Implement caching of authorization results (CASSANDRA-4295)
 * Add support for LZ4 compression (CASSANDRA-5038)
 * Fix missing columns in wide rows queries (CASSANDRA-5225)
 * Simplify auth setup and make system_auth ks alterable (CASSANDRA-5112)
 * Stop compactions from hanging during bootstrap (CASSANDRA-5244)
 * fix compressed streaming sending extra chunk (CASSANDRA-5105)
 * Add CQL3-based implementations of IAuthenticator and IAuthorizer
   (CASSANDRA-4898)
 * Fix timestamp-based tomstone removal logic (CASSANDRA-5248)
 * cli: Add JMX authentication support (CASSANDRA-5080)
 * Fix forceFlush behavior (CASSANDRA-5241)
 * cqlsh: Add username autocompletion (CASSANDRA-5231)
 * Fix CQL3 composite partition key error (CASSANDRA-5240)
 * Allow IN clause on last clustering key (CASSANDRA-5230)
Merged from 1.1:
 * fix start key/end token validation for wide row iteration (CASSANDRA-5168)
 * add ConfigHelper support for Thrift frame and max message sizes (CASSANDRA-5188)
 * fix nodetool repair not fail on node down (CASSANDRA-5203)
 * always collect tombstone hints (CASSANDRA-5068)
 * Fix error when sourcing file in cqlsh (CASSANDRA-5235)


1.2.1
 * stream undelivered hints on decommission (CASSANDRA-5128)
 * GossipingPropertyFileSnitch loads saved dc/rack info if needed (CASSANDRA-5133)
 * drain should flush system CFs too (CASSANDRA-4446)
 * add inter_dc_tcp_nodelay setting (CASSANDRA-5148)
 * re-allow wrapping ranges for start_token/end_token range pairitspwng (CASSANDRA-5106)
 * fix validation compaction of empty rows (CASSANDRA-5136)
 * nodetool methods to enable/disable hint storage/delivery (CASSANDRA-4750)
 * disallow bloom filter false positive chance of 0 (CASSANDRA-5013)
 * add threadpool size adjustment methods to JMXEnabledThreadPoolExecutor and
   CompactionManagerMBean (CASSANDRA-5044)
 * fix hinting for dropped local writes (CASSANDRA-4753)
 * off-heap cache doesn't need mutable column container (CASSANDRA-5057)
 * apply disk_failure_policy to bad disks on initial directory creation
   (CASSANDRA-4847)
 * Optimize name-based queries to use ArrayBackedSortedColumns (CASSANDRA-5043)
 * Fall back to old manifest if most recent is unparseable (CASSANDRA-5041)
 * pool [Compressed]RandomAccessReader objects on the partitioned read path
   (CASSANDRA-4942)
 * Add debug logging to list filenames processed by Directories.migrateFile
   method (CASSANDRA-4939)
 * Expose black-listed directories via JMX (CASSANDRA-4848)
 * Log compaction merge counts (CASSANDRA-4894)
 * Minimize byte array allocation by AbstractData{Input,Output} (CASSANDRA-5090)
 * Add SSL support for the binary protocol (CASSANDRA-5031)
 * Allow non-schema system ks modification for shuffle to work (CASSANDRA-5097)
 * cqlsh: Add default limit to SELECT statements (CASSANDRA-4972)
 * cqlsh: fix DESCRIBE for 1.1 cfs in CQL3 (CASSANDRA-5101)
 * Correctly gossip with nodes >= 1.1.7 (CASSANDRA-5102)
 * Ensure CL guarantees on digest mismatch (CASSANDRA-5113)
 * Validate correctly selects on composite partition key (CASSANDRA-5122)
 * Fix exception when adding collection (CASSANDRA-5117)
 * Handle states for non-vnode clusters correctly (CASSANDRA-5127)
 * Refuse unrecognized replication and compaction strategy options (CASSANDRA-4795)
 * Pick the correct value validator in sstable2json for cql3 tables (CASSANDRA-5134)
 * Validate login for describe_keyspace, describe_keyspaces and set_keyspace
   (CASSANDRA-5144)
 * Fix inserting empty maps (CASSANDRA-5141)
 * Don't remove tokens from System table for node we know (CASSANDRA-5121)
 * fix streaming progress report for compresed files (CASSANDRA-5130)
 * Coverage analysis for low-CL queries (CASSANDRA-4858)
 * Stop interpreting dates as valid timeUUID value (CASSANDRA-4936)
 * Adds E notation for floating point numbers (CASSANDRA-4927)
 * Detect (and warn) unintentional use of the cql2 thrift methods when cql3 was
   intended (CASSANDRA-5172)
 * cli: Quote ks and cf names in schema output when needed (CASSANDRA-5052)
 * Fix cf name extraction from manifest in Directories.migrateFile() (CASSANDRA-5242)
 * Replace mistaken usage of commons-logging with slf4j (CASSANDRA-5464)
 * Ensure Jackson dependency matches lib (CASSANDRA-5126)
 * Expose droppable tombstone ratio stats over JMX (CASSANDRA-5159)
Merged from 1.1:
 * Simplify CompressedRandomAccessReader to work around JDK FD bug (CASSANDRA-5088)
 * Improve handling a changing target throttle rate mid-compaction (CASSANDRA-5087)
 * Pig: correctly decode row keys in widerow mode (CASSANDRA-5098)
 * nodetool repair command now prints progress (CASSANDRA-4767)
 * fix user defined compaction to run against 1.1 data directory (CASSANDRA-5118)
 * Fix CQL3 BATCH authorization caching (CASSANDRA-5145)
 * fix get_count returns incorrect value with TTL (CASSANDRA-5099)
 * better handling for mid-compaction failure (CASSANDRA-5137)
 * convert default marshallers list to map for better readability (CASSANDRA-5109)
 * fix ConcurrentModificationException in getBootstrapSource (CASSANDRA-5170)
 * fix sstable maxtimestamp for row deletes and pre-1.1.1 sstables (CASSANDRA-5153)
 * Fix thread growth on node removal (CASSANDRA-5175)
 * Make Ec2Region's datacenter name configurable (CASSANDRA-5155)


1.2.0
 * Disallow counters in collections (CASSANDRA-5082)
 * cqlsh: add unit tests (CASSANDRA-3920)
 * fix default bloom_filter_fp_chance for LeveledCompactionStrategy (CASSANDRA-5093)
Merged from 1.1:
 * add validation for get_range_slices with start_key and end_token (CASSANDRA-5089)


1.2.0-rc2
 * fix nodetool ownership display with vnodes (CASSANDRA-5065)
 * cqlsh: add DESCRIBE KEYSPACES command (CASSANDRA-5060)
 * Fix potential infinite loop when reloading CFS (CASSANDRA-5064)
 * Fix SimpleAuthorizer example (CASSANDRA-5072)
 * cqlsh: force CL.ONE for tracing and system.schema* queries (CASSANDRA-5070)
 * Includes cassandra-shuffle in the debian package (CASSANDRA-5058)
Merged from 1.1:
 * fix multithreaded compaction deadlock (CASSANDRA-4492)
 * fix temporarily missing schema after upgrade from pre-1.1.5 (CASSANDRA-5061)
 * Fix ALTER TABLE overriding compression options with defaults
   (CASSANDRA-4996, 5066)
 * fix specifying and altering crc_check_chance (CASSANDRA-5053)
 * fix Murmur3Partitioner ownership% calculation (CASSANDRA-5076)
 * Don't expire columns sooner than they should in 2ndary indexes (CASSANDRA-5079)


1.2-rc1
 * rename rpc_timeout settings to request_timeout (CASSANDRA-5027)
 * add BF with 0.1 FP to LCS by default (CASSANDRA-5029)
 * Fix preparing insert queries (CASSANDRA-5016)
 * Fix preparing queries with counter increment (CASSANDRA-5022)
 * Fix preparing updates with collections (CASSANDRA-5017)
 * Don't generate UUID based on other node address (CASSANDRA-5002)
 * Fix message when trying to alter a clustering key type (CASSANDRA-5012)
 * Update IAuthenticator to match the new IAuthorizer (CASSANDRA-5003)
 * Fix inserting only a key in CQL3 (CASSANDRA-5040)
 * Fix CQL3 token() function when used with strings (CASSANDRA-5050)
Merged from 1.1:
 * reduce log spam from invalid counter shards (CASSANDRA-5026)
 * Improve schema propagation performance (CASSANDRA-5025)
 * Fix for IndexHelper.IndexFor throws OOB Exception (CASSANDRA-5030)
 * cqlsh: make it possible to describe thrift CFs (CASSANDRA-4827)
 * cqlsh: fix timestamp formatting on some platforms (CASSANDRA-5046)


1.2-beta3
 * make consistency level configurable in cqlsh (CASSANDRA-4829)
 * fix cqlsh rendering of blob fields (CASSANDRA-4970)
 * fix cqlsh DESCRIBE command (CASSANDRA-4913)
 * save truncation position in system table (CASSANDRA-4906)
 * Move CompressionMetadata off-heap (CASSANDRA-4937)
 * allow CLI to GET cql3 columnfamily data (CASSANDRA-4924)
 * Fix rare race condition in getExpireTimeForEndpoint (CASSANDRA-4402)
 * acquire references to overlapping sstables during compaction so bloom filter
   doesn't get free'd prematurely (CASSANDRA-4934)
 * Don't share slice query filter in CQL3 SelectStatement (CASSANDRA-4928)
 * Separate tracing from Log4J (CASSANDRA-4861)
 * Exclude gcable tombstones from merkle-tree computation (CASSANDRA-4905)
 * Better printing of AbstractBounds for tracing (CASSANDRA-4931)
 * Optimize mostRecentTombstone check in CC.collectAllData (CASSANDRA-4883)
 * Change stream session ID to UUID to avoid collision from same node (CASSANDRA-4813)
 * Use Stats.db when bulk loading if present (CASSANDRA-4957)
 * Skip repair on system_trace and keyspaces with RF=1 (CASSANDRA-4956)
 * (cql3) Remove arbitrary SELECT limit (CASSANDRA-4918)
 * Correctly handle prepared operation on collections (CASSANDRA-4945)
 * Fix CQL3 LIMIT (CASSANDRA-4877)
 * Fix Stress for CQL3 (CASSANDRA-4979)
 * Remove cassandra specific exceptions from JMX interface (CASSANDRA-4893)
 * (CQL3) Force using ALLOW FILTERING on potentially inefficient queries (CASSANDRA-4915)
 * (cql3) Fix adding column when the table has collections (CASSANDRA-4982)
 * (cql3) Fix allowing collections with compact storage (CASSANDRA-4990)
 * (cql3) Refuse ttl/writetime function on collections (CASSANDRA-4992)
 * Replace IAuthority with new IAuthorizer (CASSANDRA-4874)
 * clqsh: fix KEY pseudocolumn escaping when describing Thrift tables
   in CQL3 mode (CASSANDRA-4955)
 * add basic authentication support for Pig CassandraStorage (CASSANDRA-3042)
 * fix CQL2 ALTER TABLE compaction_strategy_class altering (CASSANDRA-4965)
Merged from 1.1:
 * Fall back to old describe_splits if d_s_ex is not available (CASSANDRA-4803)
 * Improve error reporting when streaming ranges fail (CASSANDRA-5009)
 * Fix cqlsh timestamp formatting of timezone info (CASSANDRA-4746)
 * Fix assertion failure with leveled compaction (CASSANDRA-4799)
 * Check for null end_token in get_range_slice (CASSANDRA-4804)
 * Remove all remnants of removed nodes (CASSANDRA-4840)
 * Add aut-reloading of the log4j file in debian package (CASSANDRA-4855)
 * Fix estimated row cache entry size (CASSANDRA-4860)
 * reset getRangeSlice filter after finishing a row for get_paged_slice
   (CASSANDRA-4919)
 * expunge row cache post-truncate (CASSANDRA-4940)
 * Allow static CF definition with compact storage (CASSANDRA-4910)
 * Fix endless loop/compaction of schema_* CFs due to broken timestamps (CASSANDRA-4880)
 * Fix 'wrong class type' assertion in CounterColumn (CASSANDRA-4976)


1.2-beta2
 * fp rate of 1.0 disables BF entirely; LCS defaults to 1.0 (CASSANDRA-4876)
 * off-heap bloom filters for row keys (CASSANDRA_4865)
 * add extension point for sstable components (CASSANDRA-4049)
 * improve tracing output (CASSANDRA-4852, 4862)
 * make TRACE verb droppable (CASSANDRA-4672)
 * fix BulkLoader recognition of CQL3 columnfamilies (CASSANDRA-4755)
 * Sort commitlog segments for replay by id instead of mtime (CASSANDRA-4793)
 * Make hint delivery asynchronous (CASSANDRA-4761)
 * Pluggable Thrift transport factories for CLI and cqlsh (CASSANDRA-4609, 4610)
 * cassandra-cli: allow Double value type to be inserted to a column (CASSANDRA-4661)
 * Add ability to use custom TServerFactory implementations (CASSANDRA-4608)
 * optimize batchlog flushing to skip successful batches (CASSANDRA-4667)
 * include metadata for system keyspace itself in schema tables (CASSANDRA-4416)
 * add check to PropertyFileSnitch to verify presence of location for
   local node (CASSANDRA-4728)
 * add PBSPredictor consistency modeler (CASSANDRA-4261)
 * remove vestiges of Thrift unframed mode (CASSANDRA-4729)
 * optimize single-row PK lookups (CASSANDRA-4710)
 * adjust blockFor calculation to account for pending ranges due to node
   movement (CASSANDRA-833)
 * Change CQL version to 3.0.0 and stop accepting 3.0.0-beta1 (CASSANDRA-4649)
 * (CQL3) Make prepared statement global instead of per connection
   (CASSANDRA-4449)
 * Fix scrubbing of CQL3 created tables (CASSANDRA-4685)
 * (CQL3) Fix validation when using counter and regular columns in the same
   table (CASSANDRA-4706)
 * Fix bug starting Cassandra with simple authentication (CASSANDRA-4648)
 * Add support for batchlog in CQL3 (CASSANDRA-4545, 4738)
 * Add support for multiple column family outputs in CFOF (CASSANDRA-4208)
 * Support repairing only the local DC nodes (CASSANDRA-4747)
 * Use rpc_address for binary protocol and change default port (CASSANDRA-4751)
 * Fix use of collections in prepared statements (CASSANDRA-4739)
 * Store more information into peers table (CASSANDRA-4351, 4814)
 * Configurable bucket size for size tiered compaction (CASSANDRA-4704)
 * Run leveled compaction in parallel (CASSANDRA-4310)
 * Fix potential NPE during CFS reload (CASSANDRA-4786)
 * Composite indexes may miss results (CASSANDRA-4796)
 * Move consistency level to the protocol level (CASSANDRA-4734, 4824)
 * Fix Subcolumn slice ends not respected (CASSANDRA-4826)
 * Fix Assertion error in cql3 select (CASSANDRA-4783)
 * Fix list prepend logic (CQL3) (CASSANDRA-4835)
 * Add booleans as literals in CQL3 (CASSANDRA-4776)
 * Allow renaming PK columns in CQL3 (CASSANDRA-4822)
 * Fix binary protocol NEW_NODE event (CASSANDRA-4679)
 * Fix potential infinite loop in tombstone compaction (CASSANDRA-4781)
 * Remove system tables accounting from schema (CASSANDRA-4850)
 * (cql3) Force provided columns in clustering key order in
   'CLUSTERING ORDER BY' (CASSANDRA-4881)
 * Fix composite index bug (CASSANDRA-4884)
 * Fix short read protection for CQL3 (CASSANDRA-4882)
 * Add tracing support to the binary protocol (CASSANDRA-4699)
 * (cql3) Don't allow prepared marker inside collections (CASSANDRA-4890)
 * Re-allow order by on non-selected columns (CASSANDRA-4645)
 * Bug when composite index is created in a table having collections (CASSANDRA-4909)
 * log index scan subject in CompositesSearcher (CASSANDRA-4904)
Merged from 1.1:
 * add get[Row|Key]CacheEntries to CacheServiceMBean (CASSANDRA-4859)
 * fix get_paged_slice to wrap to next row correctly (CASSANDRA-4816)
 * fix indexing empty column values (CASSANDRA-4832)
 * allow JdbcDate to compose null Date objects (CASSANDRA-4830)
 * fix possible stackoverflow when compacting 1000s of sstables
   (CASSANDRA-4765)
 * fix wrong leveled compaction progress calculation (CASSANDRA-4807)
 * add a close() method to CRAR to prevent leaking file descriptors (CASSANDRA-4820)
 * fix potential infinite loop in get_count (CASSANDRA-4833)
 * fix compositeType.{get/from}String methods (CASSANDRA-4842)
 * (CQL) fix CREATE COLUMNFAMILY permissions check (CASSANDRA-4864)
 * Fix DynamicCompositeType same type comparison (CASSANDRA-4711)
 * Fix duplicate SSTable reference when stream session failed (CASSANDRA-3306)
 * Allow static CF definition with compact storage (CASSANDRA-4910)
 * Fix endless loop/compaction of schema_* CFs due to broken timestamps (CASSANDRA-4880)
 * Fix 'wrong class type' assertion in CounterColumn (CASSANDRA-4976)


1.2-beta1
 * add atomic_batch_mutate (CASSANDRA-4542, -4635)
 * increase default max_hint_window_in_ms to 3h (CASSANDRA-4632)
 * include message initiation time to replicas so they can more
   accurately drop timed-out requests (CASSANDRA-2858)
 * fix clientutil.jar dependencies (CASSANDRA-4566)
 * optimize WriteResponse (CASSANDRA-4548)
 * new metrics (CASSANDRA-4009)
 * redesign KEYS indexes to avoid read-before-write (CASSANDRA-2897)
 * debug tracing (CASSANDRA-1123)
 * parallelize row cache loading (CASSANDRA-4282)
 * Make compaction, flush JBOD-aware (CASSANDRA-4292)
 * run local range scans on the read stage (CASSANDRA-3687)
 * clean up ioexceptions (CASSANDRA-2116)
 * add disk_failure_policy (CASSANDRA-2118)
 * Introduce new json format with row level deletion (CASSANDRA-4054)
 * remove redundant "name" column from schema_keyspaces (CASSANDRA-4433)
 * improve "nodetool ring" handling of multi-dc clusters (CASSANDRA-3047)
 * update NTS calculateNaturalEndpoints to be O(N log N) (CASSANDRA-3881)
 * split up rpc timeout by operation type (CASSANDRA-2819)
 * rewrite key cache save/load to use only sequential i/o (CASSANDRA-3762)
 * update MS protocol with a version handshake + broadcast address id
   (CASSANDRA-4311)
 * multithreaded hint replay (CASSANDRA-4189)
 * add inter-node message compression (CASSANDRA-3127)
 * remove COPP (CASSANDRA-2479)
 * Track tombstone expiration and compact when tombstone content is
   higher than a configurable threshold, default 20% (CASSANDRA-3442, 4234)
 * update MurmurHash to version 3 (CASSANDRA-2975)
 * (CLI) track elapsed time for `delete' operation (CASSANDRA-4060)
 * (CLI) jline version is bumped to 1.0 to properly  support
   'delete' key function (CASSANDRA-4132)
 * Save IndexSummary into new SSTable 'Summary' component (CASSANDRA-2392, 4289)
 * Add support for range tombstones (CASSANDRA-3708)
 * Improve MessagingService efficiency (CASSANDRA-3617)
 * Avoid ID conflicts from concurrent schema changes (CASSANDRA-3794)
 * Set thrift HSHA server thread limit to unlimited by default (CASSANDRA-4277)
 * Avoids double serialization of CF id in RowMutation messages
   (CASSANDRA-4293)
 * stream compressed sstables directly with java nio (CASSANDRA-4297)
 * Support multiple ranges in SliceQueryFilter (CASSANDRA-3885)
 * Add column metadata to system column families (CASSANDRA-4018)
 * (cql3) Always use composite types by default (CASSANDRA-4329)
 * (cql3) Add support for set, map and list (CASSANDRA-3647)
 * Validate date type correctly (CASSANDRA-4441)
 * (cql3) Allow definitions with only a PK (CASSANDRA-4361)
 * (cql3) Add support for row key composites (CASSANDRA-4179)
 * improve DynamicEndpointSnitch by using reservoir sampling (CASSANDRA-4038)
 * (cql3) Add support for 2ndary indexes (CASSANDRA-3680)
 * (cql3) fix defining more than one PK to be invalid (CASSANDRA-4477)
 * remove schema agreement checking from all external APIs (Thrift, CQL and CQL3) (CASSANDRA-4487)
 * add Murmur3Partitioner and make it default for new installations (CASSANDRA-3772, 4621)
 * (cql3) update pseudo-map syntax to use map syntax (CASSANDRA-4497)
 * Finer grained exceptions hierarchy and provides error code with exceptions (CASSANDRA-3979)
 * Adds events push to binary protocol (CASSANDRA-4480)
 * Rewrite nodetool help (CASSANDRA-2293)
 * Make CQL3 the default for CQL (CASSANDRA-4640)
 * update stress tool to be able to use CQL3 (CASSANDRA-4406)
 * Accept all thrift update on CQL3 cf but don't expose their metadata (CASSANDRA-4377)
 * Replace Throttle with Guava's RateLimiter for HintedHandOff (CASSANDRA-4541)
 * fix counter add/get using CQL2 and CQL3 in stress tool (CASSANDRA-4633)
 * Add sstable count per level to cfstats (CASSANDRA-4537)
 * (cql3) Add ALTER KEYSPACE statement (CASSANDRA-4611)
 * (cql3) Allow defining default consistency levels (CASSANDRA-4448)
 * (cql3) Fix queries using LIMIT missing results (CASSANDRA-4579)
 * fix cross-version gossip messaging (CASSANDRA-4576)
 * added inet data type (CASSANDRA-4627)


1.1.6
 * Wait for writes on synchronous read digest mismatch (CASSANDRA-4792)
 * fix commitlog replay for nanotime-infected sstables (CASSANDRA-4782)
 * preflight check ttl for maximum of 20 years (CASSANDRA-4771)
 * (Pig) fix widerow input with single column rows (CASSANDRA-4789)
 * Fix HH to compact with correct gcBefore, which avoids wiping out
   undelivered hints (CASSANDRA-4772)
 * LCS will merge up to 32 L0 sstables as intended (CASSANDRA-4778)
 * NTS will default unconfigured DC replicas to zero (CASSANDRA-4675)
 * use default consistency level in counter validation if none is
   explicitly provide (CASSANDRA-4700)
 * Improve IAuthority interface by introducing fine-grained
   access permissions and grant/revoke commands (CASSANDRA-4490, 4644)
 * fix assumption error in CLI when updating/describing keyspace
   (CASSANDRA-4322)
 * Adds offline sstablescrub to debian packaging (CASSANDRA-4642)
 * Automatic fixing of overlapping leveled sstables (CASSANDRA-4644)
 * fix error when using ORDER BY with extended selections (CASSANDRA-4689)
 * (CQL3) Fix validation for IN queries for non-PK cols (CASSANDRA-4709)
 * fix re-created keyspace disappering after 1.1.5 upgrade
   (CASSANDRA-4698, 4752)
 * (CLI) display elapsed time in 2 fraction digits (CASSANDRA-3460)
 * add authentication support to sstableloader (CASSANDRA-4712)
 * Fix CQL3 'is reversed' logic (CASSANDRA-4716, 4759)
 * (CQL3) Don't return ReversedType in result set metadata (CASSANDRA-4717)
 * Backport adding AlterKeyspace statement (CASSANDRA-4611)
 * (CQL3) Correcty accept upper-case data types (CASSANDRA-4770)
 * Add binary protocol events for schema changes (CASSANDRA-4684)
Merged from 1.0:
 * Switch from NBHM to CHM in MessagingService's callback map, which
   prevents OOM in long-running instances (CASSANDRA-4708)


1.1.5
 * add SecondaryIndex.reload API (CASSANDRA-4581)
 * use millis + atomicint for commitlog segment creation instead of
   nanotime, which has issues under some hypervisors (CASSANDRA-4601)
 * fix FD leak in slice queries (CASSANDRA-4571)
 * avoid recursion in leveled compaction (CASSANDRA-4587)
 * increase stack size under Java7 to 180K
 * Log(info) schema changes (CASSANDRA-4547)
 * Change nodetool setcachecapcity to manipulate global caches (CASSANDRA-4563)
 * (cql3) fix setting compaction strategy (CASSANDRA-4597)
 * fix broken system.schema_* timestamps on system startup (CASSANDRA-4561)
 * fix wrong skip of cache saving (CASSANDRA-4533)
 * Avoid NPE when lost+found is in data dir (CASSANDRA-4572)
 * Respect five-minute flush moratorium after initial CL replay (CASSANDRA-4474)
 * Adds ntp as recommended in debian packaging (CASSANDRA-4606)
 * Configurable transport in CF Record{Reader|Writer} (CASSANDRA-4558)
 * (cql3) fix potential NPE with both equal and unequal restriction (CASSANDRA-4532)
 * (cql3) improves ORDER BY validation (CASSANDRA-4624)
 * Fix potential deadlock during counter writes (CASSANDRA-4578)
 * Fix cql error with ORDER BY when using IN (CASSANDRA-4612)
Merged from 1.0:
 * increase Xss to 160k to accomodate latest 1.6 JVMs (CASSANDRA-4602)
 * fix toString of hint destination tokens (CASSANDRA-4568)
 * Fix multiple values for CurrentLocal NodeID (CASSANDRA-4626)


1.1.4
 * fix offline scrub to catch >= out of order rows (CASSANDRA-4411)
 * fix cassandra-env.sh on RHEL and other non-dash-based systems
   (CASSANDRA-4494)
Merged from 1.0:
 * (Hadoop) fix setting key length for old-style mapred api (CASSANDRA-4534)
 * (Hadoop) fix iterating through a resultset consisting entirely
   of tombstoned rows (CASSANDRA-4466)


1.1.3
 * (cqlsh) add COPY TO (CASSANDRA-4434)
 * munmap commitlog segments before rename (CASSANDRA-4337)
 * (JMX) rename getRangeKeySample to sampleKeyRange to avoid returning
   multi-MB results as an attribute (CASSANDRA-4452)
 * flush based on data size, not throughput; overwritten columns no
   longer artificially inflate liveRatio (CASSANDRA-4399)
 * update default commitlog segment size to 32MB and total commitlog
   size to 32/1024 MB for 32/64 bit JVMs, respectively (CASSANDRA-4422)
 * avoid using global partitioner to estimate ranges in index sstables
   (CASSANDRA-4403)
 * restore pre-CASSANDRA-3862 approach to removing expired tombstones
   from row cache during compaction (CASSANDRA-4364)
 * (stress) support for CQL prepared statements (CASSANDRA-3633)
 * Correctly catch exception when Snappy cannot be loaded (CASSANDRA-4400)
 * (cql3) Support ORDER BY when IN condition is given in WHERE clause (CASSANDRA-4327)
 * (cql3) delete "component_index" column on DROP TABLE call (CASSANDRA-4420)
 * change nanoTime() to currentTimeInMillis() in schema related code (CASSANDRA-4432)
 * add a token generation tool (CASSANDRA-3709)
 * Fix LCS bug with sstable containing only 1 row (CASSANDRA-4411)
 * fix "Can't Modify Index Name" problem on CF update (CASSANDRA-4439)
 * Fix assertion error in getOverlappingSSTables during repair (CASSANDRA-4456)
 * fix nodetool's setcompactionthreshold command (CASSANDRA-4455)
 * Ensure compacted files are never used, to avoid counter overcount (CASSANDRA-4436)
Merged from 1.0:
 * Push the validation of secondary index values to the SecondaryIndexManager (CASSANDRA-4240)
 * allow dropping columns shadowed by not-yet-expired supercolumn or row
   tombstones in PrecompactedRow (CASSANDRA-4396)


1.1.2
 * Fix cleanup not deleting index entries (CASSANDRA-4379)
 * Use correct partitioner when saving + loading caches (CASSANDRA-4331)
 * Check schema before trying to export sstable (CASSANDRA-2760)
 * Raise a meaningful exception instead of NPE when PFS encounters
   an unconfigured node + no default (CASSANDRA-4349)
 * fix bug in sstable blacklisting with LCS (CASSANDRA-4343)
 * LCS no longer promotes tiny sstables out of L0 (CASSANDRA-4341)
 * skip tombstones during hint replay (CASSANDRA-4320)
 * fix NPE in compactionstats (CASSANDRA-4318)
 * enforce 1m min keycache for auto (CASSANDRA-4306)
 * Have DeletedColumn.isMFD always return true (CASSANDRA-4307)
 * (cql3) exeption message for ORDER BY constraints said primary filter can be
    an IN clause, which is misleading (CASSANDRA-4319)
 * (cql3) Reject (not yet supported) creation of 2ndardy indexes on tables with
   composite primary keys (CASSANDRA-4328)
 * Set JVM stack size to 160k for java 7 (CASSANDRA-4275)
 * cqlsh: add COPY command to load data from CSV flat files (CASSANDRA-4012)
 * CFMetaData.fromThrift to throw ConfigurationException upon error (CASSANDRA-4353)
 * Use CF comparator to sort indexed columns in SecondaryIndexManager
   (CASSANDRA-4365)
 * add strategy_options to the KSMetaData.toString() output (CASSANDRA-4248)
 * (cql3) fix range queries containing unqueried results (CASSANDRA-4372)
 * (cql3) allow updating column_alias types (CASSANDRA-4041)
 * (cql3) Fix deletion bug (CASSANDRA-4193)
 * Fix computation of overlapping sstable for leveled compaction (CASSANDRA-4321)
 * Improve scrub and allow to run it offline (CASSANDRA-4321)
 * Fix assertionError in StorageService.bulkLoad (CASSANDRA-4368)
 * (cqlsh) add option to authenticate to a keyspace at startup (CASSANDRA-4108)
 * (cqlsh) fix ASSUME functionality (CASSANDRA-4352)
 * Fix ColumnFamilyRecordReader to not return progress > 100% (CASSANDRA-3942)
Merged from 1.0:
 * Set gc_grace on index CF to 0 (CASSANDRA-4314)


1.1.1
 * add populate_io_cache_on_flush option (CASSANDRA-2635)
 * allow larger cache capacities than 2GB (CASSANDRA-4150)
 * add getsstables command to nodetool (CASSANDRA-4199)
 * apply parent CF compaction settings to secondary index CFs (CASSANDRA-4280)
 * preserve commitlog size cap when recycling segments at startup
   (CASSANDRA-4201)
 * (Hadoop) fix split generation regression (CASSANDRA-4259)
 * ignore min/max compactions settings in LCS, while preserving
   behavior that min=max=0 disables autocompaction (CASSANDRA-4233)
 * log number of rows read from saved cache (CASSANDRA-4249)
 * calculate exact size required for cleanup operations (CASSANDRA-1404)
 * avoid blocking additional writes during flush when the commitlog
   gets behind temporarily (CASSANDRA-1991)
 * enable caching on index CFs based on data CF cache setting (CASSANDRA-4197)
 * warn on invalid replication strategy creation options (CASSANDRA-4046)
 * remove [Freeable]Memory finalizers (CASSANDRA-4222)
 * include tombstone size in ColumnFamily.size, which can prevent OOM
   during sudden mass delete operations by yielding a nonzero liveRatio
   (CASSANDRA-3741)
 * Open 1 sstableScanner per level for leveled compaction (CASSANDRA-4142)
 * Optimize reads when row deletion timestamps allow us to restrict
   the set of sstables we check (CASSANDRA-4116)
 * add support for commitlog archiving and point-in-time recovery
   (CASSANDRA-3690)
 * avoid generating redundant compaction tasks during streaming
   (CASSANDRA-4174)
 * add -cf option to nodetool snapshot, and takeColumnFamilySnapshot to
   StorageService mbean (CASSANDRA-556)
 * optimize cleanup to drop entire sstables where possible (CASSANDRA-4079)
 * optimize truncate when autosnapshot is disabled (CASSANDRA-4153)
 * update caches to use byte[] keys to reduce memory overhead (CASSANDRA-3966)
 * add column limit to cli (CASSANDRA-3012, 4098)
 * clean up and optimize DataOutputBuffer, used by CQL compression and
   CompositeType (CASSANDRA-4072)
 * optimize commitlog checksumming (CASSANDRA-3610)
 * identify and blacklist corrupted SSTables from future compactions
   (CASSANDRA-2261)
 * Move CfDef and KsDef validation out of thrift (CASSANDRA-4037)
 * Expose API to repair a user provided range (CASSANDRA-3912)
 * Add way to force the cassandra-cli to refresh its schema (CASSANDRA-4052)
 * Avoid having replicate on write tasks stacking up at CL.ONE (CASSANDRA-2889)
 * (cql3) Backwards compatibility for composite comparators in non-cql3-aware
   clients (CASSANDRA-4093)
 * (cql3) Fix order by for reversed queries (CASSANDRA-4160)
 * (cql3) Add ReversedType support (CASSANDRA-4004)
 * (cql3) Add timeuuid type (CASSANDRA-4194)
 * (cql3) Minor fixes (CASSANDRA-4185)
 * (cql3) Fix prepared statement in BATCH (CASSANDRA-4202)
 * (cql3) Reduce the list of reserved keywords (CASSANDRA-4186)
 * (cql3) Move max/min compaction thresholds to compaction strategy options
   (CASSANDRA-4187)
 * Fix exception during move when localhost is the only source (CASSANDRA-4200)
 * (cql3) Allow paging through non-ordered partitioner results (CASSANDRA-3771)
 * (cql3) Fix drop index (CASSANDRA-4192)
 * (cql3) Don't return range ghosts anymore (CASSANDRA-3982)
 * fix re-creating Keyspaces/ColumnFamilies with the same name as dropped
   ones (CASSANDRA-4219)
 * fix SecondaryIndex LeveledManifest save upon snapshot (CASSANDRA-4230)
 * fix missing arrayOffset in FBUtilities.hash (CASSANDRA-4250)
 * (cql3) Add name of parameters in CqlResultSet (CASSANDRA-4242)
 * (cql3) Correctly validate order by queries (CASSANDRA-4246)
 * rename stress to cassandra-stress for saner packaging (CASSANDRA-4256)
 * Fix exception on colum metadata with non-string comparator (CASSANDRA-4269)
 * Check for unknown/invalid compression options (CASSANDRA-4266)
 * (cql3) Adds simple access to column timestamp and ttl (CASSANDRA-4217)
 * (cql3) Fix range queries with secondary indexes (CASSANDRA-4257)
 * Better error messages from improper input in cli (CASSANDRA-3865)
 * Try to stop all compaction upon Keyspace or ColumnFamily drop (CASSANDRA-4221)
 * (cql3) Allow keyspace properties to contain hyphens (CASSANDRA-4278)
 * (cql3) Correctly validate keyspace access in create table (CASSANDRA-4296)
 * Avoid deadlock in migration stage (CASSANDRA-3882)
 * Take supercolumn names and deletion info into account in memtable throughput
   (CASSANDRA-4264)
 * Add back backward compatibility for old style replication factor (CASSANDRA-4294)
 * Preserve compatibility with pre-1.1 index queries (CASSANDRA-4262)
Merged from 1.0:
 * Fix super columns bug where cache is not updated (CASSANDRA-4190)
 * fix maxTimestamp to include row tombstones (CASSANDRA-4116)
 * (CLI) properly handle quotes in create/update keyspace commands (CASSANDRA-4129)
 * Avoids possible deadlock during bootstrap (CASSANDRA-4159)
 * fix stress tool that hangs forever on timeout or error (CASSANDRA-4128)
 * stress tool to return appropriate exit code on failure (CASSANDRA-4188)
 * fix compaction NPE when out of disk space and assertions disabled
   (CASSANDRA-3985)
 * synchronize LCS getEstimatedTasks to avoid CME (CASSANDRA-4255)
 * ensure unique streaming session id's (CASSANDRA-4223)
 * kick off background compaction when min/max thresholds change
   (CASSANDRA-4279)
 * improve ability of STCS.getBuckets to deal with 100s of 1000s of
   sstables, such as when convertinb back from LCS (CASSANDRA-4287)
 * Oversize integer in CQL throws NumberFormatException (CASSANDRA-4291)
 * fix 1.0.x node join to mixed version cluster, other nodes >= 1.1 (CASSANDRA-4195)
 * Fix LCS splitting sstable base on uncompressed size (CASSANDRA-4419)
 * Push the validation of secondary index values to the SecondaryIndexManager (CASSANDRA-4240)
 * Don't purge columns during upgradesstables (CASSANDRA-4462)
 * Make cqlsh work with piping (CASSANDRA-4113)
 * Validate arguments for nodetool decommission (CASSANDRA-4061)
 * Report thrift status in nodetool info (CASSANDRA-4010)


1.1.0-final
 * average a reduced liveRatio estimate with the previous one (CASSANDRA-4065)
 * Allow KS and CF names up to 48 characters (CASSANDRA-4157)
 * fix stress build (CASSANDRA-4140)
 * add time remaining estimate to nodetool compactionstats (CASSANDRA-4167)
 * (cql) fix NPE in cql3 ALTER TABLE (CASSANDRA-4163)
 * (cql) Add support for CL.TWO and CL.THREE in CQL (CASSANDRA-4156)
 * (cql) Fix type in CQL3 ALTER TABLE preventing update (CASSANDRA-4170)
 * (cql) Throw invalid exception from CQL3 on obsolete options (CASSANDRA-4171)
 * (cqlsh) fix recognizing uppercase SELECT keyword (CASSANDRA-4161)
 * Pig: wide row support (CASSANDRA-3909)
Merged from 1.0:
 * avoid streaming empty files with bulk loader if sstablewriter errors out
   (CASSANDRA-3946)


1.1-rc1
 * Include stress tool in binary builds (CASSANDRA-4103)
 * (Hadoop) fix wide row iteration when last row read was deleted
   (CASSANDRA-4154)
 * fix read_repair_chance to really default to 0.1 in the cli (CASSANDRA-4114)
 * Adds caching and bloomFilterFpChange to CQL options (CASSANDRA-4042)
 * Adds posibility to autoconfigure size of the KeyCache (CASSANDRA-4087)
 * fix KEYS index from skipping results (CASSANDRA-3996)
 * Remove sliced_buffer_size_in_kb dead option (CASSANDRA-4076)
 * make loadNewSStable preserve sstable version (CASSANDRA-4077)
 * Respect 1.0 cache settings as much as possible when upgrading
   (CASSANDRA-4088)
 * relax path length requirement for sstable files when upgrading on
   non-Windows platforms (CASSANDRA-4110)
 * fix terminination of the stress.java when errors were encountered
   (CASSANDRA-4128)
 * Move CfDef and KsDef validation out of thrift (CASSANDRA-4037)
 * Fix get_paged_slice (CASSANDRA-4136)
 * CQL3: Support slice with exclusive start and stop (CASSANDRA-3785)
Merged from 1.0:
 * support PropertyFileSnitch in bulk loader (CASSANDRA-4145)
 * add auto_snapshot option allowing disabling snapshot before drop/truncate
   (CASSANDRA-3710)
 * allow short snitch names (CASSANDRA-4130)


1.1-beta2
 * rename loaded sstables to avoid conflicts with local snapshots
   (CASSANDRA-3967)
 * start hint replay as soon as FD notifies that the target is back up
   (CASSANDRA-3958)
 * avoid unproductive deserializing of cached rows during compaction
   (CASSANDRA-3921)
 * fix concurrency issues with CQL keyspace creation (CASSANDRA-3903)
 * Show Effective Owership via Nodetool ring <keyspace> (CASSANDRA-3412)
 * Update ORDER BY syntax for CQL3 (CASSANDRA-3925)
 * Fix BulkRecordWriter to not throw NPE if reducer gets no map data from Hadoop (CASSANDRA-3944)
 * Fix bug with counters in super columns (CASSANDRA-3821)
 * Remove deprecated merge_shard_chance (CASSANDRA-3940)
 * add a convenient way to reset a node's schema (CASSANDRA-2963)
 * fix for intermittent SchemaDisagreementException (CASSANDRA-3884)
 * CLI `list <CF>` to limit number of columns and their order (CASSANDRA-3012)
 * ignore deprecated KsDef/CfDef/ColumnDef fields in native schema (CASSANDRA-3963)
 * CLI to report when unsupported column_metadata pair was given (CASSANDRA-3959)
 * reincarnate removed and deprecated KsDef/CfDef attributes (CASSANDRA-3953)
 * Fix race between writes and read for cache (CASSANDRA-3862)
 * perform static initialization of StorageProxy on start-up (CASSANDRA-3797)
 * support trickling fsync() on writes (CASSANDRA-3950)
 * expose counters for unavailable/timeout exceptions given to thrift clients (CASSANDRA-3671)
 * avoid quadratic startup time in LeveledManifest (CASSANDRA-3952)
 * Add type information to new schema_ columnfamilies and remove thrift
   serialization for schema (CASSANDRA-3792)
 * add missing column validator options to the CLI help (CASSANDRA-3926)
 * skip reading saved key cache if CF's caching strategy is NONE or ROWS_ONLY (CASSANDRA-3954)
 * Unify migration code (CASSANDRA-4017)
Merged from 1.0:
 * cqlsh: guess correct version of Python for Arch Linux (CASSANDRA-4090)
 * (CLI) properly handle quotes in create/update keyspace commands (CASSANDRA-4129)
 * Avoids possible deadlock during bootstrap (CASSANDRA-4159)
 * fix stress tool that hangs forever on timeout or error (CASSANDRA-4128)
 * Fix super columns bug where cache is not updated (CASSANDRA-4190)
 * stress tool to return appropriate exit code on failure (CASSANDRA-4188)


1.0.9
 * improve index sampling performance (CASSANDRA-4023)
 * always compact away deleted hints immediately after handoff (CASSANDRA-3955)
 * delete hints from dropped ColumnFamilies on handoff instead of
   erroring out (CASSANDRA-3975)
 * add CompositeType ref to the CLI doc for create/update column family (CASSANDRA-3980)
 * Pig: support Counter ColumnFamilies (CASSANDRA-3973)
 * Pig: Composite column support (CASSANDRA-3684)
 * Avoid NPE during repair when a keyspace has no CFs (CASSANDRA-3988)
 * Fix division-by-zero error on get_slice (CASSANDRA-4000)
 * don't change manifest level for cleanup, scrub, and upgradesstables
   operations under LeveledCompactionStrategy (CASSANDRA-3989, 4112)
 * fix race leading to super columns assertion failure (CASSANDRA-3957)
 * fix NPE on invalid CQL delete command (CASSANDRA-3755)
 * allow custom types in CLI's assume command (CASSANDRA-4081)
 * fix totalBytes count for parallel compactions (CASSANDRA-3758)
 * fix intermittent NPE in get_slice (CASSANDRA-4095)
 * remove unnecessary asserts in native code interfaces (CASSANDRA-4096)
 * Validate blank keys in CQL to avoid assertion errors (CASSANDRA-3612)
 * cqlsh: fix bad decoding of some column names (CASSANDRA-4003)
 * cqlsh: fix incorrect padding with unicode chars (CASSANDRA-4033)
 * Fix EC2 snitch incorrectly reporting region (CASSANDRA-4026)
 * Shut down thrift during decommission (CASSANDRA-4086)
 * Expose nodetool cfhistograms for 2ndary indexes (CASSANDRA-4063)
Merged from 0.8:
 * Fix ConcurrentModificationException in gossiper (CASSANDRA-4019)


1.1-beta1
 * (cqlsh)
   + add SOURCE and CAPTURE commands, and --file option (CASSANDRA-3479)
   + add ALTER COLUMNFAMILY WITH (CASSANDRA-3523)
   + bundle Python dependencies with Cassandra (CASSANDRA-3507)
   + added to Debian package (CASSANDRA-3458)
   + display byte data instead of erroring out on decode failure
     (CASSANDRA-3874)
 * add nodetool rebuild_index (CASSANDRA-3583)
 * add nodetool rangekeysample (CASSANDRA-2917)
 * Fix streaming too much data during move operations (CASSANDRA-3639)
 * Nodetool and CLI connect to localhost by default (CASSANDRA-3568)
 * Reduce memory used by primary index sample (CASSANDRA-3743)
 * (Hadoop) separate input/output configurations (CASSANDRA-3197, 3765)
 * avoid returning internal Cassandra classes over JMX (CASSANDRA-2805)
 * add row-level isolation via SnapTree (CASSANDRA-2893)
 * Optimize key count estimation when opening sstable on startup
   (CASSANDRA-2988)
 * multi-dc replication optimization supporting CL > ONE (CASSANDRA-3577)
 * add command to stop compactions (CASSANDRA-1740, 3566, 3582)
 * multithreaded streaming (CASSANDRA-3494)
 * removed in-tree redhat spec (CASSANDRA-3567)
 * "defragment" rows for name-based queries under STCS, again (CASSANDRA-2503)
 * Recycle commitlog segments for improved performance
   (CASSANDRA-3411, 3543, 3557, 3615)
 * update size-tiered compaction to prioritize small tiers (CASSANDRA-2407)
 * add message expiration logic to OutboundTcpConnection (CASSANDRA-3005)
 * off-heap cache to use sun.misc.Unsafe instead of JNA (CASSANDRA-3271)
 * EACH_QUORUM is only supported for writes (CASSANDRA-3272)
 * replace compactionlock use in schema migration by checking CFS.isValid
   (CASSANDRA-3116)
 * recognize that "SELECT first ... *" isn't really "SELECT *" (CASSANDRA-3445)
 * Use faster bytes comparison (CASSANDRA-3434)
 * Bulk loader is no longer a fat client, (HADOOP) bulk load output format
   (CASSANDRA-3045)
 * (Hadoop) add support for KeyRange.filter
 * remove assumption that keys and token are in bijection
   (CASSANDRA-1034, 3574, 3604)
 * always remove endpoints from delevery queue in HH (CASSANDRA-3546)
 * fix race between cf flush and its 2ndary indexes flush (CASSANDRA-3547)
 * fix potential race in AES when a repair fails (CASSANDRA-3548)
 * Remove columns shadowed by a deleted container even when we cannot purge
   (CASSANDRA-3538)
 * Improve memtable slice iteration performance (CASSANDRA-3545)
 * more efficient allocation of small bloom filters (CASSANDRA-3618)
 * Use separate writer thread in SSTableSimpleUnsortedWriter (CASSANDRA-3619)
 * fsync the directory after new sstable or commitlog segment are created (CASSANDRA-3250)
 * fix minor issues reported by FindBugs (CASSANDRA-3658)
 * global key/row caches (CASSANDRA-3143, 3849)
 * optimize memtable iteration during range scan (CASSANDRA-3638)
 * introduce 'crc_check_chance' in CompressionParameters to support
   a checksum percentage checking chance similarly to read-repair (CASSANDRA-3611)
 * a way to deactivate global key/row cache on per-CF basis (CASSANDRA-3667)
 * fix LeveledCompactionStrategy broken because of generation pre-allocation
   in LeveledManifest (CASSANDRA-3691)
 * finer-grained control over data directories (CASSANDRA-2749)
 * Fix ClassCastException during hinted handoff (CASSANDRA-3694)
 * Upgrade Thrift to 0.7 (CASSANDRA-3213)
 * Make stress.java insert operation to use microseconds (CASSANDRA-3725)
 * Allows (internally) doing a range query with a limit of columns instead of
   rows (CASSANDRA-3742)
 * Allow rangeSlice queries to be start/end inclusive/exclusive (CASSANDRA-3749)
 * Fix BulkLoader to support new SSTable layout and add stream
   throttling to prevent an NPE when there is no yaml config (CASSANDRA-3752)
 * Allow concurrent schema migrations (CASSANDRA-1391, 3832)
 * Add SnapshotCommand to trigger snapshot on remote node (CASSANDRA-3721)
 * Make CFMetaData conversions to/from thrift/native schema inverses
   (CASSANDRA_3559)
 * Add initial code for CQL 3.0-beta (CASSANDRA-2474, 3781, 3753)
 * Add wide row support for ColumnFamilyInputFormat (CASSANDRA-3264)
 * Allow extending CompositeType comparator (CASSANDRA-3657)
 * Avoids over-paging during get_count (CASSANDRA-3798)
 * Add new command to rebuild a node without (repair) merkle tree calculations
   (CASSANDRA-3483, 3922)
 * respect not only row cache capacity but caching mode when
   trying to read data (CASSANDRA-3812)
 * fix system tests (CASSANDRA-3827)
 * CQL support for altering row key type in ALTER TABLE (CASSANDRA-3781)
 * turn compression on by default (CASSANDRA-3871)
 * make hexToBytes refuse invalid input (CASSANDRA-2851)
 * Make secondary indexes CF inherit compression and compaction from their
   parent CF (CASSANDRA-3877)
 * Finish cleanup up tombstone purge code (CASSANDRA-3872)
 * Avoid NPE on aboarted stream-out sessions (CASSANDRA-3904)
 * BulkRecordWriter throws NPE for counter columns (CASSANDRA-3906)
 * Support compression using BulkWriter (CASSANDRA-3907)


1.0.8
 * fix race between cleanup and flush on secondary index CFSes (CASSANDRA-3712)
 * avoid including non-queried nodes in rangeslice read repair
   (CASSANDRA-3843)
 * Only snapshot CF being compacted for snapshot_before_compaction
   (CASSANDRA-3803)
 * Log active compactions in StatusLogger (CASSANDRA-3703)
 * Compute more accurate compaction score per level (CASSANDRA-3790)
 * Return InvalidRequest when using a keyspace that doesn't exist
   (CASSANDRA-3764)
 * disallow user modification of System keyspace (CASSANDRA-3738)
 * allow using sstable2json on secondary index data (CASSANDRA-3738)
 * (cqlsh) add DESCRIBE COLUMNFAMILIES (CASSANDRA-3586)
 * (cqlsh) format blobs correctly and use colors to improve output
   readability (CASSANDRA-3726)
 * synchronize BiMap of bootstrapping tokens (CASSANDRA-3417)
 * show index options in CLI (CASSANDRA-3809)
 * add optional socket timeout for streaming (CASSANDRA-3838)
 * fix truncate not to leave behind non-CFS backed secondary indexes
   (CASSANDRA-3844)
 * make CLI `show schema` to use output stream directly instead
   of StringBuilder (CASSANDRA-3842)
 * remove the wait on hint future during write (CASSANDRA-3870)
 * (cqlsh) ignore missing CfDef opts (CASSANDRA-3933)
 * (cqlsh) look for cqlshlib relative to realpath (CASSANDRA-3767)
 * Fix short read protection (CASSANDRA-3934)
 * Make sure infered and actual schema match (CASSANDRA-3371)
 * Fix NPE during HH delivery (CASSANDRA-3677)
 * Don't put boostrapping node in 'hibernate' status (CASSANDRA-3737)
 * Fix double quotes in windows bat files (CASSANDRA-3744)
 * Fix bad validator lookup (CASSANDRA-3789)
 * Fix soft reset in EC2MultiRegionSnitch (CASSANDRA-3835)
 * Don't leave zombie connections with THSHA thrift server (CASSANDRA-3867)
 * (cqlsh) fix deserialization of data (CASSANDRA-3874)
 * Fix removetoken force causing an inconsistent state (CASSANDRA-3876)
 * Fix ahndling of some types with Pig (CASSANDRA-3886)
 * Don't allow to drop the system keyspace (CASSANDRA-3759)
 * Make Pig deletes disabled by default and configurable (CASSANDRA-3628)
Merged from 0.8:
 * (Pig) fix CassandraStorage to use correct comparator in Super ColumnFamily
   case (CASSANDRA-3251)
 * fix thread safety issues in commitlog replay, primarily affecting
   systems with many (100s) of CF definitions (CASSANDRA-3751)
 * Fix relevant tombstone ignored with super columns (CASSANDRA-3875)


1.0.7
 * fix regression in HH page size calculation (CASSANDRA-3624)
 * retry failed stream on IOException (CASSANDRA-3686)
 * allow configuring bloom_filter_fp_chance (CASSANDRA-3497)
 * attempt hint delivery every ten minutes, or when failure detector
   notifies us that a node is back up, whichever comes first.  hint
   handoff throttle delay default changed to 1ms, from 50 (CASSANDRA-3554)
 * add nodetool setstreamthroughput (CASSANDRA-3571)
 * fix assertion when dropping a columnfamily with no sstables (CASSANDRA-3614)
 * more efficient allocation of small bloom filters (CASSANDRA-3618)
 * CLibrary.createHardLinkWithExec() to check for errors (CASSANDRA-3101)
 * Avoid creating empty and non cleaned writer during compaction (CASSANDRA-3616)
 * stop thrift service in shutdown hook so we can quiesce MessagingService
   (CASSANDRA-3335)
 * (CQL) compaction_strategy_options and compression_parameters for
   CREATE COLUMNFAMILY statement (CASSANDRA-3374)
 * Reset min/max compaction threshold when creating size tiered compaction
   strategy (CASSANDRA-3666)
 * Don't ignore IOException during compaction (CASSANDRA-3655)
 * Fix assertion error for CF with gc_grace=0 (CASSANDRA-3579)
 * Shutdown ParallelCompaction reducer executor after use (CASSANDRA-3711)
 * Avoid < 0 value for pending tasks in leveled compaction (CASSANDRA-3693)
 * (Hadoop) Support TimeUUID in Pig CassandraStorage (CASSANDRA-3327)
 * Check schema is ready before continuing boostrapping (CASSANDRA-3629)
 * Catch overflows during parsing of chunk_length_kb (CASSANDRA-3644)
 * Improve stream protocol mismatch errors (CASSANDRA-3652)
 * Avoid multiple thread doing HH to the same target (CASSANDRA-3681)
 * Add JMX property for rp_timeout_in_ms (CASSANDRA-2940)
 * Allow DynamicCompositeType to compare component of different types
   (CASSANDRA-3625)
 * Flush non-cfs backed secondary indexes (CASSANDRA-3659)
 * Secondary Indexes should report memory consumption (CASSANDRA-3155)
 * fix for SelectStatement start/end key are not set correctly
   when a key alias is involved (CASSANDRA-3700)
 * fix CLI `show schema` command insert of an extra comma in
   column_metadata (CASSANDRA-3714)
Merged from 0.8:
 * avoid logging (harmless) exception when GC takes < 1ms (CASSANDRA-3656)
 * prevent new nodes from thinking down nodes are up forever (CASSANDRA-3626)
 * use correct list of replicas for LOCAL_QUORUM reads when read repair
   is disabled (CASSANDRA-3696)
 * block on flush before compacting hints (may prevent OOM) (CASSANDRA-3733)


1.0.6
 * (CQL) fix cqlsh support for replicate_on_write (CASSANDRA-3596)
 * fix adding to leveled manifest after streaming (CASSANDRA-3536)
 * filter out unavailable cipher suites when using encryption (CASSANDRA-3178)
 * (HADOOP) add old-style api support for CFIF and CFRR (CASSANDRA-2799)
 * Support TimeUUIDType column names in Stress.java tool (CASSANDRA-3541)
 * (CQL) INSERT/UPDATE/DELETE/TRUNCATE commands should allow CF names to
   be qualified by keyspace (CASSANDRA-3419)
 * always remove endpoints from delevery queue in HH (CASSANDRA-3546)
 * fix race between cf flush and its 2ndary indexes flush (CASSANDRA-3547)
 * fix potential race in AES when a repair fails (CASSANDRA-3548)
 * fix default value validation usage in CLI SET command (CASSANDRA-3553)
 * Optimize componentsFor method for compaction and startup time
   (CASSANDRA-3532)
 * (CQL) Proper ColumnFamily metadata validation on CREATE COLUMNFAMILY
   (CASSANDRA-3565)
 * fix compression "chunk_length_kb" option to set correct kb value for
   thrift/avro (CASSANDRA-3558)
 * fix missing response during range slice repair (CASSANDRA-3551)
 * 'describe ring' moved from CLI to nodetool and available through JMX (CASSANDRA-3220)
 * add back partitioner to sstable metadata (CASSANDRA-3540)
 * fix NPE in get_count for counters (CASSANDRA-3601)
Merged from 0.8:
 * remove invalid assertion that table was opened before dropping it
   (CASSANDRA-3580)
 * range and index scans now only send requests to enough replicas to
   satisfy requested CL + RR (CASSANDRA-3598)
 * use cannonical host for local node in nodetool info (CASSANDRA-3556)
 * remove nonlocal DC write optimization since it only worked with
   CL.ONE or CL.LOCAL_QUORUM (CASSANDRA-3577, 3585)
 * detect misuses of CounterColumnType (CASSANDRA-3422)
 * turn off string interning in json2sstable, take 2 (CASSANDRA-2189)
 * validate compression parameters on add/update of the ColumnFamily
   (CASSANDRA-3573)
 * Check for 0.0.0.0 is incorrect in CFIF (CASSANDRA-3584)
 * Increase vm.max_map_count in debian packaging (CASSANDRA-3563)
 * gossiper will never add itself to saved endpoints (CASSANDRA-3485)


1.0.5
 * revert CASSANDRA-3407 (see CASSANDRA-3540)
 * fix assertion error while forwarding writes to local nodes (CASSANDRA-3539)


1.0.4
 * fix self-hinting of timed out read repair updates and make hinted handoff
   less prone to OOMing a coordinator (CASSANDRA-3440)
 * expose bloom filter sizes via JMX (CASSANDRA-3495)
 * enforce RP tokens 0..2**127 (CASSANDRA-3501)
 * canonicalize paths exposed through JMX (CASSANDRA-3504)
 * fix "liveSize" stat when sstables are removed (CASSANDRA-3496)
 * add bloom filter FP rates to nodetool cfstats (CASSANDRA-3347)
 * record partitioner in sstable metadata component (CASSANDRA-3407)
 * add new upgradesstables nodetool command (CASSANDRA-3406)
 * skip --debug requirement to see common exceptions in CLI (CASSANDRA-3508)
 * fix incorrect query results due to invalid max timestamp (CASSANDRA-3510)
 * make sstableloader recognize compressed sstables (CASSANDRA-3521)
 * avoids race in OutboundTcpConnection in multi-DC setups (CASSANDRA-3530)
 * use SETLOCAL in cassandra.bat (CASSANDRA-3506)
 * fix ConcurrentModificationException in Table.all() (CASSANDRA-3529)
Merged from 0.8:
 * fix concurrence issue in the FailureDetector (CASSANDRA-3519)
 * fix array out of bounds error in counter shard removal (CASSANDRA-3514)
 * avoid dropping tombstones when they might still be needed to shadow
   data in a different sstable (CASSANDRA-2786)


1.0.3
 * revert name-based query defragmentation aka CASSANDRA-2503 (CASSANDRA-3491)
 * fix invalidate-related test failures (CASSANDRA-3437)
 * add next-gen cqlsh to bin/ (CASSANDRA-3188, 3131, 3493)
 * (CQL) fix handling of rows with no columns (CASSANDRA-3424, 3473)
 * fix querying supercolumns by name returning only a subset of
   subcolumns or old subcolumn versions (CASSANDRA-3446)
 * automatically compute sha1 sum for uncompressed data files (CASSANDRA-3456)
 * fix reading metadata/statistics component for version < h (CASSANDRA-3474)
 * add sstable forward-compatibility (CASSANDRA-3478)
 * report compression ratio in CFSMBean (CASSANDRA-3393)
 * fix incorrect size exception during streaming of counters (CASSANDRA-3481)
 * (CQL) fix for counter decrement syntax (CASSANDRA-3418)
 * Fix race introduced by CASSANDRA-2503 (CASSANDRA-3482)
 * Fix incomplete deletion of delivered hints (CASSANDRA-3466)
 * Avoid rescheduling compactions when no compaction was executed
   (CASSANDRA-3484)
 * fix handling of the chunk_length_kb compression options (CASSANDRA-3492)
Merged from 0.8:
 * fix updating CF row_cache_provider (CASSANDRA-3414)
 * CFMetaData.convertToThrift method to set RowCacheProvider (CASSANDRA-3405)
 * acquire compactionlock during truncate (CASSANDRA-3399)
 * fix displaying cfdef entries for super columnfamilies (CASSANDRA-3415)
 * Make counter shard merging thread safe (CASSANDRA-3178)
 * Revert CASSANDRA-2855
 * Fix bug preventing the use of efficient cross-DC writes (CASSANDRA-3472)
 * `describe ring` command for CLI (CASSANDRA-3220)
 * (Hadoop) skip empty rows when entire row is requested, redux (CASSANDRA-2855)


1.0.2
 * "defragment" rows for name-based queries under STCS (CASSANDRA-2503)
 * Add timing information to cassandra-cli GET/SET/LIST queries (CASSANDRA-3326)
 * Only create one CompressionMetadata object per sstable (CASSANDRA-3427)
 * cleanup usage of StorageService.setMode() (CASSANDRA-3388)
 * Avoid large array allocation for compressed chunk offsets (CASSANDRA-3432)
 * fix DecimalType bytebuffer marshalling (CASSANDRA-3421)
 * fix bug that caused first column in per row indexes to be ignored
   (CASSANDRA-3441)
 * add JMX call to clean (failed) repair sessions (CASSANDRA-3316)
 * fix sstableloader reference acquisition bug (CASSANDRA-3438)
 * fix estimated row size regression (CASSANDRA-3451)
 * make sure we don't return more columns than asked (CASSANDRA-3303, 3395)
Merged from 0.8:
 * acquire compactionlock during truncate (CASSANDRA-3399)
 * fix displaying cfdef entries for super columnfamilies (CASSANDRA-3415)


1.0.1
 * acquire references during index build to prevent delete problems
   on Windows (CASSANDRA-3314)
 * describe_ring should include datacenter/topology information (CASSANDRA-2882)
 * Thrift sockets are not properly buffered (CASSANDRA-3261)
 * performance improvement for bytebufferutil compare function (CASSANDRA-3286)
 * add system.versions ColumnFamily (CASSANDRA-3140)
 * reduce network copies (CASSANDRA-3333, 3373)
 * limit nodetool to 32MB of heap (CASSANDRA-3124)
 * (CQL) update parser to accept "timestamp" instead of "date" (CASSANDRA-3149)
 * Fix CLI `show schema` to include "compression_options" (CASSANDRA-3368)
 * Snapshot to include manifest under LeveledCompactionStrategy (CASSANDRA-3359)
 * (CQL) SELECT query should allow CF name to be qualified by keyspace (CASSANDRA-3130)
 * (CQL) Fix internal application error specifying 'using consistency ...'
   in lower case (CASSANDRA-3366)
 * fix Deflate compression when compression actually makes the data bigger
   (CASSANDRA-3370)
 * optimize UUIDGen to avoid lock contention on InetAddress.getLocalHost
   (CASSANDRA-3387)
 * tolerate index being dropped mid-mutation (CASSANDRA-3334, 3313)
 * CompactionManager is now responsible for checking for new candidates
   post-task execution, enabling more consistent leveled compaction
   (CASSANDRA-3391)
 * Cache HSHA threads (CASSANDRA-3372)
 * use CF/KS names as snapshot prefix for drop + truncate operations
   (CASSANDRA-2997)
 * Break bloom filters up to avoid heap fragmentation (CASSANDRA-2466)
 * fix cassandra hanging on jsvc stop (CASSANDRA-3302)
 * Avoid leveled compaction getting blocked on errors (CASSANDRA-3408)
 * Make reloading the compaction strategy safe (CASSANDRA-3409)
 * ignore 0.8 hints even if compaction begins before we try to purge
   them (CASSANDRA-3385)
 * remove procrun (bin\daemon) from Cassandra source tree and
   artifacts (CASSANDRA-3331)
 * make cassandra compile under JDK7 (CASSANDRA-3275)
 * remove dependency of clientutil.jar to FBUtilities (CASSANDRA-3299)
 * avoid truncation errors by using long math on long values (CASSANDRA-3364)
 * avoid clock drift on some Windows machine (CASSANDRA-3375)
 * display cache provider in cli 'describe keyspace' command (CASSANDRA-3384)
 * fix incomplete topology information in describe_ring (CASSANDRA-3403)
 * expire dead gossip states based on time (CASSANDRA-2961)
 * improve CompactionTask extensibility (CASSANDRA-3330)
 * Allow one leveled compaction task to kick off another (CASSANDRA-3363)
 * allow encryption only between datacenters (CASSANDRA-2802)
Merged from 0.8:
 * fix truncate allowing data to be replayed post-restart (CASSANDRA-3297)
 * make iwriter final in IndexWriter to avoid NPE (CASSANDRA-2863)
 * (CQL) update grammar to require key clause in DELETE statement
   (CASSANDRA-3349)
 * (CQL) allow numeric keyspace names in USE statement (CASSANDRA-3350)
 * (Hadoop) skip empty rows when slicing the entire row (CASSANDRA-2855)
 * Fix handling of tombstone by SSTableExport/Import (CASSANDRA-3357)
 * fix ColumnIndexer to use long offsets (CASSANDRA-3358)
 * Improved CLI exceptions (CASSANDRA-3312)
 * Fix handling of tombstone by SSTableExport/Import (CASSANDRA-3357)
 * Only count compaction as active (for throttling) when they have
   successfully acquired the compaction lock (CASSANDRA-3344)
 * Display CLI version string on startup (CASSANDRA-3196)
 * (Hadoop) make CFIF try rpc_address or fallback to listen_address
   (CASSANDRA-3214)
 * (Hadoop) accept comma delimited lists of initial thrift connections
   (CASSANDRA-3185)
 * ColumnFamily min_compaction_threshold should be >= 2 (CASSANDRA-3342)
 * (Pig) add 0.8+ types and key validation type in schema (CASSANDRA-3280)
 * Fix completely removing column metadata using CLI (CASSANDRA-3126)
 * CLI `describe cluster;` output should be on separate lines for separate versions
   (CASSANDRA-3170)
 * fix changing durable_writes keyspace option during CF creation
   (CASSANDRA-3292)
 * avoid locking on update when no indexes are involved (CASSANDRA-3386)
 * fix assertionError during repair with ordered partitioners (CASSANDRA-3369)
 * correctly serialize key_validation_class for avro (CASSANDRA-3391)
 * don't expire counter tombstone after streaming (CASSANDRA-3394)
 * prevent nodes that failed to join from hanging around forever
   (CASSANDRA-3351)
 * remove incorrect optimization from slice read path (CASSANDRA-3390)
 * Fix race in AntiEntropyService (CASSANDRA-3400)


1.0.0-final
 * close scrubbed sstable fd before deleting it (CASSANDRA-3318)
 * fix bug preventing obsolete commitlog segments from being removed
   (CASSANDRA-3269)
 * tolerate whitespace in seed CDL (CASSANDRA-3263)
 * Change default heap thresholds to max(min(1/2 ram, 1G), min(1/4 ram, 8GB))
   (CASSANDRA-3295)
 * Fix broken CompressedRandomAccessReaderTest (CASSANDRA-3298)
 * (CQL) fix type information returned for wildcard queries (CASSANDRA-3311)
 * add estimated tasks to LeveledCompactionStrategy (CASSANDRA-3322)
 * avoid including compaction cache-warming in keycache stats (CASSANDRA-3325)
 * run compaction and hinted handoff threads at MIN_PRIORITY (CASSANDRA-3308)
 * default hsha thrift server to cpu core count in rpc pool (CASSANDRA-3329)
 * add bin\daemon to binary tarball for Windows service (CASSANDRA-3331)
 * Fix places where uncompressed size of sstables was use in place of the
   compressed one (CASSANDRA-3338)
 * Fix hsha thrift server (CASSANDRA-3346)
 * Make sure repair only stream needed sstables (CASSANDRA-3345)


1.0.0-rc2
 * Log a meaningful warning when a node receives a message for a repair session
   that doesn't exist anymore (CASSANDRA-3256)
 * test for NUMA policy support as well as numactl presence (CASSANDRA-3245)
 * Fix FD leak when internode encryption is enabled (CASSANDRA-3257)
 * Remove incorrect assertion in mergeIterator (CASSANDRA-3260)
 * FBUtilities.hexToBytes(String) to throw NumberFormatException when string
   contains non-hex characters (CASSANDRA-3231)
 * Keep SimpleSnitch proximity ordering unchanged from what the Strategy
   generates, as intended (CASSANDRA-3262)
 * remove Scrub from compactionstats when finished (CASSANDRA-3255)
 * fix counter entry in jdbc TypesMap (CASSANDRA-3268)
 * fix full queue scenario for ParallelCompactionIterator (CASSANDRA-3270)
 * fix bootstrap process (CASSANDRA-3285)
 * don't try delivering hints if when there isn't any (CASSANDRA-3176)
 * CLI documentation change for ColumnFamily `compression_options` (CASSANDRA-3282)
 * ignore any CF ids sent by client for adding CF/KS (CASSANDRA-3288)
 * remove obsolete hints on first startup (CASSANDRA-3291)
 * use correct ISortedColumns for time-optimized reads (CASSANDRA-3289)
 * Evict gossip state immediately when a token is taken over by a new IP
   (CASSANDRA-3259)


1.0.0-rc1
 * Update CQL to generate microsecond timestamps by default (CASSANDRA-3227)
 * Fix counting CFMetadata towards Memtable liveRatio (CASSANDRA-3023)
 * Kill server on wrapped OOME such as from FileChannel.map (CASSANDRA-3201)
 * remove unnecessary copy when adding to row cache (CASSANDRA-3223)
 * Log message when a full repair operation completes (CASSANDRA-3207)
 * Fix streamOutSession keeping sstables references forever if the remote end
   dies (CASSANDRA-3216)
 * Remove dynamic_snitch boolean from example configuration (defaulting to
   true) and set default badness threshold to 0.1 (CASSANDRA-3229)
 * Base choice of random or "balanced" token on bootstrap on whether
   schema definitions were found (CASSANDRA-3219)
 * Fixes for LeveledCompactionStrategy score computation, prioritization,
   scheduling, and performance (CASSANDRA-3224, 3234)
 * parallelize sstable open at server startup (CASSANDRA-2988)
 * fix handling of exceptions writing to OutboundTcpConnection (CASSANDRA-3235)
 * Allow using quotes in "USE <keyspace>;" CLI command (CASSANDRA-3208)
 * Don't allow any cache loading exceptions to halt startup (CASSANDRA-3218)
 * Fix sstableloader --ignores option (CASSANDRA-3247)
 * File descriptor limit increased in packaging (CASSANDRA-3206)
 * Fix deadlock in commit log during flush (CASSANDRA-3253)


1.0.0-beta1
 * removed binarymemtable (CASSANDRA-2692)
 * add commitlog_total_space_in_mb to prevent fragmented logs (CASSANDRA-2427)
 * removed commitlog_rotation_threshold_in_mb configuration (CASSANDRA-2771)
 * make AbstractBounds.normalize de-overlapp overlapping ranges (CASSANDRA-2641)
 * replace CollatingIterator, ReducingIterator with MergeIterator
   (CASSANDRA-2062)
 * Fixed the ability to set compaction strategy in cli using create column
   family command (CASSANDRA-2778)
 * clean up tmp files after failed compaction (CASSANDRA-2468)
 * restrict repair streaming to specific columnfamilies (CASSANDRA-2280)
 * don't bother persisting columns shadowed by a row tombstone (CASSANDRA-2589)
 * reset CF and SC deletion times after gc_grace (CASSANDRA-2317)
 * optimize away seek when compacting wide rows (CASSANDRA-2879)
 * single-pass streaming (CASSANDRA-2677, 2906, 2916, 3003)
 * use reference counting for deleting sstables instead of relying on GC
   (CASSANDRA-2521, 3179)
 * store hints as serialized mutations instead of pointers to data row
   (CASSANDRA-2045)
 * store hints in the coordinator node instead of in the closest replica
   (CASSANDRA-2914)
 * add row_cache_keys_to_save CF option (CASSANDRA-1966)
 * check column family validity in nodetool repair (CASSANDRA-2933)
 * use lazy initialization instead of class initialization in NodeId
   (CASSANDRA-2953)
 * add paging to get_count (CASSANDRA-2894)
 * fix "short reads" in [multi]get (CASSANDRA-2643, 3157, 3192)
 * add optional compression for sstables (CASSANDRA-47, 2994, 3001, 3128)
 * add scheduler JMX metrics (CASSANDRA-2962)
 * add block level checksum for compressed data (CASSANDRA-1717)
 * make column family backed column map pluggable and introduce unsynchronized
   ArrayList backed one to speedup reads (CASSANDRA-2843, 3165, 3205)
 * refactoring of the secondary index api (CASSANDRA-2982)
 * make CL > ONE reads wait for digest reconciliation before returning
   (CASSANDRA-2494)
 * fix missing logging for some exceptions (CASSANDRA-2061)
 * refactor and optimize ColumnFamilyStore.files(...) and Descriptor.fromFilename(String)
   and few other places responsible for work with SSTable files (CASSANDRA-3040)
 * Stop reading from sstables once we know we have the most recent columns,
   for query-by-name requests (CASSANDRA-2498)
 * Add query-by-column mode to stress.java (CASSANDRA-3064)
 * Add "install" command to cassandra.bat (CASSANDRA-292)
 * clean up KSMetadata, CFMetadata from unnecessary
   Thrift<->Avro conversion methods (CASSANDRA-3032)
 * Add timeouts to client request schedulers (CASSANDRA-3079, 3096)
 * Cli to use hashes rather than array of hashes for strategy options (CASSANDRA-3081)
 * LeveledCompactionStrategy (CASSANDRA-1608, 3085, 3110, 3087, 3145, 3154, 3182)
 * Improvements of the CLI `describe` command (CASSANDRA-2630)
 * reduce window where dropped CF sstables may not be deleted (CASSANDRA-2942)
 * Expose gossip/FD info to JMX (CASSANDRA-2806)
 * Fix streaming over SSL when compressed SSTable involved (CASSANDRA-3051)
 * Add support for pluggable secondary index implementations (CASSANDRA-3078)
 * remove compaction_thread_priority setting (CASSANDRA-3104)
 * generate hints for replicas that timeout, not just replicas that are known
   to be down before starting (CASSANDRA-2034)
 * Add throttling for internode streaming (CASSANDRA-3080)
 * make the repair of a range repair all replica (CASSANDRA-2610, 3194)
 * expose the ability to repair the first range (as returned by the
   partitioner) of a node (CASSANDRA-2606)
 * Streams Compression (CASSANDRA-3015)
 * add ability to use multiple threads during a single compaction
   (CASSANDRA-2901)
 * make AbstractBounds.normalize support overlapping ranges (CASSANDRA-2641)
 * fix of the CQL count() behavior (CASSANDRA-3068)
 * use TreeMap backed column families for the SSTable simple writers
   (CASSANDRA-3148)
 * fix inconsistency of the CLI syntax when {} should be used instead of [{}]
   (CASSANDRA-3119)
 * rename CQL type names to match expected SQL behavior (CASSANDRA-3149, 3031)
 * Arena-based allocation for memtables (CASSANDRA-2252, 3162, 3163, 3168)
 * Default RR chance to 0.1 (CASSANDRA-3169)
 * Add RowLevel support to secondary index API (CASSANDRA-3147)
 * Make SerializingCacheProvider the default if JNA is available (CASSANDRA-3183)
 * Fix backwards compatibilty for CQL memtable properties (CASSANDRA-3190)
 * Add five-minute delay before starting compactions on a restarted server
   (CASSANDRA-3181)
 * Reduce copies done for intra-host messages (CASSANDRA-1788, 3144)
 * support of compaction strategy option for stress.java (CASSANDRA-3204)
 * make memtable throughput and column count thresholds no-ops (CASSANDRA-2449)
 * Return schema information along with the resultSet in CQL (CASSANDRA-2734)
 * Add new DecimalType (CASSANDRA-2883)
 * Fix assertion error in RowRepairResolver (CASSANDRA-3156)
 * Reduce unnecessary high buffer sizes (CASSANDRA-3171)
 * Pluggable compaction strategy (CASSANDRA-1610)
 * Add new broadcast_address config option (CASSANDRA-2491)


0.8.7
 * Kill server on wrapped OOME such as from FileChannel.map (CASSANDRA-3201)
 * Allow using quotes in "USE <keyspace>;" CLI command (CASSANDRA-3208)
 * Log message when a full repair operation completes (CASSANDRA-3207)
 * Don't allow any cache loading exceptions to halt startup (CASSANDRA-3218)
 * Fix sstableloader --ignores option (CASSANDRA-3247)
 * File descriptor limit increased in packaging (CASSANDRA-3206)
 * Log a meaningfull warning when a node receive a message for a repair session
   that doesn't exist anymore (CASSANDRA-3256)
 * Fix FD leak when internode encryption is enabled (CASSANDRA-3257)
 * FBUtilities.hexToBytes(String) to throw NumberFormatException when string
   contains non-hex characters (CASSANDRA-3231)
 * Keep SimpleSnitch proximity ordering unchanged from what the Strategy
   generates, as intended (CASSANDRA-3262)
 * remove Scrub from compactionstats when finished (CASSANDRA-3255)
 * Fix tool .bat files when CASSANDRA_HOME contains spaces (CASSANDRA-3258)
 * Force flush of status table when removing/updating token (CASSANDRA-3243)
 * Evict gossip state immediately when a token is taken over by a new IP (CASSANDRA-3259)
 * Fix bug where the failure detector can take too long to mark a host
   down (CASSANDRA-3273)
 * (Hadoop) allow wrapping ranges in queries (CASSANDRA-3137)
 * (Hadoop) check all interfaces for a match with split location
   before falling back to random replica (CASSANDRA-3211)
 * (Hadoop) Make Pig storage handle implements LoadMetadata (CASSANDRA-2777)
 * (Hadoop) Fix exception during PIG 'dump' (CASSANDRA-2810)
 * Fix stress COUNTER_GET option (CASSANDRA-3301)
 * Fix missing fields in CLI `show schema` output (CASSANDRA-3304)
 * Nodetool no longer leaks threads and closes JMX connections (CASSANDRA-3309)
 * fix truncate allowing data to be replayed post-restart (CASSANDRA-3297)
 * Move SimpleAuthority and SimpleAuthenticator to examples (CASSANDRA-2922)
 * Fix handling of tombstone by SSTableExport/Import (CASSANDRA-3357)
 * Fix transposition in cfHistograms (CASSANDRA-3222)
 * Allow using number as DC name when creating keyspace in CQL (CASSANDRA-3239)
 * Force flush of system table after updating/removing a token (CASSANDRA-3243)


0.8.6
 * revert CASSANDRA-2388
 * change TokenRange.endpoints back to listen/broadcast address to match
   pre-1777 behavior, and add TokenRange.rpc_endpoints instead (CASSANDRA-3187)
 * avoid trying to watch cassandra-topology.properties when loaded from jar
   (CASSANDRA-3138)
 * prevent users from creating keyspaces with LocalStrategy replication
   (CASSANDRA-3139)
 * fix CLI `show schema;` to output correct keyspace definition statement
   (CASSANDRA-3129)
 * CustomTThreadPoolServer to log TTransportException at DEBUG level
   (CASSANDRA-3142)
 * allow topology sort to work with non-unique rack names between
   datacenters (CASSANDRA-3152)
 * Improve caching of same-version Messages on digest and repair paths
   (CASSANDRA-3158)
 * Randomize choice of first replica for counter increment (CASSANDRA-2890)
 * Fix using read_repair_chance instead of merge_shard_change (CASSANDRA-3202)
 * Avoid streaming data to nodes that already have it, on move as well as
   decommission (CASSANDRA-3041)
 * Fix divide by zero error in GCInspector (CASSANDRA-3164)
 * allow quoting of the ColumnFamily name in CLI `create column family`
   statement (CASSANDRA-3195)
 * Fix rolling upgrade from 0.7 to 0.8 problem (CASSANDRA-3166)
 * Accomodate missing encryption_options in IncomingTcpConnection.stream
   (CASSANDRA-3212)


0.8.5
 * fix NPE when encryption_options is unspecified (CASSANDRA-3007)
 * include column name in validation failure exceptions (CASSANDRA-2849)
 * make sure truncate clears out the commitlog so replay won't re-
   populate with truncated data (CASSANDRA-2950)
 * fix NPE when debug logging is enabled and dropped CF is present
   in a commitlog segment (CASSANDRA-3021)
 * fix cassandra.bat when CASSANDRA_HOME contains spaces (CASSANDRA-2952)
 * fix to SSTableSimpleUnsortedWriter bufferSize calculation (CASSANDRA-3027)
 * make cleanup and normal compaction able to skip empty rows
   (rows containing nothing but expired tombstones) (CASSANDRA-3039)
 * work around native memory leak in com.sun.management.GarbageCollectorMXBean
   (CASSANDRA-2868)
 * validate that column names in column_metadata are not equal to key_alias
   on create/update of the ColumnFamily and CQL 'ALTER' statement (CASSANDRA-3036)
 * return an InvalidRequestException if an indexed column is assigned
   a value larger than 64KB (CASSANDRA-3057)
 * fix of numeric-only and string column names handling in CLI "drop index"
   (CASSANDRA-3054)
 * prune index scan resultset back to original request for lazy
   resultset expansion case (CASSANDRA-2964)
 * (Hadoop) fail jobs when Cassandra node has failed but TaskTracker
   has not (CASSANDRA-2388)
 * fix dynamic snitch ignoring nodes when read_repair_chance is zero
   (CASSANDRA-2662)
 * avoid retaining references to dropped CFS objects in
   CompactionManager.estimatedCompactions (CASSANDRA-2708)
 * expose rpc timeouts per host in MessagingServiceMBean (CASSANDRA-2941)
 * avoid including cwd in classpath for deb and rpm packages (CASSANDRA-2881)
 * remove gossip state when a new IP takes over a token (CASSANDRA-3071)
 * allow sstable2json to work on index sstable files (CASSANDRA-3059)
 * always hint counters (CASSANDRA-3099)
 * fix log4j initialization in EmbeddedCassandraService (CASSANDRA-2857)
 * remove gossip state when a new IP takes over a token (CASSANDRA-3071)
 * work around native memory leak in com.sun.management.GarbageCollectorMXBean
    (CASSANDRA-2868)
 * fix UnavailableException with writes at CL.EACH_QUORM (CASSANDRA-3084)
 * fix parsing of the Keyspace and ColumnFamily names in numeric
   and string representations in CLI (CASSANDRA-3075)
 * fix corner cases in Range.differenceToFetch (CASSANDRA-3084)
 * fix ip address String representation in the ring cache (CASSANDRA-3044)
 * fix ring cache compatibility when mixing pre-0.8.4 nodes with post-
   in the same cluster (CASSANDRA-3023)
 * make repair report failure when a node participating dies (instead of
   hanging forever) (CASSANDRA-2433)
 * fix handling of the empty byte buffer by ReversedType (CASSANDRA-3111)
 * Add validation that Keyspace names are case-insensitively unique (CASSANDRA-3066)
 * catch invalid key_validation_class before instantiating UpdateColumnFamily (CASSANDRA-3102)
 * make Range and Bounds objects client-safe (CASSANDRA-3108)
 * optionally skip log4j configuration (CASSANDRA-3061)
 * bundle sstableloader with the debian package (CASSANDRA-3113)
 * don't try to build secondary indexes when there is none (CASSANDRA-3123)
 * improve SSTableSimpleUnsortedWriter speed for large rows (CASSANDRA-3122)
 * handle keyspace arguments correctly in nodetool snapshot (CASSANDRA-3038)
 * Fix SSTableImportTest on windows (CASSANDRA-3043)
 * expose compactionThroughputMbPerSec through JMX (CASSANDRA-3117)
 * log keyspace and CF of large rows being compacted


0.8.4
 * change TokenRing.endpoints to be a list of rpc addresses instead of
   listen/broadcast addresses (CASSANDRA-1777)
 * include files-to-be-streamed in StreamInSession.getSources (CASSANDRA-2972)
 * use JAVA env var in cassandra-env.sh (CASSANDRA-2785, 2992)
 * avoid doing read for no-op replicate-on-write at CL=1 (CASSANDRA-2892)
 * refuse counter write for CL.ANY (CASSANDRA-2990)
 * switch back to only logging recent dropped messages (CASSANDRA-3004)
 * always deserialize RowMutation for counters (CASSANDRA-3006)
 * ignore saved replication_factor strategy_option for NTS (CASSANDRA-3011)
 * make sure pre-truncate CL segments are discarded (CASSANDRA-2950)


0.8.3
 * add ability to drop local reads/writes that are going to timeout
   (CASSANDRA-2943)
 * revamp token removal process, keep gossip states for 3 days (CASSANDRA-2496)
 * don't accept extra args for 0-arg nodetool commands (CASSANDRA-2740)
 * log unavailableexception details at debug level (CASSANDRA-2856)
 * expose data_dir though jmx (CASSANDRA-2770)
 * don't include tmp files as sstable when create cfs (CASSANDRA-2929)
 * log Java classpath on startup (CASSANDRA-2895)
 * keep gossipped version in sync with actual on migration coordinator
   (CASSANDRA-2946)
 * use lazy initialization instead of class initialization in NodeId
   (CASSANDRA-2953)
 * check column family validity in nodetool repair (CASSANDRA-2933)
 * speedup bytes to hex conversions dramatically (CASSANDRA-2850)
 * Flush memtables on shutdown when durable writes are disabled
   (CASSANDRA-2958)
 * improved POSIX compatibility of start scripts (CASsANDRA-2965)
 * add counter support to Hadoop InputFormat (CASSANDRA-2981)
 * fix bug where dirty commitlog segments were removed (and avoid keeping
   segments with no post-flush activity permanently dirty) (CASSANDRA-2829)
 * fix throwing exception with batch mutation of counter super columns
   (CASSANDRA-2949)
 * ignore system tables during repair (CASSANDRA-2979)
 * throw exception when NTS is given replication_factor as an option
   (CASSANDRA-2960)
 * fix assertion error during compaction of counter CFs (CASSANDRA-2968)
 * avoid trying to create index names, when no index exists (CASSANDRA-2867)
 * don't sample the system table when choosing a bootstrap token
   (CASSANDRA-2825)
 * gossiper notifies of local state changes (CASSANDRA-2948)
 * add asynchronous and half-sync/half-async (hsha) thrift servers
   (CASSANDRA-1405)
 * fix potential use of free'd native memory in SerializingCache
   (CASSANDRA-2951)
 * prune index scan resultset back to original request for lazy
   resultset expansion case (CASSANDRA-2964)
 * (Hadoop) fail jobs when Cassandra node has failed but TaskTracker
    has not (CASSANDRA-2388)


0.8.2
 * CQL:
   - include only one row per unique key for IN queries (CASSANDRA-2717)
   - respect client timestamp on full row deletions (CASSANDRA-2912)
 * improve thread-safety in StreamOutSession (CASSANDRA-2792)
 * allow deleting a row and updating indexed columns in it in the
   same mutation (CASSANDRA-2773)
 * Expose number of threads blocked on submitting memtable to flush
   in JMX (CASSANDRA-2817)
 * add ability to return "endpoints" to nodetool (CASSANDRA-2776)
 * Add support for multiple (comma-delimited) coordinator addresses
   to ColumnFamilyInputFormat (CASSANDRA-2807)
 * fix potential NPE while scheduling read repair for range slice
   (CASSANDRA-2823)
 * Fix race in SystemTable.getCurrentLocalNodeId (CASSANDRA-2824)
 * Correctly set default for replicate_on_write (CASSANDRA-2835)
 * improve nodetool compactionstats formatting (CASSANDRA-2844)
 * fix index-building status display (CASSANDRA-2853)
 * fix CLI perpetuating obsolete KsDef.replication_factor (CASSANDRA-2846)
 * improve cli treatment of multiline comments (CASSANDRA-2852)
 * handle row tombstones correctly in EchoedRow (CASSANDRA-2786)
 * add MessagingService.get[Recently]DroppedMessages and
   StorageService.getExceptionCount (CASSANDRA-2804)
 * fix possibility of spurious UnavailableException for LOCAL_QUORUM
   reads with dynamic snitch + read repair disabled (CASSANDRA-2870)
 * add ant-optional as dependence for the debian package (CASSANDRA-2164)
 * add option to specify limit for get_slice in the CLI (CASSANDRA-2646)
 * decrease HH page size (CASSANDRA-2832)
 * reset cli keyspace after dropping the current one (CASSANDRA-2763)
 * add KeyRange option to Hadoop inputformat (CASSANDRA-1125)
 * fix protocol versioning (CASSANDRA-2818, 2860)
 * support spaces in path to log4j configuration (CASSANDRA-2383)
 * avoid including inferred types in CF update (CASSANDRA-2809)
 * fix JMX bulkload call (CASSANDRA-2908)
 * fix updating KS with durable_writes=false (CASSANDRA-2907)
 * add simplified facade to SSTableWriter for bulk loading use
   (CASSANDRA-2911)
 * fix re-using index CF sstable names after drop/recreate (CASSANDRA-2872)
 * prepend CF to default index names (CASSANDRA-2903)
 * fix hint replay (CASSANDRA-2928)
 * Properly synchronize repair's merkle tree computation (CASSANDRA-2816)


0.8.1
 * CQL:
   - support for insert, delete in BATCH (CASSANDRA-2537)
   - support for IN to SELECT, UPDATE (CASSANDRA-2553)
   - timestamp support for INSERT, UPDATE, and BATCH (CASSANDRA-2555)
   - TTL support (CASSANDRA-2476)
   - counter support (CASSANDRA-2473)
   - ALTER COLUMNFAMILY (CASSANDRA-1709)
   - DROP INDEX (CASSANDRA-2617)
   - add SCHEMA/TABLE as aliases for KS/CF (CASSANDRA-2743)
   - server handles wait-for-schema-agreement (CASSANDRA-2756)
   - key alias support (CASSANDRA-2480)
 * add support for comparator parameters and a generic ReverseType
   (CASSANDRA-2355)
 * add CompositeType and DynamicCompositeType (CASSANDRA-2231)
 * optimize batches containing multiple updates to the same row
   (CASSANDRA-2583)
 * adjust hinted handoff page size to avoid OOM with large columns
   (CASSANDRA-2652)
 * mark BRAF buffer invalid post-flush so we don't re-flush partial
   buffers again, especially on CL writes (CASSANDRA-2660)
 * add DROP INDEX support to CLI (CASSANDRA-2616)
 * don't perform HH to client-mode [storageproxy] nodes (CASSANDRA-2668)
 * Improve forceDeserialize/getCompactedRow encapsulation (CASSANDRA-2659)
 * Don't write CounterUpdateColumn to disk in tests (CASSANDRA-2650)
 * Add sstable bulk loading utility (CASSANDRA-1278)
 * avoid replaying hints to dropped columnfamilies (CASSANDRA-2685)
 * add placeholders for missing rows in range query pseudo-RR (CASSANDRA-2680)
 * remove no-op HHOM.renameHints (CASSANDRA-2693)
 * clone super columns to avoid modifying them during flush (CASSANDRA-2675)
 * allow writes to bypass the commitlog for certain keyspaces (CASSANDRA-2683)
 * avoid NPE when bypassing commitlog during memtable flush (CASSANDRA-2781)
 * Added support for making bootstrap retry if nodes flap (CASSANDRA-2644)
 * Added statusthrift to nodetool to report if thrift server is running (CASSANDRA-2722)
 * Fixed rows being cached if they do not exist (CASSANDRA-2723)
 * Support passing tableName and cfName to RowCacheProviders (CASSANDRA-2702)
 * close scrub file handles (CASSANDRA-2669)
 * throttle migration replay (CASSANDRA-2714)
 * optimize column serializer creation (CASSANDRA-2716)
 * Added support for making bootstrap retry if nodes flap (CASSANDRA-2644)
 * Added statusthrift to nodetool to report if thrift server is running
   (CASSANDRA-2722)
 * Fixed rows being cached if they do not exist (CASSANDRA-2723)
 * fix truncate/compaction race (CASSANDRA-2673)
 * workaround large resultsets causing large allocation retention
   by nio sockets (CASSANDRA-2654)
 * fix nodetool ring use with Ec2Snitch (CASSANDRA-2733)
 * fix removing columns and subcolumns that are supressed by a row or
   supercolumn tombstone during replica resolution (CASSANDRA-2590)
 * support sstable2json against snapshot sstables (CASSANDRA-2386)
 * remove active-pull schema requests (CASSANDRA-2715)
 * avoid marking entire list of sstables as actively being compacted
   in multithreaded compaction (CASSANDRA-2765)
 * seek back after deserializing a row to update cache with (CASSANDRA-2752)
 * avoid skipping rows in scrub for counter column family (CASSANDRA-2759)
 * fix ConcurrentModificationException in repair when dealing with 0.7 node
   (CASSANDRA-2767)
 * use threadsafe collections for StreamInSession (CASSANDRA-2766)
 * avoid infinite loop when creating merkle tree (CASSANDRA-2758)
 * avoids unmarking compacting sstable prematurely in cleanup (CASSANDRA-2769)
 * fix NPE when the commit log is bypassed (CASSANDRA-2718)
 * don't throw an exception in SS.isRPCServerRunning (CASSANDRA-2721)
 * make stress.jar executable (CASSANDRA-2744)
 * add daemon mode to java stress (CASSANDRA-2267)
 * expose the DC and rack of a node through JMX and nodetool ring (CASSANDRA-2531)
 * fix cache mbean getSize (CASSANDRA-2781)
 * Add Date, Float, Double, and Boolean types (CASSANDRA-2530)
 * Add startup flag to renew counter node id (CASSANDRA-2788)
 * add jamm agent to cassandra.bat (CASSANDRA-2787)
 * fix repair hanging if a neighbor has nothing to send (CASSANDRA-2797)
 * purge tombstone even if row is in only one sstable (CASSANDRA-2801)
 * Fix wrong purge of deleted cf during compaction (CASSANDRA-2786)
 * fix race that could result in Hadoop writer failing to throw an
   exception encountered after close() (CASSANDRA-2755)
 * fix scan wrongly throwing assertion error (CASSANDRA-2653)
 * Always use even distribution for merkle tree with RandomPartitionner
   (CASSANDRA-2841)
 * fix describeOwnership for OPP (CASSANDRA-2800)
 * ensure that string tokens do not contain commas (CASSANDRA-2762)


0.8.0-final
 * fix CQL grammar warning and cqlsh regression from CASSANDRA-2622
 * add ant generate-cql-html target (CASSANDRA-2526)
 * update CQL consistency levels (CASSANDRA-2566)
 * debian packaging fixes (CASSANDRA-2481, 2647)
 * fix UUIDType, IntegerType for direct buffers (CASSANDRA-2682, 2684)
 * switch to native Thrift for Hadoop map/reduce (CASSANDRA-2667)
 * fix StackOverflowError when building from eclipse (CASSANDRA-2687)
 * only provide replication_factor to strategy_options "help" for
   SimpleStrategy, OldNetworkTopologyStrategy (CASSANDRA-2678, 2713)
 * fix exception adding validators to non-string columns (CASSANDRA-2696)
 * avoid instantiating DatabaseDescriptor in JDBC (CASSANDRA-2694)
 * fix potential stack overflow during compaction (CASSANDRA-2626)
 * clone super columns to avoid modifying them during flush (CASSANDRA-2675)
 * reset underlying iterator in EchoedRow constructor (CASSANDRA-2653)


0.8.0-rc1
 * faster flushes and compaction from fixing excessively pessimistic
   rebuffering in BRAF (CASSANDRA-2581)
 * fix returning null column values in the python cql driver (CASSANDRA-2593)
 * fix merkle tree splitting exiting early (CASSANDRA-2605)
 * snapshot_before_compaction directory name fix (CASSANDRA-2598)
 * Disable compaction throttling during bootstrap (CASSANDRA-2612)
 * fix CQL treatment of > and < operators in range slices (CASSANDRA-2592)
 * fix potential double-application of counter updates on commitlog replay
   by moving replay position from header to sstable metadata (CASSANDRA-2419)
 * JDBC CQL driver exposes getColumn for access to timestamp
 * JDBC ResultSetMetadata properties added to AbstractType
 * r/m clustertool (CASSANDRA-2607)
 * add support for presenting row key as a column in CQL result sets
   (CASSANDRA-2622)
 * Don't allow {LOCAL|EACH}_QUORUM unless strategy is NTS (CASSANDRA-2627)
 * validate keyspace strategy_options during CQL create (CASSANDRA-2624)
 * fix empty Result with secondary index when limit=1 (CASSANDRA-2628)
 * Fix regression where bootstrapping a node with no schema fails
   (CASSANDRA-2625)
 * Allow removing LocationInfo sstables (CASSANDRA-2632)
 * avoid attempting to replay mutations from dropped keyspaces (CASSANDRA-2631)
 * avoid using cached position of a key when GT is requested (CASSANDRA-2633)
 * fix counting bloom filter true positives (CASSANDRA-2637)
 * initialize local ep state prior to gossip startup if needed (CASSANDRA-2638)
 * fix counter increment lost after restart (CASSANDRA-2642)
 * add quote-escaping via backslash to CLI (CASSANDRA-2623)
 * fix pig example script (CASSANDRA-2487)
 * fix dynamic snitch race in adding latencies (CASSANDRA-2618)
 * Start/stop cassandra after more important services such as mdadm in
   debian packaging (CASSANDRA-2481)


0.8.0-beta2
 * fix NPE compacting index CFs (CASSANDRA-2528)
 * Remove checking all column families on startup for compaction candidates
   (CASSANDRA-2444)
 * validate CQL create keyspace options (CASSANDRA-2525)
 * fix nodetool setcompactionthroughput (CASSANDRA-2550)
 * move	gossip heartbeat back to its own thread (CASSANDRA-2554)
 * validate cql TRUNCATE columnfamily before truncating (CASSANDRA-2570)
 * fix batch_mutate for mixed standard-counter mutations (CASSANDRA-2457)
 * disallow making schema changes to system keyspace (CASSANDRA-2563)
 * fix sending mutation messages multiple times (CASSANDRA-2557)
 * fix incorrect use of NBHM.size in ReadCallback that could cause
   reads to time out even when responses were received (CASSANDRA-2552)
 * trigger read repair correctly for LOCAL_QUORUM reads (CASSANDRA-2556)
 * Allow configuring the number of compaction thread (CASSANDRA-2558)
 * forceUserDefinedCompaction will attempt to compact what it is given
   even if the pessimistic estimate is that there is not enough disk space;
   automatic compactions will only compact 2 or more sstables (CASSANDRA-2575)
 * refuse to apply migrations with older timestamps than the current
   schema (CASSANDRA-2536)
 * remove unframed Thrift transport option
 * include indexes in snapshots (CASSANDRA-2596)
 * improve ignoring of obsolete mutations in index maintenance (CASSANDRA-2401)
 * recognize attempt to drop just the index while leaving the column
   definition alone (CASSANDRA-2619)


0.8.0-beta1
 * remove Avro RPC support (CASSANDRA-926)
 * support for columns that act as incr/decr counters
   (CASSANDRA-1072, 1937, 1944, 1936, 2101, 2093, 2288, 2105, 2384, 2236, 2342,
   2454)
 * CQL (CASSANDRA-1703, 1704, 1705, 1706, 1707, 1708, 1710, 1711, 1940,
   2124, 2302, 2277, 2493)
 * avoid double RowMutation serialization on write path (CASSANDRA-1800)
 * make NetworkTopologyStrategy the default (CASSANDRA-1960)
 * configurable internode encryption (CASSANDRA-1567, 2152)
 * human readable column names in sstable2json output (CASSANDRA-1933)
 * change default JMX port to 7199 (CASSANDRA-2027)
 * backwards compatible internal messaging (CASSANDRA-1015)
 * atomic switch of memtables and sstables (CASSANDRA-2284)
 * add pluggable SeedProvider (CASSANDRA-1669)
 * Fix clustertool to not throw exception when calling get_endpoints (CASSANDRA-2437)
 * upgrade to thrift 0.6 (CASSANDRA-2412)
 * repair works on a token range instead of full ring (CASSANDRA-2324)
 * purge tombstones from row cache (CASSANDRA-2305)
 * push replication_factor into strategy_options (CASSANDRA-1263)
 * give snapshots the same name on each node (CASSANDRA-1791)
 * remove "nodetool loadbalance" (CASSANDRA-2448)
 * multithreaded compaction (CASSANDRA-2191)
 * compaction throttling (CASSANDRA-2156)
 * add key type information and alias (CASSANDRA-2311, 2396)
 * cli no longer divides read_repair_chance by 100 (CASSANDRA-2458)
 * made CompactionInfo.getTaskType return an enum (CASSANDRA-2482)
 * add a server-wide cap on measured memtable memory usage and aggressively
   flush to keep under that threshold (CASSANDRA-2006)
 * add unified UUIDType (CASSANDRA-2233)
 * add off-heap row cache support (CASSANDRA-1969)


0.7.5
 * improvements/fixes to PIG driver (CASSANDRA-1618, CASSANDRA-2387,
   CASSANDRA-2465, CASSANDRA-2484)
 * validate index names (CASSANDRA-1761)
 * reduce contention on Table.flusherLock (CASSANDRA-1954)
 * try harder to detect failures during streaming, cleaning up temporary
   files more reliably (CASSANDRA-2088)
 * shut down server for OOM on a Thrift thread (CASSANDRA-2269)
 * fix tombstone handling in repair and sstable2json (CASSANDRA-2279)
 * preserve version when streaming data from old sstables (CASSANDRA-2283)
 * don't start repair if a neighboring node is marked as dead (CASSANDRA-2290)
 * purge tombstones from row cache (CASSANDRA-2305)
 * Avoid seeking when sstable2json exports the entire file (CASSANDRA-2318)
 * clear Built flag in system table when dropping an index (CASSANDRA-2320)
 * don't allow arbitrary argument for stress.java (CASSANDRA-2323)
 * validate values for index predicates in get_indexed_slice (CASSANDRA-2328)
 * queue secondary indexes for flush before the parent (CASSANDRA-2330)
 * allow job configuration to set the CL used in Hadoop jobs (CASSANDRA-2331)
 * add memtable_flush_queue_size defaulting to 4 (CASSANDRA-2333)
 * Allow overriding of initial_token, storage_port and rpc_port from system
   properties (CASSANDRA-2343)
 * fix comparator used for non-indexed secondary expressions in index scan
   (CASSANDRA-2347)
 * ensure size calculation and write phase of large-row compaction use
   the same threshold for TTL expiration (CASSANDRA-2349)
 * fix race when iterating CFs during add/drop (CASSANDRA-2350)
 * add ConsistencyLevel command to CLI (CASSANDRA-2354)
 * allow negative numbers in the cli (CASSANDRA-2358)
 * hard code serialVersionUID for tokens class (CASSANDRA-2361)
 * fix potential infinite loop in ByteBufferUtil.inputStream (CASSANDRA-2365)
 * fix encoding bugs in HintedHandoffManager, SystemTable when default
   charset is not UTF8 (CASSANDRA-2367)
 * avoids having removed node reappearing in Gossip (CASSANDRA-2371)
 * fix incorrect truncation of long to int when reading columns via block
   index (CASSANDRA-2376)
 * fix NPE during stream session (CASSANDRA-2377)
 * fix race condition that could leave orphaned data files when dropping CF or
   KS (CASSANDRA-2381)
 * fsync statistics component on write (CASSANDRA-2382)
 * fix duplicate results from CFS.scan (CASSANDRA-2406)
 * add IntegerType to CLI help (CASSANDRA-2414)
 * avoid caching token-only decoratedkeys (CASSANDRA-2416)
 * convert mmap assertion to if/throw so scrub can catch it (CASSANDRA-2417)
 * don't overwrite gc log (CASSANDR-2418)
 * invalidate row cache for streamed row to avoid inconsitencies
   (CASSANDRA-2420)
 * avoid copies in range/index scans (CASSANDRA-2425)
 * make sure we don't wipe data during cleanup if the node has not join
   the ring (CASSANDRA-2428)
 * Try harder to close files after compaction (CASSANDRA-2431)
 * re-set bootstrapped flag after move finishes (CASSANDRA-2435)
 * display validation_class in CLI 'describe keyspace' (CASSANDRA-2442)
 * make cleanup compactions cleanup the row cache (CASSANDRA-2451)
 * add column fields validation to scrub (CASSANDRA-2460)
 * use 64KB flush buffer instead of in_memory_compaction_limit (CASSANDRA-2463)
 * fix backslash substitutions in CLI (CASSANDRA-2492)
 * disable cache saving for system CFS (CASSANDRA-2502)
 * fixes for verifying destination availability under hinted conditions
   so UE can be thrown intead of timing out (CASSANDRA-2514)
 * fix update of validation class in column metadata (CASSANDRA-2512)
 * support LOCAL_QUORUM, EACH_QUORUM CLs outside of NTS (CASSANDRA-2516)
 * preserve version when streaming data from old sstables (CASSANDRA-2283)
 * fix backslash substitutions in CLI (CASSANDRA-2492)
 * count a row deletion as one operation towards memtable threshold
   (CASSANDRA-2519)
 * support LOCAL_QUORUM, EACH_QUORUM CLs outside of NTS (CASSANDRA-2516)


0.7.4
 * add nodetool join command (CASSANDRA-2160)
 * fix secondary indexes on pre-existing or streamed data (CASSANDRA-2244)
 * initialize endpoint in gossiper earlier (CASSANDRA-2228)
 * add ability to write to Cassandra from Pig (CASSANDRA-1828)
 * add rpc_[min|max]_threads (CASSANDRA-2176)
 * add CL.TWO, CL.THREE (CASSANDRA-2013)
 * avoid exporting an un-requested row in sstable2json, when exporting
   a key that does not exist (CASSANDRA-2168)
 * add incremental_backups option (CASSANDRA-1872)
 * add configurable row limit to Pig loadfunc (CASSANDRA-2276)
 * validate column values in batches as well as single-Column inserts
   (CASSANDRA-2259)
 * move sample schema from cassandra.yaml to schema-sample.txt,
   a cli scripts (CASSANDRA-2007)
 * avoid writing empty rows when scrubbing tombstoned rows (CASSANDRA-2296)
 * fix assertion error in range and index scans for CL < ALL
   (CASSANDRA-2282)
 * fix commitlog replay when flush position refers to data that didn't
   get synced before server died (CASSANDRA-2285)
 * fix fd leak in sstable2json with non-mmap'd i/o (CASSANDRA-2304)
 * reduce memory use during streaming of multiple sstables (CASSANDRA-2301)
 * purge tombstoned rows from cache after GCGraceSeconds (CASSANDRA-2305)
 * allow zero replicas in a NTS datacenter (CASSANDRA-1924)
 * make range queries respect snitch for local replicas (CASSANDRA-2286)
 * fix HH delivery when column index is larger than 2GB (CASSANDRA-2297)
 * make 2ary indexes use parent CF flush thresholds during initial build
   (CASSANDRA-2294)
 * update memtable_throughput to be a long (CASSANDRA-2158)


0.7.3
 * Keep endpoint state until aVeryLongTime (CASSANDRA-2115)
 * lower-latency read repair (CASSANDRA-2069)
 * add hinted_handoff_throttle_delay_in_ms option (CASSANDRA-2161)
 * fixes for cache save/load (CASSANDRA-2172, -2174)
 * Handle whole-row deletions in CFOutputFormat (CASSANDRA-2014)
 * Make memtable_flush_writers flush in parallel (CASSANDRA-2178)
 * Add compaction_preheat_key_cache option (CASSANDRA-2175)
 * refactor stress.py to have only one copy of the format string
   used for creating row keys (CASSANDRA-2108)
 * validate index names for \w+ (CASSANDRA-2196)
 * Fix Cassandra cli to respect timeout if schema does not settle
   (CASSANDRA-2187)
 * fix for compaction and cleanup writing old-format data into new-version
   sstable (CASSANDRA-2211, -2216)
 * add nodetool scrub (CASSANDRA-2217, -2240)
 * fix sstable2json large-row pagination (CASSANDRA-2188)
 * fix EOFing on requests for the last bytes in a file (CASSANDRA-2213)
 * fix BufferedRandomAccessFile bugs (CASSANDRA-2218, -2241)
 * check for memtable flush_after_mins exceeded every 10s (CASSANDRA-2183)
 * fix cache saving on Windows (CASSANDRA-2207)
 * add validateSchemaAgreement call + synchronization to schema
   modification operations (CASSANDRA-2222)
 * fix for reversed slice queries on large rows (CASSANDRA-2212)
 * fat clients were writing local data (CASSANDRA-2223)
 * set DEFAULT_MEMTABLE_LIFETIME_IN_MINS to 24h
 * improve detection and cleanup of partially-written sstables
   (CASSANDRA-2206)
 * fix supercolumn de/serialization when subcolumn comparator is different
   from supercolumn's (CASSANDRA-2104)
 * fix starting up on Windows when CASSANDRA_HOME contains whitespace
   (CASSANDRA-2237)
 * add [get|set][row|key]cacheSavePeriod to JMX (CASSANDRA-2100)
 * fix Hadoop ColumnFamilyOutputFormat dropping of mutations
   when batch fills up (CASSANDRA-2255)
 * move file deletions off of scheduledtasks executor (CASSANDRA-2253)


0.7.2
 * copy DecoratedKey.key when inserting into caches to avoid retaining
   a reference to the underlying buffer (CASSANDRA-2102)
 * format subcolumn names with subcomparator (CASSANDRA-2136)
 * fix column bloom filter deserialization (CASSANDRA-2165)


0.7.1
 * refactor MessageDigest creation code. (CASSANDRA-2107)
 * buffer network stack to avoid inefficient small TCP messages while avoiding
   the nagle/delayed ack problem (CASSANDRA-1896)
 * check log4j configuration for changes every 10s (CASSANDRA-1525, 1907)
 * more-efficient cross-DC replication (CASSANDRA-1530, -2051, -2138)
 * avoid polluting page cache with commitlog or sstable writes
   and seq scan operations (CASSANDRA-1470)
 * add RMI authentication options to nodetool (CASSANDRA-1921)
 * make snitches configurable at runtime (CASSANDRA-1374)
 * retry hadoop split requests on connection failure (CASSANDRA-1927)
 * implement describeOwnership for BOP, COPP (CASSANDRA-1928)
 * make read repair behave as expected for ConsistencyLevel > ONE
   (CASSANDRA-982, 2038)
 * distributed test harness (CASSANDRA-1859, 1964)
 * reduce flush lock contention (CASSANDRA-1930)
 * optimize supercolumn deserialization (CASSANDRA-1891)
 * fix CFMetaData.apply to only compare objects of the same class
   (CASSANDRA-1962)
 * allow specifying specific SSTables to compact from JMX (CASSANDRA-1963)
 * fix race condition in MessagingService.targets (CASSANDRA-1959, 2094, 2081)
 * refuse to open sstables from a future version (CASSANDRA-1935)
 * zero-copy reads (CASSANDRA-1714)
 * fix copy bounds for word Text in wordcount demo (CASSANDRA-1993)
 * fixes for contrib/javautils (CASSANDRA-1979)
 * check more frequently for memtable expiration (CASSANDRA-2000)
 * fix writing SSTable column count statistics (CASSANDRA-1976)
 * fix streaming of multiple CFs during bootstrap (CASSANDRA-1992)
 * explicitly set JVM GC new generation size with -Xmn (CASSANDRA-1968)
 * add short options for CLI flags (CASSANDRA-1565)
 * make keyspace argument to "describe keyspace" in CLI optional
   when authenticated to keyspace already (CASSANDRA-2029)
 * added option to specify -Dcassandra.join_ring=false on startup
   to allow "warm spare" nodes or performing JMX maintenance before
   joining the ring (CASSANDRA-526)
 * log migrations at INFO (CASSANDRA-2028)
 * add CLI verbose option in file mode (CASSANDRA-2030)
 * add single-line "--" comments to CLI (CASSANDRA-2032)
 * message serialization tests (CASSANDRA-1923)
 * switch from ivy to maven-ant-tasks (CASSANDRA-2017)
 * CLI attempts to block for new schema to propagate (CASSANDRA-2044)
 * fix potential overflow in nodetool cfstats (CASSANDRA-2057)
 * add JVM shutdownhook to sync commitlog (CASSANDRA-1919)
 * allow nodes to be up without being part of  normal traffic (CASSANDRA-1951)
 * fix CLI "show keyspaces" with null options on NTS (CASSANDRA-2049)
 * fix possible ByteBuffer race conditions (CASSANDRA-2066)
 * reduce garbage generated by MessagingService to prevent load spikes
   (CASSANDRA-2058)
 * fix math in RandomPartitioner.describeOwnership (CASSANDRA-2071)
 * fix deletion of sstable non-data components (CASSANDRA-2059)
 * avoid blocking gossip while deleting handoff hints (CASSANDRA-2073)
 * ignore messages from newer versions, keep track of nodes in gossip
   regardless of version (CASSANDRA-1970)
 * cache writing moved to CompactionManager to reduce i/o contention and
   updated to use non-cache-polluting writes (CASSANDRA-2053)
 * page through large rows when exporting to JSON (CASSANDRA-2041)
 * add flush_largest_memtables_at and reduce_cache_sizes_at options
   (CASSANDRA-2142)
 * add cli 'describe cluster' command (CASSANDRA-2127)
 * add cli support for setting username/password at 'connect' command
   (CASSANDRA-2111)
 * add -D option to Stress.java to allow reading hosts from a file
   (CASSANDRA-2149)
 * bound hints CF throughput between 32M and 256M (CASSANDRA-2148)
 * continue starting when invalid saved cache entries are encountered
   (CASSANDRA-2076)
 * add max_hint_window_in_ms option (CASSANDRA-1459)


0.7.0-final
 * fix offsets to ByteBuffer.get (CASSANDRA-1939)


0.7.0-rc4
 * fix cli crash after backgrounding (CASSANDRA-1875)
 * count timeouts in storageproxy latencies, and include latency
   histograms in StorageProxyMBean (CASSANDRA-1893)
 * fix CLI get recognition of supercolumns (CASSANDRA-1899)
 * enable keepalive on intra-cluster sockets (CASSANDRA-1766)
 * count timeouts towards dynamicsnitch latencies (CASSANDRA-1905)
 * Expose index-building status in JMX + cli schema description
   (CASSANDRA-1871)
 * allow [LOCAL|EACH]_QUORUM to be used with non-NetworkTopology
   replication Strategies
 * increased amount of index locks for faster commitlog replay
 * collect secondary index tombstones immediately (CASSANDRA-1914)
 * revert commitlog changes from #1780 (CASSANDRA-1917)
 * change RandomPartitioner min token to -1 to avoid collision w/
   tokens on actual nodes (CASSANDRA-1901)
 * examine the right nibble when validating TimeUUID (CASSANDRA-1910)
 * include secondary indexes in cleanup (CASSANDRA-1916)
 * CFS.scrubDataDirectories should also cleanup invalid secondary indexes
   (CASSANDRA-1904)
 * ability to disable/enable gossip on nodes to force them down
   (CASSANDRA-1108)


0.7.0-rc3
 * expose getNaturalEndpoints in StorageServiceMBean taking byte[]
   key; RMI cannot serialize ByteBuffer (CASSANDRA-1833)
 * infer org.apache.cassandra.locator for replication strategy classes
   when not otherwise specified
 * validation that generates less garbage (CASSANDRA-1814)
 * add TTL support to CLI (CASSANDRA-1838)
 * cli defaults to bytestype for subcomparator when creating
   column families (CASSANDRA-1835)
 * unregister index MBeans when index is dropped (CASSANDRA-1843)
 * make ByteBufferUtil.clone thread-safe (CASSANDRA-1847)
 * change exception for read requests during bootstrap from
   InvalidRequest to Unavailable (CASSANDRA-1862)
 * respect row-level tombstones post-flush in range scans
   (CASSANDRA-1837)
 * ReadResponseResolver check digests against each other (CASSANDRA-1830)
 * return InvalidRequest when remove of subcolumn without supercolumn
   is requested (CASSANDRA-1866)
 * flush before repair (CASSANDRA-1748)
 * SSTableExport validates key order (CASSANDRA-1884)
 * large row support for SSTableExport (CASSANDRA-1867)
 * Re-cache hot keys post-compaction without hitting disk (CASSANDRA-1878)
 * manage read repair in coordinator instead of data source, to
   provide latency information to dynamic snitch (CASSANDRA-1873)


0.7.0-rc2
 * fix live-column-count of slice ranges including tombstoned supercolumn
   with live subcolumn (CASSANDRA-1591)
 * rename o.a.c.internal.AntientropyStage -> AntiEntropyStage,
   o.a.c.request.Request_responseStage -> RequestResponseStage,
   o.a.c.internal.Internal_responseStage -> InternalResponseStage
 * add AbstractType.fromString (CASSANDRA-1767)
 * require index_type to be present when specifying index_name
   on ColumnDef (CASSANDRA-1759)
 * fix add/remove index bugs in CFMetadata (CASSANDRA-1768)
 * rebuild Strategy during system_update_keyspace (CASSANDRA-1762)
 * cli updates prompt to ... in continuation lines (CASSANDRA-1770)
 * support multiple Mutations per key in hadoop ColumnFamilyOutputFormat
   (CASSANDRA-1774)
 * improvements to Debian init script (CASSANDRA-1772)
 * use local classloader to check for version.properties (CASSANDRA-1778)
 * Validate that column names in column_metadata are valid for the
   defined comparator, and decode properly in cli (CASSANDRA-1773)
 * use cross-platform newlines in cli (CASSANDRA-1786)
 * add ExpiringColumn support to sstable import/export (CASSANDRA-1754)
 * add flush for each append to periodic commitlog mode; added
   periodic_without_flush option to disable this (CASSANDRA-1780)
 * close file handle used for post-flush truncate (CASSANDRA-1790)
 * various code cleanup (CASSANDRA-1793, -1794, -1795)
 * fix range queries against wrapped range (CASSANDRA-1781)
 * fix consistencylevel calculations for NetworkTopologyStrategy
   (CASSANDRA-1804)
 * cli support index type enum names (CASSANDRA-1810)
 * improved validation of column_metadata (CASSANDRA-1813)
 * reads at ConsistencyLevel > 1 throw UnavailableException
   immediately if insufficient live nodes exist (CASSANDRA-1803)
 * copy bytebuffers for local writes to avoid retaining the entire
   Thrift frame (CASSANDRA-1801)
 * fix NPE adding index to column w/o prior metadata (CASSANDRA-1764)
 * reduce fat client timeout (CASSANDRA-1730)
 * fix botched merge of CASSANDRA-1316


0.7.0-rc1
 * fix compaction and flush races with schema updates (CASSANDRA-1715)
 * add clustertool, config-converter, sstablekeys, and schematool
   Windows .bat files (CASSANDRA-1723)
 * reject range queries received during bootstrap (CASSANDRA-1739)
 * fix wrapping-range queries on non-minimum token (CASSANDRA-1700)
 * add nodetool cfhistogram (CASSANDRA-1698)
 * limit repaired ranges to what the nodes have in common (CASSANDRA-1674)
 * index scan treats missing columns as not matching secondary
   expressions (CASSANDRA-1745)
 * Fix misuse of DataOutputBuffer.getData in AntiEntropyService
   (CASSANDRA-1729)
 * detect and warn when obsolete version of JNA is present (CASSANDRA-1760)
 * reduce fat client timeout (CASSANDRA-1730)
 * cleanup smallest CFs first to increase free temp space for larger ones
   (CASSANDRA-1811)
 * Update windows .bat files to work outside of main Cassandra
   directory (CASSANDRA-1713)
 * fix read repair regression from 0.6.7 (CASSANDRA-1727)
 * more-efficient read repair (CASSANDRA-1719)
 * fix hinted handoff replay (CASSANDRA-1656)
 * log type of dropped messages (CASSANDRA-1677)
 * upgrade to SLF4J 1.6.1
 * fix ByteBuffer bug in ExpiringColumn.updateDigest (CASSANDRA-1679)
 * fix IntegerType.getString (CASSANDRA-1681)
 * make -Djava.net.preferIPv4Stack=true the default (CASSANDRA-628)
 * add INTERNAL_RESPONSE verb to differentiate from responses related
   to client requests (CASSANDRA-1685)
 * log tpstats when dropping messages (CASSANDRA-1660)
 * include unreachable nodes in describeSchemaVersions (CASSANDRA-1678)
 * Avoid dropping messages off the client request path (CASSANDRA-1676)
 * fix jna errno reporting (CASSANDRA-1694)
 * add friendlier error for UnknownHostException on startup (CASSANDRA-1697)
 * include jna dependency in RPM package (CASSANDRA-1690)
 * add --skip-keys option to stress.py (CASSANDRA-1696)
 * improve cli handling of non-string keys and column names
   (CASSANDRA-1701, -1693)
 * r/m extra subcomparator line in cli keyspaces output (CASSANDRA-1712)
 * add read repair chance to cli "show keyspaces"
 * upgrade to ConcurrentLinkedHashMap 1.1 (CASSANDRA-975)
 * fix index scan routing (CASSANDRA-1722)
 * fix tombstoning of supercolumns in range queries (CASSANDRA-1734)
 * clear endpoint cache after updating keyspace metadata (CASSANDRA-1741)
 * fix wrapping-range queries on non-minimum token (CASSANDRA-1700)
 * truncate includes secondary indexes (CASSANDRA-1747)
 * retain reference to PendingFile sstables (CASSANDRA-1749)
 * fix sstableimport regression (CASSANDRA-1753)
 * fix for bootstrap when no non-system tables are defined (CASSANDRA-1732)
 * handle replica unavailability in index scan (CASSANDRA-1755)
 * fix service initialization order deadlock (CASSANDRA-1756)
 * multi-line cli commands (CASSANDRA-1742)
 * fix race between snapshot and compaction (CASSANDRA-1736)
 * add listEndpointsPendingHints, deleteHintsForEndpoint JMX methods
   (CASSANDRA-1551)


0.7.0-beta3
 * add strategy options to describe_keyspace output (CASSANDRA-1560)
 * log warning when using randomly generated token (CASSANDRA-1552)
 * re-organize JMX into .db, .net, .internal, .request (CASSANDRA-1217)
 * allow nodes to change IPs between restarts (CASSANDRA-1518)
 * remember ring state between restarts by default (CASSANDRA-1518)
 * flush index built flag so we can read it before log replay (CASSANDRA-1541)
 * lock row cache updates to prevent race condition (CASSANDRA-1293)
 * remove assertion causing rare (and harmless) error messages in
   commitlog (CASSANDRA-1330)
 * fix moving nodes with no keyspaces defined (CASSANDRA-1574)
 * fix unbootstrap when no data is present in a transfer range (CASSANDRA-1573)
 * take advantage of AVRO-495 to simplify our avro IDL (CASSANDRA-1436)
 * extend authorization hierarchy to column family (CASSANDRA-1554)
 * deletion support in secondary indexes (CASSANDRA-1571)
 * meaningful error message for invalid replication strategy class
   (CASSANDRA-1566)
 * allow keyspace creation with RF > N (CASSANDRA-1428)
 * improve cli error handling (CASSANDRA-1580)
 * add cache save/load ability (CASSANDRA-1417, 1606, 1647)
 * add StorageService.getDrainProgress (CASSANDRA-1588)
 * Disallow bootstrap to an in-use token (CASSANDRA-1561)
 * Allow dynamic secondary index creation and destruction (CASSANDRA-1532)
 * log auto-guessed memtable thresholds (CASSANDRA-1595)
 * add ColumnDef support to cli (CASSANDRA-1583)
 * reduce index sample time by 75% (CASSANDRA-1572)
 * add cli support for column, strategy metadata (CASSANDRA-1578, 1612)
 * add cli support for schema modification (CASSANDRA-1584)
 * delete temp files on failed compactions (CASSANDRA-1596)
 * avoid blocking for dead nodes during removetoken (CASSANDRA-1605)
 * remove ConsistencyLevel.ZERO (CASSANDRA-1607)
 * expose in-progress compaction type in jmx (CASSANDRA-1586)
 * removed IClock & related classes from internals (CASSANDRA-1502)
 * fix removing tokens from SystemTable on decommission and removetoken
   (CASSANDRA-1609)
 * include CF metadata in cli 'show keyspaces' (CASSANDRA-1613)
 * switch from Properties to HashMap in PropertyFileSnitch to
   avoid synchronization bottleneck (CASSANDRA-1481)
 * PropertyFileSnitch configuration file renamed to
   cassandra-topology.properties
 * add cli support for get_range_slices (CASSANDRA-1088, CASSANDRA-1619)
 * Make memtable flush thresholds per-CF instead of global
   (CASSANDRA-1007, 1637)
 * add cli support for binary data without CfDef hints (CASSANDRA-1603)
 * fix building SSTable statistics post-stream (CASSANDRA-1620)
 * fix potential infinite loop in 2ary index queries (CASSANDRA-1623)
 * allow creating NTS keyspaces with no replicas configured (CASSANDRA-1626)
 * add jmx histogram of sstables accessed per read (CASSANDRA-1624)
 * remove system_rename_column_family and system_rename_keyspace from the
   client API until races can be fixed (CASSANDRA-1630, CASSANDRA-1585)
 * add cli sanity tests (CASSANDRA-1582)
 * update GC settings in cassandra.bat (CASSANDRA-1636)
 * cli support for index queries (CASSANDRA-1635)
 * cli support for updating schema memtable settings (CASSANDRA-1634)
 * cli --file option (CASSANDRA-1616)
 * reduce automatically chosen memtable sizes by 50% (CASSANDRA-1641)
 * move endpoint cache from snitch to strategy (CASSANDRA-1643)
 * fix commitlog recovery deleting the newly-created segment as well as
   the old ones (CASSANDRA-1644)
 * upgrade to Thrift 0.5 (CASSANDRA-1367)
 * renamed CL.DCQUORUM to LOCAL_QUORUM and DCQUORUMSYNC to EACH_QUORUM
 * cli truncate support (CASSANDRA-1653)
 * update GC settings in cassandra.bat (CASSANDRA-1636)
 * avoid logging when a node's ip/token is gossipped back to it (CASSANDRA-1666)


0.7-beta2
 * always use UTF-8 for hint keys (CASSANDRA-1439)
 * remove cassandra.yaml dependency from Hadoop and Pig (CASSADRA-1322)
 * expose CfDef metadata in describe_keyspaces (CASSANDRA-1363)
 * restore use of mmap_index_only option (CASSANDRA-1241)
 * dropping a keyspace with no column families generated an error
   (CASSANDRA-1378)
 * rename RackAwareStrategy to OldNetworkTopologyStrategy, RackUnawareStrategy
   to SimpleStrategy, DatacenterShardStrategy to NetworkTopologyStrategy,
   AbstractRackAwareSnitch to AbstractNetworkTopologySnitch (CASSANDRA-1392)
 * merge StorageProxy.mutate, mutateBlocking (CASSANDRA-1396)
 * faster UUIDType, LongType comparisons (CASSANDRA-1386, 1393)
 * fix setting read_repair_chance from CLI addColumnFamily (CASSANDRA-1399)
 * fix updates to indexed columns (CASSANDRA-1373)
 * fix race condition leaving to FileNotFoundException (CASSANDRA-1382)
 * fix sharded lock hash on index write path (CASSANDRA-1402)
 * add support for GT/E, LT/E in subordinate index clauses (CASSANDRA-1401)
 * cfId counter got out of sync when CFs were added (CASSANDRA-1403)
 * less chatty schema updates (CASSANDRA-1389)
 * rename column family mbeans. 'type' will now include either
   'IndexColumnFamilies' or 'ColumnFamilies' depending on the CFS type.
   (CASSANDRA-1385)
 * disallow invalid keyspace and column family names. This includes name that
   matches a '^\w+' regex. (CASSANDRA-1377)
 * use JNA, if present, to take snapshots (CASSANDRA-1371)
 * truncate hints if starting 0.7 for the first time (CASSANDRA-1414)
 * fix FD leak in single-row slicepredicate queries (CASSANDRA-1416)
 * allow index expressions against columns that are not part of the
   SlicePredicate (CASSANDRA-1410)
 * config-converter properly handles snitches and framed support
   (CASSANDRA-1420)
 * remove keyspace argument from multiget_count (CASSANDRA-1422)
 * allow specifying cassandra.yaml location as (local or remote) URL
   (CASSANDRA-1126)
 * fix using DynamicEndpointSnitch with NetworkTopologyStrategy
   (CASSANDRA-1429)
 * Add CfDef.default_validation_class (CASSANDRA-891)
 * fix EstimatedHistogram.max (CASSANDRA-1413)
 * quorum read optimization (CASSANDRA-1622)
 * handle zero-length (or missing) rows during HH paging (CASSANDRA-1432)
 * include secondary indexes during schema migrations (CASSANDRA-1406)
 * fix commitlog header race during schema change (CASSANDRA-1435)
 * fix ColumnFamilyStoreMBeanIterator to use new type name (CASSANDRA-1433)
 * correct filename generated by xml->yaml converter (CASSANDRA-1419)
 * add CMSInitiatingOccupancyFraction=75 and UseCMSInitiatingOccupancyOnly
   to default JVM options
 * decrease jvm heap for cassandra-cli (CASSANDRA-1446)
 * ability to modify keyspaces and column family definitions on a live cluster
   (CASSANDRA-1285)
 * support for Hadoop Streaming [non-jvm map/reduce via stdin/out]
   (CASSANDRA-1368)
 * Move persistent sstable stats from the system table to an sstable component
   (CASSANDRA-1430)
 * remove failed bootstrap attempt from pending ranges when gossip times
   it out after 1h (CASSANDRA-1463)
 * eager-create tcp connections to other cluster members (CASSANDRA-1465)
 * enumerate stages and derive stage from message type instead of
   transmitting separately (CASSANDRA-1465)
 * apply reversed flag during collation from different data sources
   (CASSANDRA-1450)
 * make failure to remove commitlog segment non-fatal (CASSANDRA-1348)
 * correct ordering of drain operations so CL.recover is no longer
   necessary (CASSANDRA-1408)
 * removed keyspace from describe_splits method (CASSANDRA-1425)
 * rename check_schema_agreement to describe_schema_versions
   (CASSANDRA-1478)
 * fix QUORUM calculation for RF > 3 (CASSANDRA-1487)
 * remove tombstones during non-major compactions when bloom filter
   verifies that row does not exist in other sstables (CASSANDRA-1074)
 * nodes that coordinated a loadbalance in the past could not be seen by
   newly added nodes (CASSANDRA-1467)
 * exposed endpoint states (gossip details) via jmx (CASSANDRA-1467)
 * ensure that compacted sstables are not included when new readers are
   instantiated (CASSANDRA-1477)
 * by default, calculate heap size and memtable thresholds at runtime (CASSANDRA-1469)
 * fix races dealing with adding/dropping keyspaces and column families in
   rapid succession (CASSANDRA-1477)
 * clean up of Streaming system (CASSANDRA-1503, 1504, 1506)
 * add options to configure Thrift socket keepalive and buffer sizes (CASSANDRA-1426)
 * make contrib CassandraServiceDataCleaner recursive (CASSANDRA-1509)
 * min, max compaction threshold are configurable and persistent
   per-ColumnFamily (CASSANDRA-1468)
 * fix replaying the last mutation in a commitlog unnecessarily
   (CASSANDRA-1512)
 * invoke getDefaultUncaughtExceptionHandler from DTPE with the original
   exception rather than the ExecutionException wrapper (CASSANDRA-1226)
 * remove Clock from the Thrift (and Avro) API (CASSANDRA-1501)
 * Close intra-node sockets when connection is broken (CASSANDRA-1528)
 * RPM packaging spec file (CASSANDRA-786)
 * weighted request scheduler (CASSANDRA-1485)
 * treat expired columns as deleted (CASSANDRA-1539)
 * make IndexInterval configurable (CASSANDRA-1488)
 * add describe_snitch to Thrift API (CASSANDRA-1490)
 * MD5 authenticator compares plain text submitted password with MD5'd
   saved property, instead of vice versa (CASSANDRA-1447)
 * JMX MessagingService pending and completed counts (CASSANDRA-1533)
 * fix race condition processing repair responses (CASSANDRA-1511)
 * make repair blocking (CASSANDRA-1511)
 * create EndpointSnitchInfo and MBean to expose rack and DC (CASSANDRA-1491)
 * added option to contrib/word_count to output results back to Cassandra
   (CASSANDRA-1342)
 * rewrite Hadoop ColumnFamilyRecordWriter to pool connections, retry to
   multiple Cassandra nodes, and smooth impact on the Cassandra cluster
   by using smaller batch sizes (CASSANDRA-1434)
 * fix setting gc_grace_seconds via CLI (CASSANDRA-1549)
 * support TTL'd index values (CASSANDRA-1536)
 * make removetoken work like decommission (CASSANDRA-1216)
 * make cli comparator-aware and improve quote rules (CASSANDRA-1523,-1524)
 * make nodetool compact and cleanup blocking (CASSANDRA-1449)
 * add memtable, cache information to GCInspector logs (CASSANDRA-1558)
 * enable/disable HintedHandoff via JMX (CASSANDRA-1550)
 * Ignore stray files in the commit log directory (CASSANDRA-1547)
 * Disallow bootstrap to an in-use token (CASSANDRA-1561)


0.7-beta1
 * sstable versioning (CASSANDRA-389)
 * switched to slf4j logging (CASSANDRA-625)
 * add (optional) expiration time for column (CASSANDRA-699)
 * access levels for authentication/authorization (CASSANDRA-900)
 * add ReadRepairChance to CF definition (CASSANDRA-930)
 * fix heisenbug in system tests, especially common on OS X (CASSANDRA-944)
 * convert to byte[] keys internally and all public APIs (CASSANDRA-767)
 * ability to alter schema definitions on a live cluster (CASSANDRA-44)
 * renamed configuration file to cassandra.xml, and log4j.properties to
   log4j-server.properties, which must now be loaded from
   the classpath (which is how our scripts in bin/ have always done it)
   (CASSANDRA-971)
 * change get_count to require a SlicePredicate. create multi_get_count
   (CASSANDRA-744)
 * re-organized endpointsnitch implementations and added SimpleSnitch
   (CASSANDRA-994)
 * Added preload_row_cache option (CASSANDRA-946)
 * add CRC to commitlog header (CASSANDRA-999)
 * removed deprecated batch_insert and get_range_slice methods (CASSANDRA-1065)
 * add truncate thrift method (CASSANDRA-531)
 * http mini-interface using mx4j (CASSANDRA-1068)
 * optimize away copy of sliced row on memtable read path (CASSANDRA-1046)
 * replace constant-size 2GB mmaped segments and special casing for index
   entries spanning segment boundaries, with SegmentedFile that computes
   segments that always contain entire entries/rows (CASSANDRA-1117)
 * avoid reading large rows into memory during compaction (CASSANDRA-16)
 * added hadoop OutputFormat (CASSANDRA-1101)
 * efficient Streaming (no more anticompaction) (CASSANDRA-579)
 * split commitlog header into separate file and add size checksum to
   mutations (CASSANDRA-1179)
 * avoid allocating a new byte[] for each mutation on replay (CASSANDRA-1219)
 * revise HH schema to be per-endpoint (CASSANDRA-1142)
 * add joining/leaving status to nodetool ring (CASSANDRA-1115)
 * allow multiple repair sessions per node (CASSANDRA-1190)
 * optimize away MessagingService for local range queries (CASSANDRA-1261)
 * make framed transport the default so malformed requests can't OOM the
   server (CASSANDRA-475)
 * significantly faster reads from row cache (CASSANDRA-1267)
 * take advantage of row cache during range queries (CASSANDRA-1302)
 * make GCGraceSeconds a per-ColumnFamily value (CASSANDRA-1276)
 * keep persistent row size and column count statistics (CASSANDRA-1155)
 * add IntegerType (CASSANDRA-1282)
 * page within a single row during hinted handoff (CASSANDRA-1327)
 * push DatacenterShardStrategy configuration into keyspace definition,
   eliminating datacenter.properties. (CASSANDRA-1066)
 * optimize forward slices starting with '' and single-index-block name
   queries by skipping the column index (CASSANDRA-1338)
 * streaming refactor (CASSANDRA-1189)
 * faster comparison for UUID types (CASSANDRA-1043)
 * secondary index support (CASSANDRA-749 and subtasks)
 * make compaction buckets deterministic (CASSANDRA-1265)


0.6.6
 * Allow using DynamicEndpointSnitch with RackAwareStrategy (CASSANDRA-1429)
 * remove the remaining vestiges of the unfinished DatacenterShardStrategy
   (replaced by NetworkTopologyStrategy in 0.7)


0.6.5
 * fix key ordering in range query results with RandomPartitioner
   and ConsistencyLevel > ONE (CASSANDRA-1145)
 * fix for range query starting with the wrong token range (CASSANDRA-1042)
 * page within a single row during hinted handoff (CASSANDRA-1327)
 * fix compilation on non-sun JDKs (CASSANDRA-1061)
 * remove String.trim() call on row keys in batch mutations (CASSANDRA-1235)
 * Log summary of dropped messages instead of spamming log (CASSANDRA-1284)
 * add dynamic endpoint snitch (CASSANDRA-981)
 * fix streaming for keyspaces with hyphens in their name (CASSANDRA-1377)
 * fix errors in hard-coded bloom filter optKPerBucket by computing it
   algorithmically (CASSANDRA-1220
 * remove message deserialization stage, and uncap read/write stages
   so slow reads/writes don't block gossip processing (CASSANDRA-1358)
 * add jmx port configuration to Debian package (CASSANDRA-1202)
 * use mlockall via JNA, if present, to prevent Linux from swapping
   out parts of the JVM (CASSANDRA-1214)


0.6.4
 * avoid queuing multiple hint deliveries for the same endpoint
   (CASSANDRA-1229)
 * better performance for and stricter checking of UTF8 column names
   (CASSANDRA-1232)
 * extend option to lower compaction priority to hinted handoff
   as well (CASSANDRA-1260)
 * log errors in gossip instead of re-throwing (CASSANDRA-1289)
 * avoid aborting commitlog replay prematurely if a flushed-but-
   not-removed commitlog segment is encountered (CASSANDRA-1297)
 * fix duplicate rows being read during mapreduce (CASSANDRA-1142)
 * failure detection wasn't closing command sockets (CASSANDRA-1221)
 * cassandra-cli.bat works on windows (CASSANDRA-1236)
 * pre-emptively drop requests that cannot be processed within RPCTimeout
   (CASSANDRA-685)
 * add ack to Binary write verb and update CassandraBulkLoader
   to wait for acks for each row (CASSANDRA-1093)
 * added describe_partitioner Thrift method (CASSANDRA-1047)
 * Hadoop jobs no longer require the Cassandra storage-conf.xml
   (CASSANDRA-1280, CASSANDRA-1047)
 * log thread pool stats when GC is excessive (CASSANDRA-1275)
 * remove gossip message size limit (CASSANDRA-1138)
 * parallelize local and remote reads during multiget, and respect snitch
   when determining whether to do local read for CL.ONE (CASSANDRA-1317)
 * fix read repair to use requested consistency level on digest mismatch,
   rather than assuming QUORUM (CASSANDRA-1316)
 * process digest mismatch re-reads in parallel (CASSANDRA-1323)
 * switch hints CF comparator to BytesType (CASSANDRA-1274)


0.6.3
 * retry to make streaming connections up to 8 times. (CASSANDRA-1019)
 * reject describe_ring() calls on invalid keyspaces (CASSANDRA-1111)
 * fix cache size calculation for size of 100% (CASSANDRA-1129)
 * fix cache capacity only being recalculated once (CASSANDRA-1129)
 * remove hourly scan of all hints on the off chance that the gossiper
   missed a status change; instead, expose deliverHintsToEndpoint to JMX
   so it can be done manually, if necessary (CASSANDRA-1141)
 * don't reject reads at CL.ALL (CASSANDRA-1152)
 * reject deletions to supercolumns in CFs containing only standard
   columns (CASSANDRA-1139)
 * avoid preserving login information after client disconnects
   (CASSANDRA-1057)
 * prefer sun jdk to openjdk in debian init script (CASSANDRA-1174)
 * detect partioner config changes between restarts and fail fast
   (CASSANDRA-1146)
 * use generation time to resolve node token reassignment disagreements
   (CASSANDRA-1118)
 * restructure the startup ordering of Gossiper and MessageService to avoid
   timing anomalies (CASSANDRA-1160)
 * detect incomplete commit log hearders (CASSANDRA-1119)
 * force anti-entropy service to stream files on the stream stage to avoid
   sending streams out of order (CASSANDRA-1169)
 * remove inactive stream managers after AES streams files (CASSANDRA-1169)
 * allow removing entire row through batch_mutate Deletion (CASSANDRA-1027)
 * add JMX metrics for row-level bloom filter false positives (CASSANDRA-1212)
 * added a redhat init script to contrib (CASSANDRA-1201)
 * use midpoint when bootstrapping a new machine into range with not
   much data yet instead of random token (CASSANDRA-1112)
 * kill server on OOM in executor stage as well as Thrift (CASSANDRA-1226)
 * remove opportunistic repairs, when two machines with overlapping replica
   responsibilities happen to finish major compactions of the same CF near
   the same time.  repairs are now fully manual (CASSANDRA-1190)
 * add ability to lower compaction priority (default is no change from 0.6.2)
   (CASSANDRA-1181)


0.6.2
 * fix contrib/word_count build. (CASSANDRA-992)
 * split CommitLogExecutorService into BatchCommitLogExecutorService and
   PeriodicCommitLogExecutorService (CASSANDRA-1014)
 * add latency histograms to CFSMBean (CASSANDRA-1024)
 * make resolving timestamp ties deterministic by using value bytes
   as a tiebreaker (CASSANDRA-1039)
 * Add option to turn off Hinted Handoff (CASSANDRA-894)
 * fix windows startup (CASSANDRA-948)
 * make concurrent_reads, concurrent_writes configurable at runtime via JMX
   (CASSANDRA-1060)
 * disable GCInspector on non-Sun JVMs (CASSANDRA-1061)
 * fix tombstone handling in sstable rows with no other data (CASSANDRA-1063)
 * fix size of row in spanned index entries (CASSANDRA-1056)
 * install json2sstable, sstable2json, and sstablekeys to Debian package
 * StreamingService.StreamDestinations wouldn't empty itself after streaming
   finished (CASSANDRA-1076)
 * added Collections.shuffle(splits) before returning the splits in
   ColumnFamilyInputFormat (CASSANDRA-1096)
 * do not recalculate cache capacity post-compaction if it's been manually
   modified (CASSANDRA-1079)
 * better defaults for flush sorter + writer executor queue sizes
   (CASSANDRA-1100)
 * windows scripts for SSTableImport/Export (CASSANDRA-1051)
 * windows script for nodetool (CASSANDRA-1113)
 * expose PhiConvictThreshold (CASSANDRA-1053)
 * make repair of RF==1 a no-op (CASSANDRA-1090)
 * improve default JVM GC options (CASSANDRA-1014)
 * fix SlicePredicate serialization inside Hadoop jobs (CASSANDRA-1049)
 * close Thrift sockets in Hadoop ColumnFamilyRecordReader (CASSANDRA-1081)


0.6.1
 * fix NPE in sstable2json when no excluded keys are given (CASSANDRA-934)
 * keep the replica set constant throughout the read repair process
   (CASSANDRA-937)
 * allow querying getAllRanges with empty token list (CASSANDRA-933)
 * fix command line arguments inversion in clustertool (CASSANDRA-942)
 * fix race condition that could trigger a false-positive assertion
   during post-flush discard of old commitlog segments (CASSANDRA-936)
 * fix neighbor calculation for anti-entropy repair (CASSANDRA-924)
 * perform repair even for small entropy differences (CASSANDRA-924)
 * Use hostnames in CFInputFormat to allow Hadoop's naive string-based
   locality comparisons to work (CASSANDRA-955)
 * cache read-only BufferedRandomAccessFile length to avoid
   3 system calls per invocation (CASSANDRA-950)
 * nodes with IPv6 (and no IPv4) addresses could not join cluster
   (CASSANDRA-969)
 * Retrieve the correct number of undeleted columns, if any, from
   a supercolumn in a row that had been deleted previously (CASSANDRA-920)
 * fix index scans that cross the 2GB mmap boundaries for both mmap
   and standard i/o modes (CASSANDRA-866)
 * expose drain via nodetool (CASSANDRA-978)


0.6.0-RC1
 * JMX drain to flush memtables and run through commit log (CASSANDRA-880)
 * Bootstrapping can skip ranges under the right conditions (CASSANDRA-902)
 * fix merging row versions in range_slice for CL > ONE (CASSANDRA-884)
 * default write ConsistencyLeven chaned from ZERO to ONE
 * fix for index entries spanning mmap buffer boundaries (CASSANDRA-857)
 * use lexical comparison if time part of TimeUUIDs are the same
   (CASSANDRA-907)
 * bound read, mutation, and response stages to fix possible OOM
   during log replay (CASSANDRA-885)
 * Use microseconds-since-epoch (UTC) in cli, instead of milliseconds
 * Treat batch_mutate Deletion with null supercolumn as "apply this predicate
   to top level supercolumns" (CASSANDRA-834)
 * Streaming destination nodes do not update their JMX status (CASSANDRA-916)
 * Fix internal RPC timeout calculation (CASSANDRA-911)
 * Added Pig loadfunc to contrib/pig (CASSANDRA-910)


0.6.0-beta3
 * fix compaction bucketing bug (CASSANDRA-814)
 * update windows batch file (CASSANDRA-824)
 * deprecate KeysCachedFraction configuration directive in favor
   of KeysCached; move to unified-per-CF key cache (CASSANDRA-801)
 * add invalidateRowCache to ColumnFamilyStoreMBean (CASSANDRA-761)
 * send Handoff hints to natural locations to reduce load on
   remaining nodes in a failure scenario (CASSANDRA-822)
 * Add RowWarningThresholdInMB configuration option to warn before very
   large rows get big enough to threaten node stability, and -x option to
   be able to remove them with sstable2json if the warning is unheeded
   until it's too late (CASSANDRA-843)
 * Add logging of GC activity (CASSANDRA-813)
 * fix ConcurrentModificationException in commitlog discard (CASSANDRA-853)
 * Fix hardcoded row count in Hadoop RecordReader (CASSANDRA-837)
 * Add a jmx status to the streaming service and change several DEBUG
   messages to INFO (CASSANDRA-845)
 * fix classpath in cassandra-cli.bat for Windows (CASSANDRA-858)
 * allow re-specifying host, port to cassandra-cli if invalid ones
   are first tried (CASSANDRA-867)
 * fix race condition handling rpc timeout in the coordinator
   (CASSANDRA-864)
 * Remove CalloutLocation and StagingFileDirectory from storage-conf files
   since those settings are no longer used (CASSANDRA-878)
 * Parse a long from RowWarningThresholdInMB instead of an int (CASSANDRA-882)
 * Remove obsolete ControlPort code from DatabaseDescriptor (CASSANDRA-886)
 * move skipBytes side effect out of assert (CASSANDRA-899)
 * add "double getLoad" to StorageServiceMBean (CASSANDRA-898)
 * track row stats per CF at compaction time (CASSANDRA-870)
 * disallow CommitLogDirectory matching a DataFileDirectory (CASSANDRA-888)
 * default key cache size is 200k entries, changed from 10% (CASSANDRA-863)
 * add -Dcassandra-foreground=yes to cassandra.bat
 * exit if cluster name is changed unexpectedly (CASSANDRA-769)


0.6.0-beta1/beta2
 * add batch_mutate thrift command, deprecating batch_insert (CASSANDRA-336)
 * remove get_key_range Thrift API, deprecated in 0.5 (CASSANDRA-710)
 * add optional login() Thrift call for authentication (CASSANDRA-547)
 * support fat clients using gossiper and StorageProxy to perform
   replication in-process [jvm-only] (CASSANDRA-535)
 * support mmapped I/O for reads, on by default on 64bit JVMs
   (CASSANDRA-408, CASSANDRA-669)
 * improve insert concurrency, particularly during Hinted Handoff
   (CASSANDRA-658)
 * faster network code (CASSANDRA-675)
 * stress.py moved to contrib (CASSANDRA-635)
 * row caching [must be explicitly enabled per-CF in config] (CASSANDRA-678)
 * present a useful measure of compaction progress in JMX (CASSANDRA-599)
 * add bin/sstablekeys (CASSNADRA-679)
 * add ConsistencyLevel.ANY (CASSANDRA-687)
 * make removetoken remove nodes from gossip entirely (CASSANDRA-644)
 * add ability to set cache sizes at runtime (CASSANDRA-708)
 * report latency and cache hit rate statistics with lifetime totals
   instead of average over the last minute (CASSANDRA-702)
 * support get_range_slice for RandomPartitioner (CASSANDRA-745)
 * per-keyspace replication factory and replication strategy (CASSANDRA-620)
 * track latency in microseconds (CASSANDRA-733)
 * add describe_ Thrift methods, deprecating get_string_property and
   get_string_list_property
 * jmx interface for tracking operation mode and streams in general.
   (CASSANDRA-709)
 * keep memtables in sorted order to improve range query performance
   (CASSANDRA-799)
 * use while loop instead of recursion when trimming sstables compaction list
   to avoid blowing stack in pathological cases (CASSANDRA-804)
 * basic Hadoop map/reduce support (CASSANDRA-342)


0.5.1
 * ensure all files for an sstable are streamed to the same directory.
   (CASSANDRA-716)
 * more accurate load estimate for bootstrapping (CASSANDRA-762)
 * tolerate dead or unavailable bootstrap target on write (CASSANDRA-731)
 * allow larger numbers of keys (> 140M) in a sstable bloom filter
   (CASSANDRA-790)
 * include jvm argument improvements from CASSANDRA-504 in debian package
 * change streaming chunk size to 32MB to accomodate Windows XP limitations
   (was 64MB) (CASSANDRA-795)
 * fix get_range_slice returning results in the wrong order (CASSANDRA-781)


0.5.0 final
 * avoid attempting to delete temporary bootstrap files twice (CASSANDRA-681)
 * fix bogus NaN in nodeprobe cfstats output (CASSANDRA-646)
 * provide a policy for dealing with single thread executors w/ a full queue
   (CASSANDRA-694)
 * optimize inner read in MessagingService, vastly improving multiple-node
   performance (CASSANDRA-675)
 * wait for table flush before streaming data back to a bootstrapping node.
   (CASSANDRA-696)
 * keep track of bootstrapping sources by table so that bootstrapping doesn't
   give the indication of finishing early (CASSANDRA-673)


0.5.0 RC3
 * commit the correct version of the patch for CASSANDRA-663


0.5.0 RC2 (unreleased)
 * fix bugs in converting get_range_slice results to Thrift
   (CASSANDRA-647, CASSANDRA-649)
 * expose java.util.concurrent.TimeoutException in StorageProxy methods
   (CASSANDRA-600)
 * TcpConnectionManager was holding on to disconnected connections,
   giving the false indication they were being used. (CASSANDRA-651)
 * Remove duplicated write. (CASSANDRA-662)
 * Abort bootstrap if IP is already in the token ring (CASSANDRA-663)
 * increase default commitlog sync period, and wait for last sync to
   finish before submitting another (CASSANDRA-668)


0.5.0 RC1
 * Fix potential NPE in get_range_slice (CASSANDRA-623)
 * add CRC32 to commitlog entries (CASSANDRA-605)
 * fix data streaming on windows (CASSANDRA-630)
 * GC compacted sstables after cleanup and compaction (CASSANDRA-621)
 * Speed up anti-entropy validation (CASSANDRA-629)
 * Fix anti-entropy assertion error (CASSANDRA-639)
 * Fix pending range conflicts when bootstapping or moving
   multiple nodes at once (CASSANDRA-603)
 * Handle obsolete gossip related to node movement in the case where
   one or more nodes is down when the movement occurs (CASSANDRA-572)
 * Include dead nodes in gossip to avoid a variety of problems
   and fix HH to removed nodes (CASSANDRA-634)
 * return an InvalidRequestException for mal-formed SlicePredicates
   (CASSANDRA-643)
 * fix bug determining closest neighbor for use in multiple datacenters
   (CASSANDRA-648)
 * Vast improvements in anticompaction speed (CASSANDRA-607)
 * Speed up log replay and writes by avoiding redundant serializations
   (CASSANDRA-652)


0.5.0 beta 2
 * Bootstrap improvements (several tickets)
 * add nodeprobe repair anti-entropy feature (CASSANDRA-193, CASSANDRA-520)
 * fix possibility of partition when many nodes restart at once
   in clusters with multiple seeds (CASSANDRA-150)
 * fix NPE in get_range_slice when no data is found (CASSANDRA-578)
 * fix potential NPE in hinted handoff (CASSANDRA-585)
 * fix cleanup of local "system" keyspace (CASSANDRA-576)
 * improve computation of cluster load balance (CASSANDRA-554)
 * added super column read/write, column count, and column/row delete to
   cassandra-cli (CASSANDRA-567, CASSANDRA-594)
 * fix returning live subcolumns of deleted supercolumns (CASSANDRA-583)
 * respect JAVA_HOME in bin/ scripts (several tickets)
 * add StorageService.initClient for fat clients on the JVM (CASSANDRA-535)
   (see contrib/client_only for an example of use)
 * make consistency_level functional in get_range_slice (CASSANDRA-568)
 * optimize key deserialization for RandomPartitioner (CASSANDRA-581)
 * avoid GCing tombstones except on major compaction (CASSANDRA-604)
 * increase failure conviction threshold, resulting in less nodes
   incorrectly (and temporarily) marked as down (CASSANDRA-610)
 * respect memtable thresholds during log replay (CASSANDRA-609)
 * support ConsistencyLevel.ALL on read (CASSANDRA-584)
 * add nodeprobe removetoken command (CASSANDRA-564)


0.5.0 beta
 * Allow multiple simultaneous flushes, improving flush throughput
   on multicore systems (CASSANDRA-401)
 * Split up locks to improve write and read throughput on multicore systems
   (CASSANDRA-444, CASSANDRA-414)
 * More efficient use of memory during compaction (CASSANDRA-436)
 * autobootstrap option: when enabled, all non-seed nodes will attempt
   to bootstrap when started, until bootstrap successfully
   completes. -b option is removed.  (CASSANDRA-438)
 * Unless a token is manually specified in the configuration xml,
   a bootstraping node will use a token that gives it half the
   keys from the most-heavily-loaded node in the cluster,
   instead of generating a random token.
   (CASSANDRA-385, CASSANDRA-517)
 * Miscellaneous bootstrap fixes (several tickets)
 * Ability to change a node's token even after it has data on it
   (CASSANDRA-541)
 * Ability to decommission a live node from the ring (CASSANDRA-435)
 * Semi-automatic loadbalancing via nodeprobe (CASSANDRA-192)
 * Add ability to set compaction thresholds at runtime via
   JMX / nodeprobe.  (CASSANDRA-465)
 * Add "comment" field to ColumnFamily definition. (CASSANDRA-481)
 * Additional JMX metrics (CASSANDRA-482)
 * JSON based export and import tools (several tickets)
 * Hinted Handoff fixes (several tickets)
 * Add key cache to improve read performance (CASSANDRA-423)
 * Simplified construction of custom ReplicationStrategy classes
   (CASSANDRA-497)
 * Graphical application (Swing) for ring integrity verification and
   visualization was added to contrib (CASSANDRA-252)
 * Add DCQUORUM, DCQUORUMSYNC consistency levels and corresponding
   ReplicationStrategy / EndpointSnitch classes.  Experimental.
   (CASSANDRA-492)
 * Web client interface added to contrib (CASSANDRA-457)
 * More-efficient flush for Random, CollatedOPP partitioners
   for normal writes (CASSANDRA-446) and bulk load (CASSANDRA-420)
 * Add MemtableFlushAfterMinutes, a global replacement for the old
   per-CF FlushPeriodInMinutes setting (CASSANDRA-463)
 * optimizations to slice reading (CASSANDRA-350) and supercolumn
   queries (CASSANDRA-510)
 * force binding to given listenaddress for nodes with multiple
   interfaces (CASSANDRA-546)
 * stress.py benchmarking tool improvements (several tickets)
 * optimized replica placement code (CASSANDRA-525)
 * faster log replay on restart (CASSANDRA-539, CASSANDRA-540)
 * optimized local-node writes (CASSANDRA-558)
 * added get_range_slice, deprecating get_key_range (CASSANDRA-344)
 * expose TimedOutException to thrift (CASSANDRA-563)


0.4.2
 * Add validation disallowing null keys (CASSANDRA-486)
 * Fix race conditions in TCPConnectionManager (CASSANDRA-487)
 * Fix using non-utf8-aware comparison as a sanity check.
   (CASSANDRA-493)
 * Improve default garbage collector options (CASSANDRA-504)
 * Add "nodeprobe flush" (CASSANDRA-505)
 * remove NotFoundException from get_slice throws list (CASSANDRA-518)
 * fix get (not get_slice) of entire supercolumn (CASSANDRA-508)
 * fix null token during bootstrap (CASSANDRA-501)


0.4.1
 * Fix FlushPeriod columnfamily configuration regression
   (CASSANDRA-455)
 * Fix long column name support (CASSANDRA-460)
 * Fix for serializing a row that only contains tombstones
   (CASSANDRA-458)
 * Fix for discarding unneeded commitlog segments (CASSANDRA-459)
 * Add SnapshotBeforeCompaction configuration option (CASSANDRA-426)
 * Fix compaction abort under insufficient disk space (CASSANDRA-473)
 * Fix reading subcolumn slice from tombstoned CF (CASSANDRA-484)
 * Fix race condition in RVH causing occasional NPE (CASSANDRA-478)


0.4.0
 * fix get_key_range problems when a node is down (CASSANDRA-440)
   and add UnavailableException to more Thrift methods
 * Add example EndPointSnitch contrib code (several tickets)


0.4.0 RC2
 * fix SSTable generation clash during compaction (CASSANDRA-418)
 * reject method calls with null parameters (CASSANDRA-308)
 * properly order ranges in nodeprobe output (CASSANDRA-421)
 * fix logging of certain errors on executor threads (CASSANDRA-425)


0.4.0 RC1
 * Bootstrap feature is live; use -b on startup (several tickets)
 * Added multiget api (CASSANDRA-70)
 * fix Deadlock with SelectorManager.doProcess and TcpConnection.write
   (CASSANDRA-392)
 * remove key cache b/c of concurrency bugs in third-party
   CLHM library (CASSANDRA-405)
 * update non-major compaction logic to use two threshold values
   (CASSANDRA-407)
 * add periodic / batch commitlog sync modes (several tickets)
 * inline BatchMutation into batch_insert params (CASSANDRA-403)
 * allow setting the logging level at runtime via mbean (CASSANDRA-402)
 * change default comparator to BytesType (CASSANDRA-400)
 * add forwards-compatible ConsistencyLevel parameter to get_key_range
   (CASSANDRA-322)
 * r/m special case of blocking for local destination when writing with
   ConsistencyLevel.ZERO (CASSANDRA-399)
 * Fixes to make BinaryMemtable [bulk load interface] useful (CASSANDRA-337);
   see contrib/bmt_example for an example of using it.
 * More JMX properties added (several tickets)
 * Thrift changes (several tickets)
    - Merged _super get methods with the normal ones; return values
      are now of ColumnOrSuperColumn.
    - Similarly, merged batch_insert_super into batch_insert.



0.4.0 beta
 * On-disk data format has changed to allow billions of keys/rows per
   node instead of only millions
 * Multi-keyspace support
 * Scan all sstables for all queries to avoid situations where
   different types of operation on the same ColumnFamily could
   disagree on what data was present
 * Snapshot support via JMX
 * Thrift API has changed a _lot_:
    - removed time-sorted CFs; instead, user-defined comparators
      may be defined on the column names, which are now byte arrays.
      Default comparators are provided for UTF8, Bytes, Ascii, Long (i64),
      and UUID types.
    - removed colon-delimited strings in thrift api in favor of explicit
      structs such as ColumnPath, ColumnParent, etc.  Also normalized
      thrift struct and argument naming.
    - Added columnFamily argument to get_key_range.
    - Change signature of get_slice to accept starting and ending
      columns as well as an offset.  (This allows use of indexes.)
      Added "ascending" flag to allow reasonably-efficient reverse
      scans as well.  Removed get_slice_by_range as redundant.
    - get_key_range operates on one CF at a time
    - changed `block` boolean on insert methods to ConsistencyLevel enum,
      with options of NONE, ONE, QUORUM, and ALL.
    - added similar consistency_level parameter to read methods
    - column-name-set slice with no names given now returns zero columns
      instead of all of them.  ("all" can run your server out of memory.
      use a range-based slice with a high max column count instead.)
 * Removed the web interface. Node information can now be obtained by
   using the newly introduced nodeprobe utility.
 * More JMX stats
 * Remove magic values from internals (e.g. special key to indicate
   when to flush memtables)
 * Rename configuration "table" to "keyspace"
 * Moved to crash-only design; no more shutdown (just kill the process)
 * Lots of bug fixes

Full list of issues resolved in 0.4 is at https://issues.apache.org/jira/secure/IssueNavigator.jspa?reset=true&&pid=12310865&fixfor=12313862&resolution=1&sorter/field=issuekey&sorter/order=DESC


0.3.0 RC3
 * Fix potential deadlock under load in TCPConnection.
   (CASSANDRA-220)


0.3.0 RC2
 * Fix possible data loss when server is stopped after replaying
   log but before new inserts force memtable flush.
   (CASSANDRA-204)
 * Added BUGS file


0.3.0 RC1
 * Range queries on keys, including user-defined key collation
 * Remove support
 * Workarounds for a weird bug in JDK select/register that seems
   particularly common on VM environments. Cassandra should deploy
   fine on EC2 now
 * Much improved infrastructure: the beginnings of a decent test suite
   ("ant test" for unit tests; "nosetests" for system tests), code
   coverage reporting, etc.
 * Expanded node status reporting via JMX
 * Improved error reporting/logging on both server and client
 * Reduced memory footprint in default configuration
 * Combined blocking and non-blocking versions of insert APIs
 * Added FlushPeriodInMinutes configuration parameter to force
   flushing of infrequently-updated ColumnFamilies<|MERGE_RESOLUTION|>--- conflicted
+++ resolved
@@ -1,4 +1,3 @@
-<<<<<<< HEAD
 3.10
  * Tracing payload is passed through newSession(..) (CASSANDRA-11706)
  * avoid deleting non existing sstable files and improve related log messages (CASSANDRA-12261)
@@ -66,10 +65,7 @@
  * Add schema to snapshot manifest, add USING TIMESTAMP clause to ALTER TABLE statements (CASSANDRA-7190)
 
 
-3.9
-=======
 3.8, 3.9
->>>>>>> 6facdf0b
  * Fix value skipping with counter columns (CASSANDRA-11726)
  * Fix nodetool tablestats miss SSTable count (CASSANDRA-12205)
  * Fixed flacky SSTablesIteratedTest (CASSANDRA-12282)
