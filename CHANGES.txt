--- conflicted
+++ resolved
@@ -26,6 +26,7 @@
  * Fix queries updating multiple time the same list (CASSANDRA-13130)
  * Fix GRANT/REVOKE when keyspace isn't specified (CASSANDRA-13053)
 Merged from 2.1:
+ * Fix 2ndary index queries on partition keys for tables with static columns CASSANDRA-13147
  * Fix ParseError unhashable type list in cqlsh copy from (CASSANDRA-13364)
 
 3.0.12
@@ -46,11 +47,6 @@
  * Fix ColumnCounter::countAll behaviour for reverse queries (CASSANDRA-13222)
  * Exceptions encountered calling getSeeds() breaks OTC thread (CASSANDRA-13018)
 Merged from 2.1:
-<<<<<<< HEAD
-=======
- * Fix 2ndary index queries on partition keys for tables with static columns (CASSANDRA-13147)
- * Fix ParseError unhashable type list in cqlsh copy from (CASSANDRA-13364)
->>>>>>> 194329d3
  * Remove unused repositories (CASSANDRA-13278)
  * Log stacktrace of uncaught exceptions (CASSANDRA-13108)
 
