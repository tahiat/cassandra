--- conflicted
+++ resolved
@@ -1,4 +1,3 @@
-<<<<<<< HEAD
 2.1.0-beta2
  * Fail write instead of logging a warning when unable to append to CL
    (CASSANDRA-6764)
@@ -40,10 +39,7 @@
  * Optimize CounterColumn#reconcile() (CASSANDRA-6953)
  * Properly remove 1.2 sstable support in 2.1 (CASSANDRA-6869)
 Merged from 2.0:
-=======
-2.0.7
  * Allow compaction of system tables during startup (CASSANDRA-6913)
->>>>>>> 56d84a7c
  * Don't shut ExpiringMap down (CASSANDRA-6948)
  * Restrict Windows to parallel repairs (CASSANDRA-6907)
  * (Hadoop) Allow manually specifying start/end tokens in CFIF (CASSANDRA-6436)
