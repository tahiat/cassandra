<<<<<<< HEAD
2.0.9
 * Fix assertion error in CL.ANY timeout handling (CASSANDRA-7364)
 * Handle empty CFs in Memtable#maybeUpdateLiveRatio() (CASSANDRA-7401)
 * Fix native protocol CAS batches (CASSANDRA-7337)
 * Add per-CF range read request latency metrics (CASSANDRA-7338)
 * Fix NPE in StreamTransferTask.createMessageForRetry() (CASSANDRA-7323)
 * Add conditional CREATE/DROP USER support (CASSANDRA-7264)
 * Swap local and global default read repair chances (CASSANDRA-7320)
 * Add missing iso8601 patterns for date strings (CASSANDRA-6973)
 * Support selecting multiple rows in a partition using IN (CASSANDRA-6875)
 * cqlsh: always emphasize the partition key in DESC output (CASSANDRA-7274)
 * Copy compaction options to make sure they are reloaded (CASSANDRA-7290)
 * Add option to do more aggressive tombstone compactions (CASSANDRA-6563)
 * Don't try to compact already-compacting files in HHOM (CASSANDRA-7288)
 * Add authentication support to shuffle (CASSANDRA-6484)
 * Cqlsh counts non-empty lines for "Blank lines" warning (CASSANDRA-7325)
 * Make StreamSession#closeSession() idempotent (CASSANDRA-7262)
 * Fix infinite loop on exception while streaming (CASSANDRA-7330)
 * Reference sstables before populating key cache (CASSANDRA-7234)
 * Account for range tombstones in min/max column names (CASSANDRA-7235)
 * Improve sub range repair validation (CASSANDRA-7317)
Merged from 1.2:
=======
1.2.17
 * cqlsh: 'ascii' values weren't formatted as text (CASSANDRA-7407)
>>>>>>> ba103ebb
 * cqlsh: ignore .cassandra permission errors (CASSANDRA-7266)
 * Errors in FlushRunnable may leave threads hung (CASSANDRA-7275)
 * reduce failure detector initial value to 2s (CASSANDRA-7307)
 * Fix problem truncating on a node that was previously in a dead state (CASSANDRA-7318)
 * Don't insert tombstones that hide indexed values into 2i (CASSANDRA-7268)
 * Track metrics at a keyspace level (CASSANDRA-6539)
 * Add replace_address_first_boot flag to only replace if not bootstrapped
   (CASSANDRA-7356)
 * Enable keepalive for native protocol (CASSANDRA-7380)
 * Check internal addresses for seeds (CASSANDRA-6523)
 * Fix potential / by 0 in HHOM page size calculation (CASSANDRA-7354)
 * Fix availability validation for LOCAL_ONE CL (CASSANDRA-7319)
 * Use LOCAL_ONE for non-superuser auth queries (CASSANDRA-7328)
 * Fix handling of empty counter replication mutations (CASSANDRA-7144)


2.0.8
 * Always reallocate buffers in HSHA (CASSANDRA-6285)
 * (Hadoop) support authentication in CqlRecordReader (CASSANDRA-7221)
 * (Hadoop) Close java driver Cluster in CQLRR.close (CASSANDRA-7228)
 * Fix potential SlabAllocator yield-starvation (CASSANDRA-7133)
 * Warn when 'USING TIMESTAMP' is used on a CAS BATCH (CASSANDRA-7067)
 * Starting threads in OutboundTcpConnectionPool constructor causes race conditions (CASSANDRA-7177)
 * return all cpu values from BackgroundActivityMonitor.readAndCompute (CASSANDRA-7183)
 * fix c* launch issues on Russian os's due to output of linux 'free' cmd (CASSANDRA-6162)
 * Fix disabling autocompaction (CASSANDRA-7187)
 * Fix potential NumberFormatException when deserializing IntegerType (CASSANDRA-7088)
 * cqlsh can't tab-complete disabling compaction (CASSANDRA-7185)
 * cqlsh: Accept and execute CQL statement(s) from command-line parameter (CASSANDRA-7172)
 * Fix IllegalStateException in CqlPagingRecordReader (CASSANDRA-7198)
 * Fix the InvertedIndex trigger example (CASSANDRA-7211)
 * Correctly delete scheduled range xfers (CASSANDRA-7143)
 * Make batchlog replica selection rack-aware (CASSANDRA-6551)
 * Allow overriding cassandra-rackdc.properties file (CASSANDRA-7072)
 * Set JMX RMI port to 7199 (CASSANDRA-7087)
 * Use LOCAL_QUORUM for data reads at LOCAL_SERIAL (CASSANDRA-6939)
 * Log a warning for large batches (CASSANDRA-6487)
 * Queries on compact tables can return more rows that requested (CASSANDRA-7052)
 * USING TIMESTAMP for batches does not work (CASSANDRA-7053)
 * Fix performance regression from CASSANDRA-5614 (CASSANDRA-6949)
 * Merge groupable mutations in TriggerExecutor#execute() (CASSANDRA-7047)
 * Fix CFMetaData#getColumnDefinitionFromColumnName() (CASSANDRA-7074)
 * Plug holes in resource release when wiring up StreamSession (CASSANDRA-7073)
 * Re-add parameter columns to tracing session (CASSANDRA-6942)
 * Fix writetime/ttl functions for static columns (CASSANDRA-7081)
 * Suggest CTRL-C or semicolon after three blank lines in cqlsh (CASSANDRA-7142)
 * Add --resolve-ip option to 'nodetool ring' (CASSANDRA-7210)
 * Fix duplicated error messages on directory creation error at startup (CASSANDRA-5818)
 * reduce garbage on codec flag deserialization (CASSANDRA-7244) 
 * Proper null handle for IF with map element access (CASSANDRA-7155)
 * Improve compaction visibility (CASSANDRA-7242)
 * Fix 2ndary index queries with DESC clustering order (CASSANDRA-6950)
 * Invalid key cache entries on DROP (CASSANDRA-6525)
 * Fix flapping RecoveryManagerTest (CASSANDRA-7084)
Merged from 1.2:
 * Add Cloudstack snitch (CASSANDRA-7147)
 * Update system.peers correctly when relocating tokens (CASSANDRA-7126)
 * Add Google Compute Engine snitch (CASSANDRA-7132)
 * Fix nodetool display with vnodes (CASSANDRA-7082)
 * Fix schema concurrency exceptions (CASSANDRA-6841)
 * Fix BatchlogManager#deleteBatch() use of millisecond timsestamps
   (CASSANDRA-6822)
 * Fix batchlog to account for CF truncation records (CASSANDRA-6999)
 * Fix CQLSH parsing of functions and BLOB literals (CASSANDRA-7018)
 * Require nodetool rebuild_index to specify index names (CASSANDRA-7038)
 * Ensure that batchlog and hint timeouts do not produce hints (CASSANDRA-7058)
 * Always clean up references in SerializingCache (CASSANDRA-6994)
 * Don't shut MessagingService down when replacing a node (CASSANDRA-6476)
 * fix npe when doing -Dcassandra.fd_initial_value_ms (CASSANDRA-6751)
 * Preserves CQL metadata when updating table from thrift (CASSANDRA-6831)
 * remove duplicate query for local tokens (CASSANDRA-7182)
 * raise streaming phi convict threshold level (CASSANDRA-7063)
 * reduce garbage creation in calculatePendingRanges (CASSANDRA-7191)
 * exit CQLSH with error status code if script fails (CASSANDRA-6344)
 * Fix bug with some IN queries missig results (CASSANDRA-7105)
 * Fix availability validation for LOCAL_ONE CL (CASSANDRA-7319)
 * Hint streaming can cause decommission to fail (CASSANDRA-7219)
 * RepairTask didn't send a correct message on IllegalArgumentException (CASSANDRA-7336)


2.0.7
 * Put nodes in hibernate when join_ring is false (CASSANDRA-6961)
 * Avoid early loading of non-system keyspaces before compaction-leftovers 
   cleanup at startup (CASSANDRA-6913)
 * Restrict Windows to parallel repairs (CASSANDRA-6907)
 * (Hadoop) Allow manually specifying start/end tokens in CFIF (CASSANDRA-6436)
 * Fix NPE in MeteredFlusher (CASSANDRA-6820)
 * Fix race processing range scan responses (CASSANDRA-6820)
 * Allow deleting snapshots from dropped keyspaces (CASSANDRA-6821)
 * Add uuid() function (CASSANDRA-6473)
 * Omit tombstones from schema digests (CASSANDRA-6862)
 * Include correct consistencyLevel in LWT timeout (CASSANDRA-6884)
 * Lower chances for losing new SSTables during nodetool refresh and
   ColumnFamilyStore.loadNewSSTables (CASSANDRA-6514)
 * Add support for DELETE ... IF EXISTS to CQL3 (CASSANDRA-5708)
 * Update hadoop_cql3_word_count example (CASSANDRA-6793)
 * Fix handling of RejectedExecution in sync Thrift server (CASSANDRA-6788)
 * Log more information when exceeding tombstone_warn_threshold (CASSANDRA-6865)
 * Fix truncate to not abort due to unreachable fat clients (CASSANDRA-6864)
 * Fix schema concurrency exceptions (CASSANDRA-6841)
 * Fix leaking validator FH in StreamWriter (CASSANDRA-6832)
 * Fix saving triggers to schema (CASSANDRA-6789)
 * Fix trigger mutations when base mutation list is immutable (CASSANDRA-6790)
 * Fix accounting in FileCacheService to allow re-using RAR (CASSANDRA-6838)
 * Fix static counter columns (CASSANDRA-6827)
 * Restore expiring->deleted (cell) compaction optimization (CASSANDRA-6844)
 * Fix CompactionManager.needsCleanup (CASSANDRA-6845)
 * Correctly compare BooleanType values other than 0 and 1 (CASSANDRA-6779)
 * Read message id as string from earlier versions (CASSANDRA-6840)
 * Properly use the Paxos consistency for (non-protocol) batch (CASSANDRA-6837)
 * Add paranoid disk failure option (CASSANDRA-6646)
 * Improve PerRowSecondaryIndex performance (CASSANDRA-6876)
 * Extend triggers to support CAS updates (CASSANDRA-6882)
 * Static columns with IF NOT EXISTS don't always work as expected (CASSANDRA-6873)
 * Fix paging with SELECT DISTINCT (CASSANDRA-6857)
 * Fix UnsupportedOperationException on CAS timeout (CASSANDRA-6923)
 * Improve MeteredFlusher handling of MF-unaffected column families
   (CASSANDRA-6867)
 * Add CqlRecordReader using native pagination (CASSANDRA-6311)
 * Add QueryHandler interface (CASSANDRA-6659)
 * Track liveRatio per-memtable, not per-CF (CASSANDRA-6945)
 * Make sure upgradesstables keeps sstable level (CASSANDRA-6958)
 * Fix LIMIT with static columns (CASSANDRA-6956)
 * Fix clash with CQL column name in thrift validation (CASSANDRA-6892)
 * Fix error with super columns in mixed 1.2-2.0 clusters (CASSANDRA-6966)
 * Fix bad skip of sstables on slice query with composite start/finish (CASSANDRA-6825)
 * Fix unintended update with conditional statement (CASSANDRA-6893)
 * Fix map element access in IF (CASSANDRA-6914)
 * Avoid costly range calculations for range queries on system keyspaces
   (CASSANDRA-6906)
 * Fix SSTable not released if stream session fails (CASSANDRA-6818)
 * Avoid build failure due to ANTLR timeout (CASSANDRA-6991)
Merged from 1.2:
 * Add UNLOGGED, COUNTER options to BATCH documentation (CASSANDRA-6816)
 * add extra SSL cipher suites (CASSANDRA-6613)
 * fix nodetool getsstables for blob PK (CASSANDRA-6803)
 * Fix BatchlogManager#deleteBatch() use of millisecond timestamps
   (CASSANDRA-6822)
 * Continue assassinating even if the endpoint vanishes (CASSANDRA-6787)
 * Schedule schema pulls on change (CASSANDRA-6971)
 * Non-droppable verbs shouldn't be dropped from OTC (CASSANDRA-6980)
 * Shutdown batchlog executor in SS#drain() (CASSANDRA-7025)
 * Properly load trustore in the native protocol (CASSANDRA-6847)


2.0.6
 * Avoid race-prone second "scrub" of system keyspace (CASSANDRA-6797)
 * Pool CqlRecordWriter clients by inetaddress rather than Range
   (CASSANDRA-6665)
 * Fix compaction_history timestamps (CASSANDRA-6784)
 * Compare scores of full replica ordering in DES (CASSANDRA-6683)
 * fix CME in SessionInfo updateProgress affecting netstats (CASSANDRA-6577)
 * Allow repairing between specific replicas (CASSANDRA-6440)
 * Allow per-dc enabling of hints (CASSANDRA-6157)
 * Add compatibility for Hadoop 0.2.x (CASSANDRA-5201)
 * Fix EstimatedHistogram races (CASSANDRA-6682)
 * Failure detector correctly converts initial value to nanos (CASSANDRA-6658)
 * Add nodetool taketoken to relocate vnodes (CASSANDRA-4445)
 * Fix upgradesstables NPE for non-CF-based indexes (CASSANDRA-6645)
 * Improve nodetool cfhistograms formatting (CASSANDRA-6360)
 * Expose bulk loading progress over JMX (CASSANDRA-4757)
 * Correctly handle null with IF conditions and TTL (CASSANDRA-6623)
 * Account for range/row tombstones in tombstone drop
   time histogram (CASSANDRA-6522)
 * Stop CommitLogSegment.close() from calling sync() (CASSANDRA-6652)
 * Make commitlog failure handling configurable (CASSANDRA-6364)
 * Avoid overlaps in LCS (CASSANDRA-6688)
 * Improve support for paginating over composites (CASSANDRA-4851)
 * Fix count(*) queries in a mixed cluster (CASSANDRA-6707)
 * Improve repair tasks(snapshot, differencing) concurrency (CASSANDRA-6566)
 * Fix replaying pre-2.0 commit logs (CASSANDRA-6714)
 * Add static columns to CQL3 (CASSANDRA-6561)
 * Optimize single partition batch statements (CASSANDRA-6737)
 * Disallow post-query re-ordering when paging (CASSANDRA-6722)
 * Fix potential paging bug with deleted columns (CASSANDRA-6748)
 * Fix NPE on BulkLoader caused by losing StreamEvent (CASSANDRA-6636)
 * Fix truncating compression metadata (CASSANDRA-6791)
 * Fix UPDATE updating PRIMARY KEY columns implicitly (CASSANDRA-6782)
 * Fix IllegalArgumentException when updating from 1.2 with SuperColumns
   (CASSANDRA-6733)
 * FBUtilities.singleton() should use the CF comparator (CASSANDRA-6778)
 * Fix CQLSStableWriter.addRow(Map<String, Object>) (CASSANDRA-6526)
 * Fix HSHA server introducing corrupt data (CASSANDRA-6285)
 * Fix CAS conditions for COMPACT STORAGE tables (CASSANDRA-6813)
Merged from 1.2:
 * Add CMSClassUnloadingEnabled JVM option (CASSANDRA-6541)
 * Catch memtable flush exceptions during shutdown (CASSANDRA-6735)
 * Fix broken streams when replacing with same IP (CASSANDRA-6622)
 * Fix upgradesstables NPE for non-CF-based indexes (CASSANDRA-6645)
 * Fix partition and range deletes not triggering flush (CASSANDRA-6655)
 * Fix mean cells and mean row size per sstable calculations (CASSANDRA-6667)
 * Compact hints after partial replay to clean out tombstones (CASSANDRA-6666)
 * Log USING TTL/TIMESTAMP in a counter update warning (CASSANDRA-6649)
 * Don't exchange schema between nodes with different versions (CASSANDRA-6695)
 * Use real node messaging versions for schema exchange decisions (CASSANDRA-6700)
 * IN on the last clustering columns + ORDER BY DESC yield no results (CASSANDRA-6701)
 * Fix SecondaryIndexManager#deleteFromIndexes() (CASSANDRA-6711)
 * Fix snapshot repair not snapshotting coordinator itself (CASSANDRA-6713)
 * Support negative timestamps for CQL3 dates in query string (CASSANDRA-6718)
 * Avoid NPEs when receiving table changes for an unknown keyspace (CASSANDRA-5631)
 * Fix bootstrapping when there is no schema (CASSANDRA-6685)


2.0.5
 * Reduce garbage generated by bloom filter lookups (CASSANDRA-6609)
 * Add ks.cf names to tombstone logging (CASSANDRA-6597)
 * Use LOCAL_QUORUM for LWT operations at LOCAL_SERIAL (CASSANDRA-6495)
 * Wait for gossip to settle before accepting client connections (CASSANDRA-4288)
 * Delete unfinished compaction incrementally (CASSANDRA-6086)
 * Allow specifying custom secondary index options in CQL3 (CASSANDRA-6480)
 * Improve replica pinning for cache efficiency in DES (CASSANDRA-6485)
 * Fix LOCAL_SERIAL from thrift (CASSANDRA-6584)
 * Don't special case received counts in CAS timeout exceptions (CASSANDRA-6595)
 * Add support for 2.1 global counter shards (CASSANDRA-6505)
 * Fix NPE when streaming connection is not yet established (CASSANDRA-6210)
 * Avoid rare duplicate read repair triggering (CASSANDRA-6606)
 * Fix paging discardFirst (CASSANDRA-6555)
 * Fix ArrayIndexOutOfBoundsException in 2ndary index query (CASSANDRA-6470)
 * Release sstables upon rebuilding 2i (CASSANDRA-6635)
 * Add AbstractCompactionStrategy.startup() method (CASSANDRA-6637)
 * SSTableScanner may skip rows during cleanup (CASSANDRA-6638)
 * sstables from stalled repair sessions can resurrect deleted data (CASSANDRA-6503)
 * Switch stress to use ITransportFactory (CASSANDRA-6641)
 * Fix IllegalArgumentException during prepare (CASSANDRA-6592)
 * Fix possible loss of 2ndary index entries during compaction (CASSANDRA-6517)
 * Fix direct Memory on architectures that do not support unaligned long access
   (CASSANDRA-6628)
 * Let scrub optionally skip broken counter partitions (CASSANDRA-5930)
Merged from 1.2:
 * fsync compression metadata (CASSANDRA-6531)
 * Validate CF existence on execution for prepared statement (CASSANDRA-6535)
 * Add ability to throttle batchlog replay (CASSANDRA-6550)
 * Fix executing LOCAL_QUORUM with SimpleStrategy (CASSANDRA-6545)
 * Avoid StackOverflow when using large IN queries (CASSANDRA-6567)
 * Nodetool upgradesstables includes secondary indexes (CASSANDRA-6598)
 * Paginate batchlog replay (CASSANDRA-6569)
 * skip blocking on streaming during drain (CASSANDRA-6603)
 * Improve error message when schema doesn't match loaded sstable (CASSANDRA-6262)
 * Add properties to adjust FD initial value and max interval (CASSANDRA-4375)
 * Fix preparing with batch and delete from collection (CASSANDRA-6607)
 * Fix ABSC reverse iterator's remove() method (CASSANDRA-6629)
 * Handle host ID conflicts properly (CASSANDRA-6615)
 * Move handling of migration event source to solve bootstrap race. (CASSANDRA-6648)
 * Make sure compaction throughput value doesn't overflow with int math (CASSANDRA-6647)


2.0.4
 * Allow removing snapshots of no-longer-existing CFs (CASSANDRA-6418)
 * add StorageService.stopDaemon() (CASSANDRA-4268)
 * add IRE for invalid CF supplied to get_count (CASSANDRA-5701)
 * add client encryption support to sstableloader (CASSANDRA-6378)
 * Fix accept() loop for SSL sockets post-shutdown (CASSANDRA-6468)
 * Fix size-tiered compaction in LCS L0 (CASSANDRA-6496)
 * Fix assertion failure in filterColdSSTables (CASSANDRA-6483)
 * Fix row tombstones in larger-than-memory compactions (CASSANDRA-6008)
 * Fix cleanup ClassCastException (CASSANDRA-6462)
 * Reduce gossip memory use by interning VersionedValue strings (CASSANDRA-6410)
 * Allow specifying datacenters to participate in a repair (CASSANDRA-6218)
 * Fix divide-by-zero in PCI (CASSANDRA-6403)
 * Fix setting last compacted key in the wrong level for LCS (CASSANDRA-6284)
 * Add millisecond precision formats to the timestamp parser (CASSANDRA-6395)
 * Expose a total memtable size metric for a CF (CASSANDRA-6391)
 * cqlsh: handle symlinks properly (CASSANDRA-6425)
 * Fix potential infinite loop when paging query with IN (CASSANDRA-6464)
 * Fix assertion error in AbstractQueryPager.discardFirst (CASSANDRA-6447)
 * Fix streaming older SSTable yields unnecessary tombstones (CASSANDRA-6527)
Merged from 1.2:
 * Improved error message on bad properties in DDL queries (CASSANDRA-6453)
 * Randomize batchlog candidates selection (CASSANDRA-6481)
 * Fix thundering herd on endpoint cache invalidation (CASSANDRA-6345, 6485)
 * Improve batchlog write performance with vnodes (CASSANDRA-6488)
 * cqlsh: quote single quotes in strings inside collections (CASSANDRA-6172)
 * Improve gossip performance for typical messages (CASSANDRA-6409)
 * Throw IRE if a prepared statement has more markers than supported 
   (CASSANDRA-5598)
 * Expose Thread metrics for the native protocol server (CASSANDRA-6234)
 * Change snapshot response message verb to INTERNAL to avoid dropping it 
   (CASSANDRA-6415)
 * Warn when collection read has > 65K elements (CASSANDRA-5428)
 * Fix cache persistence when both row and key cache are enabled 
   (CASSANDRA-6413)
 * (Hadoop) add describe_local_ring (CASSANDRA-6268)
 * Fix handling of concurrent directory creation failure (CASSANDRA-6459)
 * Allow executing CREATE statements multiple times (CASSANDRA-6471)
 * Don't send confusing info with timeouts (CASSANDRA-6491)
 * Don't resubmit counter mutation runnables internally (CASSANDRA-6427)
 * Don't drop local mutations without a hint (CASSANDRA-6510)
 * Don't allow null max_hint_window_in_ms (CASSANDRA-6419)
 * Validate SliceRange start and finish lengths (CASSANDRA-6521)


2.0.3
 * Fix FD leak on slice read path (CASSANDRA-6275)
 * Cancel read meter task when closing SSTR (CASSANDRA-6358)
 * free off-heap IndexSummary during bulk (CASSANDRA-6359)
 * Recover from IOException in accept() thread (CASSANDRA-6349)
 * Improve Gossip tolerance of abnormally slow tasks (CASSANDRA-6338)
 * Fix trying to hint timed out counter writes (CASSANDRA-6322)
 * Allow restoring specific columnfamilies from archived CL (CASSANDRA-4809)
 * Avoid flushing compaction_history after each operation (CASSANDRA-6287)
 * Fix repair assertion error when tombstones expire (CASSANDRA-6277)
 * Skip loading corrupt key cache (CASSANDRA-6260)
 * Fixes for compacting larger-than-memory rows (CASSANDRA-6274)
 * Compact hottest sstables first and optionally omit coldest from
   compaction entirely (CASSANDRA-6109)
 * Fix modifying column_metadata from thrift (CASSANDRA-6182)
 * cqlsh: fix LIST USERS output (CASSANDRA-6242)
 * Add IRequestSink interface (CASSANDRA-6248)
 * Update memtable size while flushing (CASSANDRA-6249)
 * Provide hooks around CQL2/CQL3 statement execution (CASSANDRA-6252)
 * Require Permission.SELECT for CAS updates (CASSANDRA-6247)
 * New CQL-aware SSTableWriter (CASSANDRA-5894)
 * Reject CAS operation when the protocol v1 is used (CASSANDRA-6270)
 * Correctly throw error when frame too large (CASSANDRA-5981)
 * Fix serialization bug in PagedRange with 2ndary indexes (CASSANDRA-6299)
 * Fix CQL3 table validation in Thrift (CASSANDRA-6140)
 * Fix bug missing results with IN clauses (CASSANDRA-6327)
 * Fix paging with reversed slices (CASSANDRA-6343)
 * Set minTimestamp correctly to be able to drop expired sstables (CASSANDRA-6337)
 * Support NaN and Infinity as float literals (CASSANDRA-6003)
 * Remove RF from nodetool ring output (CASSANDRA-6289)
 * Fix attempting to flush empty rows (CASSANDRA-6374)
 * Fix potential out of bounds exception when paging (CASSANDRA-6333)
Merged from 1.2:
 * Optimize FD phi calculation (CASSANDRA-6386)
 * Improve initial FD phi estimate when starting up (CASSANDRA-6385)
 * Don't list CQL3 table in CLI describe even if named explicitely 
   (CASSANDRA-5750)
 * Invalidate row cache when dropping CF (CASSANDRA-6351)
 * add non-jamm path for cached statements (CASSANDRA-6293)
 * (Hadoop) Require CFRR batchSize to be at least 2 (CASSANDRA-6114)
 * Fix altering column types (CASSANDRA-6185)
 * cqlsh: fix CREATE/ALTER WITH completion (CASSANDRA-6196)
 * add windows bat files for shell commands (CASSANDRA-6145)
 * Fix potential stack overflow during range tombstones insertion (CASSANDRA-6181)
 * (Hadoop) Make LOCAL_ONE the default consistency level (CASSANDRA-6214)
 * Require logging in for Thrift CQL2/3 statement preparation (CASSANDRA-6254)
 * restrict max_num_tokens to 1536 (CASSANDRA-6267)
 * Nodetool gets default JMX port from cassandra-env.sh (CASSANDRA-6273)
 * make calculatePendingRanges asynchronous (CASSANDRA-6244)
 * Remove blocking flushes in gossip thread (CASSANDRA-6297)
 * Fix potential socket leak in connectionpool creation (CASSANDRA-6308)
 * Allow LOCAL_ONE/LOCAL_QUORUM to work with SimpleStrategy (CASSANDRA-6238)
 * cqlsh: handle 'null' as session duration (CASSANDRA-6317)
 * Fix json2sstable handling of range tombstones (CASSANDRA-6316)
 * Fix missing one row in reverse query (CASSANDRA-6330)
 * Fix reading expired row value from row cache (CASSANDRA-6325)
 * Fix AssertionError when doing set element deletion (CASSANDRA-6341)
 * Make CL code for the native protocol match the one in C* 2.0
   (CASSANDRA-6347)
 * Disallow altering CQL3 table from thrift (CASSANDRA-6370)
 * Fix size computation of prepared statement (CASSANDRA-6369)


2.0.2
 * Update FailureDetector to use nanontime (CASSANDRA-4925)
 * Fix FileCacheService regressions (CASSANDRA-6149)
 * Never return WriteTimeout for CL.ANY (CASSANDRA-6132)
 * Fix race conditions in bulk loader (CASSANDRA-6129)
 * Add configurable metrics reporting (CASSANDRA-4430)
 * drop queries exceeding a configurable number of tombstones (CASSANDRA-6117)
 * Track and persist sstable read activity (CASSANDRA-5515)
 * Fixes for speculative retry (CASSANDRA-5932, CASSANDRA-6194)
 * Improve memory usage of metadata min/max column names (CASSANDRA-6077)
 * Fix thrift validation refusing row markers on CQL3 tables (CASSANDRA-6081)
 * Fix insertion of collections with CAS (CASSANDRA-6069)
 * Correctly send metadata on SELECT COUNT (CASSANDRA-6080)
 * Track clients' remote addresses in ClientState (CASSANDRA-6070)
 * Create snapshot dir if it does not exist when migrating
   leveled manifest (CASSANDRA-6093)
 * make sequential nodetool repair the default (CASSANDRA-5950)
 * Add more hooks for compaction strategy implementations (CASSANDRA-6111)
 * Fix potential NPE on composite 2ndary indexes (CASSANDRA-6098)
 * Delete can potentially be skipped in batch (CASSANDRA-6115)
 * Allow alter keyspace on system_traces (CASSANDRA-6016)
 * Disallow empty column names in cql (CASSANDRA-6136)
 * Use Java7 file-handling APIs and fix file moving on Windows (CASSANDRA-5383)
 * Save compaction history to system keyspace (CASSANDRA-5078)
 * Fix NPE if StorageService.getOperationMode() is executed before full startup (CASSANDRA-6166)
 * CQL3: support pre-epoch longs for TimestampType (CASSANDRA-6212)
 * Add reloadtriggers command to nodetool (CASSANDRA-4949)
 * cqlsh: ignore empty 'value alias' in DESCRIBE (CASSANDRA-6139)
 * Fix sstable loader (CASSANDRA-6205)
 * Reject bootstrapping if the node already exists in gossip (CASSANDRA-5571)
 * Fix NPE while loading paxos state (CASSANDRA-6211)
 * cqlsh: add SHOW SESSION <tracing-session> command (CASSANDRA-6228)
Merged from 1.2:
 * (Hadoop) Require CFRR batchSize to be at least 2 (CASSANDRA-6114)
 * Add a warning for small LCS sstable size (CASSANDRA-6191)
 * Add ability to list specific KS/CF combinations in nodetool cfstats (CASSANDRA-4191)
 * Mark CF clean if a mutation raced the drop and got it marked dirty (CASSANDRA-5946)
 * Add a LOCAL_ONE consistency level (CASSANDRA-6202)
 * Limit CQL prepared statement cache by size instead of count (CASSANDRA-6107)
 * Tracing should log write failure rather than raw exceptions (CASSANDRA-6133)
 * lock access to TM.endpointToHostIdMap (CASSANDRA-6103)
 * Allow estimated memtable size to exceed slab allocator size (CASSANDRA-6078)
 * Start MeteredFlusher earlier to prevent OOM during CL replay (CASSANDRA-6087)
 * Avoid sending Truncate command to fat clients (CASSANDRA-6088)
 * Allow cache-keys-to-save to be set at runtime (CASSANDRA-5980)
 * Allow where clause conditions to be in parenthesis (CASSANDRA-6037)
 * Do not open non-ssl storage port if encryption option is all (CASSANDRA-3916)
 * Move batchlog replay to its own executor (CASSANDRA-6079)
 * Add tombstone debug threshold and histogram (CASSANDRA-6042, 6057)
 * Enable tcp keepalive on incoming connections (CASSANDRA-4053)
 * Fix fat client schema pull NPE (CASSANDRA-6089)
 * Fix memtable flushing for indexed tables (CASSANDRA-6112)
 * Fix skipping columns with multiple slices (CASSANDRA-6119)
 * Expose connected thrift + native client counts (CASSANDRA-5084)
 * Optimize auth setup (CASSANDRA-6122)
 * Trace index selection (CASSANDRA-6001)
 * Update sstablesPerReadHistogram to use biased sampling (CASSANDRA-6164)
 * Log UnknownColumnfamilyException when closing socket (CASSANDRA-5725)
 * Properly error out on CREATE INDEX for counters table (CASSANDRA-6160)
 * Handle JMX notification failure for repair (CASSANDRA-6097)
 * (Hadoop) Fetch no more than 128 splits in parallel (CASSANDRA-6169)
 * stress: add username/password authentication support (CASSANDRA-6068)
 * Fix indexed queries with row cache enabled on parent table (CASSANDRA-5732)
 * Fix compaction race during columnfamily drop (CASSANDRA-5957)
 * Fix validation of empty column names for compact tables (CASSANDRA-6152)
 * Skip replaying mutations that pass CRC but fail to deserialize (CASSANDRA-6183)
 * Rework token replacement to use replace_address (CASSANDRA-5916)
 * Fix altering column types (CASSANDRA-6185)
 * cqlsh: fix CREATE/ALTER WITH completion (CASSANDRA-6196)
 * add windows bat files for shell commands (CASSANDRA-6145)
 * Fix potential stack overflow during range tombstones insertion (CASSANDRA-6181)
 * (Hadoop) Make LOCAL_ONE the default consistency level (CASSANDRA-6214)


2.0.1
 * Fix bug that could allow reading deleted data temporarily (CASSANDRA-6025)
 * Improve memory use defaults (CASSANDRA-6059)
 * Make ThriftServer more easlly extensible (CASSANDRA-6058)
 * Remove Hadoop dependency from ITransportFactory (CASSANDRA-6062)
 * add file_cache_size_in_mb setting (CASSANDRA-5661)
 * Improve error message when yaml contains invalid properties (CASSANDRA-5958)
 * Improve leveled compaction's ability to find non-overlapping L0 compactions
   to work on concurrently (CASSANDRA-5921)
 * Notify indexer of columns shadowed by range tombstones (CASSANDRA-5614)
 * Log Merkle tree stats (CASSANDRA-2698)
 * Switch from crc32 to adler32 for compressed sstable checksums (CASSANDRA-5862)
 * Improve offheap memcpy performance (CASSANDRA-5884)
 * Use a range aware scanner for cleanup (CASSANDRA-2524)
 * Cleanup doesn't need to inspect sstables that contain only local data
   (CASSANDRA-5722)
 * Add ability for CQL3 to list partition keys (CASSANDRA-4536)
 * Improve native protocol serialization (CASSANDRA-5664)
 * Upgrade Thrift to 0.9.1 (CASSANDRA-5923)
 * Require superuser status for adding triggers (CASSANDRA-5963)
 * Make standalone scrubber handle old and new style leveled manifest
   (CASSANDRA-6005)
 * Fix paxos bugs (CASSANDRA-6012, 6013, 6023)
 * Fix paged ranges with multiple replicas (CASSANDRA-6004)
 * Fix potential AssertionError during tracing (CASSANDRA-6041)
 * Fix NPE in sstablesplit (CASSANDRA-6027)
 * Migrate pre-2.0 key/value/column aliases to system.schema_columns
   (CASSANDRA-6009)
 * Paging filter empty rows too agressively (CASSANDRA-6040)
 * Support variadic parameters for IN clauses (CASSANDRA-4210)
 * cqlsh: return the result of CAS writes (CASSANDRA-5796)
 * Fix validation of IN clauses with 2ndary indexes (CASSANDRA-6050)
 * Support named bind variables in CQL (CASSANDRA-6033)
Merged from 1.2:
 * Allow cache-keys-to-save to be set at runtime (CASSANDRA-5980)
 * Avoid second-guessing out-of-space state (CASSANDRA-5605)
 * Tuning knobs for dealing with large blobs and many CFs (CASSANDRA-5982)
 * (Hadoop) Fix CQLRW for thrift tables (CASSANDRA-6002)
 * Fix possible divide-by-zero in HHOM (CASSANDRA-5990)
 * Allow local batchlog writes for CL.ANY (CASSANDRA-5967)
 * Upgrade metrics-core to version 2.2.0 (CASSANDRA-5947)
 * Add snitch, schema version, cluster, partitioner to JMX (CASSANDRA-5881)
 * Fix CqlRecordWriter with composite keys (CASSANDRA-5949)
 * Add snitch, schema version, cluster, partitioner to JMX (CASSANDRA-5881)
 * Allow disabling SlabAllocator (CASSANDRA-5935)
 * Make user-defined compaction JMX blocking (CASSANDRA-4952)
 * Fix streaming does not transfer wrapped range (CASSANDRA-5948)
 * Fix loading index summary containing empty key (CASSANDRA-5965)
 * Correctly handle limits in CompositesSearcher (CASSANDRA-5975)
 * Pig: handle CQL collections (CASSANDRA-5867)
 * Pass the updated cf to the PRSI index() method (CASSANDRA-5999)
 * Allow empty CQL3 batches (as no-op) (CASSANDRA-5994)
 * Support null in CQL3 functions (CASSANDRA-5910)
 * Replace the deprecated MapMaker with CacheLoader (CASSANDRA-6007)
 * Add SSTableDeletingNotification to DataTracker (CASSANDRA-6010)
 * Fix snapshots in use get deleted during snapshot repair (CASSANDRA-6011)
 * Move hints and exception count to o.a.c.metrics (CASSANDRA-6017)
 * Fix memory leak in snapshot repair (CASSANDRA-6047)
 * Fix sstable2sjon for CQL3 tables (CASSANDRA-5852)


2.0.0
 * Fix thrift validation when inserting into CQL3 tables (CASSANDRA-5138)
 * Fix periodic memtable flushing behavior with clean memtables (CASSANDRA-5931)
 * Fix dateOf() function for pre-2.0 timestamp columns (CASSANDRA-5928)
 * Fix SSTable unintentionally loads BF when opened for batch (CASSANDRA-5938)
 * Add stream session progress to JMX (CASSANDRA-4757)
 * Fix NPE during CAS operation (CASSANDRA-5925)
Merged from 1.2:
 * Fix getBloomFilterDiskSpaceUsed for AlwaysPresentFilter (CASSANDRA-5900)
 * Don't announce schema version until we've loaded the changes locally
   (CASSANDRA-5904)
 * Fix to support off heap bloom filters size greater than 2 GB (CASSANDRA-5903)
 * Properly handle parsing huge map and set literals (CASSANDRA-5893)


2.0.0-rc2
 * enable vnodes by default (CASSANDRA-5869)
 * fix CAS contention timeout (CASSANDRA-5830)
 * fix HsHa to respect max frame size (CASSANDRA-4573)
 * Fix (some) 2i on composite components omissions (CASSANDRA-5851)
 * cqlsh: add DESCRIBE FULL SCHEMA variant (CASSANDRA-5880)
Merged from 1.2:
 * Correctly validate sparse composite cells in scrub (CASSANDRA-5855)
 * Add KeyCacheHitRate metric to CF metrics (CASSANDRA-5868)
 * cqlsh: add support for multiline comments (CASSANDRA-5798)
 * Handle CQL3 SELECT duplicate IN restrictions on clustering columns
   (CASSANDRA-5856)


2.0.0-rc1
 * improve DecimalSerializer performance (CASSANDRA-5837)
 * fix potential spurious wakeup in AsyncOneResponse (CASSANDRA-5690)
 * fix schema-related trigger issues (CASSANDRA-5774)
 * Better validation when accessing CQL3 table from thrift (CASSANDRA-5138)
 * Fix assertion error during repair (CASSANDRA-5801)
 * Fix range tombstone bug (CASSANDRA-5805)
 * DC-local CAS (CASSANDRA-5797)
 * Add a native_protocol_version column to the system.local table (CASSANRDA-5819)
 * Use index_interval from cassandra.yaml when upgraded (CASSANDRA-5822)
 * Fix buffer underflow on socket close (CASSANDRA-5792)
Merged from 1.2:
 * Fix reading DeletionTime from 1.1-format sstables (CASSANDRA-5814)
 * cqlsh: add collections support to COPY (CASSANDRA-5698)
 * retry important messages for any IOException (CASSANDRA-5804)
 * Allow empty IN relations in SELECT/UPDATE/DELETE statements (CASSANDRA-5626)
 * cqlsh: fix crashing on Windows due to libedit detection (CASSANDRA-5812)
 * fix bulk-loading compressed sstables (CASSANDRA-5820)
 * (Hadoop) fix quoting in CqlPagingRecordReader and CqlRecordWriter 
   (CASSANDRA-5824)
 * update default LCS sstable size to 160MB (CASSANDRA-5727)
 * Allow compacting 2Is via nodetool (CASSANDRA-5670)
 * Hex-encode non-String keys in OPP (CASSANDRA-5793)
 * nodetool history logging (CASSANDRA-5823)
 * (Hadoop) fix support for Thrift tables in CqlPagingRecordReader 
   (CASSANDRA-5752)
 * add "all time blocked" to StatusLogger output (CASSANDRA-5825)
 * Future-proof inter-major-version schema migrations (CASSANDRA-5845)
 * (Hadoop) add CqlPagingRecordReader support for ReversedType in Thrift table
   (CASSANDRA-5718)
 * Add -no-snapshot option to scrub (CASSANDRA-5891)
 * Fix to support off heap bloom filters size greater than 2 GB (CASSANDRA-5903)
 * Properly handle parsing huge map and set literals (CASSANDRA-5893)
 * Fix LCS L0 compaction may overlap in L1 (CASSANDRA-5907)
 * New sstablesplit tool to split large sstables offline (CASSANDRA-4766)
 * Fix potential deadlock in native protocol server (CASSANDRA-5926)
 * Disallow incompatible type change in CQL3 (CASSANDRA-5882)
Merged from 1.1:
 * Correctly validate sparse composite cells in scrub (CASSANDRA-5855)


2.0.0-beta2
 * Replace countPendingHints with Hints Created metric (CASSANDRA-5746)
 * Allow nodetool with no args, and with help to run without a server (CASSANDRA-5734)
 * Cleanup AbstractType/TypeSerializer classes (CASSANDRA-5744)
 * Remove unimplemented cli option schema-mwt (CASSANDRA-5754)
 * Support range tombstones in thrift (CASSANDRA-5435)
 * Normalize table-manipulating CQL3 statements' class names (CASSANDRA-5759)
 * cqlsh: add missing table options to DESCRIBE output (CASSANDRA-5749)
 * Fix assertion error during repair (CASSANDRA-5757)
 * Fix bulkloader (CASSANDRA-5542)
 * Add LZ4 compression to the native protocol (CASSANDRA-5765)
 * Fix bugs in the native protocol v2 (CASSANDRA-5770)
 * CAS on 'primary key only' table (CASSANDRA-5715)
 * Support streaming SSTables of old versions (CASSANDRA-5772)
 * Always respect protocol version in native protocol (CASSANDRA-5778)
 * Fix ConcurrentModificationException during streaming (CASSANDRA-5782)
 * Update deletion timestamp in Commit#updatesWithPaxosTime (CASSANDRA-5787)
 * Thrift cas() method crashes if input columns are not sorted (CASSANDRA-5786)
 * Order columns names correctly when querying for CAS (CASSANDRA-5788)
 * Fix streaming retry (CASSANDRA-5775)
Merged from 1.2:
 * if no seeds can be a reached a node won't start in a ring by itself (CASSANDRA-5768)
 * add cassandra.unsafesystem property (CASSANDRA-5704)
 * (Hadoop) quote identifiers in CqlPagingRecordReader (CASSANDRA-5763)
 * Add replace_node functionality for vnodes (CASSANDRA-5337)
 * Add timeout events to query traces (CASSANDRA-5520)
 * Fix serialization of the LEFT gossip value (CASSANDRA-5696)
 * Pig: support for cql3 tables (CASSANDRA-5234)
 * cqlsh: Don't show 'null' in place of empty values (CASSANDRA-5675)
 * Race condition in detecting version on a mixed 1.1/1.2 cluster
   (CASSANDRA-5692)
 * Fix skipping range tombstones with reverse queries (CASSANDRA-5712)
 * Expire entries out of ThriftSessionManager (CASSANDRA-5719)
 * Don't keep ancestor information in memory (CASSANDRA-5342)
 * cqlsh: fix handling of semicolons inside BATCH queries (CASSANDRA-5697)
 * Expose native protocol server status in nodetool info (CASSANDRA-5735)
 * Fix pathetic performance of range tombstones (CASSANDRA-5677)
 * Fix querying with an empty (impossible) range (CASSANDRA-5573)
 * cqlsh: handle CUSTOM 2i in DESCRIBE output (CASSANDRA-5760)
 * Fix minor bug in Range.intersects(Bound) (CASSANDRA-5771)
 * cqlsh: handle disabled compression in DESCRIBE output (CASSANDRA-5766)
 * Ensure all UP events are notified on the native protocol (CASSANDRA-5769)
 * Fix formatting of sstable2json with multiple -k arguments (CASSANDRA-5781)
 * Don't rely on row marker for queries in general to hide lost markers
   after TTL expires (CASSANDRA-5762)
 * Sort nodetool help output (CASSANDRA-5776)
 * Fix column expiring during 2 phases compaction (CASSANDRA-5799)
 * now() is being rejected in INSERTs when inside collections (CASSANDRA-5795)


2.0.0-beta1
 * Add support for indexing clustered columns (CASSANDRA-5125)
 * Removed on-heap row cache (CASSANDRA-5348)
 * use nanotime consistently for node-local timeouts (CASSANDRA-5581)
 * Avoid unnecessary second pass on name-based queries (CASSANDRA-5577)
 * Experimental triggers (CASSANDRA-1311)
 * JEMalloc support for off-heap allocation (CASSANDRA-3997)
 * Single-pass compaction (CASSANDRA-4180)
 * Removed token range bisection (CASSANDRA-5518)
 * Removed compatibility with pre-1.2.5 sstables and network messages
   (CASSANDRA-5511)
 * removed PBSPredictor (CASSANDRA-5455)
 * CAS support (CASSANDRA-5062, 5441, 5442, 5443, 5619, 5667)
 * Leveled compaction performs size-tiered compactions in L0 
   (CASSANDRA-5371, 5439)
 * Add yaml network topology snitch for mixed ec2/other envs (CASSANDRA-5339)
 * Log when a node is down longer than the hint window (CASSANDRA-4554)
 * Optimize tombstone creation for ExpiringColumns (CASSANDRA-4917)
 * Improve LeveledScanner work estimation (CASSANDRA-5250, 5407)
 * Replace compaction lock with runWithCompactionsDisabled (CASSANDRA-3430)
 * Change Message IDs to ints (CASSANDRA-5307)
 * Move sstable level information into the Stats component, removing the
   need for a separate Manifest file (CASSANDRA-4872)
 * avoid serializing to byte[] on commitlog append (CASSANDRA-5199)
 * make index_interval configurable per columnfamily (CASSANDRA-3961, CASSANDRA-5650)
 * add default_time_to_live (CASSANDRA-3974)
 * add memtable_flush_period_in_ms (CASSANDRA-4237)
 * replace supercolumns internally by composites (CASSANDRA-3237, 5123)
 * upgrade thrift to 0.9.0 (CASSANDRA-3719)
 * drop unnecessary keyspace parameter from user-defined compaction API 
   (CASSANDRA-5139)
 * more robust solution to incomplete compactions + counters (CASSANDRA-5151)
 * Change order of directory searching for c*.in.sh (CASSANDRA-3983)
 * Add tool to reset SSTable compaction level for LCS (CASSANDRA-5271)
 * Allow custom configuration loader (CASSANDRA-5045)
 * Remove memory emergency pressure valve logic (CASSANDRA-3534)
 * Reduce request latency with eager retry (CASSANDRA-4705)
 * cqlsh: Remove ASSUME command (CASSANDRA-5331)
 * Rebuild BF when loading sstables if bloom_filter_fp_chance
   has changed since compaction (CASSANDRA-5015)
 * remove row-level bloom filters (CASSANDRA-4885)
 * Change Kernel Page Cache skipping into row preheating (disabled by default)
   (CASSANDRA-4937)
 * Improve repair by deciding on a gcBefore before sending
   out TreeRequests (CASSANDRA-4932)
 * Add an official way to disable compactions (CASSANDRA-5074)
 * Reenable ALTER TABLE DROP with new semantics (CASSANDRA-3919)
 * Add binary protocol versioning (CASSANDRA-5436)
 * Swap THshaServer for TThreadedSelectorServer (CASSANDRA-5530)
 * Add alias support to SELECT statement (CASSANDRA-5075)
 * Don't create empty RowMutations in CommitLogReplayer (CASSANDRA-5541)
 * Use range tombstones when dropping cfs/columns from schema (CASSANDRA-5579)
 * cqlsh: drop CQL2/CQL3-beta support (CASSANDRA-5585)
 * Track max/min column names in sstables to be able to optimize slice
   queries (CASSANDRA-5514, CASSANDRA-5595, CASSANDRA-5600)
 * Binary protocol: allow batching already prepared statements (CASSANDRA-4693)
 * Allow preparing timestamp, ttl and limit in CQL3 queries (CASSANDRA-4450)
 * Support native link w/o JNA in Java7 (CASSANDRA-3734)
 * Use SASL authentication in binary protocol v2 (CASSANDRA-5545)
 * Replace Thrift HsHa with LMAX Disruptor based implementation (CASSANDRA-5582)
 * cqlsh: Add row count to SELECT output (CASSANDRA-5636)
 * Include a timestamp with all read commands to determine column expiration
   (CASSANDRA-5149)
 * Streaming 2.0 (CASSANDRA-5286, 5699)
 * Conditional create/drop ks/table/index statements in CQL3 (CASSANDRA-2737)
 * more pre-table creation property validation (CASSANDRA-5693)
 * Redesign repair messages (CASSANDRA-5426)
 * Fix ALTER RENAME post-5125 (CASSANDRA-5702)
 * Disallow renaming a 2ndary indexed column (CASSANDRA-5705)
 * Rename Table to Keyspace (CASSANDRA-5613)
 * Ensure changing column_index_size_in_kb on different nodes don't corrupt the
   sstable (CASSANDRA-5454)
 * Move resultset type information into prepare, not execute (CASSANDRA-5649)
 * Auto paging in binary protocol (CASSANDRA-4415, 5714)
 * Don't tie client side use of AbstractType to JDBC (CASSANDRA-4495)
 * Adds new TimestampType to replace DateType (CASSANDRA-5723, CASSANDRA-5729)
Merged from 1.2:
 * make starting native protocol server idempotent (CASSANDRA-5728)
 * Fix loading key cache when a saved entry is no longer valid (CASSANDRA-5706)
 * Fix serialization of the LEFT gossip value (CASSANDRA-5696)
 * cqlsh: Don't show 'null' in place of empty values (CASSANDRA-5675)
 * Race condition in detecting version on a mixed 1.1/1.2 cluster
   (CASSANDRA-5692)
 * Fix skipping range tombstones with reverse queries (CASSANDRA-5712)
 * Expire entries out of ThriftSessionManager (CASSANRDA-5719)
 * Don't keep ancestor information in memory (CASSANDRA-5342)
 * cqlsh: fix handling of semicolons inside BATCH queries (CASSANDRA-5697)


1.2.6
 * Fix tracing when operation completes before all responses arrive 
   (CASSANDRA-5668)
 * Fix cross-DC mutation forwarding (CASSANDRA-5632)
 * Reduce SSTableLoader memory usage (CASSANDRA-5555)
 * Scale hinted_handoff_throttle_in_kb to cluster size (CASSANDRA-5272)
 * (Hadoop) Add CQL3 input/output formats (CASSANDRA-4421, 5622)
 * (Hadoop) Fix InputKeyRange in CFIF (CASSANDRA-5536)
 * Fix dealing with ridiculously large max sstable sizes in LCS (CASSANDRA-5589)
 * Ignore pre-truncate hints (CASSANDRA-4655)
 * Move System.exit on OOM into a separate thread (CASSANDRA-5273)
 * Write row markers when serializing schema (CASSANDRA-5572)
 * Check only SSTables for the requested range when streaming (CASSANDRA-5569)
 * Improve batchlog replay behavior and hint ttl handling (CASSANDRA-5314)
 * Exclude localTimestamp from validation for tombstones (CASSANDRA-5398)
 * cqlsh: add custom prompt support (CASSANDRA-5539)
 * Reuse prepared statements in hot auth queries (CASSANDRA-5594)
 * cqlsh: add vertical output option (see EXPAND) (CASSANDRA-5597)
 * Add a rate limit option to stress (CASSANDRA-5004)
 * have BulkLoader ignore snapshots directories (CASSANDRA-5587) 
 * fix SnitchProperties logging context (CASSANDRA-5602)
 * Expose whether jna is enabled and memory is locked via JMX (CASSANDRA-5508)
 * cqlsh: fix COPY FROM with ReversedType (CASSANDRA-5610)
 * Allow creating CUSTOM indexes on collections (CASSANDRA-5615)
 * Evaluate now() function at execution time (CASSANDRA-5616)
 * Expose detailed read repair metrics (CASSANDRA-5618)
 * Correct blob literal + ReversedType parsing (CASSANDRA-5629)
 * Allow GPFS to prefer the internal IP like EC2MRS (CASSANDRA-5630)
 * fix help text for -tspw cassandra-cli (CASSANDRA-5643)
 * don't throw away initial causes exceptions for internode encryption issues 
   (CASSANDRA-5644)
 * Fix message spelling errors for cql select statements (CASSANDRA-5647)
 * Suppress custom exceptions thru jmx (CASSANDRA-5652)
 * Update CREATE CUSTOM INDEX syntax (CASSANDRA-5639)
 * Fix PermissionDetails.equals() method (CASSANDRA-5655)
 * Never allow partition key ranges in CQL3 without token() (CASSANDRA-5666)
 * Gossiper incorrectly drops AppState for an upgrading node (CASSANDRA-5660)
 * Connection thrashing during multi-region ec2 during upgrade, due to 
   messaging version (CASSANDRA-5669)
 * Avoid over reconnecting in EC2MRS (CASSANDRA-5678)
 * Fix ReadResponseSerializer.serializedSize() for digest reads (CASSANDRA-5476)
 * allow sstable2json on 2i CFs (CASSANDRA-5694)
Merged from 1.1:
 * Remove buggy thrift max message length option (CASSANDRA-5529)
 * Fix NPE in Pig's widerow mode (CASSANDRA-5488)
 * Add split size parameter to Pig and disable split combination (CASSANDRA-5544)


1.2.5
 * make BytesToken.toString only return hex bytes (CASSANDRA-5566)
 * Ensure that submitBackground enqueues at least one task (CASSANDRA-5554)
 * fix 2i updates with identical values and timestamps (CASSANDRA-5540)
 * fix compaction throttling bursty-ness (CASSANDRA-4316)
 * reduce memory consumption of IndexSummary (CASSANDRA-5506)
 * remove per-row column name bloom filters (CASSANDRA-5492)
 * Include fatal errors in trace events (CASSANDRA-5447)
 * Ensure that PerRowSecondaryIndex is notified of row-level deletes
   (CASSANDRA-5445)
 * Allow empty blob literals in CQL3 (CASSANDRA-5452)
 * Fix streaming RangeTombstones at column index boundary (CASSANDRA-5418)
 * Fix preparing statements when current keyspace is not set (CASSANDRA-5468)
 * Fix SemanticVersion.isSupportedBy minor/patch handling (CASSANDRA-5496)
 * Don't provide oldCfId for post-1.1 system cfs (CASSANDRA-5490)
 * Fix primary range ignores replication strategy (CASSANDRA-5424)
 * Fix shutdown of binary protocol server (CASSANDRA-5507)
 * Fix repair -snapshot not working (CASSANDRA-5512)
 * Set isRunning flag later in binary protocol server (CASSANDRA-5467)
 * Fix use of CQL3 functions with descending clustering order (CASSANDRA-5472)
 * Disallow renaming columns one at a time for thrift table in CQL3
   (CASSANDRA-5531)
 * cqlsh: add CLUSTERING ORDER BY support to DESCRIBE (CASSANDRA-5528)
 * Add custom secondary index support to CQL3 (CASSANDRA-5484)
 * Fix repair hanging silently on unexpected error (CASSANDRA-5229)
 * Fix Ec2Snitch regression introduced by CASSANDRA-5171 (CASSANDRA-5432)
 * Add nodetool enablebackup/disablebackup (CASSANDRA-5556)
 * cqlsh: fix DESCRIBE after case insensitive USE (CASSANDRA-5567)
Merged from 1.1
 * Remove buggy thrift max message length option (CASSANDRA-5529)
 * Add retry mechanism to OTC for non-droppable_verbs (CASSANDRA-5393)
 * Use allocator information to improve memtable memory usage estimate
   (CASSANDRA-5497)
 * Fix trying to load deleted row into row cache on startup (CASSANDRA-4463)
 * fsync leveled manifest to avoid corruption (CASSANDRA-5535)
 * Fix Bound intersection computation (CASSANDRA-5551)
 * sstablescrub now respects max memory size in cassandra.in.sh (CASSANDRA-5562)


1.2.4
 * Ensure that PerRowSecondaryIndex updates see the most recent values
   (CASSANDRA-5397)
 * avoid duplicate index entries ind PrecompactedRow and 
   ParallelCompactionIterable (CASSANDRA-5395)
 * remove the index entry on oldColumn when new column is a tombstone 
   (CASSANDRA-5395)
 * Change default stream throughput from 400 to 200 mbps (CASSANDRA-5036)
 * Gossiper logs DOWN for symmetry with UP (CASSANDRA-5187)
 * Fix mixing prepared statements between keyspaces (CASSANDRA-5352)
 * Fix consistency level during bootstrap - strike 3 (CASSANDRA-5354)
 * Fix transposed arguments in AlreadyExistsException (CASSANDRA-5362)
 * Improve asynchronous hint delivery (CASSANDRA-5179)
 * Fix Guava dependency version (12.0 -> 13.0.1) for Maven (CASSANDRA-5364)
 * Validate that provided CQL3 collection value are < 64K (CASSANDRA-5355)
 * Make upgradeSSTable skip current version sstables by default (CASSANDRA-5366)
 * Optimize min/max timestamp collection (CASSANDRA-5373)
 * Invalid streamId in cql binary protocol when using invalid CL 
   (CASSANDRA-5164)
 * Fix validation for IN where clauses with collections (CASSANDRA-5376)
 * Copy resultSet on count query to avoid ConcurrentModificationException 
   (CASSANDRA-5382)
 * Correctly typecheck in CQL3 even with ReversedType (CASSANDRA-5386)
 * Fix streaming compressed files when using encryption (CASSANDRA-5391)
 * cassandra-all 1.2.0 pom missing netty dependency (CASSANDRA-5392)
 * Fix writetime/ttl functions on null values (CASSANDRA-5341)
 * Fix NPE during cql3 select with token() (CASSANDRA-5404)
 * IndexHelper.skipBloomFilters won't skip non-SHA filters (CASSANDRA-5385)
 * cqlsh: Print maps ordered by key, sort sets (CASSANDRA-5413)
 * Add null syntax support in CQL3 for inserts (CASSANDRA-3783)
 * Allow unauthenticated set_keyspace() calls (CASSANDRA-5423)
 * Fix potential incremental backups race (CASSANDRA-5410)
 * Fix prepared BATCH statements with batch-level timestamps (CASSANDRA-5415)
 * Allow overriding superuser setup delay (CASSANDRA-5430)
 * cassandra-shuffle with JMX usernames and passwords (CASSANDRA-5431)
Merged from 1.1:
 * cli: Quote ks and cf names in schema output when needed (CASSANDRA-5052)
 * Fix bad default for min/max timestamp in SSTableMetadata (CASSANDRA-5372)
 * Fix cf name extraction from manifest in Directories.migrateFile() 
   (CASSANDRA-5242)
 * Support pluggable internode authentication (CASSANDRA-5401)


1.2.3
 * add check for sstable overlap within a level on startup (CASSANDRA-5327)
 * replace ipv6 colons in jmx object names (CASSANDRA-5298, 5328)
 * Avoid allocating SSTableBoundedScanner during repair when the range does 
   not intersect the sstable (CASSANDRA-5249)
 * Don't lowercase property map keys (this breaks NTS) (CASSANDRA-5292)
 * Fix composite comparator with super columns (CASSANDRA-5287)
 * Fix insufficient validation of UPDATE queries against counter cfs
   (CASSANDRA-5300)
 * Fix PropertyFileSnitch default DC/Rack behavior (CASSANDRA-5285)
 * Handle null values when executing prepared statement (CASSANDRA-5081)
 * Add netty to pom dependencies (CASSANDRA-5181)
 * Include type arguments in Thrift CQLPreparedResult (CASSANDRA-5311)
 * Fix compaction not removing columns when bf_fp_ratio is 1 (CASSANDRA-5182)
 * cli: Warn about missing CQL3 tables in schema descriptions (CASSANDRA-5309)
 * Re-enable unknown option in replication/compaction strategies option for
   backward compatibility (CASSANDRA-4795)
 * Add binary protocol support to stress (CASSANDRA-4993)
 * cqlsh: Fix COPY FROM value quoting and null handling (CASSANDRA-5305)
 * Fix repair -pr for vnodes (CASSANDRA-5329)
 * Relax CL for auth queries for non-default users (CASSANDRA-5310)
 * Fix AssertionError during repair (CASSANDRA-5245)
 * Don't announce migrations to pre-1.2 nodes (CASSANDRA-5334)
Merged from 1.1:
 * Fix trying to load deleted row into row cache on startup (CASSANDRA-4463)
 * Update offline scrub for 1.0 -> 1.1 directory structure (CASSANDRA-5195)
 * add tmp flag to Descriptor hashcode (CASSANDRA-4021)
 * fix logging of "Found table data in data directories" when only system tables
   are present (CASSANDRA-5289)
 * cli: Add JMX authentication support (CASSANDRA-5080)
 * nodetool: ability to repair specific range (CASSANDRA-5280)
 * Fix possible assertion triggered in SliceFromReadCommand (CASSANDRA-5284)
 * cqlsh: Add inet type support on Windows (ipv4-only) (CASSANDRA-4801)
 * Fix race when initializing ColumnFamilyStore (CASSANDRA-5350)
 * Add UseTLAB JVM flag (CASSANDRA-5361)


1.2.2
 * fix potential for multiple concurrent compactions of the same sstables
   (CASSANDRA-5256)
 * avoid no-op caching of byte[] on commitlog append (CASSANDRA-5199)
 * fix symlinks under data dir not working (CASSANDRA-5185)
 * fix bug in compact storage metadata handling (CASSANDRA-5189)
 * Validate login for USE queries (CASSANDRA-5207)
 * cli: remove default username and password (CASSANDRA-5208)
 * configure populate_io_cache_on_flush per-CF (CASSANDRA-4694)
 * allow configuration of internode socket buffer (CASSANDRA-3378)
 * Make sstable directory picking blacklist-aware again (CASSANDRA-5193)
 * Correctly expire gossip states for edge cases (CASSANDRA-5216)
 * Improve handling of directory creation failures (CASSANDRA-5196)
 * Expose secondary indicies to the rest of nodetool (CASSANDRA-4464)
 * Binary protocol: avoid sending notification for 0.0.0.0 (CASSANDRA-5227)
 * add UseCondCardMark XX jvm settings on jdk 1.7 (CASSANDRA-4366)
 * CQL3 refactor to allow conversion function (CASSANDRA-5226)
 * Fix drop of sstables in some circumstance (CASSANDRA-5232)
 * Implement caching of authorization results (CASSANDRA-4295)
 * Add support for LZ4 compression (CASSANDRA-5038)
 * Fix missing columns in wide rows queries (CASSANDRA-5225)
 * Simplify auth setup and make system_auth ks alterable (CASSANDRA-5112)
 * Stop compactions from hanging during bootstrap (CASSANDRA-5244)
 * fix compressed streaming sending extra chunk (CASSANDRA-5105)
 * Add CQL3-based implementations of IAuthenticator and IAuthorizer
   (CASSANDRA-4898)
 * Fix timestamp-based tomstone removal logic (CASSANDRA-5248)
 * cli: Add JMX authentication support (CASSANDRA-5080)
 * Fix forceFlush behavior (CASSANDRA-5241)
 * cqlsh: Add username autocompletion (CASSANDRA-5231)
 * Fix CQL3 composite partition key error (CASSANDRA-5240)
 * Allow IN clause on last clustering key (CASSANDRA-5230)
Merged from 1.1:
 * fix start key/end token validation for wide row iteration (CASSANDRA-5168)
 * add ConfigHelper support for Thrift frame and max message sizes (CASSANDRA-5188)
 * fix nodetool repair not fail on node down (CASSANDRA-5203)
 * always collect tombstone hints (CASSANDRA-5068)
 * Fix error when sourcing file in cqlsh (CASSANDRA-5235)


1.2.1
 * stream undelivered hints on decommission (CASSANDRA-5128)
 * GossipingPropertyFileSnitch loads saved dc/rack info if needed (CASSANDRA-5133)
 * drain should flush system CFs too (CASSANDRA-4446)
 * add inter_dc_tcp_nodelay setting (CASSANDRA-5148)
 * re-allow wrapping ranges for start_token/end_token range pairitspwng (CASSANDRA-5106)
 * fix validation compaction of empty rows (CASSANDRA-5136)
 * nodetool methods to enable/disable hint storage/delivery (CASSANDRA-4750)
 * disallow bloom filter false positive chance of 0 (CASSANDRA-5013)
 * add threadpool size adjustment methods to JMXEnabledThreadPoolExecutor and 
   CompactionManagerMBean (CASSANDRA-5044)
 * fix hinting for dropped local writes (CASSANDRA-4753)
 * off-heap cache doesn't need mutable column container (CASSANDRA-5057)
 * apply disk_failure_policy to bad disks on initial directory creation 
   (CASSANDRA-4847)
 * Optimize name-based queries to use ArrayBackedSortedColumns (CASSANDRA-5043)
 * Fall back to old manifest if most recent is unparseable (CASSANDRA-5041)
 * pool [Compressed]RandomAccessReader objects on the partitioned read path
   (CASSANDRA-4942)
 * Add debug logging to list filenames processed by Directories.migrateFile 
   method (CASSANDRA-4939)
 * Expose black-listed directories via JMX (CASSANDRA-4848)
 * Log compaction merge counts (CASSANDRA-4894)
 * Minimize byte array allocation by AbstractData{Input,Output} (CASSANDRA-5090)
 * Add SSL support for the binary protocol (CASSANDRA-5031)
 * Allow non-schema system ks modification for shuffle to work (CASSANDRA-5097)
 * cqlsh: Add default limit to SELECT statements (CASSANDRA-4972)
 * cqlsh: fix DESCRIBE for 1.1 cfs in CQL3 (CASSANDRA-5101)
 * Correctly gossip with nodes >= 1.1.7 (CASSANDRA-5102)
 * Ensure CL guarantees on digest mismatch (CASSANDRA-5113)
 * Validate correctly selects on composite partition key (CASSANDRA-5122)
 * Fix exception when adding collection (CASSANDRA-5117)
 * Handle states for non-vnode clusters correctly (CASSANDRA-5127)
 * Refuse unrecognized replication and compaction strategy options (CASSANDRA-4795)
 * Pick the correct value validator in sstable2json for cql3 tables (CASSANDRA-5134)
 * Validate login for describe_keyspace, describe_keyspaces and set_keyspace
   (CASSANDRA-5144)
 * Fix inserting empty maps (CASSANDRA-5141)
 * Don't remove tokens from System table for node we know (CASSANDRA-5121)
 * fix streaming progress report for compresed files (CASSANDRA-5130)
 * Coverage analysis for low-CL queries (CASSANDRA-4858)
 * Stop interpreting dates as valid timeUUID value (CASSANDRA-4936)
 * Adds E notation for floating point numbers (CASSANDRA-4927)
 * Detect (and warn) unintentional use of the cql2 thrift methods when cql3 was
   intended (CASSANDRA-5172)
 * cli: Quote ks and cf names in schema output when needed (CASSANDRA-5052)
 * Fix bad default for min/max timestamp in SSTableMetadata (CASSANDRA-5372)
 * Fix cf name extraction from manifest in Directories.migrateFile() (CASSANDRA-5242)
 * Support pluggable internode authentication (CASSANDRA-5401)
 * Replace mistaken usage of commons-logging with slf4j (CASSANDRA-5464)
 * Ensure Jackson dependency matches lib (CASSANDRA-5126)
 * Expose droppable tombstone ratio stats over JMX (CASSANDRA-5159)
Merged from 1.1:
 * Simplify CompressedRandomAccessReader to work around JDK FD bug (CASSANDRA-5088)
 * Improve handling a changing target throttle rate mid-compaction (CASSANDRA-5087)
 * Pig: correctly decode row keys in widerow mode (CASSANDRA-5098)
 * nodetool repair command now prints progress (CASSANDRA-4767)
 * fix user defined compaction to run against 1.1 data directory (CASSANDRA-5118)
 * Fix CQL3 BATCH authorization caching (CASSANDRA-5145)
 * fix get_count returns incorrect value with TTL (CASSANDRA-5099)
 * better handling for mid-compaction failure (CASSANDRA-5137)
 * convert default marshallers list to map for better readability (CASSANDRA-5109)
 * fix ConcurrentModificationException in getBootstrapSource (CASSANDRA-5170)
 * fix sstable maxtimestamp for row deletes and pre-1.1.1 sstables (CASSANDRA-5153)
 * Fix thread growth on node removal (CASSANDRA-5175)
 * Make Ec2Region's datacenter name configurable (CASSANDRA-5155)


1.2.0
 * Disallow counters in collections (CASSANDRA-5082)
 * cqlsh: add unit tests (CASSANDRA-3920)
 * fix default bloom_filter_fp_chance for LeveledCompactionStrategy (CASSANDRA-5093)
Merged from 1.1:
 * add validation for get_range_slices with start_key and end_token (CASSANDRA-5089)


1.2.0-rc2
 * fix nodetool ownership display with vnodes (CASSANDRA-5065)
 * cqlsh: add DESCRIBE KEYSPACES command (CASSANDRA-5060)
 * Fix potential infinite loop when reloading CFS (CASSANDRA-5064)
 * Fix SimpleAuthorizer example (CASSANDRA-5072)
 * cqlsh: force CL.ONE for tracing and system.schema* queries (CASSANDRA-5070)
 * Includes cassandra-shuffle in the debian package (CASSANDRA-5058)
Merged from 1.1:
 * fix multithreaded compaction deadlock (CASSANDRA-4492)
 * fix temporarily missing schema after upgrade from pre-1.1.5 (CASSANDRA-5061)
 * Fix ALTER TABLE overriding compression options with defaults
   (CASSANDRA-4996, 5066)
 * fix specifying and altering crc_check_chance (CASSANDRA-5053)
 * fix Murmur3Partitioner ownership% calculation (CASSANDRA-5076)
 * Don't expire columns sooner than they should in 2ndary indexes (CASSANDRA-5079)


1.2-rc1
 * rename rpc_timeout settings to request_timeout (CASSANDRA-5027)
 * add BF with 0.1 FP to LCS by default (CASSANDRA-5029)
 * Fix preparing insert queries (CASSANDRA-5016)
 * Fix preparing queries with counter increment (CASSANDRA-5022)
 * Fix preparing updates with collections (CASSANDRA-5017)
 * Don't generate UUID based on other node address (CASSANDRA-5002)
 * Fix message when trying to alter a clustering key type (CASSANDRA-5012)
 * Update IAuthenticator to match the new IAuthorizer (CASSANDRA-5003)
 * Fix inserting only a key in CQL3 (CASSANDRA-5040)
 * Fix CQL3 token() function when used with strings (CASSANDRA-5050)
Merged from 1.1:
 * reduce log spam from invalid counter shards (CASSANDRA-5026)
 * Improve schema propagation performance (CASSANDRA-5025)
 * Fix for IndexHelper.IndexFor throws OOB Exception (CASSANDRA-5030)
 * cqlsh: make it possible to describe thrift CFs (CASSANDRA-4827)
 * cqlsh: fix timestamp formatting on some platforms (CASSANDRA-5046)


1.2-beta3
 * make consistency level configurable in cqlsh (CASSANDRA-4829)
 * fix cqlsh rendering of blob fields (CASSANDRA-4970)
 * fix cqlsh DESCRIBE command (CASSANDRA-4913)
 * save truncation position in system table (CASSANDRA-4906)
 * Move CompressionMetadata off-heap (CASSANDRA-4937)
 * allow CLI to GET cql3 columnfamily data (CASSANDRA-4924)
 * Fix rare race condition in getExpireTimeForEndpoint (CASSANDRA-4402)
 * acquire references to overlapping sstables during compaction so bloom filter
   doesn't get free'd prematurely (CASSANDRA-4934)
 * Don't share slice query filter in CQL3 SelectStatement (CASSANDRA-4928)
 * Separate tracing from Log4J (CASSANDRA-4861)
 * Exclude gcable tombstones from merkle-tree computation (CASSANDRA-4905)
 * Better printing of AbstractBounds for tracing (CASSANDRA-4931)
 * Optimize mostRecentTombstone check in CC.collectAllData (CASSANDRA-4883)
 * Change stream session ID to UUID to avoid collision from same node (CASSANDRA-4813)
 * Use Stats.db when bulk loading if present (CASSANDRA-4957)
 * Skip repair on system_trace and keyspaces with RF=1 (CASSANDRA-4956)
 * (cql3) Remove arbitrary SELECT limit (CASSANDRA-4918)
 * Correctly handle prepared operation on collections (CASSANDRA-4945)
 * Fix CQL3 LIMIT (CASSANDRA-4877)
 * Fix Stress for CQL3 (CASSANDRA-4979)
 * Remove cassandra specific exceptions from JMX interface (CASSANDRA-4893)
 * (CQL3) Force using ALLOW FILTERING on potentially inefficient queries (CASSANDRA-4915)
 * (cql3) Fix adding column when the table has collections (CASSANDRA-4982)
 * (cql3) Fix allowing collections with compact storage (CASSANDRA-4990)
 * (cql3) Refuse ttl/writetime function on collections (CASSANDRA-4992)
 * Replace IAuthority with new IAuthorizer (CASSANDRA-4874)
 * clqsh: fix KEY pseudocolumn escaping when describing Thrift tables
   in CQL3 mode (CASSANDRA-4955)
 * add basic authentication support for Pig CassandraStorage (CASSANDRA-3042)
 * fix CQL2 ALTER TABLE compaction_strategy_class altering (CASSANDRA-4965)
Merged from 1.1:
 * Fall back to old describe_splits if d_s_ex is not available (CASSANDRA-4803)
 * Improve error reporting when streaming ranges fail (CASSANDRA-5009)
 * Fix cqlsh timestamp formatting of timezone info (CASSANDRA-4746)
 * Fix assertion failure with leveled compaction (CASSANDRA-4799)
 * Check for null end_token in get_range_slice (CASSANDRA-4804)
 * Remove all remnants of removed nodes (CASSANDRA-4840)
 * Add aut-reloading of the log4j file in debian package (CASSANDRA-4855)
 * Fix estimated row cache entry size (CASSANDRA-4860)
 * reset getRangeSlice filter after finishing a row for get_paged_slice
   (CASSANDRA-4919)
 * expunge row cache post-truncate (CASSANDRA-4940)
 * Allow static CF definition with compact storage (CASSANDRA-4910)
 * Fix endless loop/compaction of schema_* CFs due to broken timestamps (CASSANDRA-4880)
 * Fix 'wrong class type' assertion in CounterColumn (CASSANDRA-4976)


1.2-beta2
 * fp rate of 1.0 disables BF entirely; LCS defaults to 1.0 (CASSANDRA-4876)
 * off-heap bloom filters for row keys (CASSANDRA_4865)
 * add extension point for sstable components (CASSANDRA-4049)
 * improve tracing output (CASSANDRA-4852, 4862)
 * make TRACE verb droppable (CASSANDRA-4672)
 * fix BulkLoader recognition of CQL3 columnfamilies (CASSANDRA-4755)
 * Sort commitlog segments for replay by id instead of mtime (CASSANDRA-4793)
 * Make hint delivery asynchronous (CASSANDRA-4761)
 * Pluggable Thrift transport factories for CLI and cqlsh (CASSANDRA-4609, 4610)
 * cassandra-cli: allow Double value type to be inserted to a column (CASSANDRA-4661)
 * Add ability to use custom TServerFactory implementations (CASSANDRA-4608)
 * optimize batchlog flushing to skip successful batches (CASSANDRA-4667)
 * include metadata for system keyspace itself in schema tables (CASSANDRA-4416)
 * add check to PropertyFileSnitch to verify presence of location for
   local node (CASSANDRA-4728)
 * add PBSPredictor consistency modeler (CASSANDRA-4261)
 * remove vestiges of Thrift unframed mode (CASSANDRA-4729)
 * optimize single-row PK lookups (CASSANDRA-4710)
 * adjust blockFor calculation to account for pending ranges due to node 
   movement (CASSANDRA-833)
 * Change CQL version to 3.0.0 and stop accepting 3.0.0-beta1 (CASSANDRA-4649)
 * (CQL3) Make prepared statement global instead of per connection 
   (CASSANDRA-4449)
 * Fix scrubbing of CQL3 created tables (CASSANDRA-4685)
 * (CQL3) Fix validation when using counter and regular columns in the same 
   table (CASSANDRA-4706)
 * Fix bug starting Cassandra with simple authentication (CASSANDRA-4648)
 * Add support for batchlog in CQL3 (CASSANDRA-4545, 4738)
 * Add support for multiple column family outputs in CFOF (CASSANDRA-4208)
 * Support repairing only the local DC nodes (CASSANDRA-4747)
 * Use rpc_address for binary protocol and change default port (CASSANDRA-4751)
 * Fix use of collections in prepared statements (CASSANDRA-4739)
 * Store more information into peers table (CASSANDRA-4351, 4814)
 * Configurable bucket size for size tiered compaction (CASSANDRA-4704)
 * Run leveled compaction in parallel (CASSANDRA-4310)
 * Fix potential NPE during CFS reload (CASSANDRA-4786)
 * Composite indexes may miss results (CASSANDRA-4796)
 * Move consistency level to the protocol level (CASSANDRA-4734, 4824)
 * Fix Subcolumn slice ends not respected (CASSANDRA-4826)
 * Fix Assertion error in cql3 select (CASSANDRA-4783)
 * Fix list prepend logic (CQL3) (CASSANDRA-4835)
 * Add booleans as literals in CQL3 (CASSANDRA-4776)
 * Allow renaming PK columns in CQL3 (CASSANDRA-4822)
 * Fix binary protocol NEW_NODE event (CASSANDRA-4679)
 * Fix potential infinite loop in tombstone compaction (CASSANDRA-4781)
 * Remove system tables accounting from schema (CASSANDRA-4850)
 * (cql3) Force provided columns in clustering key order in 
   'CLUSTERING ORDER BY' (CASSANDRA-4881)
 * Fix composite index bug (CASSANDRA-4884)
 * Fix short read protection for CQL3 (CASSANDRA-4882)
 * Add tracing support to the binary protocol (CASSANDRA-4699)
 * (cql3) Don't allow prepared marker inside collections (CASSANDRA-4890)
 * Re-allow order by on non-selected columns (CASSANDRA-4645)
 * Bug when composite index is created in a table having collections (CASSANDRA-4909)
 * log index scan subject in CompositesSearcher (CASSANDRA-4904)
Merged from 1.1:
 * add get[Row|Key]CacheEntries to CacheServiceMBean (CASSANDRA-4859)
 * fix get_paged_slice to wrap to next row correctly (CASSANDRA-4816)
 * fix indexing empty column values (CASSANDRA-4832)
 * allow JdbcDate to compose null Date objects (CASSANDRA-4830)
 * fix possible stackoverflow when compacting 1000s of sstables
   (CASSANDRA-4765)
 * fix wrong leveled compaction progress calculation (CASSANDRA-4807)
 * add a close() method to CRAR to prevent leaking file descriptors (CASSANDRA-4820)
 * fix potential infinite loop in get_count (CASSANDRA-4833)
 * fix compositeType.{get/from}String methods (CASSANDRA-4842)
 * (CQL) fix CREATE COLUMNFAMILY permissions check (CASSANDRA-4864)
 * Fix DynamicCompositeType same type comparison (CASSANDRA-4711)
 * Fix duplicate SSTable reference when stream session failed (CASSANDRA-3306)
 * Allow static CF definition with compact storage (CASSANDRA-4910)
 * Fix endless loop/compaction of schema_* CFs due to broken timestamps (CASSANDRA-4880)
 * Fix 'wrong class type' assertion in CounterColumn (CASSANDRA-4976)


1.2-beta1
 * add atomic_batch_mutate (CASSANDRA-4542, -4635)
 * increase default max_hint_window_in_ms to 3h (CASSANDRA-4632)
 * include message initiation time to replicas so they can more
   accurately drop timed-out requests (CASSANDRA-2858)
 * fix clientutil.jar dependencies (CASSANDRA-4566)
 * optimize WriteResponse (CASSANDRA-4548)
 * new metrics (CASSANDRA-4009)
 * redesign KEYS indexes to avoid read-before-write (CASSANDRA-2897)
 * debug tracing (CASSANDRA-1123)
 * parallelize row cache loading (CASSANDRA-4282)
 * Make compaction, flush JBOD-aware (CASSANDRA-4292)
 * run local range scans on the read stage (CASSANDRA-3687)
 * clean up ioexceptions (CASSANDRA-2116)
 * add disk_failure_policy (CASSANDRA-2118)
 * Introduce new json format with row level deletion (CASSANDRA-4054)
 * remove redundant "name" column from schema_keyspaces (CASSANDRA-4433)
 * improve "nodetool ring" handling of multi-dc clusters (CASSANDRA-3047)
 * update NTS calculateNaturalEndpoints to be O(N log N) (CASSANDRA-3881)
 * split up rpc timeout by operation type (CASSANDRA-2819)
 * rewrite key cache save/load to use only sequential i/o (CASSANDRA-3762)
 * update MS protocol with a version handshake + broadcast address id
   (CASSANDRA-4311)
 * multithreaded hint replay (CASSANDRA-4189)
 * add inter-node message compression (CASSANDRA-3127)
 * remove COPP (CASSANDRA-2479)
 * Track tombstone expiration and compact when tombstone content is
   higher than a configurable threshold, default 20% (CASSANDRA-3442, 4234)
 * update MurmurHash to version 3 (CASSANDRA-2975)
 * (CLI) track elapsed time for `delete' operation (CASSANDRA-4060)
 * (CLI) jline version is bumped to 1.0 to properly  support
   'delete' key function (CASSANDRA-4132)
 * Save IndexSummary into new SSTable 'Summary' component (CASSANDRA-2392, 4289)
 * Add support for range tombstones (CASSANDRA-3708)
 * Improve MessagingService efficiency (CASSANDRA-3617)
 * Avoid ID conflicts from concurrent schema changes (CASSANDRA-3794)
 * Set thrift HSHA server thread limit to unlimited by default (CASSANDRA-4277)
 * Avoids double serialization of CF id in RowMutation messages
   (CASSANDRA-4293)
 * stream compressed sstables directly with java nio (CASSANDRA-4297)
 * Support multiple ranges in SliceQueryFilter (CASSANDRA-3885)
 * Add column metadata to system column families (CASSANDRA-4018)
 * (cql3) Always use composite types by default (CASSANDRA-4329)
 * (cql3) Add support for set, map and list (CASSANDRA-3647)
 * Validate date type correctly (CASSANDRA-4441)
 * (cql3) Allow definitions with only a PK (CASSANDRA-4361)
 * (cql3) Add support for row key composites (CASSANDRA-4179)
 * improve DynamicEndpointSnitch by using reservoir sampling (CASSANDRA-4038)
 * (cql3) Add support for 2ndary indexes (CASSANDRA-3680)
 * (cql3) fix defining more than one PK to be invalid (CASSANDRA-4477)
 * remove schema agreement checking from all external APIs (Thrift, CQL and CQL3) (CASSANDRA-4487)
 * add Murmur3Partitioner and make it default for new installations (CASSANDRA-3772, 4621)
 * (cql3) update pseudo-map syntax to use map syntax (CASSANDRA-4497)
 * Finer grained exceptions hierarchy and provides error code with exceptions (CASSANDRA-3979)
 * Adds events push to binary protocol (CASSANDRA-4480)
 * Rewrite nodetool help (CASSANDRA-2293)
 * Make CQL3 the default for CQL (CASSANDRA-4640)
 * update stress tool to be able to use CQL3 (CASSANDRA-4406)
 * Accept all thrift update on CQL3 cf but don't expose their metadata (CASSANDRA-4377)
 * Replace Throttle with Guava's RateLimiter for HintedHandOff (CASSANDRA-4541)
 * fix counter add/get using CQL2 and CQL3 in stress tool (CASSANDRA-4633)
 * Add sstable count per level to cfstats (CASSANDRA-4537)
 * (cql3) Add ALTER KEYSPACE statement (CASSANDRA-4611)
 * (cql3) Allow defining default consistency levels (CASSANDRA-4448)
 * (cql3) Fix queries using LIMIT missing results (CASSANDRA-4579)
 * fix cross-version gossip messaging (CASSANDRA-4576)
 * added inet data type (CASSANDRA-4627)


1.1.6
 * Wait for writes on synchronous read digest mismatch (CASSANDRA-4792)
 * fix commitlog replay for nanotime-infected sstables (CASSANDRA-4782)
 * preflight check ttl for maximum of 20 years (CASSANDRA-4771)
 * (Pig) fix widerow input with single column rows (CASSANDRA-4789)
 * Fix HH to compact with correct gcBefore, which avoids wiping out
   undelivered hints (CASSANDRA-4772)
 * LCS will merge up to 32 L0 sstables as intended (CASSANDRA-4778)
 * NTS will default unconfigured DC replicas to zero (CASSANDRA-4675)
 * use default consistency level in counter validation if none is
   explicitly provide (CASSANDRA-4700)
 * Improve IAuthority interface by introducing fine-grained
   access permissions and grant/revoke commands (CASSANDRA-4490, 4644)
 * fix assumption error in CLI when updating/describing keyspace 
   (CASSANDRA-4322)
 * Adds offline sstablescrub to debian packaging (CASSANDRA-4642)
 * Automatic fixing of overlapping leveled sstables (CASSANDRA-4644)
 * fix error when using ORDER BY with extended selections (CASSANDRA-4689)
 * (CQL3) Fix validation for IN queries for non-PK cols (CASSANDRA-4709)
 * fix re-created keyspace disappering after 1.1.5 upgrade 
   (CASSANDRA-4698, 4752)
 * (CLI) display elapsed time in 2 fraction digits (CASSANDRA-3460)
 * add authentication support to sstableloader (CASSANDRA-4712)
 * Fix CQL3 'is reversed' logic (CASSANDRA-4716, 4759)
 * (CQL3) Don't return ReversedType in result set metadata (CASSANDRA-4717)
 * Backport adding AlterKeyspace statement (CASSANDRA-4611)
 * (CQL3) Correcty accept upper-case data types (CASSANDRA-4770)
 * Add binary protocol events for schema changes (CASSANDRA-4684)
Merged from 1.0:
 * Switch from NBHM to CHM in MessagingService's callback map, which
   prevents OOM in long-running instances (CASSANDRA-4708)


1.1.5
 * add SecondaryIndex.reload API (CASSANDRA-4581)
 * use millis + atomicint for commitlog segment creation instead of
   nanotime, which has issues under some hypervisors (CASSANDRA-4601)
 * fix FD leak in slice queries (CASSANDRA-4571)
 * avoid recursion in leveled compaction (CASSANDRA-4587)
 * increase stack size under Java7 to 180K
 * Log(info) schema changes (CASSANDRA-4547)
 * Change nodetool setcachecapcity to manipulate global caches (CASSANDRA-4563)
 * (cql3) fix setting compaction strategy (CASSANDRA-4597)
 * fix broken system.schema_* timestamps on system startup (CASSANDRA-4561)
 * fix wrong skip of cache saving (CASSANDRA-4533)
 * Avoid NPE when lost+found is in data dir (CASSANDRA-4572)
 * Respect five-minute flush moratorium after initial CL replay (CASSANDRA-4474)
 * Adds ntp as recommended in debian packaging (CASSANDRA-4606)
 * Configurable transport in CF Record{Reader|Writer} (CASSANDRA-4558)
 * (cql3) fix potential NPE with both equal and unequal restriction (CASSANDRA-4532)
 * (cql3) improves ORDER BY validation (CASSANDRA-4624)
 * Fix potential deadlock during counter writes (CASSANDRA-4578)
 * Fix cql error with ORDER BY when using IN (CASSANDRA-4612)
Merged from 1.0:
 * increase Xss to 160k to accomodate latest 1.6 JVMs (CASSANDRA-4602)
 * fix toString of hint destination tokens (CASSANDRA-4568)
 * Fix multiple values for CurrentLocal NodeID (CASSANDRA-4626)


1.1.4
 * fix offline scrub to catch >= out of order rows (CASSANDRA-4411)
 * fix cassandra-env.sh on RHEL and other non-dash-based systems 
   (CASSANDRA-4494)
Merged from 1.0:
 * (Hadoop) fix setting key length for old-style mapred api (CASSANDRA-4534)
 * (Hadoop) fix iterating through a resultset consisting entirely
   of tombstoned rows (CASSANDRA-4466)
 * Fix multiple values for CurrentLocal NodeID (CASSANDRA-4626)


1.1.3
 * (cqlsh) add COPY TO (CASSANDRA-4434)
 * munmap commitlog segments before rename (CASSANDRA-4337)
 * (JMX) rename getRangeKeySample to sampleKeyRange to avoid returning
   multi-MB results as an attribute (CASSANDRA-4452)
 * flush based on data size, not throughput; overwritten columns no 
   longer artificially inflate liveRatio (CASSANDRA-4399)
 * update default commitlog segment size to 32MB and total commitlog
   size to 32/1024 MB for 32/64 bit JVMs, respectively (CASSANDRA-4422)
 * avoid using global partitioner to estimate ranges in index sstables
   (CASSANDRA-4403)
 * restore pre-CASSANDRA-3862 approach to removing expired tombstones
   from row cache during compaction (CASSANDRA-4364)
 * (stress) support for CQL prepared statements (CASSANDRA-3633)
 * Correctly catch exception when Snappy cannot be loaded (CASSANDRA-4400)
 * (cql3) Support ORDER BY when IN condition is given in WHERE clause (CASSANDRA-4327)
 * (cql3) delete "component_index" column on DROP TABLE call (CASSANDRA-4420)
 * change nanoTime() to currentTimeInMillis() in schema related code (CASSANDRA-4432)
 * add a token generation tool (CASSANDRA-3709)
 * Fix LCS bug with sstable containing only 1 row (CASSANDRA-4411)
 * fix "Can't Modify Index Name" problem on CF update (CASSANDRA-4439)
 * Fix assertion error in getOverlappingSSTables during repair (CASSANDRA-4456)
 * fix nodetool's setcompactionthreshold command (CASSANDRA-4455)
 * Ensure compacted files are never used, to avoid counter overcount (CASSANDRA-4436)
Merged from 1.0:
 * Push the validation of secondary index values to the SecondaryIndexManager (CASSANDRA-4240)
 * (Hadoop) fix iterating through a resultset consisting entirely
   of tombstoned rows (CASSANDRA-4466)
 * allow dropping columns shadowed by not-yet-expired supercolumn or row
   tombstones in PrecompactedRow (CASSANDRA-4396)


1.1.2
 * Fix cleanup not deleting index entries (CASSANDRA-4379)
 * Use correct partitioner when saving + loading caches (CASSANDRA-4331)
 * Check schema before trying to export sstable (CASSANDRA-2760)
 * Raise a meaningful exception instead of NPE when PFS encounters
   an unconfigured node + no default (CASSANDRA-4349)
 * fix bug in sstable blacklisting with LCS (CASSANDRA-4343)
 * LCS no longer promotes tiny sstables out of L0 (CASSANDRA-4341)
 * skip tombstones during hint replay (CASSANDRA-4320)
 * fix NPE in compactionstats (CASSANDRA-4318)
 * enforce 1m min keycache for auto (CASSANDRA-4306)
 * Have DeletedColumn.isMFD always return true (CASSANDRA-4307)
 * (cql3) exeption message for ORDER BY constraints said primary filter can be
    an IN clause, which is misleading (CASSANDRA-4319)
 * (cql3) Reject (not yet supported) creation of 2ndardy indexes on tables with
   composite primary keys (CASSANDRA-4328)
 * Set JVM stack size to 160k for java 7 (CASSANDRA-4275)
 * cqlsh: add COPY command to load data from CSV flat files (CASSANDRA-4012)
 * CFMetaData.fromThrift to throw ConfigurationException upon error (CASSANDRA-4353)
 * Use CF comparator to sort indexed columns in SecondaryIndexManager
   (CASSANDRA-4365)
 * add strategy_options to the KSMetaData.toString() output (CASSANDRA-4248)
 * (cql3) fix range queries containing unqueried results (CASSANDRA-4372)
 * (cql3) allow updating column_alias types (CASSANDRA-4041)
 * (cql3) Fix deletion bug (CASSANDRA-4193)
 * Fix computation of overlapping sstable for leveled compaction (CASSANDRA-4321)
 * Improve scrub and allow to run it offline (CASSANDRA-4321)
 * Fix assertionError in StorageService.bulkLoad (CASSANDRA-4368)
 * (cqlsh) add option to authenticate to a keyspace at startup (CASSANDRA-4108)
 * (cqlsh) fix ASSUME functionality (CASSANDRA-4352)
 * Fix ColumnFamilyRecordReader to not return progress > 100% (CASSANDRA-3942)
Merged from 1.0:
 * Set gc_grace on index CF to 0 (CASSANDRA-4314)


1.1.1
 * add populate_io_cache_on_flush option (CASSANDRA-2635)
 * allow larger cache capacities than 2GB (CASSANDRA-4150)
 * add getsstables command to nodetool (CASSANDRA-4199)
 * apply parent CF compaction settings to secondary index CFs (CASSANDRA-4280)
 * preserve commitlog size cap when recycling segments at startup
   (CASSANDRA-4201)
 * (Hadoop) fix split generation regression (CASSANDRA-4259)
 * ignore min/max compactions settings in LCS, while preserving
   behavior that min=max=0 disables autocompaction (CASSANDRA-4233)
 * log number of rows read from saved cache (CASSANDRA-4249)
 * calculate exact size required for cleanup operations (CASSANDRA-1404)
 * avoid blocking additional writes during flush when the commitlog
   gets behind temporarily (CASSANDRA-1991)
 * enable caching on index CFs based on data CF cache setting (CASSANDRA-4197)
 * warn on invalid replication strategy creation options (CASSANDRA-4046)
 * remove [Freeable]Memory finalizers (CASSANDRA-4222)
 * include tombstone size in ColumnFamily.size, which can prevent OOM
   during sudden mass delete operations by yielding a nonzero liveRatio
   (CASSANDRA-3741)
 * Open 1 sstableScanner per level for leveled compaction (CASSANDRA-4142)
 * Optimize reads when row deletion timestamps allow us to restrict
   the set of sstables we check (CASSANDRA-4116)
 * add support for commitlog archiving and point-in-time recovery
   (CASSANDRA-3690)
 * avoid generating redundant compaction tasks during streaming
   (CASSANDRA-4174)
 * add -cf option to nodetool snapshot, and takeColumnFamilySnapshot to
   StorageService mbean (CASSANDRA-556)
 * optimize cleanup to drop entire sstables where possible (CASSANDRA-4079)
 * optimize truncate when autosnapshot is disabled (CASSANDRA-4153)
 * update caches to use byte[] keys to reduce memory overhead (CASSANDRA-3966)
 * add column limit to cli (CASSANDRA-3012, 4098)
 * clean up and optimize DataOutputBuffer, used by CQL compression and
   CompositeType (CASSANDRA-4072)
 * optimize commitlog checksumming (CASSANDRA-3610)
 * identify and blacklist corrupted SSTables from future compactions 
   (CASSANDRA-2261)
 * Move CfDef and KsDef validation out of thrift (CASSANDRA-4037)
 * Expose API to repair a user provided range (CASSANDRA-3912)
 * Add way to force the cassandra-cli to refresh its schema (CASSANDRA-4052)
 * Avoid having replicate on write tasks stacking up at CL.ONE (CASSANDRA-2889)
 * (cql3) Backwards compatibility for composite comparators in non-cql3-aware
   clients (CASSANDRA-4093)
 * (cql3) Fix order by for reversed queries (CASSANDRA-4160)
 * (cql3) Add ReversedType support (CASSANDRA-4004)
 * (cql3) Add timeuuid type (CASSANDRA-4194)
 * (cql3) Minor fixes (CASSANDRA-4185)
 * (cql3) Fix prepared statement in BATCH (CASSANDRA-4202)
 * (cql3) Reduce the list of reserved keywords (CASSANDRA-4186)
 * (cql3) Move max/min compaction thresholds to compaction strategy options
   (CASSANDRA-4187)
 * Fix exception during move when localhost is the only source (CASSANDRA-4200)
 * (cql3) Allow paging through non-ordered partitioner results (CASSANDRA-3771)
 * (cql3) Fix drop index (CASSANDRA-4192)
 * (cql3) Don't return range ghosts anymore (CASSANDRA-3982)
 * fix re-creating Keyspaces/ColumnFamilies with the same name as dropped
   ones (CASSANDRA-4219)
 * fix SecondaryIndex LeveledManifest save upon snapshot (CASSANDRA-4230)
 * fix missing arrayOffset in FBUtilities.hash (CASSANDRA-4250)
 * (cql3) Add name of parameters in CqlResultSet (CASSANDRA-4242)
 * (cql3) Correctly validate order by queries (CASSANDRA-4246)
 * rename stress to cassandra-stress for saner packaging (CASSANDRA-4256)
 * Fix exception on colum metadata with non-string comparator (CASSANDRA-4269)
 * Check for unknown/invalid compression options (CASSANDRA-4266)
 * (cql3) Adds simple access to column timestamp and ttl (CASSANDRA-4217)
 * (cql3) Fix range queries with secondary indexes (CASSANDRA-4257)
 * Better error messages from improper input in cli (CASSANDRA-3865)
 * Try to stop all compaction upon Keyspace or ColumnFamily drop (CASSANDRA-4221)
 * (cql3) Allow keyspace properties to contain hyphens (CASSANDRA-4278)
 * (cql3) Correctly validate keyspace access in create table (CASSANDRA-4296)
 * Avoid deadlock in migration stage (CASSANDRA-3882)
 * Take supercolumn names and deletion info into account in memtable throughput
   (CASSANDRA-4264)
 * Add back backward compatibility for old style replication factor (CASSANDRA-4294)
 * Preserve compatibility with pre-1.1 index queries (CASSANDRA-4262)
Merged from 1.0:
 * Fix super columns bug where cache is not updated (CASSANDRA-4190)
 * fix maxTimestamp to include row tombstones (CASSANDRA-4116)
 * (CLI) properly handle quotes in create/update keyspace commands (CASSANDRA-4129)
 * Avoids possible deadlock during bootstrap (CASSANDRA-4159)
 * fix stress tool that hangs forever on timeout or error (CASSANDRA-4128)
 * stress tool to return appropriate exit code on failure (CASSANDRA-4188)
 * fix compaction NPE when out of disk space and assertions disabled
   (CASSANDRA-3985)
 * synchronize LCS getEstimatedTasks to avoid CME (CASSANDRA-4255)
 * ensure unique streaming session id's (CASSANDRA-4223)
 * kick off background compaction when min/max thresholds change 
   (CASSANDRA-4279)
 * improve ability of STCS.getBuckets to deal with 100s of 1000s of
   sstables, such as when convertinb back from LCS (CASSANDRA-4287)
 * Oversize integer in CQL throws NumberFormatException (CASSANDRA-4291)
 * fix 1.0.x node join to mixed version cluster, other nodes >= 1.1 (CASSANDRA-4195)
 * Fix LCS splitting sstable base on uncompressed size (CASSANDRA-4419)
 * Push the validation of secondary index values to the SecondaryIndexManager (CASSANDRA-4240)
 * Don't purge columns during upgradesstables (CASSANDRA-4462)
 * Make cqlsh work with piping (CASSANDRA-4113)
 * Validate arguments for nodetool decommission (CASSANDRA-4061)
 * Report thrift status in nodetool info (CASSANDRA-4010)


1.1.0-final
 * average a reduced liveRatio estimate with the previous one (CASSANDRA-4065)
 * Allow KS and CF names up to 48 characters (CASSANDRA-4157)
 * fix stress build (CASSANDRA-4140)
 * add time remaining estimate to nodetool compactionstats (CASSANDRA-4167)
 * (cql) fix NPE in cql3 ALTER TABLE (CASSANDRA-4163)
 * (cql) Add support for CL.TWO and CL.THREE in CQL (CASSANDRA-4156)
 * (cql) Fix type in CQL3 ALTER TABLE preventing update (CASSANDRA-4170)
 * (cql) Throw invalid exception from CQL3 on obsolete options (CASSANDRA-4171)
 * (cqlsh) fix recognizing uppercase SELECT keyword (CASSANDRA-4161)
 * Pig: wide row support (CASSANDRA-3909)
Merged from 1.0:
 * avoid streaming empty files with bulk loader if sstablewriter errors out
   (CASSANDRA-3946)


1.1-rc1
 * Include stress tool in binary builds (CASSANDRA-4103)
 * (Hadoop) fix wide row iteration when last row read was deleted
   (CASSANDRA-4154)
 * fix read_repair_chance to really default to 0.1 in the cli (CASSANDRA-4114)
 * Adds caching and bloomFilterFpChange to CQL options (CASSANDRA-4042)
 * Adds posibility to autoconfigure size of the KeyCache (CASSANDRA-4087)
 * fix KEYS index from skipping results (CASSANDRA-3996)
 * Remove sliced_buffer_size_in_kb dead option (CASSANDRA-4076)
 * make loadNewSStable preserve sstable version (CASSANDRA-4077)
 * Respect 1.0 cache settings as much as possible when upgrading 
   (CASSANDRA-4088)
 * relax path length requirement for sstable files when upgrading on 
   non-Windows platforms (CASSANDRA-4110)
 * fix terminination of the stress.java when errors were encountered
   (CASSANDRA-4128)
 * Move CfDef and KsDef validation out of thrift (CASSANDRA-4037)
 * Fix get_paged_slice (CASSANDRA-4136)
 * CQL3: Support slice with exclusive start and stop (CASSANDRA-3785)
Merged from 1.0:
 * support PropertyFileSnitch in bulk loader (CASSANDRA-4145)
 * add auto_snapshot option allowing disabling snapshot before drop/truncate
   (CASSANDRA-3710)
 * allow short snitch names (CASSANDRA-4130)


1.1-beta2
 * rename loaded sstables to avoid conflicts with local snapshots
   (CASSANDRA-3967)
 * start hint replay as soon as FD notifies that the target is back up
   (CASSANDRA-3958)
 * avoid unproductive deserializing of cached rows during compaction
   (CASSANDRA-3921)
 * fix concurrency issues with CQL keyspace creation (CASSANDRA-3903)
 * Show Effective Owership via Nodetool ring <keyspace> (CASSANDRA-3412)
 * Update ORDER BY syntax for CQL3 (CASSANDRA-3925)
 * Fix BulkRecordWriter to not throw NPE if reducer gets no map data from Hadoop (CASSANDRA-3944)
 * Fix bug with counters in super columns (CASSANDRA-3821)
 * Remove deprecated merge_shard_chance (CASSANDRA-3940)
 * add a convenient way to reset a node's schema (CASSANDRA-2963)
 * fix for intermittent SchemaDisagreementException (CASSANDRA-3884)
 * CLI `list <CF>` to limit number of columns and their order (CASSANDRA-3012)
 * ignore deprecated KsDef/CfDef/ColumnDef fields in native schema (CASSANDRA-3963)
 * CLI to report when unsupported column_metadata pair was given (CASSANDRA-3959)
 * reincarnate removed and deprecated KsDef/CfDef attributes (CASSANDRA-3953)
 * Fix race between writes and read for cache (CASSANDRA-3862)
 * perform static initialization of StorageProxy on start-up (CASSANDRA-3797)
 * support trickling fsync() on writes (CASSANDRA-3950)
 * expose counters for unavailable/timeout exceptions given to thrift clients (CASSANDRA-3671)
 * avoid quadratic startup time in LeveledManifest (CASSANDRA-3952)
 * Add type information to new schema_ columnfamilies and remove thrift
   serialization for schema (CASSANDRA-3792)
 * add missing column validator options to the CLI help (CASSANDRA-3926)
 * skip reading saved key cache if CF's caching strategy is NONE or ROWS_ONLY (CASSANDRA-3954)
 * Unify migration code (CASSANDRA-4017)
Merged from 1.0:
 * cqlsh: guess correct version of Python for Arch Linux (CASSANDRA-4090)
 * (CLI) properly handle quotes in create/update keyspace commands (CASSANDRA-4129)
 * Avoids possible deadlock during bootstrap (CASSANDRA-4159)
 * fix stress tool that hangs forever on timeout or error (CASSANDRA-4128)
 * Fix super columns bug where cache is not updated (CASSANDRA-4190)
 * stress tool to return appropriate exit code on failure (CASSANDRA-4188)


1.0.9
 * improve index sampling performance (CASSANDRA-4023)
 * always compact away deleted hints immediately after handoff (CASSANDRA-3955)
 * delete hints from dropped ColumnFamilies on handoff instead of
   erroring out (CASSANDRA-3975)
 * add CompositeType ref to the CLI doc for create/update column family (CASSANDRA-3980)
 * Pig: support Counter ColumnFamilies (CASSANDRA-3973)
 * Pig: Composite column support (CASSANDRA-3684)
 * Avoid NPE during repair when a keyspace has no CFs (CASSANDRA-3988)
 * Fix division-by-zero error on get_slice (CASSANDRA-4000)
 * don't change manifest level for cleanup, scrub, and upgradesstables
   operations under LeveledCompactionStrategy (CASSANDRA-3989, 4112)
 * fix race leading to super columns assertion failure (CASSANDRA-3957)
 * fix NPE on invalid CQL delete command (CASSANDRA-3755)
 * allow custom types in CLI's assume command (CASSANDRA-4081)
 * fix totalBytes count for parallel compactions (CASSANDRA-3758)
 * fix intermittent NPE in get_slice (CASSANDRA-4095)
 * remove unnecessary asserts in native code interfaces (CASSANDRA-4096)
 * Validate blank keys in CQL to avoid assertion errors (CASSANDRA-3612)
 * cqlsh: fix bad decoding of some column names (CASSANDRA-4003)
 * cqlsh: fix incorrect padding with unicode chars (CASSANDRA-4033)
 * Fix EC2 snitch incorrectly reporting region (CASSANDRA-4026)
 * Shut down thrift during decommission (CASSANDRA-4086)
 * Expose nodetool cfhistograms for 2ndary indexes (CASSANDRA-4063)
Merged from 0.8:
 * Fix ConcurrentModificationException in gossiper (CASSANDRA-4019)


1.1-beta1
 * (cqlsh)
   + add SOURCE and CAPTURE commands, and --file option (CASSANDRA-3479)
   + add ALTER COLUMNFAMILY WITH (CASSANDRA-3523)
   + bundle Python dependencies with Cassandra (CASSANDRA-3507)
   + added to Debian package (CASSANDRA-3458)
   + display byte data instead of erroring out on decode failure 
     (CASSANDRA-3874)
 * add nodetool rebuild_index (CASSANDRA-3583)
 * add nodetool rangekeysample (CASSANDRA-2917)
 * Fix streaming too much data during move operations (CASSANDRA-3639)
 * Nodetool and CLI connect to localhost by default (CASSANDRA-3568)
 * Reduce memory used by primary index sample (CASSANDRA-3743)
 * (Hadoop) separate input/output configurations (CASSANDRA-3197, 3765)
 * avoid returning internal Cassandra classes over JMX (CASSANDRA-2805)
 * add row-level isolation via SnapTree (CASSANDRA-2893)
 * Optimize key count estimation when opening sstable on startup
   (CASSANDRA-2988)
 * multi-dc replication optimization supporting CL > ONE (CASSANDRA-3577)
 * add command to stop compactions (CASSANDRA-1740, 3566, 3582)
 * multithreaded streaming (CASSANDRA-3494)
 * removed in-tree redhat spec (CASSANDRA-3567)
 * "defragment" rows for name-based queries under STCS, again (CASSANDRA-2503)
 * Recycle commitlog segments for improved performance 
   (CASSANDRA-3411, 3543, 3557, 3615)
 * update size-tiered compaction to prioritize small tiers (CASSANDRA-2407)
 * add message expiration logic to OutboundTcpConnection (CASSANDRA-3005)
 * off-heap cache to use sun.misc.Unsafe instead of JNA (CASSANDRA-3271)
 * EACH_QUORUM is only supported for writes (CASSANDRA-3272)
 * replace compactionlock use in schema migration by checking CFS.isValid
   (CASSANDRA-3116)
 * recognize that "SELECT first ... *" isn't really "SELECT *" (CASSANDRA-3445)
 * Use faster bytes comparison (CASSANDRA-3434)
 * Bulk loader is no longer a fat client, (HADOOP) bulk load output format
   (CASSANDRA-3045)
 * (Hadoop) add support for KeyRange.filter
 * remove assumption that keys and token are in bijection
   (CASSANDRA-1034, 3574, 3604)
 * always remove endpoints from delevery queue in HH (CASSANDRA-3546)
 * fix race between cf flush and its 2ndary indexes flush (CASSANDRA-3547)
 * fix potential race in AES when a repair fails (CASSANDRA-3548)
 * Remove columns shadowed by a deleted container even when we cannot purge
   (CASSANDRA-3538)
 * Improve memtable slice iteration performance (CASSANDRA-3545)
 * more efficient allocation of small bloom filters (CASSANDRA-3618)
 * Use separate writer thread in SSTableSimpleUnsortedWriter (CASSANDRA-3619)
 * fsync the directory after new sstable or commitlog segment are created (CASSANDRA-3250)
 * fix minor issues reported by FindBugs (CASSANDRA-3658)
 * global key/row caches (CASSANDRA-3143, 3849)
 * optimize memtable iteration during range scan (CASSANDRA-3638)
 * introduce 'crc_check_chance' in CompressionParameters to support
   a checksum percentage checking chance similarly to read-repair (CASSANDRA-3611)
 * a way to deactivate global key/row cache on per-CF basis (CASSANDRA-3667)
 * fix LeveledCompactionStrategy broken because of generation pre-allocation
   in LeveledManifest (CASSANDRA-3691)
 * finer-grained control over data directories (CASSANDRA-2749)
 * Fix ClassCastException during hinted handoff (CASSANDRA-3694)
 * Upgrade Thrift to 0.7 (CASSANDRA-3213)
 * Make stress.java insert operation to use microseconds (CASSANDRA-3725)
 * Allows (internally) doing a range query with a limit of columns instead of
   rows (CASSANDRA-3742)
 * Allow rangeSlice queries to be start/end inclusive/exclusive (CASSANDRA-3749)
 * Fix BulkLoader to support new SSTable layout and add stream
   throttling to prevent an NPE when there is no yaml config (CASSANDRA-3752)
 * Allow concurrent schema migrations (CASSANDRA-1391, 3832)
 * Add SnapshotCommand to trigger snapshot on remote node (CASSANDRA-3721)
 * Make CFMetaData conversions to/from thrift/native schema inverses
   (CASSANDRA_3559)
 * Add initial code for CQL 3.0-beta (CASSANDRA-2474, 3781, 3753)
 * Add wide row support for ColumnFamilyInputFormat (CASSANDRA-3264)
 * Allow extending CompositeType comparator (CASSANDRA-3657)
 * Avoids over-paging during get_count (CASSANDRA-3798)
 * Add new command to rebuild a node without (repair) merkle tree calculations
   (CASSANDRA-3483, 3922)
 * respect not only row cache capacity but caching mode when
   trying to read data (CASSANDRA-3812)
 * fix system tests (CASSANDRA-3827)
 * CQL support for altering row key type in ALTER TABLE (CASSANDRA-3781)
 * turn compression on by default (CASSANDRA-3871)
 * make hexToBytes refuse invalid input (CASSANDRA-2851)
 * Make secondary indexes CF inherit compression and compaction from their
   parent CF (CASSANDRA-3877)
 * Finish cleanup up tombstone purge code (CASSANDRA-3872)
 * Avoid NPE on aboarted stream-out sessions (CASSANDRA-3904)
 * BulkRecordWriter throws NPE for counter columns (CASSANDRA-3906)
 * Support compression using BulkWriter (CASSANDRA-3907)


1.0.8
 * fix race between cleanup and flush on secondary index CFSes (CASSANDRA-3712)
 * avoid including non-queried nodes in rangeslice read repair
   (CASSANDRA-3843)
 * Only snapshot CF being compacted for snapshot_before_compaction 
   (CASSANDRA-3803)
 * Log active compactions in StatusLogger (CASSANDRA-3703)
 * Compute more accurate compaction score per level (CASSANDRA-3790)
 * Return InvalidRequest when using a keyspace that doesn't exist
   (CASSANDRA-3764)
 * disallow user modification of System keyspace (CASSANDRA-3738)
 * allow using sstable2json on secondary index data (CASSANDRA-3738)
 * (cqlsh) add DESCRIBE COLUMNFAMILIES (CASSANDRA-3586)
 * (cqlsh) format blobs correctly and use colors to improve output
   readability (CASSANDRA-3726)
 * synchronize BiMap of bootstrapping tokens (CASSANDRA-3417)
 * show index options in CLI (CASSANDRA-3809)
 * add optional socket timeout for streaming (CASSANDRA-3838)
 * fix truncate not to leave behind non-CFS backed secondary indexes
   (CASSANDRA-3844)
 * make CLI `show schema` to use output stream directly instead
   of StringBuilder (CASSANDRA-3842)
 * remove the wait on hint future during write (CASSANDRA-3870)
 * (cqlsh) ignore missing CfDef opts (CASSANDRA-3933)
 * (cqlsh) look for cqlshlib relative to realpath (CASSANDRA-3767)
 * Fix short read protection (CASSANDRA-3934)
 * Make sure infered and actual schema match (CASSANDRA-3371)
 * Fix NPE during HH delivery (CASSANDRA-3677)
 * Don't put boostrapping node in 'hibernate' status (CASSANDRA-3737)
 * Fix double quotes in windows bat files (CASSANDRA-3744)
 * Fix bad validator lookup (CASSANDRA-3789)
 * Fix soft reset in EC2MultiRegionSnitch (CASSANDRA-3835)
 * Don't leave zombie connections with THSHA thrift server (CASSANDRA-3867)
 * (cqlsh) fix deserialization of data (CASSANDRA-3874)
 * Fix removetoken force causing an inconsistent state (CASSANDRA-3876)
 * Fix ahndling of some types with Pig (CASSANDRA-3886)
 * Don't allow to drop the system keyspace (CASSANDRA-3759)
 * Make Pig deletes disabled by default and configurable (CASSANDRA-3628)
Merged from 0.8:
 * (Pig) fix CassandraStorage to use correct comparator in Super ColumnFamily
   case (CASSANDRA-3251)
 * fix thread safety issues in commitlog replay, primarily affecting
   systems with many (100s) of CF definitions (CASSANDRA-3751)
 * Fix relevant tombstone ignored with super columns (CASSANDRA-3875)


1.0.7
 * fix regression in HH page size calculation (CASSANDRA-3624)
 * retry failed stream on IOException (CASSANDRA-3686)
 * allow configuring bloom_filter_fp_chance (CASSANDRA-3497)
 * attempt hint delivery every ten minutes, or when failure detector
   notifies us that a node is back up, whichever comes first.  hint
   handoff throttle delay default changed to 1ms, from 50 (CASSANDRA-3554)
 * add nodetool setstreamthroughput (CASSANDRA-3571)
 * fix assertion when dropping a columnfamily with no sstables (CASSANDRA-3614)
 * more efficient allocation of small bloom filters (CASSANDRA-3618)
 * CLibrary.createHardLinkWithExec() to check for errors (CASSANDRA-3101)
 * Avoid creating empty and non cleaned writer during compaction (CASSANDRA-3616)
 * stop thrift service in shutdown hook so we can quiesce MessagingService
   (CASSANDRA-3335)
 * (CQL) compaction_strategy_options and compression_parameters for
   CREATE COLUMNFAMILY statement (CASSANDRA-3374)
 * Reset min/max compaction threshold when creating size tiered compaction
   strategy (CASSANDRA-3666)
 * Don't ignore IOException during compaction (CASSANDRA-3655)
 * Fix assertion error for CF with gc_grace=0 (CASSANDRA-3579)
 * Shutdown ParallelCompaction reducer executor after use (CASSANDRA-3711)
 * Avoid < 0 value for pending tasks in leveled compaction (CASSANDRA-3693)
 * (Hadoop) Support TimeUUID in Pig CassandraStorage (CASSANDRA-3327)
 * Check schema is ready before continuing boostrapping (CASSANDRA-3629)
 * Catch overflows during parsing of chunk_length_kb (CASSANDRA-3644)
 * Improve stream protocol mismatch errors (CASSANDRA-3652)
 * Avoid multiple thread doing HH to the same target (CASSANDRA-3681)
 * Add JMX property for rp_timeout_in_ms (CASSANDRA-2940)
 * Allow DynamicCompositeType to compare component of different types
   (CASSANDRA-3625)
 * Flush non-cfs backed secondary indexes (CASSANDRA-3659)
 * Secondary Indexes should report memory consumption (CASSANDRA-3155)
 * fix for SelectStatement start/end key are not set correctly
   when a key alias is involved (CASSANDRA-3700)
 * fix CLI `show schema` command insert of an extra comma in
   column_metadata (CASSANDRA-3714)
Merged from 0.8:
 * avoid logging (harmless) exception when GC takes < 1ms (CASSANDRA-3656)
 * prevent new nodes from thinking down nodes are up forever (CASSANDRA-3626)
 * use correct list of replicas for LOCAL_QUORUM reads when read repair
   is disabled (CASSANDRA-3696)
 * block on flush before compacting hints (may prevent OOM) (CASSANDRA-3733)


1.0.6
 * (CQL) fix cqlsh support for replicate_on_write (CASSANDRA-3596)
 * fix adding to leveled manifest after streaming (CASSANDRA-3536)
 * filter out unavailable cipher suites when using encryption (CASSANDRA-3178)
 * (HADOOP) add old-style api support for CFIF and CFRR (CASSANDRA-2799)
 * Support TimeUUIDType column names in Stress.java tool (CASSANDRA-3541)
 * (CQL) INSERT/UPDATE/DELETE/TRUNCATE commands should allow CF names to
   be qualified by keyspace (CASSANDRA-3419)
 * always remove endpoints from delevery queue in HH (CASSANDRA-3546)
 * fix race between cf flush and its 2ndary indexes flush (CASSANDRA-3547)
 * fix potential race in AES when a repair fails (CASSANDRA-3548)
 * fix default value validation usage in CLI SET command (CASSANDRA-3553)
 * Optimize componentsFor method for compaction and startup time
   (CASSANDRA-3532)
 * (CQL) Proper ColumnFamily metadata validation on CREATE COLUMNFAMILY 
   (CASSANDRA-3565)
 * fix compression "chunk_length_kb" option to set correct kb value for 
   thrift/avro (CASSANDRA-3558)
 * fix missing response during range slice repair (CASSANDRA-3551)
 * 'describe ring' moved from CLI to nodetool and available through JMX (CASSANDRA-3220)
 * add back partitioner to sstable metadata (CASSANDRA-3540)
 * fix NPE in get_count for counters (CASSANDRA-3601)
Merged from 0.8:
 * remove invalid assertion that table was opened before dropping it
   (CASSANDRA-3580)
 * range and index scans now only send requests to enough replicas to
   satisfy requested CL + RR (CASSANDRA-3598)
 * use cannonical host for local node in nodetool info (CASSANDRA-3556)
 * remove nonlocal DC write optimization since it only worked with
   CL.ONE or CL.LOCAL_QUORUM (CASSANDRA-3577, 3585)
 * detect misuses of CounterColumnType (CASSANDRA-3422)
 * turn off string interning in json2sstable, take 2 (CASSANDRA-2189)
 * validate compression parameters on add/update of the ColumnFamily 
   (CASSANDRA-3573)
 * Check for 0.0.0.0 is incorrect in CFIF (CASSANDRA-3584)
 * Increase vm.max_map_count in debian packaging (CASSANDRA-3563)
 * gossiper will never add itself to saved endpoints (CASSANDRA-3485)


1.0.5
 * revert CASSANDRA-3407 (see CASSANDRA-3540)
 * fix assertion error while forwarding writes to local nodes (CASSANDRA-3539)


1.0.4
 * fix self-hinting of timed out read repair updates and make hinted handoff
   less prone to OOMing a coordinator (CASSANDRA-3440)
 * expose bloom filter sizes via JMX (CASSANDRA-3495)
 * enforce RP tokens 0..2**127 (CASSANDRA-3501)
 * canonicalize paths exposed through JMX (CASSANDRA-3504)
 * fix "liveSize" stat when sstables are removed (CASSANDRA-3496)
 * add bloom filter FP rates to nodetool cfstats (CASSANDRA-3347)
 * record partitioner in sstable metadata component (CASSANDRA-3407)
 * add new upgradesstables nodetool command (CASSANDRA-3406)
 * skip --debug requirement to see common exceptions in CLI (CASSANDRA-3508)
 * fix incorrect query results due to invalid max timestamp (CASSANDRA-3510)
 * make sstableloader recognize compressed sstables (CASSANDRA-3521)
 * avoids race in OutboundTcpConnection in multi-DC setups (CASSANDRA-3530)
 * use SETLOCAL in cassandra.bat (CASSANDRA-3506)
 * fix ConcurrentModificationException in Table.all() (CASSANDRA-3529)
Merged from 0.8:
 * fix concurrence issue in the FailureDetector (CASSANDRA-3519)
 * fix array out of bounds error in counter shard removal (CASSANDRA-3514)
 * avoid dropping tombstones when they might still be needed to shadow
   data in a different sstable (CASSANDRA-2786)


1.0.3
 * revert name-based query defragmentation aka CASSANDRA-2503 (CASSANDRA-3491)
 * fix invalidate-related test failures (CASSANDRA-3437)
 * add next-gen cqlsh to bin/ (CASSANDRA-3188, 3131, 3493)
 * (CQL) fix handling of rows with no columns (CASSANDRA-3424, 3473)
 * fix querying supercolumns by name returning only a subset of
   subcolumns or old subcolumn versions (CASSANDRA-3446)
 * automatically compute sha1 sum for uncompressed data files (CASSANDRA-3456)
 * fix reading metadata/statistics component for version < h (CASSANDRA-3474)
 * add sstable forward-compatibility (CASSANDRA-3478)
 * report compression ratio in CFSMBean (CASSANDRA-3393)
 * fix incorrect size exception during streaming of counters (CASSANDRA-3481)
 * (CQL) fix for counter decrement syntax (CASSANDRA-3418)
 * Fix race introduced by CASSANDRA-2503 (CASSANDRA-3482)
 * Fix incomplete deletion of delivered hints (CASSANDRA-3466)
 * Avoid rescheduling compactions when no compaction was executed 
   (CASSANDRA-3484)
 * fix handling of the chunk_length_kb compression options (CASSANDRA-3492)
Merged from 0.8:
 * fix updating CF row_cache_provider (CASSANDRA-3414)
 * CFMetaData.convertToThrift method to set RowCacheProvider (CASSANDRA-3405)
 * acquire compactionlock during truncate (CASSANDRA-3399)
 * fix displaying cfdef entries for super columnfamilies (CASSANDRA-3415)
 * Make counter shard merging thread safe (CASSANDRA-3178)
 * Revert CASSANDRA-2855
 * Fix bug preventing the use of efficient cross-DC writes (CASSANDRA-3472)
 * `describe ring` command for CLI (CASSANDRA-3220)
 * (Hadoop) skip empty rows when entire row is requested, redux (CASSANDRA-2855)


1.0.2
 * "defragment" rows for name-based queries under STCS (CASSANDRA-2503)
 * Add timing information to cassandra-cli GET/SET/LIST queries (CASSANDRA-3326)
 * Only create one CompressionMetadata object per sstable (CASSANDRA-3427)
 * cleanup usage of StorageService.setMode() (CASSANDRA-3388)
 * Avoid large array allocation for compressed chunk offsets (CASSANDRA-3432)
 * fix DecimalType bytebuffer marshalling (CASSANDRA-3421)
 * fix bug that caused first column in per row indexes to be ignored 
   (CASSANDRA-3441)
 * add JMX call to clean (failed) repair sessions (CASSANDRA-3316)
 * fix sstableloader reference acquisition bug (CASSANDRA-3438)
 * fix estimated row size regression (CASSANDRA-3451)
 * make sure we don't return more columns than asked (CASSANDRA-3303, 3395)
Merged from 0.8:
 * acquire compactionlock during truncate (CASSANDRA-3399)
 * fix displaying cfdef entries for super columnfamilies (CASSANDRA-3415)


1.0.1
 * acquire references during index build to prevent delete problems
   on Windows (CASSANDRA-3314)
 * describe_ring should include datacenter/topology information (CASSANDRA-2882)
 * Thrift sockets are not properly buffered (CASSANDRA-3261)
 * performance improvement for bytebufferutil compare function (CASSANDRA-3286)
 * add system.versions ColumnFamily (CASSANDRA-3140)
 * reduce network copies (CASSANDRA-3333, 3373)
 * limit nodetool to 32MB of heap (CASSANDRA-3124)
 * (CQL) update parser to accept "timestamp" instead of "date" (CASSANDRA-3149)
 * Fix CLI `show schema` to include "compression_options" (CASSANDRA-3368)
 * Snapshot to include manifest under LeveledCompactionStrategy (CASSANDRA-3359)
 * (CQL) SELECT query should allow CF name to be qualified by keyspace (CASSANDRA-3130)
 * (CQL) Fix internal application error specifying 'using consistency ...'
   in lower case (CASSANDRA-3366)
 * fix Deflate compression when compression actually makes the data bigger
   (CASSANDRA-3370)
 * optimize UUIDGen to avoid lock contention on InetAddress.getLocalHost 
   (CASSANDRA-3387)
 * tolerate index being dropped mid-mutation (CASSANDRA-3334, 3313)
 * CompactionManager is now responsible for checking for new candidates
   post-task execution, enabling more consistent leveled compaction 
   (CASSANDRA-3391)
 * Cache HSHA threads (CASSANDRA-3372)
 * use CF/KS names as snapshot prefix for drop + truncate operations
   (CASSANDRA-2997)
 * Break bloom filters up to avoid heap fragmentation (CASSANDRA-2466)
 * fix cassandra hanging on jsvc stop (CASSANDRA-3302)
 * Avoid leveled compaction getting blocked on errors (CASSANDRA-3408)
 * Make reloading the compaction strategy safe (CASSANDRA-3409)
 * ignore 0.8 hints even if compaction begins before we try to purge
   them (CASSANDRA-3385)
 * remove procrun (bin\daemon) from Cassandra source tree and 
   artifacts (CASSANDRA-3331)
 * make cassandra compile under JDK7 (CASSANDRA-3275)
 * remove dependency of clientutil.jar to FBUtilities (CASSANDRA-3299)
 * avoid truncation errors by using long math on long values (CASSANDRA-3364)
 * avoid clock drift on some Windows machine (CASSANDRA-3375)
 * display cache provider in cli 'describe keyspace' command (CASSANDRA-3384)
 * fix incomplete topology information in describe_ring (CASSANDRA-3403)
 * expire dead gossip states based on time (CASSANDRA-2961)
 * improve CompactionTask extensibility (CASSANDRA-3330)
 * Allow one leveled compaction task to kick off another (CASSANDRA-3363)
 * allow encryption only between datacenters (CASSANDRA-2802)
Merged from 0.8:
 * fix truncate allowing data to be replayed post-restart (CASSANDRA-3297)
 * make iwriter final in IndexWriter to avoid NPE (CASSANDRA-2863)
 * (CQL) update grammar to require key clause in DELETE statement
   (CASSANDRA-3349)
 * (CQL) allow numeric keyspace names in USE statement (CASSANDRA-3350)
 * (Hadoop) skip empty rows when slicing the entire row (CASSANDRA-2855)
 * Fix handling of tombstone by SSTableExport/Import (CASSANDRA-3357)
 * fix ColumnIndexer to use long offsets (CASSANDRA-3358)
 * Improved CLI exceptions (CASSANDRA-3312)
 * Fix handling of tombstone by SSTableExport/Import (CASSANDRA-3357)
 * Only count compaction as active (for throttling) when they have
   successfully acquired the compaction lock (CASSANDRA-3344)
 * Display CLI version string on startup (CASSANDRA-3196)
 * (Hadoop) make CFIF try rpc_address or fallback to listen_address
   (CASSANDRA-3214)
 * (Hadoop) accept comma delimited lists of initial thrift connections
   (CASSANDRA-3185)
 * ColumnFamily min_compaction_threshold should be >= 2 (CASSANDRA-3342)
 * (Pig) add 0.8+ types and key validation type in schema (CASSANDRA-3280)
 * Fix completely removing column metadata using CLI (CASSANDRA-3126)
 * CLI `describe cluster;` output should be on separate lines for separate versions
   (CASSANDRA-3170)
 * fix changing durable_writes keyspace option during CF creation
   (CASSANDRA-3292)
 * avoid locking on update when no indexes are involved (CASSANDRA-3386)
 * fix assertionError during repair with ordered partitioners (CASSANDRA-3369)
 * correctly serialize key_validation_class for avro (CASSANDRA-3391)
 * don't expire counter tombstone after streaming (CASSANDRA-3394)
 * prevent nodes that failed to join from hanging around forever 
   (CASSANDRA-3351)
 * remove incorrect optimization from slice read path (CASSANDRA-3390)
 * Fix race in AntiEntropyService (CASSANDRA-3400)


1.0.0-final
 * close scrubbed sstable fd before deleting it (CASSANDRA-3318)
 * fix bug preventing obsolete commitlog segments from being removed
   (CASSANDRA-3269)
 * tolerate whitespace in seed CDL (CASSANDRA-3263)
 * Change default heap thresholds to max(min(1/2 ram, 1G), min(1/4 ram, 8GB))
   (CASSANDRA-3295)
 * Fix broken CompressedRandomAccessReaderTest (CASSANDRA-3298)
 * (CQL) fix type information returned for wildcard queries (CASSANDRA-3311)
 * add estimated tasks to LeveledCompactionStrategy (CASSANDRA-3322)
 * avoid including compaction cache-warming in keycache stats (CASSANDRA-3325)
 * run compaction and hinted handoff threads at MIN_PRIORITY (CASSANDRA-3308)
 * default hsha thrift server to cpu core count in rpc pool (CASSANDRA-3329)
 * add bin\daemon to binary tarball for Windows service (CASSANDRA-3331)
 * Fix places where uncompressed size of sstables was use in place of the
   compressed one (CASSANDRA-3338)
 * Fix hsha thrift server (CASSANDRA-3346)
 * Make sure repair only stream needed sstables (CASSANDRA-3345)


1.0.0-rc2
 * Log a meaningful warning when a node receives a message for a repair session
   that doesn't exist anymore (CASSANDRA-3256)
 * test for NUMA policy support as well as numactl presence (CASSANDRA-3245)
 * Fix FD leak when internode encryption is enabled (CASSANDRA-3257)
 * Remove incorrect assertion in mergeIterator (CASSANDRA-3260)
 * FBUtilities.hexToBytes(String) to throw NumberFormatException when string
   contains non-hex characters (CASSANDRA-3231)
 * Keep SimpleSnitch proximity ordering unchanged from what the Strategy
   generates, as intended (CASSANDRA-3262)
 * remove Scrub from compactionstats when finished (CASSANDRA-3255)
 * fix counter entry in jdbc TypesMap (CASSANDRA-3268)
 * fix full queue scenario for ParallelCompactionIterator (CASSANDRA-3270)
 * fix bootstrap process (CASSANDRA-3285)
 * don't try delivering hints if when there isn't any (CASSANDRA-3176)
 * CLI documentation change for ColumnFamily `compression_options` (CASSANDRA-3282)
 * ignore any CF ids sent by client for adding CF/KS (CASSANDRA-3288)
 * remove obsolete hints on first startup (CASSANDRA-3291)
 * use correct ISortedColumns for time-optimized reads (CASSANDRA-3289)
 * Evict gossip state immediately when a token is taken over by a new IP 
   (CASSANDRA-3259)


1.0.0-rc1
 * Update CQL to generate microsecond timestamps by default (CASSANDRA-3227)
 * Fix counting CFMetadata towards Memtable liveRatio (CASSANDRA-3023)
 * Kill server on wrapped OOME such as from FileChannel.map (CASSANDRA-3201)
 * remove unnecessary copy when adding to row cache (CASSANDRA-3223)
 * Log message when a full repair operation completes (CASSANDRA-3207)
 * Fix streamOutSession keeping sstables references forever if the remote end
   dies (CASSANDRA-3216)
 * Remove dynamic_snitch boolean from example configuration (defaulting to 
   true) and set default badness threshold to 0.1 (CASSANDRA-3229)
 * Base choice of random or "balanced" token on bootstrap on whether
   schema definitions were found (CASSANDRA-3219)
 * Fixes for LeveledCompactionStrategy score computation, prioritization,
   scheduling, and performance (CASSANDRA-3224, 3234)
 * parallelize sstable open at server startup (CASSANDRA-2988)
 * fix handling of exceptions writing to OutboundTcpConnection (CASSANDRA-3235)
 * Allow using quotes in "USE <keyspace>;" CLI command (CASSANDRA-3208)
 * Don't allow any cache loading exceptions to halt startup (CASSANDRA-3218)
 * Fix sstableloader --ignores option (CASSANDRA-3247)
 * File descriptor limit increased in packaging (CASSANDRA-3206)
 * Fix deadlock in commit log during flush (CASSANDRA-3253) 


1.0.0-beta1
 * removed binarymemtable (CASSANDRA-2692)
 * add commitlog_total_space_in_mb to prevent fragmented logs (CASSANDRA-2427)
 * removed commitlog_rotation_threshold_in_mb configuration (CASSANDRA-2771)
 * make AbstractBounds.normalize de-overlapp overlapping ranges (CASSANDRA-2641)
 * replace CollatingIterator, ReducingIterator with MergeIterator 
   (CASSANDRA-2062)
 * Fixed the ability to set compaction strategy in cli using create column 
   family command (CASSANDRA-2778)
 * clean up tmp files after failed compaction (CASSANDRA-2468)
 * restrict repair streaming to specific columnfamilies (CASSANDRA-2280)
 * don't bother persisting columns shadowed by a row tombstone (CASSANDRA-2589)
 * reset CF and SC deletion times after gc_grace (CASSANDRA-2317)
 * optimize away seek when compacting wide rows (CASSANDRA-2879)
 * single-pass streaming (CASSANDRA-2677, 2906, 2916, 3003)
 * use reference counting for deleting sstables instead of relying on GC
   (CASSANDRA-2521, 3179)
 * store hints as serialized mutations instead of pointers to data row
   (CASSANDRA-2045)
 * store hints in the coordinator node instead of in the closest replica 
   (CASSANDRA-2914)
 * add row_cache_keys_to_save CF option (CASSANDRA-1966)
 * check column family validity in nodetool repair (CASSANDRA-2933)
 * use lazy initialization instead of class initialization in NodeId
   (CASSANDRA-2953)
 * add paging to get_count (CASSANDRA-2894)
 * fix "short reads" in [multi]get (CASSANDRA-2643, 3157, 3192)
 * add optional compression for sstables (CASSANDRA-47, 2994, 3001, 3128)
 * add scheduler JMX metrics (CASSANDRA-2962)
 * add block level checksum for compressed data (CASSANDRA-1717)
 * make column family backed column map pluggable and introduce unsynchronized
   ArrayList backed one to speedup reads (CASSANDRA-2843, 3165, 3205)
 * refactoring of the secondary index api (CASSANDRA-2982)
 * make CL > ONE reads wait for digest reconciliation before returning
   (CASSANDRA-2494)
 * fix missing logging for some exceptions (CASSANDRA-2061)
 * refactor and optimize ColumnFamilyStore.files(...) and Descriptor.fromFilename(String)
   and few other places responsible for work with SSTable files (CASSANDRA-3040)
 * Stop reading from sstables once we know we have the most recent columns,
   for query-by-name requests (CASSANDRA-2498)
 * Add query-by-column mode to stress.java (CASSANDRA-3064)
 * Add "install" command to cassandra.bat (CASSANDRA-292)
 * clean up KSMetadata, CFMetadata from unnecessary
   Thrift<->Avro conversion methods (CASSANDRA-3032)
 * Add timeouts to client request schedulers (CASSANDRA-3079, 3096)
 * Cli to use hashes rather than array of hashes for strategy options (CASSANDRA-3081)
 * LeveledCompactionStrategy (CASSANDRA-1608, 3085, 3110, 3087, 3145, 3154, 3182)
 * Improvements of the CLI `describe` command (CASSANDRA-2630)
 * reduce window where dropped CF sstables may not be deleted (CASSANDRA-2942)
 * Expose gossip/FD info to JMX (CASSANDRA-2806)
 * Fix streaming over SSL when compressed SSTable involved (CASSANDRA-3051)
 * Add support for pluggable secondary index implementations (CASSANDRA-3078)
 * remove compaction_thread_priority setting (CASSANDRA-3104)
 * generate hints for replicas that timeout, not just replicas that are known
   to be down before starting (CASSANDRA-2034)
 * Add throttling for internode streaming (CASSANDRA-3080)
 * make the repair of a range repair all replica (CASSANDRA-2610, 3194)
 * expose the ability to repair the first range (as returned by the
   partitioner) of a node (CASSANDRA-2606)
 * Streams Compression (CASSANDRA-3015)
 * add ability to use multiple threads during a single compaction
   (CASSANDRA-2901)
 * make AbstractBounds.normalize support overlapping ranges (CASSANDRA-2641)
 * fix of the CQL count() behavior (CASSANDRA-3068)
 * use TreeMap backed column families for the SSTable simple writers
   (CASSANDRA-3148)
 * fix inconsistency of the CLI syntax when {} should be used instead of [{}]
   (CASSANDRA-3119)
 * rename CQL type names to match expected SQL behavior (CASSANDRA-3149, 3031)
 * Arena-based allocation for memtables (CASSANDRA-2252, 3162, 3163, 3168)
 * Default RR chance to 0.1 (CASSANDRA-3169)
 * Add RowLevel support to secondary index API (CASSANDRA-3147)
 * Make SerializingCacheProvider the default if JNA is available (CASSANDRA-3183)
 * Fix backwards compatibilty for CQL memtable properties (CASSANDRA-3190)
 * Add five-minute delay before starting compactions on a restarted server
   (CASSANDRA-3181)
 * Reduce copies done for intra-host messages (CASSANDRA-1788, 3144)
 * support of compaction strategy option for stress.java (CASSANDRA-3204)
 * make memtable throughput and column count thresholds no-ops (CASSANDRA-2449)
 * Return schema information along with the resultSet in CQL (CASSANDRA-2734)
 * Add new DecimalType (CASSANDRA-2883)
 * Fix assertion error in RowRepairResolver (CASSANDRA-3156)
 * Reduce unnecessary high buffer sizes (CASSANDRA-3171)
 * Pluggable compaction strategy (CASSANDRA-1610)
 * Add new broadcast_address config option (CASSANDRA-2491)


0.8.7
 * Kill server on wrapped OOME such as from FileChannel.map (CASSANDRA-3201)
 * Allow using quotes in "USE <keyspace>;" CLI command (CASSANDRA-3208)
 * Log message when a full repair operation completes (CASSANDRA-3207)
 * Don't allow any cache loading exceptions to halt startup (CASSANDRA-3218)
 * Fix sstableloader --ignores option (CASSANDRA-3247)
 * File descriptor limit increased in packaging (CASSANDRA-3206)
 * Log a meaningfull warning when a node receive a message for a repair session
   that doesn't exist anymore (CASSANDRA-3256)
 * Fix FD leak when internode encryption is enabled (CASSANDRA-3257)
 * FBUtilities.hexToBytes(String) to throw NumberFormatException when string
   contains non-hex characters (CASSANDRA-3231)
 * Keep SimpleSnitch proximity ordering unchanged from what the Strategy
   generates, as intended (CASSANDRA-3262)
 * remove Scrub from compactionstats when finished (CASSANDRA-3255)
 * Fix tool .bat files when CASSANDRA_HOME contains spaces (CASSANDRA-3258)
 * Force flush of status table when removing/updating token (CASSANDRA-3243)
 * Evict gossip state immediately when a token is taken over by a new IP (CASSANDRA-3259)
 * Fix bug where the failure detector can take too long to mark a host
   down (CASSANDRA-3273)
 * (Hadoop) allow wrapping ranges in queries (CASSANDRA-3137)
 * (Hadoop) check all interfaces for a match with split location
   before falling back to random replica (CASSANDRA-3211)
 * (Hadoop) Make Pig storage handle implements LoadMetadata (CASSANDRA-2777)
 * (Hadoop) Fix exception during PIG 'dump' (CASSANDRA-2810)
 * Fix stress COUNTER_GET option (CASSANDRA-3301)
 * Fix missing fields in CLI `show schema` output (CASSANDRA-3304)
 * Nodetool no longer leaks threads and closes JMX connections (CASSANDRA-3309)
 * fix truncate allowing data to be replayed post-restart (CASSANDRA-3297)
 * Move SimpleAuthority and SimpleAuthenticator to examples (CASSANDRA-2922)
 * Fix handling of tombstone by SSTableExport/Import (CASSANDRA-3357)
 * Fix transposition in cfHistograms (CASSANDRA-3222)
 * Allow using number as DC name when creating keyspace in CQL (CASSANDRA-3239)
 * Force flush of system table after updating/removing a token (CASSANDRA-3243)


0.8.6
 * revert CASSANDRA-2388
 * change TokenRange.endpoints back to listen/broadcast address to match
   pre-1777 behavior, and add TokenRange.rpc_endpoints instead (CASSANDRA-3187)
 * avoid trying to watch cassandra-topology.properties when loaded from jar
   (CASSANDRA-3138)
 * prevent users from creating keyspaces with LocalStrategy replication
   (CASSANDRA-3139)
 * fix CLI `show schema;` to output correct keyspace definition statement
   (CASSANDRA-3129)
 * CustomTThreadPoolServer to log TTransportException at DEBUG level
   (CASSANDRA-3142)
 * allow topology sort to work with non-unique rack names between 
   datacenters (CASSANDRA-3152)
 * Improve caching of same-version Messages on digest and repair paths
   (CASSANDRA-3158)
 * Randomize choice of first replica for counter increment (CASSANDRA-2890)
 * Fix using read_repair_chance instead of merge_shard_change (CASSANDRA-3202)
 * Avoid streaming data to nodes that already have it, on move as well as
   decommission (CASSANDRA-3041)
 * Fix divide by zero error in GCInspector (CASSANDRA-3164)
 * allow quoting of the ColumnFamily name in CLI `create column family`
   statement (CASSANDRA-3195)
 * Fix rolling upgrade from 0.7 to 0.8 problem (CASSANDRA-3166)
 * Accomodate missing encryption_options in IncomingTcpConnection.stream
   (CASSANDRA-3212)


0.8.5
 * fix NPE when encryption_options is unspecified (CASSANDRA-3007)
 * include column name in validation failure exceptions (CASSANDRA-2849)
 * make sure truncate clears out the commitlog so replay won't re-
   populate with truncated data (CASSANDRA-2950)
 * fix NPE when debug logging is enabled and dropped CF is present
   in a commitlog segment (CASSANDRA-3021)
 * fix cassandra.bat when CASSANDRA_HOME contains spaces (CASSANDRA-2952)
 * fix to SSTableSimpleUnsortedWriter bufferSize calculation (CASSANDRA-3027)
 * make cleanup and normal compaction able to skip empty rows
   (rows containing nothing but expired tombstones) (CASSANDRA-3039)
 * work around native memory leak in com.sun.management.GarbageCollectorMXBean
   (CASSANDRA-2868)
 * validate that column names in column_metadata are not equal to key_alias
   on create/update of the ColumnFamily and CQL 'ALTER' statement (CASSANDRA-3036)
 * return an InvalidRequestException if an indexed column is assigned
   a value larger than 64KB (CASSANDRA-3057)
 * fix of numeric-only and string column names handling in CLI "drop index" 
   (CASSANDRA-3054)
 * prune index scan resultset back to original request for lazy
   resultset expansion case (CASSANDRA-2964)
 * (Hadoop) fail jobs when Cassandra node has failed but TaskTracker
   has not (CASSANDRA-2388)
 * fix dynamic snitch ignoring nodes when read_repair_chance is zero
   (CASSANDRA-2662)
 * avoid retaining references to dropped CFS objects in 
   CompactionManager.estimatedCompactions (CASSANDRA-2708)
 * expose rpc timeouts per host in MessagingServiceMBean (CASSANDRA-2941)
 * avoid including cwd in classpath for deb and rpm packages (CASSANDRA-2881)
 * remove gossip state when a new IP takes over a token (CASSANDRA-3071)
 * allow sstable2json to work on index sstable files (CASSANDRA-3059)
 * always hint counters (CASSANDRA-3099)
 * fix log4j initialization in EmbeddedCassandraService (CASSANDRA-2857)
 * remove gossip state when a new IP takes over a token (CASSANDRA-3071)
 * work around native memory leak in com.sun.management.GarbageCollectorMXBean
    (CASSANDRA-2868)
 * fix UnavailableException with writes at CL.EACH_QUORM (CASSANDRA-3084)
 * fix parsing of the Keyspace and ColumnFamily names in numeric
   and string representations in CLI (CASSANDRA-3075)
 * fix corner cases in Range.differenceToFetch (CASSANDRA-3084)
 * fix ip address String representation in the ring cache (CASSANDRA-3044)
 * fix ring cache compatibility when mixing pre-0.8.4 nodes with post-
   in the same cluster (CASSANDRA-3023)
 * make repair report failure when a node participating dies (instead of
   hanging forever) (CASSANDRA-2433)
 * fix handling of the empty byte buffer by ReversedType (CASSANDRA-3111)
 * Add validation that Keyspace names are case-insensitively unique (CASSANDRA-3066)
 * catch invalid key_validation_class before instantiating UpdateColumnFamily (CASSANDRA-3102)
 * make Range and Bounds objects client-safe (CASSANDRA-3108)
 * optionally skip log4j configuration (CASSANDRA-3061)
 * bundle sstableloader with the debian package (CASSANDRA-3113)
 * don't try to build secondary indexes when there is none (CASSANDRA-3123)
 * improve SSTableSimpleUnsortedWriter speed for large rows (CASSANDRA-3122)
 * handle keyspace arguments correctly in nodetool snapshot (CASSANDRA-3038)
 * Fix SSTableImportTest on windows (CASSANDRA-3043)
 * expose compactionThroughputMbPerSec through JMX (CASSANDRA-3117)
 * log keyspace and CF of large rows being compacted


0.8.4
 * change TokenRing.endpoints to be a list of rpc addresses instead of 
   listen/broadcast addresses (CASSANDRA-1777)
 * include files-to-be-streamed in StreamInSession.getSources (CASSANDRA-2972)
 * use JAVA env var in cassandra-env.sh (CASSANDRA-2785, 2992)
 * avoid doing read for no-op replicate-on-write at CL=1 (CASSANDRA-2892)
 * refuse counter write for CL.ANY (CASSANDRA-2990)
 * switch back to only logging recent dropped messages (CASSANDRA-3004)
 * always deserialize RowMutation for counters (CASSANDRA-3006)
 * ignore saved replication_factor strategy_option for NTS (CASSANDRA-3011)
 * make sure pre-truncate CL segments are discarded (CASSANDRA-2950)


0.8.3
 * add ability to drop local reads/writes that are going to timeout
   (CASSANDRA-2943)
 * revamp token removal process, keep gossip states for 3 days (CASSANDRA-2496)
 * don't accept extra args for 0-arg nodetool commands (CASSANDRA-2740)
 * log unavailableexception details at debug level (CASSANDRA-2856)
 * expose data_dir though jmx (CASSANDRA-2770)
 * don't include tmp files as sstable when create cfs (CASSANDRA-2929)
 * log Java classpath on startup (CASSANDRA-2895)
 * keep gossipped version in sync with actual on migration coordinator 
   (CASSANDRA-2946)
 * use lazy initialization instead of class initialization in NodeId
   (CASSANDRA-2953)
 * check column family validity in nodetool repair (CASSANDRA-2933)
 * speedup bytes to hex conversions dramatically (CASSANDRA-2850)
 * Flush memtables on shutdown when durable writes are disabled 
   (CASSANDRA-2958)
 * improved POSIX compatibility of start scripts (CASsANDRA-2965)
 * add counter support to Hadoop InputFormat (CASSANDRA-2981)
 * fix bug where dirty commitlog segments were removed (and avoid keeping 
   segments with no post-flush activity permanently dirty) (CASSANDRA-2829)
 * fix throwing exception with batch mutation of counter super columns
   (CASSANDRA-2949)
 * ignore system tables during repair (CASSANDRA-2979)
 * throw exception when NTS is given replication_factor as an option
   (CASSANDRA-2960)
 * fix assertion error during compaction of counter CFs (CASSANDRA-2968)
 * avoid trying to create index names, when no index exists (CASSANDRA-2867)
 * don't sample the system table when choosing a bootstrap token
   (CASSANDRA-2825)
 * gossiper notifies of local state changes (CASSANDRA-2948)
 * add asynchronous and half-sync/half-async (hsha) thrift servers 
   (CASSANDRA-1405)
 * fix potential use of free'd native memory in SerializingCache 
   (CASSANDRA-2951)
 * prune index scan resultset back to original request for lazy
   resultset expansion case (CASSANDRA-2964)
 * (Hadoop) fail jobs when Cassandra node has failed but TaskTracker
    has not (CASSANDRA-2388)


0.8.2
 * CQL: 
   - include only one row per unique key for IN queries (CASSANDRA-2717)
   - respect client timestamp on full row deletions (CASSANDRA-2912)
 * improve thread-safety in StreamOutSession (CASSANDRA-2792)
 * allow deleting a row and updating indexed columns in it in the
   same mutation (CASSANDRA-2773)
 * Expose number of threads blocked on submitting memtable to flush
   in JMX (CASSANDRA-2817)
 * add ability to return "endpoints" to nodetool (CASSANDRA-2776)
 * Add support for multiple (comma-delimited) coordinator addresses
   to ColumnFamilyInputFormat (CASSANDRA-2807)
 * fix potential NPE while scheduling read repair for range slice
   (CASSANDRA-2823)
 * Fix race in SystemTable.getCurrentLocalNodeId (CASSANDRA-2824)
 * Correctly set default for replicate_on_write (CASSANDRA-2835)
 * improve nodetool compactionstats formatting (CASSANDRA-2844)
 * fix index-building status display (CASSANDRA-2853)
 * fix CLI perpetuating obsolete KsDef.replication_factor (CASSANDRA-2846)
 * improve cli treatment of multiline comments (CASSANDRA-2852)
 * handle row tombstones correctly in EchoedRow (CASSANDRA-2786)
 * add MessagingService.get[Recently]DroppedMessages and
   StorageService.getExceptionCount (CASSANDRA-2804)
 * fix possibility of spurious UnavailableException for LOCAL_QUORUM
   reads with dynamic snitch + read repair disabled (CASSANDRA-2870)
 * add ant-optional as dependence for the debian package (CASSANDRA-2164)
 * add option to specify limit for get_slice in the CLI (CASSANDRA-2646)
 * decrease HH page size (CASSANDRA-2832)
 * reset cli keyspace after dropping the current one (CASSANDRA-2763)
 * add KeyRange option to Hadoop inputformat (CASSANDRA-1125)
 * fix protocol versioning (CASSANDRA-2818, 2860)
 * support spaces in path to log4j configuration (CASSANDRA-2383)
 * avoid including inferred types in CF update (CASSANDRA-2809)
 * fix JMX bulkload call (CASSANDRA-2908)
 * fix updating KS with durable_writes=false (CASSANDRA-2907)
 * add simplified facade to SSTableWriter for bulk loading use
   (CASSANDRA-2911)
 * fix re-using index CF sstable names after drop/recreate (CASSANDRA-2872)
 * prepend CF to default index names (CASSANDRA-2903)
 * fix hint replay (CASSANDRA-2928)
 * Properly synchronize repair's merkle tree computation (CASSANDRA-2816)


0.8.1
 * CQL:
   - support for insert, delete in BATCH (CASSANDRA-2537)
   - support for IN to SELECT, UPDATE (CASSANDRA-2553)
   - timestamp support for INSERT, UPDATE, and BATCH (CASSANDRA-2555)
   - TTL support (CASSANDRA-2476)
   - counter support (CASSANDRA-2473)
   - ALTER COLUMNFAMILY (CASSANDRA-1709)
   - DROP INDEX (CASSANDRA-2617)
   - add SCHEMA/TABLE as aliases for KS/CF (CASSANDRA-2743)
   - server handles wait-for-schema-agreement (CASSANDRA-2756)
   - key alias support (CASSANDRA-2480)
 * add support for comparator parameters and a generic ReverseType
   (CASSANDRA-2355)
 * add CompositeType and DynamicCompositeType (CASSANDRA-2231)
 * optimize batches containing multiple updates to the same row
   (CASSANDRA-2583)
 * adjust hinted handoff page size to avoid OOM with large columns 
   (CASSANDRA-2652)
 * mark BRAF buffer invalid post-flush so we don't re-flush partial
   buffers again, especially on CL writes (CASSANDRA-2660)
 * add DROP INDEX support to CLI (CASSANDRA-2616)
 * don't perform HH to client-mode [storageproxy] nodes (CASSANDRA-2668)
 * Improve forceDeserialize/getCompactedRow encapsulation (CASSANDRA-2659)
 * Don't write CounterUpdateColumn to disk in tests (CASSANDRA-2650)
 * Add sstable bulk loading utility (CASSANDRA-1278)
 * avoid replaying hints to dropped columnfamilies (CASSANDRA-2685)
 * add placeholders for missing rows in range query pseudo-RR (CASSANDRA-2680)
 * remove no-op HHOM.renameHints (CASSANDRA-2693)
 * clone super columns to avoid modifying them during flush (CASSANDRA-2675)
 * allow writes to bypass the commitlog for certain keyspaces (CASSANDRA-2683)
 * avoid NPE when bypassing commitlog during memtable flush (CASSANDRA-2781)
 * Added support for making bootstrap retry if nodes flap (CASSANDRA-2644)
 * Added statusthrift to nodetool to report if thrift server is running (CASSANDRA-2722)
 * Fixed rows being cached if they do not exist (CASSANDRA-2723)
 * Support passing tableName and cfName to RowCacheProviders (CASSANDRA-2702)
 * close scrub file handles (CASSANDRA-2669)
 * throttle migration replay (CASSANDRA-2714)
 * optimize column serializer creation (CASSANDRA-2716)
 * Added support for making bootstrap retry if nodes flap (CASSANDRA-2644)
 * Added statusthrift to nodetool to report if thrift server is running
   (CASSANDRA-2722)
 * Fixed rows being cached if they do not exist (CASSANDRA-2723)
 * fix truncate/compaction race (CASSANDRA-2673)
 * workaround large resultsets causing large allocation retention
   by nio sockets (CASSANDRA-2654)
 * fix nodetool ring use with Ec2Snitch (CASSANDRA-2733)
 * fix removing columns and subcolumns that are supressed by a row or
   supercolumn tombstone during replica resolution (CASSANDRA-2590)
 * support sstable2json against snapshot sstables (CASSANDRA-2386)
 * remove active-pull schema requests (CASSANDRA-2715)
 * avoid marking entire list of sstables as actively being compacted
   in multithreaded compaction (CASSANDRA-2765)
 * seek back after deserializing a row to update cache with (CASSANDRA-2752)
 * avoid skipping rows in scrub for counter column family (CASSANDRA-2759)
 * fix ConcurrentModificationException in repair when dealing with 0.7 node
   (CASSANDRA-2767)
 * use threadsafe collections for StreamInSession (CASSANDRA-2766)
 * avoid infinite loop when creating merkle tree (CASSANDRA-2758)
 * avoids unmarking compacting sstable prematurely in cleanup (CASSANDRA-2769)
 * fix NPE when the commit log is bypassed (CASSANDRA-2718)
 * don't throw an exception in SS.isRPCServerRunning (CASSANDRA-2721)
 * make stress.jar executable (CASSANDRA-2744)
 * add daemon mode to java stress (CASSANDRA-2267)
 * expose the DC and rack of a node through JMX and nodetool ring (CASSANDRA-2531)
 * fix cache mbean getSize (CASSANDRA-2781)
 * Add Date, Float, Double, and Boolean types (CASSANDRA-2530)
 * Add startup flag to renew counter node id (CASSANDRA-2788)
 * add jamm agent to cassandra.bat (CASSANDRA-2787)
 * fix repair hanging if a neighbor has nothing to send (CASSANDRA-2797)
 * purge tombstone even if row is in only one sstable (CASSANDRA-2801)
 * Fix wrong purge of deleted cf during compaction (CASSANDRA-2786)
 * fix race that could result in Hadoop writer failing to throw an
   exception encountered after close() (CASSANDRA-2755)
 * fix scan wrongly throwing assertion error (CASSANDRA-2653)
 * Always use even distribution for merkle tree with RandomPartitionner
   (CASSANDRA-2841)
 * fix describeOwnership for OPP (CASSANDRA-2800)
 * ensure that string tokens do not contain commas (CASSANDRA-2762)


0.8.0-final
 * fix CQL grammar warning and cqlsh regression from CASSANDRA-2622
 * add ant generate-cql-html target (CASSANDRA-2526)
 * update CQL consistency levels (CASSANDRA-2566)
 * debian packaging fixes (CASSANDRA-2481, 2647)
 * fix UUIDType, IntegerType for direct buffers (CASSANDRA-2682, 2684)
 * switch to native Thrift for Hadoop map/reduce (CASSANDRA-2667)
 * fix StackOverflowError when building from eclipse (CASSANDRA-2687)
 * only provide replication_factor to strategy_options "help" for
   SimpleStrategy, OldNetworkTopologyStrategy (CASSANDRA-2678, 2713)
 * fix exception adding validators to non-string columns (CASSANDRA-2696)
 * avoid instantiating DatabaseDescriptor in JDBC (CASSANDRA-2694)
 * fix potential stack overflow during compaction (CASSANDRA-2626)
 * clone super columns to avoid modifying them during flush (CASSANDRA-2675)
 * reset underlying iterator in EchoedRow constructor (CASSANDRA-2653)


0.8.0-rc1
 * faster flushes and compaction from fixing excessively pessimistic 
   rebuffering in BRAF (CASSANDRA-2581)
 * fix returning null column values in the python cql driver (CASSANDRA-2593)
 * fix merkle tree splitting exiting early (CASSANDRA-2605)
 * snapshot_before_compaction directory name fix (CASSANDRA-2598)
 * Disable compaction throttling during bootstrap (CASSANDRA-2612) 
 * fix CQL treatment of > and < operators in range slices (CASSANDRA-2592)
 * fix potential double-application of counter updates on commitlog replay
   by moving replay position from header to sstable metadata (CASSANDRA-2419)
 * JDBC CQL driver exposes getColumn for access to timestamp
 * JDBC ResultSetMetadata properties added to AbstractType
 * r/m clustertool (CASSANDRA-2607)
 * add support for presenting row key as a column in CQL result sets 
   (CASSANDRA-2622)
 * Don't allow {LOCAL|EACH}_QUORUM unless strategy is NTS (CASSANDRA-2627)
 * validate keyspace strategy_options during CQL create (CASSANDRA-2624)
 * fix empty Result with secondary index when limit=1 (CASSANDRA-2628)
 * Fix regression where bootstrapping a node with no schema fails
   (CASSANDRA-2625)
 * Allow removing LocationInfo sstables (CASSANDRA-2632)
 * avoid attempting to replay mutations from dropped keyspaces (CASSANDRA-2631)
 * avoid using cached position of a key when GT is requested (CASSANDRA-2633)
 * fix counting bloom filter true positives (CASSANDRA-2637)
 * initialize local ep state prior to gossip startup if needed (CASSANDRA-2638)
 * fix counter increment lost after restart (CASSANDRA-2642)
 * add quote-escaping via backslash to CLI (CASSANDRA-2623)
 * fix pig example script (CASSANDRA-2487)
 * fix dynamic snitch race in adding latencies (CASSANDRA-2618)
 * Start/stop cassandra after more important services such as mdadm in
   debian packaging (CASSANDRA-2481)


0.8.0-beta2
 * fix NPE compacting index CFs (CASSANDRA-2528)
 * Remove checking all column families on startup for compaction candidates 
   (CASSANDRA-2444)
 * validate CQL create keyspace options (CASSANDRA-2525)
 * fix nodetool setcompactionthroughput (CASSANDRA-2550)
 * move	gossip heartbeat back to its own thread (CASSANDRA-2554)
 * validate cql TRUNCATE columnfamily before truncating (CASSANDRA-2570)
 * fix batch_mutate for mixed standard-counter mutations (CASSANDRA-2457)
 * disallow making schema changes to system keyspace (CASSANDRA-2563)
 * fix sending mutation messages multiple times (CASSANDRA-2557)
 * fix incorrect use of NBHM.size in ReadCallback that could cause
   reads to time out even when responses were received (CASSANDRA-2552)
 * trigger read repair correctly for LOCAL_QUORUM reads (CASSANDRA-2556)
 * Allow configuring the number of compaction thread (CASSANDRA-2558)
 * forceUserDefinedCompaction will attempt to compact what it is given
   even if the pessimistic estimate is that there is not enough disk space;
   automatic compactions will only compact 2 or more sstables (CASSANDRA-2575)
 * refuse to apply migrations with older timestamps than the current 
   schema (CASSANDRA-2536)
 * remove unframed Thrift transport option
 * include indexes in snapshots (CASSANDRA-2596)
 * improve ignoring of obsolete mutations in index maintenance (CASSANDRA-2401)
 * recognize attempt to drop just the index while leaving the column
   definition alone (CASSANDRA-2619)
  

0.8.0-beta1
 * remove Avro RPC support (CASSANDRA-926)
 * support for columns that act as incr/decr counters 
   (CASSANDRA-1072, 1937, 1944, 1936, 2101, 2093, 2288, 2105, 2384, 2236, 2342,
   2454)
 * CQL (CASSANDRA-1703, 1704, 1705, 1706, 1707, 1708, 1710, 1711, 1940, 
   2124, 2302, 2277, 2493)
 * avoid double RowMutation serialization on write path (CASSANDRA-1800)
 * make NetworkTopologyStrategy the default (CASSANDRA-1960)
 * configurable internode encryption (CASSANDRA-1567, 2152)
 * human readable column names in sstable2json output (CASSANDRA-1933)
 * change default JMX port to 7199 (CASSANDRA-2027)
 * backwards compatible internal messaging (CASSANDRA-1015)
 * atomic switch of memtables and sstables (CASSANDRA-2284)
 * add pluggable SeedProvider (CASSANDRA-1669)
 * Fix clustertool to not throw exception when calling get_endpoints (CASSANDRA-2437)
 * upgrade to thrift 0.6 (CASSANDRA-2412) 
 * repair works on a token range instead of full ring (CASSANDRA-2324)
 * purge tombstones from row cache (CASSANDRA-2305)
 * push replication_factor into strategy_options (CASSANDRA-1263)
 * give snapshots the same name on each node (CASSANDRA-1791)
 * remove "nodetool loadbalance" (CASSANDRA-2448)
 * multithreaded compaction (CASSANDRA-2191)
 * compaction throttling (CASSANDRA-2156)
 * add key type information and alias (CASSANDRA-2311, 2396)
 * cli no longer divides read_repair_chance by 100 (CASSANDRA-2458)
 * made CompactionInfo.getTaskType return an enum (CASSANDRA-2482)
 * add a server-wide cap on measured memtable memory usage and aggressively
   flush to keep under that threshold (CASSANDRA-2006)
 * add unified UUIDType (CASSANDRA-2233)
 * add off-heap row cache support (CASSANDRA-1969)


0.7.5
 * improvements/fixes to PIG driver (CASSANDRA-1618, CASSANDRA-2387,
   CASSANDRA-2465, CASSANDRA-2484)
 * validate index names (CASSANDRA-1761)
 * reduce contention on Table.flusherLock (CASSANDRA-1954)
 * try harder to detect failures during streaming, cleaning up temporary
   files more reliably (CASSANDRA-2088)
 * shut down server for OOM on a Thrift thread (CASSANDRA-2269)
 * fix tombstone handling in repair and sstable2json (CASSANDRA-2279)
 * preserve version when streaming data from old sstables (CASSANDRA-2283)
 * don't start repair if a neighboring node is marked as dead (CASSANDRA-2290)
 * purge tombstones from row cache (CASSANDRA-2305)
 * Avoid seeking when sstable2json exports the entire file (CASSANDRA-2318)
 * clear Built flag in system table when dropping an index (CASSANDRA-2320)
 * don't allow arbitrary argument for stress.java (CASSANDRA-2323)
 * validate values for index predicates in get_indexed_slice (CASSANDRA-2328)
 * queue secondary indexes for flush before the parent (CASSANDRA-2330)
 * allow job configuration to set the CL used in Hadoop jobs (CASSANDRA-2331)
 * add memtable_flush_queue_size defaulting to 4 (CASSANDRA-2333)
 * Allow overriding of initial_token, storage_port and rpc_port from system
   properties (CASSANDRA-2343)
 * fix comparator used for non-indexed secondary expressions in index scan
   (CASSANDRA-2347)
 * ensure size calculation and write phase of large-row compaction use
   the same threshold for TTL expiration (CASSANDRA-2349)
 * fix race when iterating CFs during add/drop (CASSANDRA-2350)
 * add ConsistencyLevel command to CLI (CASSANDRA-2354)
 * allow negative numbers in the cli (CASSANDRA-2358)
 * hard code serialVersionUID for tokens class (CASSANDRA-2361)
 * fix potential infinite loop in ByteBufferUtil.inputStream (CASSANDRA-2365)
 * fix encoding bugs in HintedHandoffManager, SystemTable when default
   charset is not UTF8 (CASSANDRA-2367)
 * avoids having removed node reappearing in Gossip (CASSANDRA-2371)
 * fix incorrect truncation of long to int when reading columns via block
   index (CASSANDRA-2376)
 * fix NPE during stream session (CASSANDRA-2377)
 * fix race condition that could leave orphaned data files when dropping CF or
   KS (CASSANDRA-2381)
 * fsync statistics component on write (CASSANDRA-2382)
 * fix duplicate results from CFS.scan (CASSANDRA-2406)
 * add IntegerType to CLI help (CASSANDRA-2414)
 * avoid caching token-only decoratedkeys (CASSANDRA-2416)
 * convert mmap assertion to if/throw so scrub can catch it (CASSANDRA-2417)
 * don't overwrite gc log (CASSANDR-2418)
 * invalidate row cache for streamed row to avoid inconsitencies
   (CASSANDRA-2420)
 * avoid copies in range/index scans (CASSANDRA-2425)
 * make sure we don't wipe data during cleanup if the node has not join
   the ring (CASSANDRA-2428)
 * Try harder to close files after compaction (CASSANDRA-2431)
 * re-set bootstrapped flag after move finishes (CASSANDRA-2435)
 * display validation_class in CLI 'describe keyspace' (CASSANDRA-2442)
 * make cleanup compactions cleanup the row cache (CASSANDRA-2451)
 * add column fields validation to scrub (CASSANDRA-2460)
 * use 64KB flush buffer instead of in_memory_compaction_limit (CASSANDRA-2463)
 * fix backslash substitutions in CLI (CASSANDRA-2492)
 * disable cache saving for system CFS (CASSANDRA-2502)
 * fixes for verifying destination availability under hinted conditions
   so UE can be thrown intead of timing out (CASSANDRA-2514)
 * fix update of validation class in column metadata (CASSANDRA-2512)
 * support LOCAL_QUORUM, EACH_QUORUM CLs outside of NTS (CASSANDRA-2516)
 * preserve version when streaming data from old sstables (CASSANDRA-2283)
 * fix backslash substitutions in CLI (CASSANDRA-2492)
 * count a row deletion as one operation towards memtable threshold 
   (CASSANDRA-2519)
 * support LOCAL_QUORUM, EACH_QUORUM CLs outside of NTS (CASSANDRA-2516)


0.7.4
 * add nodetool join command (CASSANDRA-2160)
 * fix secondary indexes on pre-existing or streamed data (CASSANDRA-2244)
 * initialize endpoint in gossiper earlier (CASSANDRA-2228)
 * add ability to write to Cassandra from Pig (CASSANDRA-1828)
 * add rpc_[min|max]_threads (CASSANDRA-2176)
 * add CL.TWO, CL.THREE (CASSANDRA-2013)
 * avoid exporting an un-requested row in sstable2json, when exporting 
   a key that does not exist (CASSANDRA-2168)
 * add incremental_backups option (CASSANDRA-1872)
 * add configurable row limit to Pig loadfunc (CASSANDRA-2276)
 * validate column values in batches as well as single-Column inserts
   (CASSANDRA-2259)
 * move sample schema from cassandra.yaml to schema-sample.txt,
   a cli scripts (CASSANDRA-2007)
 * avoid writing empty rows when scrubbing tombstoned rows (CASSANDRA-2296)
 * fix assertion error in range and index scans for CL < ALL
   (CASSANDRA-2282)
 * fix commitlog replay when flush position refers to data that didn't
   get synced before server died (CASSANDRA-2285)
 * fix fd leak in sstable2json with non-mmap'd i/o (CASSANDRA-2304)
 * reduce memory use during streaming of multiple sstables (CASSANDRA-2301)
 * purge tombstoned rows from cache after GCGraceSeconds (CASSANDRA-2305)
 * allow zero replicas in a NTS datacenter (CASSANDRA-1924)
 * make range queries respect snitch for local replicas (CASSANDRA-2286)
 * fix HH delivery when column index is larger than 2GB (CASSANDRA-2297)
 * make 2ary indexes use parent CF flush thresholds during initial build
   (CASSANDRA-2294)
 * update memtable_throughput to be a long (CASSANDRA-2158)


0.7.3
 * Keep endpoint state until aVeryLongTime (CASSANDRA-2115)
 * lower-latency read repair (CASSANDRA-2069)
 * add hinted_handoff_throttle_delay_in_ms option (CASSANDRA-2161)
 * fixes for cache save/load (CASSANDRA-2172, -2174)
 * Handle whole-row deletions in CFOutputFormat (CASSANDRA-2014)
 * Make memtable_flush_writers flush in parallel (CASSANDRA-2178)
 * Add compaction_preheat_key_cache option (CASSANDRA-2175)
 * refactor stress.py to have only one copy of the format string 
   used for creating row keys (CASSANDRA-2108)
 * validate index names for \w+ (CASSANDRA-2196)
 * Fix Cassandra cli to respect timeout if schema does not settle 
   (CASSANDRA-2187)
 * fix for compaction and cleanup writing old-format data into new-version 
   sstable (CASSANDRA-2211, -2216)
 * add nodetool scrub (CASSANDRA-2217, -2240)
 * fix sstable2json large-row pagination (CASSANDRA-2188)
 * fix EOFing on requests for the last bytes in a file (CASSANDRA-2213)
 * fix BufferedRandomAccessFile bugs (CASSANDRA-2218, -2241)
 * check for memtable flush_after_mins exceeded every 10s (CASSANDRA-2183)
 * fix cache saving on Windows (CASSANDRA-2207)
 * add validateSchemaAgreement call + synchronization to schema
   modification operations (CASSANDRA-2222)
 * fix for reversed slice queries on large rows (CASSANDRA-2212)
 * fat clients were writing local data (CASSANDRA-2223)
 * set DEFAULT_MEMTABLE_LIFETIME_IN_MINS to 24h
 * improve detection and cleanup of partially-written sstables 
   (CASSANDRA-2206)
 * fix supercolumn de/serialization when subcolumn comparator is different
   from supercolumn's (CASSANDRA-2104)
 * fix starting up on Windows when CASSANDRA_HOME contains whitespace
   (CASSANDRA-2237)
 * add [get|set][row|key]cacheSavePeriod to JMX (CASSANDRA-2100)
 * fix Hadoop ColumnFamilyOutputFormat dropping of mutations
   when batch fills up (CASSANDRA-2255)
 * move file deletions off of scheduledtasks executor (CASSANDRA-2253)


0.7.2
 * copy DecoratedKey.key when inserting into caches to avoid retaining
   a reference to the underlying buffer (CASSANDRA-2102)
 * format subcolumn names with subcomparator (CASSANDRA-2136)
 * fix column bloom filter deserialization (CASSANDRA-2165)


0.7.1
 * refactor MessageDigest creation code. (CASSANDRA-2107)
 * buffer network stack to avoid inefficient small TCP messages while avoiding
   the nagle/delayed ack problem (CASSANDRA-1896)
 * check log4j configuration for changes every 10s (CASSANDRA-1525, 1907)
 * more-efficient cross-DC replication (CASSANDRA-1530, -2051, -2138)
 * avoid polluting page cache with commitlog or sstable writes
   and seq scan operations (CASSANDRA-1470)
 * add RMI authentication options to nodetool (CASSANDRA-1921)
 * make snitches configurable at runtime (CASSANDRA-1374)
 * retry hadoop split requests on connection failure (CASSANDRA-1927)
 * implement describeOwnership for BOP, COPP (CASSANDRA-1928)
 * make read repair behave as expected for ConsistencyLevel > ONE
   (CASSANDRA-982, 2038)
 * distributed test harness (CASSANDRA-1859, 1964)
 * reduce flush lock contention (CASSANDRA-1930)
 * optimize supercolumn deserialization (CASSANDRA-1891)
 * fix CFMetaData.apply to only compare objects of the same class 
   (CASSANDRA-1962)
 * allow specifying specific SSTables to compact from JMX (CASSANDRA-1963)
 * fix race condition in MessagingService.targets (CASSANDRA-1959, 2094, 2081)
 * refuse to open sstables from a future version (CASSANDRA-1935)
 * zero-copy reads (CASSANDRA-1714)
 * fix copy bounds for word Text in wordcount demo (CASSANDRA-1993)
 * fixes for contrib/javautils (CASSANDRA-1979)
 * check more frequently for memtable expiration (CASSANDRA-2000)
 * fix writing SSTable column count statistics (CASSANDRA-1976)
 * fix streaming of multiple CFs during bootstrap (CASSANDRA-1992)
 * explicitly set JVM GC new generation size with -Xmn (CASSANDRA-1968)
 * add short options for CLI flags (CASSANDRA-1565)
 * make keyspace argument to "describe keyspace" in CLI optional
   when authenticated to keyspace already (CASSANDRA-2029)
 * added option to specify -Dcassandra.join_ring=false on startup
   to allow "warm spare" nodes or performing JMX maintenance before
   joining the ring (CASSANDRA-526)
 * log migrations at INFO (CASSANDRA-2028)
 * add CLI verbose option in file mode (CASSANDRA-2030)
 * add single-line "--" comments to CLI (CASSANDRA-2032)
 * message serialization tests (CASSANDRA-1923)
 * switch from ivy to maven-ant-tasks (CASSANDRA-2017)
 * CLI attempts to block for new schema to propagate (CASSANDRA-2044)
 * fix potential overflow in nodetool cfstats (CASSANDRA-2057)
 * add JVM shutdownhook to sync commitlog (CASSANDRA-1919)
 * allow nodes to be up without being part of  normal traffic (CASSANDRA-1951)
 * fix CLI "show keyspaces" with null options on NTS (CASSANDRA-2049)
 * fix possible ByteBuffer race conditions (CASSANDRA-2066)
 * reduce garbage generated by MessagingService to prevent load spikes
   (CASSANDRA-2058)
 * fix math in RandomPartitioner.describeOwnership (CASSANDRA-2071)
 * fix deletion of sstable non-data components (CASSANDRA-2059)
 * avoid blocking gossip while deleting handoff hints (CASSANDRA-2073)
 * ignore messages from newer versions, keep track of nodes in gossip 
   regardless of version (CASSANDRA-1970)
 * cache writing moved to CompactionManager to reduce i/o contention and
   updated to use non-cache-polluting writes (CASSANDRA-2053)
 * page through large rows when exporting to JSON (CASSANDRA-2041)
 * add flush_largest_memtables_at and reduce_cache_sizes_at options
   (CASSANDRA-2142)
 * add cli 'describe cluster' command (CASSANDRA-2127)
 * add cli support for setting username/password at 'connect' command 
   (CASSANDRA-2111)
 * add -D option to Stress.java to allow reading hosts from a file 
   (CASSANDRA-2149)
 * bound hints CF throughput between 32M and 256M (CASSANDRA-2148)
 * continue starting when invalid saved cache entries are encountered
   (CASSANDRA-2076)
 * add max_hint_window_in_ms option (CASSANDRA-1459)


0.7.0-final
 * fix offsets to ByteBuffer.get (CASSANDRA-1939)


0.7.0-rc4
 * fix cli crash after backgrounding (CASSANDRA-1875)
 * count timeouts in storageproxy latencies, and include latency 
   histograms in StorageProxyMBean (CASSANDRA-1893)
 * fix CLI get recognition of supercolumns (CASSANDRA-1899)
 * enable keepalive on intra-cluster sockets (CASSANDRA-1766)
 * count timeouts towards dynamicsnitch latencies (CASSANDRA-1905)
 * Expose index-building status in JMX + cli schema description
   (CASSANDRA-1871)
 * allow [LOCAL|EACH]_QUORUM to be used with non-NetworkTopology 
   replication Strategies
 * increased amount of index locks for faster commitlog replay
 * collect secondary index tombstones immediately (CASSANDRA-1914)
 * revert commitlog changes from #1780 (CASSANDRA-1917)
 * change RandomPartitioner min token to -1 to avoid collision w/
   tokens on actual nodes (CASSANDRA-1901)
 * examine the right nibble when validating TimeUUID (CASSANDRA-1910)
 * include secondary indexes in cleanup (CASSANDRA-1916)
 * CFS.scrubDataDirectories should also cleanup invalid secondary indexes
   (CASSANDRA-1904)
 * ability to disable/enable gossip on nodes to force them down
   (CASSANDRA-1108)


0.7.0-rc3
 * expose getNaturalEndpoints in StorageServiceMBean taking byte[]
   key; RMI cannot serialize ByteBuffer (CASSANDRA-1833)
 * infer org.apache.cassandra.locator for replication strategy classes
   when not otherwise specified
 * validation that generates less garbage (CASSANDRA-1814)
 * add TTL support to CLI (CASSANDRA-1838)
 * cli defaults to bytestype for subcomparator when creating
   column families (CASSANDRA-1835)
 * unregister index MBeans when index is dropped (CASSANDRA-1843)
 * make ByteBufferUtil.clone thread-safe (CASSANDRA-1847)
 * change exception for read requests during bootstrap from 
   InvalidRequest to Unavailable (CASSANDRA-1862)
 * respect row-level tombstones post-flush in range scans
   (CASSANDRA-1837)
 * ReadResponseResolver check digests against each other (CASSANDRA-1830)
 * return InvalidRequest when remove of subcolumn without supercolumn
   is requested (CASSANDRA-1866)
 * flush before repair (CASSANDRA-1748)
 * SSTableExport validates key order (CASSANDRA-1884)
 * large row support for SSTableExport (CASSANDRA-1867)
 * Re-cache hot keys post-compaction without hitting disk (CASSANDRA-1878)
 * manage read repair in coordinator instead of data source, to
   provide latency information to dynamic snitch (CASSANDRA-1873)


0.7.0-rc2
 * fix live-column-count of slice ranges including tombstoned supercolumn 
   with live subcolumn (CASSANDRA-1591)
 * rename o.a.c.internal.AntientropyStage -> AntiEntropyStage,
   o.a.c.request.Request_responseStage -> RequestResponseStage,
   o.a.c.internal.Internal_responseStage -> InternalResponseStage
 * add AbstractType.fromString (CASSANDRA-1767)
 * require index_type to be present when specifying index_name
   on ColumnDef (CASSANDRA-1759)
 * fix add/remove index bugs in CFMetadata (CASSANDRA-1768)
 * rebuild Strategy during system_update_keyspace (CASSANDRA-1762)
 * cli updates prompt to ... in continuation lines (CASSANDRA-1770)
 * support multiple Mutations per key in hadoop ColumnFamilyOutputFormat
   (CASSANDRA-1774)
 * improvements to Debian init script (CASSANDRA-1772)
 * use local classloader to check for version.properties (CASSANDRA-1778)
 * Validate that column names in column_metadata are valid for the
   defined comparator, and decode properly in cli (CASSANDRA-1773)
 * use cross-platform newlines in cli (CASSANDRA-1786)
 * add ExpiringColumn support to sstable import/export (CASSANDRA-1754)
 * add flush for each append to periodic commitlog mode; added
   periodic_without_flush option to disable this (CASSANDRA-1780)
 * close file handle used for post-flush truncate (CASSANDRA-1790)
 * various code cleanup (CASSANDRA-1793, -1794, -1795)
 * fix range queries against wrapped range (CASSANDRA-1781)
 * fix consistencylevel calculations for NetworkTopologyStrategy
   (CASSANDRA-1804)
 * cli support index type enum names (CASSANDRA-1810)
 * improved validation of column_metadata (CASSANDRA-1813)
 * reads at ConsistencyLevel > 1 throw UnavailableException
   immediately if insufficient live nodes exist (CASSANDRA-1803)
 * copy bytebuffers for local writes to avoid retaining the entire
   Thrift frame (CASSANDRA-1801)
 * fix NPE adding index to column w/o prior metadata (CASSANDRA-1764)
 * reduce fat client timeout (CASSANDRA-1730)
 * fix botched merge of CASSANDRA-1316


0.7.0-rc1
 * fix compaction and flush races with schema updates (CASSANDRA-1715)
 * add clustertool, config-converter, sstablekeys, and schematool 
   Windows .bat files (CASSANDRA-1723)
 * reject range queries received during bootstrap (CASSANDRA-1739)
 * fix wrapping-range queries on non-minimum token (CASSANDRA-1700)
 * add nodetool cfhistogram (CASSANDRA-1698)
 * limit repaired ranges to what the nodes have in common (CASSANDRA-1674)
 * index scan treats missing columns as not matching secondary
   expressions (CASSANDRA-1745)
 * Fix misuse of DataOutputBuffer.getData in AntiEntropyService
   (CASSANDRA-1729)
 * detect and warn when obsolete version of JNA is present (CASSANDRA-1760)
 * reduce fat client timeout (CASSANDRA-1730)
 * cleanup smallest CFs first to increase free temp space for larger ones
   (CASSANDRA-1811)
 * Update windows .bat files to work outside of main Cassandra
   directory (CASSANDRA-1713)
 * fix read repair regression from 0.6.7 (CASSANDRA-1727)
 * more-efficient read repair (CASSANDRA-1719)
 * fix hinted handoff replay (CASSANDRA-1656)
 * log type of dropped messages (CASSANDRA-1677)
 * upgrade to SLF4J 1.6.1
 * fix ByteBuffer bug in ExpiringColumn.updateDigest (CASSANDRA-1679)
 * fix IntegerType.getString (CASSANDRA-1681)
 * make -Djava.net.preferIPv4Stack=true the default (CASSANDRA-628)
 * add INTERNAL_RESPONSE verb to differentiate from responses related
   to client requests (CASSANDRA-1685)
 * log tpstats when dropping messages (CASSANDRA-1660)
 * include unreachable nodes in describeSchemaVersions (CASSANDRA-1678)
 * Avoid dropping messages off the client request path (CASSANDRA-1676)
 * fix jna errno reporting (CASSANDRA-1694)
 * add friendlier error for UnknownHostException on startup (CASSANDRA-1697)
 * include jna dependency in RPM package (CASSANDRA-1690)
 * add --skip-keys option to stress.py (CASSANDRA-1696)
 * improve cli handling of non-string keys and column names 
   (CASSANDRA-1701, -1693)
 * r/m extra subcomparator line in cli keyspaces output (CASSANDRA-1712)
 * add read repair chance to cli "show keyspaces"
 * upgrade to ConcurrentLinkedHashMap 1.1 (CASSANDRA-975)
 * fix index scan routing (CASSANDRA-1722)
 * fix tombstoning of supercolumns in range queries (CASSANDRA-1734)
 * clear endpoint cache after updating keyspace metadata (CASSANDRA-1741)
 * fix wrapping-range queries on non-minimum token (CASSANDRA-1700)
 * truncate includes secondary indexes (CASSANDRA-1747)
 * retain reference to PendingFile sstables (CASSANDRA-1749)
 * fix sstableimport regression (CASSANDRA-1753)
 * fix for bootstrap when no non-system tables are defined (CASSANDRA-1732)
 * handle replica unavailability in index scan (CASSANDRA-1755)
 * fix service initialization order deadlock (CASSANDRA-1756)
 * multi-line cli commands (CASSANDRA-1742)
 * fix race between snapshot and compaction (CASSANDRA-1736)
 * add listEndpointsPendingHints, deleteHintsForEndpoint JMX methods 
   (CASSANDRA-1551)


0.7.0-beta3
 * add strategy options to describe_keyspace output (CASSANDRA-1560)
 * log warning when using randomly generated token (CASSANDRA-1552)
 * re-organize JMX into .db, .net, .internal, .request (CASSANDRA-1217)
 * allow nodes to change IPs between restarts (CASSANDRA-1518)
 * remember ring state between restarts by default (CASSANDRA-1518)
 * flush index built flag so we can read it before log replay (CASSANDRA-1541)
 * lock row cache updates to prevent race condition (CASSANDRA-1293)
 * remove assertion causing rare (and harmless) error messages in
   commitlog (CASSANDRA-1330)
 * fix moving nodes with no keyspaces defined (CASSANDRA-1574)
 * fix unbootstrap when no data is present in a transfer range (CASSANDRA-1573)
 * take advantage of AVRO-495 to simplify our avro IDL (CASSANDRA-1436)
 * extend authorization hierarchy to column family (CASSANDRA-1554)
 * deletion support in secondary indexes (CASSANDRA-1571)
 * meaningful error message for invalid replication strategy class 
   (CASSANDRA-1566)
 * allow keyspace creation with RF > N (CASSANDRA-1428)
 * improve cli error handling (CASSANDRA-1580)
 * add cache save/load ability (CASSANDRA-1417, 1606, 1647)
 * add StorageService.getDrainProgress (CASSANDRA-1588)
 * Disallow bootstrap to an in-use token (CASSANDRA-1561)
 * Allow dynamic secondary index creation and destruction (CASSANDRA-1532)
 * log auto-guessed memtable thresholds (CASSANDRA-1595)
 * add ColumnDef support to cli (CASSANDRA-1583)
 * reduce index sample time by 75% (CASSANDRA-1572)
 * add cli support for column, strategy metadata (CASSANDRA-1578, 1612)
 * add cli support for schema modification (CASSANDRA-1584)
 * delete temp files on failed compactions (CASSANDRA-1596)
 * avoid blocking for dead nodes during removetoken (CASSANDRA-1605)
 * remove ConsistencyLevel.ZERO (CASSANDRA-1607)
 * expose in-progress compaction type in jmx (CASSANDRA-1586)
 * removed IClock & related classes from internals (CASSANDRA-1502)
 * fix removing tokens from SystemTable on decommission and removetoken
   (CASSANDRA-1609)
 * include CF metadata in cli 'show keyspaces' (CASSANDRA-1613)
 * switch from Properties to HashMap in PropertyFileSnitch to
   avoid synchronization bottleneck (CASSANDRA-1481)
 * PropertyFileSnitch configuration file renamed to 
   cassandra-topology.properties
 * add cli support for get_range_slices (CASSANDRA-1088, CASSANDRA-1619)
 * Make memtable flush thresholds per-CF instead of global 
   (CASSANDRA-1007, 1637)
 * add cli support for binary data without CfDef hints (CASSANDRA-1603)
 * fix building SSTable statistics post-stream (CASSANDRA-1620)
 * fix potential infinite loop in 2ary index queries (CASSANDRA-1623)
 * allow creating NTS keyspaces with no replicas configured (CASSANDRA-1626)
 * add jmx histogram of sstables accessed per read (CASSANDRA-1624)
 * remove system_rename_column_family and system_rename_keyspace from the
   client API until races can be fixed (CASSANDRA-1630, CASSANDRA-1585)
 * add cli sanity tests (CASSANDRA-1582)
 * update GC settings in cassandra.bat (CASSANDRA-1636)
 * cli support for index queries (CASSANDRA-1635)
 * cli support for updating schema memtable settings (CASSANDRA-1634)
 * cli --file option (CASSANDRA-1616)
 * reduce automatically chosen memtable sizes by 50% (CASSANDRA-1641)
 * move endpoint cache from snitch to strategy (CASSANDRA-1643)
 * fix commitlog recovery deleting the newly-created segment as well as
   the old ones (CASSANDRA-1644)
 * upgrade to Thrift 0.5 (CASSANDRA-1367)
 * renamed CL.DCQUORUM to LOCAL_QUORUM and DCQUORUMSYNC to EACH_QUORUM
 * cli truncate support (CASSANDRA-1653)
 * update GC settings in cassandra.bat (CASSANDRA-1636)
 * avoid logging when a node's ip/token is gossipped back to it (CASSANDRA-1666)


0.7-beta2
 * always use UTF-8 for hint keys (CASSANDRA-1439)
 * remove cassandra.yaml dependency from Hadoop and Pig (CASSADRA-1322)
 * expose CfDef metadata in describe_keyspaces (CASSANDRA-1363)
 * restore use of mmap_index_only option (CASSANDRA-1241)
 * dropping a keyspace with no column families generated an error 
   (CASSANDRA-1378)
 * rename RackAwareStrategy to OldNetworkTopologyStrategy, RackUnawareStrategy 
   to SimpleStrategy, DatacenterShardStrategy to NetworkTopologyStrategy,
   AbstractRackAwareSnitch to AbstractNetworkTopologySnitch (CASSANDRA-1392)
 * merge StorageProxy.mutate, mutateBlocking (CASSANDRA-1396)
 * faster UUIDType, LongType comparisons (CASSANDRA-1386, 1393)
 * fix setting read_repair_chance from CLI addColumnFamily (CASSANDRA-1399)
 * fix updates to indexed columns (CASSANDRA-1373)
 * fix race condition leaving to FileNotFoundException (CASSANDRA-1382)
 * fix sharded lock hash on index write path (CASSANDRA-1402)
 * add support for GT/E, LT/E in subordinate index clauses (CASSANDRA-1401)
 * cfId counter got out of sync when CFs were added (CASSANDRA-1403)
 * less chatty schema updates (CASSANDRA-1389)
 * rename column family mbeans. 'type' will now include either 
   'IndexColumnFamilies' or 'ColumnFamilies' depending on the CFS type.
   (CASSANDRA-1385)
 * disallow invalid keyspace and column family names. This includes name that
   matches a '^\w+' regex. (CASSANDRA-1377)
 * use JNA, if present, to take snapshots (CASSANDRA-1371)
 * truncate hints if starting 0.7 for the first time (CASSANDRA-1414)
 * fix FD leak in single-row slicepredicate queries (CASSANDRA-1416)
 * allow index expressions against columns that are not part of the 
   SlicePredicate (CASSANDRA-1410)
 * config-converter properly handles snitches and framed support 
   (CASSANDRA-1420)
 * remove keyspace argument from multiget_count (CASSANDRA-1422)
 * allow specifying cassandra.yaml location as (local or remote) URL
   (CASSANDRA-1126)
 * fix using DynamicEndpointSnitch with NetworkTopologyStrategy
   (CASSANDRA-1429)
 * Add CfDef.default_validation_class (CASSANDRA-891)
 * fix EstimatedHistogram.max (CASSANDRA-1413)
 * quorum read optimization (CASSANDRA-1622)
 * handle zero-length (or missing) rows during HH paging (CASSANDRA-1432)
 * include secondary indexes during schema migrations (CASSANDRA-1406)
 * fix commitlog header race during schema change (CASSANDRA-1435)
 * fix ColumnFamilyStoreMBeanIterator to use new type name (CASSANDRA-1433)
 * correct filename generated by xml->yaml converter (CASSANDRA-1419)
 * add CMSInitiatingOccupancyFraction=75 and UseCMSInitiatingOccupancyOnly
   to default JVM options
 * decrease jvm heap for cassandra-cli (CASSANDRA-1446)
 * ability to modify keyspaces and column family definitions on a live cluster
   (CASSANDRA-1285)
 * support for Hadoop Streaming [non-jvm map/reduce via stdin/out]
   (CASSANDRA-1368)
 * Move persistent sstable stats from the system table to an sstable component
   (CASSANDRA-1430)
 * remove failed bootstrap attempt from pending ranges when gossip times
   it out after 1h (CASSANDRA-1463)
 * eager-create tcp connections to other cluster members (CASSANDRA-1465)
 * enumerate stages and derive stage from message type instead of 
   transmitting separately (CASSANDRA-1465)
 * apply reversed flag during collation from different data sources
   (CASSANDRA-1450)
 * make failure to remove commitlog segment non-fatal (CASSANDRA-1348)
 * correct ordering of drain operations so CL.recover is no longer 
   necessary (CASSANDRA-1408)
 * removed keyspace from describe_splits method (CASSANDRA-1425)
 * rename check_schema_agreement to describe_schema_versions
   (CASSANDRA-1478)
 * fix QUORUM calculation for RF > 3 (CASSANDRA-1487)
 * remove tombstones during non-major compactions when bloom filter
   verifies that row does not exist in other sstables (CASSANDRA-1074)
 * nodes that coordinated a loadbalance in the past could not be seen by
   newly added nodes (CASSANDRA-1467)
 * exposed endpoint states (gossip details) via jmx (CASSANDRA-1467)
 * ensure that compacted sstables are not included when new readers are
   instantiated (CASSANDRA-1477)
 * by default, calculate heap size and memtable thresholds at runtime (CASSANDRA-1469)
 * fix races dealing with adding/dropping keyspaces and column families in
   rapid succession (CASSANDRA-1477)
 * clean up of Streaming system (CASSANDRA-1503, 1504, 1506)
 * add options to configure Thrift socket keepalive and buffer sizes (CASSANDRA-1426)
 * make contrib CassandraServiceDataCleaner recursive (CASSANDRA-1509)
 * min, max compaction threshold are configurable and persistent 
   per-ColumnFamily (CASSANDRA-1468)
 * fix replaying the last mutation in a commitlog unnecessarily 
   (CASSANDRA-1512)
 * invoke getDefaultUncaughtExceptionHandler from DTPE with the original
   exception rather than the ExecutionException wrapper (CASSANDRA-1226)
 * remove Clock from the Thrift (and Avro) API (CASSANDRA-1501)
 * Close intra-node sockets when connection is broken (CASSANDRA-1528)
 * RPM packaging spec file (CASSANDRA-786)
 * weighted request scheduler (CASSANDRA-1485)
 * treat expired columns as deleted (CASSANDRA-1539)
 * make IndexInterval configurable (CASSANDRA-1488)
 * add describe_snitch to Thrift API (CASSANDRA-1490)
 * MD5 authenticator compares plain text submitted password with MD5'd
   saved property, instead of vice versa (CASSANDRA-1447)
 * JMX MessagingService pending and completed counts (CASSANDRA-1533)
 * fix race condition processing repair responses (CASSANDRA-1511)
 * make repair blocking (CASSANDRA-1511)
 * create EndpointSnitchInfo and MBean to expose rack and DC (CASSANDRA-1491)
 * added option to contrib/word_count to output results back to Cassandra
   (CASSANDRA-1342)
 * rewrite Hadoop ColumnFamilyRecordWriter to pool connections, retry to
   multiple Cassandra nodes, and smooth impact on the Cassandra cluster
   by using smaller batch sizes (CASSANDRA-1434)
 * fix setting gc_grace_seconds via CLI (CASSANDRA-1549)
 * support TTL'd index values (CASSANDRA-1536)
 * make removetoken work like decommission (CASSANDRA-1216)
 * make cli comparator-aware and improve quote rules (CASSANDRA-1523,-1524)
 * make nodetool compact and cleanup blocking (CASSANDRA-1449)
 * add memtable, cache information to GCInspector logs (CASSANDRA-1558)
 * enable/disable HintedHandoff via JMX (CASSANDRA-1550)
 * Ignore stray files in the commit log directory (CASSANDRA-1547)
 * Disallow bootstrap to an in-use token (CASSANDRA-1561)


0.7-beta1
 * sstable versioning (CASSANDRA-389)
 * switched to slf4j logging (CASSANDRA-625)
 * add (optional) expiration time for column (CASSANDRA-699)
 * access levels for authentication/authorization (CASSANDRA-900)
 * add ReadRepairChance to CF definition (CASSANDRA-930)
 * fix heisenbug in system tests, especially common on OS X (CASSANDRA-944)
 * convert to byte[] keys internally and all public APIs (CASSANDRA-767)
 * ability to alter schema definitions on a live cluster (CASSANDRA-44)
 * renamed configuration file to cassandra.xml, and log4j.properties to
   log4j-server.properties, which must now be loaded from
   the classpath (which is how our scripts in bin/ have always done it)
   (CASSANDRA-971)
 * change get_count to require a SlicePredicate. create multi_get_count
   (CASSANDRA-744)
 * re-organized endpointsnitch implementations and added SimpleSnitch
   (CASSANDRA-994)
 * Added preload_row_cache option (CASSANDRA-946)
 * add CRC to commitlog header (CASSANDRA-999)
 * removed deprecated batch_insert and get_range_slice methods (CASSANDRA-1065)
 * add truncate thrift method (CASSANDRA-531)
 * http mini-interface using mx4j (CASSANDRA-1068)
 * optimize away copy of sliced row on memtable read path (CASSANDRA-1046)
 * replace constant-size 2GB mmaped segments and special casing for index 
   entries spanning segment boundaries, with SegmentedFile that computes 
   segments that always contain entire entries/rows (CASSANDRA-1117)
 * avoid reading large rows into memory during compaction (CASSANDRA-16)
 * added hadoop OutputFormat (CASSANDRA-1101)
 * efficient Streaming (no more anticompaction) (CASSANDRA-579)
 * split commitlog header into separate file and add size checksum to
   mutations (CASSANDRA-1179)
 * avoid allocating a new byte[] for each mutation on replay (CASSANDRA-1219)
 * revise HH schema to be per-endpoint (CASSANDRA-1142)
 * add joining/leaving status to nodetool ring (CASSANDRA-1115)
 * allow multiple repair sessions per node (CASSANDRA-1190)
 * optimize away MessagingService for local range queries (CASSANDRA-1261)
 * make framed transport the default so malformed requests can't OOM the 
   server (CASSANDRA-475)
 * significantly faster reads from row cache (CASSANDRA-1267)
 * take advantage of row cache during range queries (CASSANDRA-1302)
 * make GCGraceSeconds a per-ColumnFamily value (CASSANDRA-1276)
 * keep persistent row size and column count statistics (CASSANDRA-1155)
 * add IntegerType (CASSANDRA-1282)
 * page within a single row during hinted handoff (CASSANDRA-1327)
 * push DatacenterShardStrategy configuration into keyspace definition,
   eliminating datacenter.properties. (CASSANDRA-1066)
 * optimize forward slices starting with '' and single-index-block name 
   queries by skipping the column index (CASSANDRA-1338)
 * streaming refactor (CASSANDRA-1189)
 * faster comparison for UUID types (CASSANDRA-1043)
 * secondary index support (CASSANDRA-749 and subtasks)
 * make compaction buckets deterministic (CASSANDRA-1265)


0.6.6
 * Allow using DynamicEndpointSnitch with RackAwareStrategy (CASSANDRA-1429)
 * remove the remaining vestiges of the unfinished DatacenterShardStrategy 
   (replaced by NetworkTopologyStrategy in 0.7)
   

0.6.5
 * fix key ordering in range query results with RandomPartitioner
   and ConsistencyLevel > ONE (CASSANDRA-1145)
 * fix for range query starting with the wrong token range (CASSANDRA-1042)
 * page within a single row during hinted handoff (CASSANDRA-1327)
 * fix compilation on non-sun JDKs (CASSANDRA-1061)
 * remove String.trim() call on row keys in batch mutations (CASSANDRA-1235)
 * Log summary of dropped messages instead of spamming log (CASSANDRA-1284)
 * add dynamic endpoint snitch (CASSANDRA-981)
 * fix streaming for keyspaces with hyphens in their name (CASSANDRA-1377)
 * fix errors in hard-coded bloom filter optKPerBucket by computing it
   algorithmically (CASSANDRA-1220
 * remove message deserialization stage, and uncap read/write stages
   so slow reads/writes don't block gossip processing (CASSANDRA-1358)
 * add jmx port configuration to Debian package (CASSANDRA-1202)
 * use mlockall via JNA, if present, to prevent Linux from swapping
   out parts of the JVM (CASSANDRA-1214)


0.6.4
 * avoid queuing multiple hint deliveries for the same endpoint
   (CASSANDRA-1229)
 * better performance for and stricter checking of UTF8 column names
   (CASSANDRA-1232)
 * extend option to lower compaction priority to hinted handoff
   as well (CASSANDRA-1260)
 * log errors in gossip instead of re-throwing (CASSANDRA-1289)
 * avoid aborting commitlog replay prematurely if a flushed-but-
   not-removed commitlog segment is encountered (CASSANDRA-1297)
 * fix duplicate rows being read during mapreduce (CASSANDRA-1142)
 * failure detection wasn't closing command sockets (CASSANDRA-1221)
 * cassandra-cli.bat works on windows (CASSANDRA-1236)
 * pre-emptively drop requests that cannot be processed within RPCTimeout
   (CASSANDRA-685)
 * add ack to Binary write verb and update CassandraBulkLoader
   to wait for acks for each row (CASSANDRA-1093)
 * added describe_partitioner Thrift method (CASSANDRA-1047)
 * Hadoop jobs no longer require the Cassandra storage-conf.xml
   (CASSANDRA-1280, CASSANDRA-1047)
 * log thread pool stats when GC is excessive (CASSANDRA-1275)
 * remove gossip message size limit (CASSANDRA-1138)
 * parallelize local and remote reads during multiget, and respect snitch 
   when determining whether to do local read for CL.ONE (CASSANDRA-1317)
 * fix read repair to use requested consistency level on digest mismatch,
   rather than assuming QUORUM (CASSANDRA-1316)
 * process digest mismatch re-reads in parallel (CASSANDRA-1323)
 * switch hints CF comparator to BytesType (CASSANDRA-1274)


0.6.3
 * retry to make streaming connections up to 8 times. (CASSANDRA-1019)
 * reject describe_ring() calls on invalid keyspaces (CASSANDRA-1111)
 * fix cache size calculation for size of 100% (CASSANDRA-1129)
 * fix cache capacity only being recalculated once (CASSANDRA-1129)
 * remove hourly scan of all hints on the off chance that the gossiper
   missed a status change; instead, expose deliverHintsToEndpoint to JMX
   so it can be done manually, if necessary (CASSANDRA-1141)
 * don't reject reads at CL.ALL (CASSANDRA-1152)
 * reject deletions to supercolumns in CFs containing only standard
   columns (CASSANDRA-1139)
 * avoid preserving login information after client disconnects
   (CASSANDRA-1057)
 * prefer sun jdk to openjdk in debian init script (CASSANDRA-1174)
 * detect partioner config changes between restarts and fail fast 
   (CASSANDRA-1146)
 * use generation time to resolve node token reassignment disagreements
   (CASSANDRA-1118)
 * restructure the startup ordering of Gossiper and MessageService to avoid
   timing anomalies (CASSANDRA-1160)
 * detect incomplete commit log hearders (CASSANDRA-1119)
 * force anti-entropy service to stream files on the stream stage to avoid
   sending streams out of order (CASSANDRA-1169)
 * remove inactive stream managers after AES streams files (CASSANDRA-1169)
 * allow removing entire row through batch_mutate Deletion (CASSANDRA-1027)
 * add JMX metrics for row-level bloom filter false positives (CASSANDRA-1212)
 * added a redhat init script to contrib (CASSANDRA-1201)
 * use midpoint when bootstrapping a new machine into range with not
   much data yet instead of random token (CASSANDRA-1112)
 * kill server on OOM in executor stage as well as Thrift (CASSANDRA-1226)
 * remove opportunistic repairs, when two machines with overlapping replica
   responsibilities happen to finish major compactions of the same CF near
   the same time.  repairs are now fully manual (CASSANDRA-1190)
 * add ability to lower compaction priority (default is no change from 0.6.2)
   (CASSANDRA-1181)


0.6.2
 * fix contrib/word_count build. (CASSANDRA-992)
 * split CommitLogExecutorService into BatchCommitLogExecutorService and 
   PeriodicCommitLogExecutorService (CASSANDRA-1014)
 * add latency histograms to CFSMBean (CASSANDRA-1024)
 * make resolving timestamp ties deterministic by using value bytes
   as a tiebreaker (CASSANDRA-1039)
 * Add option to turn off Hinted Handoff (CASSANDRA-894)
 * fix windows startup (CASSANDRA-948)
 * make concurrent_reads, concurrent_writes configurable at runtime via JMX
   (CASSANDRA-1060)
 * disable GCInspector on non-Sun JVMs (CASSANDRA-1061)
 * fix tombstone handling in sstable rows with no other data (CASSANDRA-1063)
 * fix size of row in spanned index entries (CASSANDRA-1056)
 * install json2sstable, sstable2json, and sstablekeys to Debian package
 * StreamingService.StreamDestinations wouldn't empty itself after streaming
   finished (CASSANDRA-1076)
 * added Collections.shuffle(splits) before returning the splits in 
   ColumnFamilyInputFormat (CASSANDRA-1096)
 * do not recalculate cache capacity post-compaction if it's been manually 
   modified (CASSANDRA-1079)
 * better defaults for flush sorter + writer executor queue sizes
   (CASSANDRA-1100)
 * windows scripts for SSTableImport/Export (CASSANDRA-1051)
 * windows script for nodetool (CASSANDRA-1113)
 * expose PhiConvictThreshold (CASSANDRA-1053)
 * make repair of RF==1 a no-op (CASSANDRA-1090)
 * improve default JVM GC options (CASSANDRA-1014)
 * fix SlicePredicate serialization inside Hadoop jobs (CASSANDRA-1049)
 * close Thrift sockets in Hadoop ColumnFamilyRecordReader (CASSANDRA-1081)


0.6.1
 * fix NPE in sstable2json when no excluded keys are given (CASSANDRA-934)
 * keep the replica set constant throughout the read repair process
   (CASSANDRA-937)
 * allow querying getAllRanges with empty token list (CASSANDRA-933)
 * fix command line arguments inversion in clustertool (CASSANDRA-942)
 * fix race condition that could trigger a false-positive assertion
   during post-flush discard of old commitlog segments (CASSANDRA-936)
 * fix neighbor calculation for anti-entropy repair (CASSANDRA-924)
 * perform repair even for small entropy differences (CASSANDRA-924)
 * Use hostnames in CFInputFormat to allow Hadoop's naive string-based
   locality comparisons to work (CASSANDRA-955)
 * cache read-only BufferedRandomAccessFile length to avoid
   3 system calls per invocation (CASSANDRA-950)
 * nodes with IPv6 (and no IPv4) addresses could not join cluster
   (CASSANDRA-969)
 * Retrieve the correct number of undeleted columns, if any, from
   a supercolumn in a row that had been deleted previously (CASSANDRA-920)
 * fix index scans that cross the 2GB mmap boundaries for both mmap
   and standard i/o modes (CASSANDRA-866)
 * expose drain via nodetool (CASSANDRA-978)


0.6.0-RC1
 * JMX drain to flush memtables and run through commit log (CASSANDRA-880)
 * Bootstrapping can skip ranges under the right conditions (CASSANDRA-902)
 * fix merging row versions in range_slice for CL > ONE (CASSANDRA-884)
 * default write ConsistencyLeven chaned from ZERO to ONE
 * fix for index entries spanning mmap buffer boundaries (CASSANDRA-857)
 * use lexical comparison if time part of TimeUUIDs are the same 
   (CASSANDRA-907)
 * bound read, mutation, and response stages to fix possible OOM
   during log replay (CASSANDRA-885)
 * Use microseconds-since-epoch (UTC) in cli, instead of milliseconds
 * Treat batch_mutate Deletion with null supercolumn as "apply this predicate 
   to top level supercolumns" (CASSANDRA-834)
 * Streaming destination nodes do not update their JMX status (CASSANDRA-916)
 * Fix internal RPC timeout calculation (CASSANDRA-911)
 * Added Pig loadfunc to contrib/pig (CASSANDRA-910)


0.6.0-beta3
 * fix compaction bucketing bug (CASSANDRA-814)
 * update windows batch file (CASSANDRA-824)
 * deprecate KeysCachedFraction configuration directive in favor
   of KeysCached; move to unified-per-CF key cache (CASSANDRA-801)
 * add invalidateRowCache to ColumnFamilyStoreMBean (CASSANDRA-761)
 * send Handoff hints to natural locations to reduce load on
   remaining nodes in a failure scenario (CASSANDRA-822)
 * Add RowWarningThresholdInMB configuration option to warn before very 
   large rows get big enough to threaten node stability, and -x option to
   be able to remove them with sstable2json if the warning is unheeded
   until it's too late (CASSANDRA-843)
 * Add logging of GC activity (CASSANDRA-813)
 * fix ConcurrentModificationException in commitlog discard (CASSANDRA-853)
 * Fix hardcoded row count in Hadoop RecordReader (CASSANDRA-837)
 * Add a jmx status to the streaming service and change several DEBUG
   messages to INFO (CASSANDRA-845)
 * fix classpath in cassandra-cli.bat for Windows (CASSANDRA-858)
 * allow re-specifying host, port to cassandra-cli if invalid ones
   are first tried (CASSANDRA-867)
 * fix race condition handling rpc timeout in the coordinator
   (CASSANDRA-864)
 * Remove CalloutLocation and StagingFileDirectory from storage-conf files 
   since those settings are no longer used (CASSANDRA-878)
 * Parse a long from RowWarningThresholdInMB instead of an int (CASSANDRA-882)
 * Remove obsolete ControlPort code from DatabaseDescriptor (CASSANDRA-886)
 * move skipBytes side effect out of assert (CASSANDRA-899)
 * add "double getLoad" to StorageServiceMBean (CASSANDRA-898)
 * track row stats per CF at compaction time (CASSANDRA-870)
 * disallow CommitLogDirectory matching a DataFileDirectory (CASSANDRA-888)
 * default key cache size is 200k entries, changed from 10% (CASSANDRA-863)
 * add -Dcassandra-foreground=yes to cassandra.bat
 * exit if cluster name is changed unexpectedly (CASSANDRA-769)


0.6.0-beta1/beta2
 * add batch_mutate thrift command, deprecating batch_insert (CASSANDRA-336)
 * remove get_key_range Thrift API, deprecated in 0.5 (CASSANDRA-710)
 * add optional login() Thrift call for authentication (CASSANDRA-547)
 * support fat clients using gossiper and StorageProxy to perform
   replication in-process [jvm-only] (CASSANDRA-535)
 * support mmapped I/O for reads, on by default on 64bit JVMs 
   (CASSANDRA-408, CASSANDRA-669)
 * improve insert concurrency, particularly during Hinted Handoff
   (CASSANDRA-658)
 * faster network code (CASSANDRA-675)
 * stress.py moved to contrib (CASSANDRA-635)
 * row caching [must be explicitly enabled per-CF in config] (CASSANDRA-678)
 * present a useful measure of compaction progress in JMX (CASSANDRA-599)
 * add bin/sstablekeys (CASSNADRA-679)
 * add ConsistencyLevel.ANY (CASSANDRA-687)
 * make removetoken remove nodes from gossip entirely (CASSANDRA-644)
 * add ability to set cache sizes at runtime (CASSANDRA-708)
 * report latency and cache hit rate statistics with lifetime totals
   instead of average over the last minute (CASSANDRA-702)
 * support get_range_slice for RandomPartitioner (CASSANDRA-745)
 * per-keyspace replication factory and replication strategy (CASSANDRA-620)
 * track latency in microseconds (CASSANDRA-733)
 * add describe_ Thrift methods, deprecating get_string_property and 
   get_string_list_property
 * jmx interface for tracking operation mode and streams in general.
   (CASSANDRA-709)
 * keep memtables in sorted order to improve range query performance
   (CASSANDRA-799)
 * use while loop instead of recursion when trimming sstables compaction list 
   to avoid blowing stack in pathological cases (CASSANDRA-804)
 * basic Hadoop map/reduce support (CASSANDRA-342)


0.5.1
 * ensure all files for an sstable are streamed to the same directory.
   (CASSANDRA-716)
 * more accurate load estimate for bootstrapping (CASSANDRA-762)
 * tolerate dead or unavailable bootstrap target on write (CASSANDRA-731)
 * allow larger numbers of keys (> 140M) in a sstable bloom filter
   (CASSANDRA-790)
 * include jvm argument improvements from CASSANDRA-504 in debian package
 * change streaming chunk size to 32MB to accomodate Windows XP limitations
   (was 64MB) (CASSANDRA-795)
 * fix get_range_slice returning results in the wrong order (CASSANDRA-781)
 

0.5.0 final
 * avoid attempting to delete temporary bootstrap files twice (CASSANDRA-681)
 * fix bogus NaN in nodeprobe cfstats output (CASSANDRA-646)
 * provide a policy for dealing with single thread executors w/ a full queue
   (CASSANDRA-694)
 * optimize inner read in MessagingService, vastly improving multiple-node
   performance (CASSANDRA-675)
 * wait for table flush before streaming data back to a bootstrapping node.
   (CASSANDRA-696)
 * keep track of bootstrapping sources by table so that bootstrapping doesn't 
   give the indication of finishing early (CASSANDRA-673)


0.5.0 RC3
 * commit the correct version of the patch for CASSANDRA-663


0.5.0 RC2 (unreleased)
 * fix bugs in converting get_range_slice results to Thrift 
   (CASSANDRA-647, CASSANDRA-649)
 * expose java.util.concurrent.TimeoutException in StorageProxy methods
   (CASSANDRA-600)
 * TcpConnectionManager was holding on to disconnected connections, 
   giving the false indication they were being used. (CASSANDRA-651)
 * Remove duplicated write. (CASSANDRA-662)
 * Abort bootstrap if IP is already in the token ring (CASSANDRA-663)
 * increase default commitlog sync period, and wait for last sync to 
   finish before submitting another (CASSANDRA-668)


0.5.0 RC1
 * Fix potential NPE in get_range_slice (CASSANDRA-623)
 * add CRC32 to commitlog entries (CASSANDRA-605)
 * fix data streaming on windows (CASSANDRA-630)
 * GC compacted sstables after cleanup and compaction (CASSANDRA-621)
 * Speed up anti-entropy validation (CASSANDRA-629)
 * Fix anti-entropy assertion error (CASSANDRA-639)
 * Fix pending range conflicts when bootstapping or moving
   multiple nodes at once (CASSANDRA-603)
 * Handle obsolete gossip related to node movement in the case where
   one or more nodes is down when the movement occurs (CASSANDRA-572)
 * Include dead nodes in gossip to avoid a variety of problems
   and fix HH to removed nodes (CASSANDRA-634)
 * return an InvalidRequestException for mal-formed SlicePredicates
   (CASSANDRA-643)
 * fix bug determining closest neighbor for use in multiple datacenters
   (CASSANDRA-648)
 * Vast improvements in anticompaction speed (CASSANDRA-607)
 * Speed up log replay and writes by avoiding redundant serializations
   (CASSANDRA-652)


0.5.0 beta 2
 * Bootstrap improvements (several tickets)
 * add nodeprobe repair anti-entropy feature (CASSANDRA-193, CASSANDRA-520)
 * fix possibility of partition when many nodes restart at once
   in clusters with multiple seeds (CASSANDRA-150)
 * fix NPE in get_range_slice when no data is found (CASSANDRA-578)
 * fix potential NPE in hinted handoff (CASSANDRA-585)
 * fix cleanup of local "system" keyspace (CASSANDRA-576)
 * improve computation of cluster load balance (CASSANDRA-554)
 * added super column read/write, column count, and column/row delete to
   cassandra-cli (CASSANDRA-567, CASSANDRA-594)
 * fix returning live subcolumns of deleted supercolumns (CASSANDRA-583)
 * respect JAVA_HOME in bin/ scripts (several tickets)
 * add StorageService.initClient for fat clients on the JVM (CASSANDRA-535)
   (see contrib/client_only for an example of use)
 * make consistency_level functional in get_range_slice (CASSANDRA-568)
 * optimize key deserialization for RandomPartitioner (CASSANDRA-581)
 * avoid GCing tombstones except on major compaction (CASSANDRA-604)
 * increase failure conviction threshold, resulting in less nodes
   incorrectly (and temporarily) marked as down (CASSANDRA-610)
 * respect memtable thresholds during log replay (CASSANDRA-609)
 * support ConsistencyLevel.ALL on read (CASSANDRA-584)
 * add nodeprobe removetoken command (CASSANDRA-564)


0.5.0 beta
 * Allow multiple simultaneous flushes, improving flush throughput 
   on multicore systems (CASSANDRA-401)
 * Split up locks to improve write and read throughput on multicore systems
   (CASSANDRA-444, CASSANDRA-414)
 * More efficient use of memory during compaction (CASSANDRA-436)
 * autobootstrap option: when enabled, all non-seed nodes will attempt
   to bootstrap when started, until bootstrap successfully
   completes. -b option is removed.  (CASSANDRA-438)
 * Unless a token is manually specified in the configuration xml,
   a bootstraping node will use a token that gives it half the
   keys from the most-heavily-loaded node in the cluster,
   instead of generating a random token. 
   (CASSANDRA-385, CASSANDRA-517)
 * Miscellaneous bootstrap fixes (several tickets)
 * Ability to change a node's token even after it has data on it
   (CASSANDRA-541)
 * Ability to decommission a live node from the ring (CASSANDRA-435)
 * Semi-automatic loadbalancing via nodeprobe (CASSANDRA-192)
 * Add ability to set compaction thresholds at runtime via
   JMX / nodeprobe.  (CASSANDRA-465)
 * Add "comment" field to ColumnFamily definition. (CASSANDRA-481)
 * Additional JMX metrics (CASSANDRA-482)
 * JSON based export and import tools (several tickets)
 * Hinted Handoff fixes (several tickets)
 * Add key cache to improve read performance (CASSANDRA-423)
 * Simplified construction of custom ReplicationStrategy classes
   (CASSANDRA-497)
 * Graphical application (Swing) for ring integrity verification and 
   visualization was added to contrib (CASSANDRA-252)
 * Add DCQUORUM, DCQUORUMSYNC consistency levels and corresponding
   ReplicationStrategy / EndpointSnitch classes.  Experimental.
   (CASSANDRA-492)
 * Web client interface added to contrib (CASSANDRA-457)
 * More-efficient flush for Random, CollatedOPP partitioners 
   for normal writes (CASSANDRA-446) and bulk load (CASSANDRA-420)
 * Add MemtableFlushAfterMinutes, a global replacement for the old 
   per-CF FlushPeriodInMinutes setting (CASSANDRA-463)
 * optimizations to slice reading (CASSANDRA-350) and supercolumn
   queries (CASSANDRA-510)
 * force binding to given listenaddress for nodes with multiple
   interfaces (CASSANDRA-546)
 * stress.py benchmarking tool improvements (several tickets)
 * optimized replica placement code (CASSANDRA-525)
 * faster log replay on restart (CASSANDRA-539, CASSANDRA-540)
 * optimized local-node writes (CASSANDRA-558)
 * added get_range_slice, deprecating get_key_range (CASSANDRA-344)
 * expose TimedOutException to thrift (CASSANDRA-563)
 

0.4.2
 * Add validation disallowing null keys (CASSANDRA-486)
 * Fix race conditions in TCPConnectionManager (CASSANDRA-487)
 * Fix using non-utf8-aware comparison as a sanity check.
   (CASSANDRA-493)
 * Improve default garbage collector options (CASSANDRA-504)
 * Add "nodeprobe flush" (CASSANDRA-505)
 * remove NotFoundException from get_slice throws list (CASSANDRA-518)
 * fix get (not get_slice) of entire supercolumn (CASSANDRA-508)
 * fix null token during bootstrap (CASSANDRA-501)


0.4.1
 * Fix FlushPeriod columnfamily configuration regression
   (CASSANDRA-455)
 * Fix long column name support (CASSANDRA-460)
 * Fix for serializing a row that only contains tombstones
   (CASSANDRA-458)
 * Fix for discarding unneeded commitlog segments (CASSANDRA-459)
 * Add SnapshotBeforeCompaction configuration option (CASSANDRA-426)
 * Fix compaction abort under insufficient disk space (CASSANDRA-473)
 * Fix reading subcolumn slice from tombstoned CF (CASSANDRA-484)
 * Fix race condition in RVH causing occasional NPE (CASSANDRA-478)


0.4.0
 * fix get_key_range problems when a node is down (CASSANDRA-440)
   and add UnavailableException to more Thrift methods
 * Add example EndPointSnitch contrib code (several tickets)


0.4.0 RC2
 * fix SSTable generation clash during compaction (CASSANDRA-418)
 * reject method calls with null parameters (CASSANDRA-308)
 * properly order ranges in nodeprobe output (CASSANDRA-421)
 * fix logging of certain errors on executor threads (CASSANDRA-425)


0.4.0 RC1
 * Bootstrap feature is live; use -b on startup (several tickets)
 * Added multiget api (CASSANDRA-70)
 * fix Deadlock with SelectorManager.doProcess and TcpConnection.write
   (CASSANDRA-392)
 * remove key cache b/c of concurrency bugs in third-party
   CLHM library (CASSANDRA-405)
 * update non-major compaction logic to use two threshold values
   (CASSANDRA-407)
 * add periodic / batch commitlog sync modes (several tickets)
 * inline BatchMutation into batch_insert params (CASSANDRA-403)
 * allow setting the logging level at runtime via mbean (CASSANDRA-402)
 * change default comparator to BytesType (CASSANDRA-400)
 * add forwards-compatible ConsistencyLevel parameter to get_key_range
   (CASSANDRA-322)
 * r/m special case of blocking for local destination when writing with 
   ConsistencyLevel.ZERO (CASSANDRA-399)
 * Fixes to make BinaryMemtable [bulk load interface] useful (CASSANDRA-337);
   see contrib/bmt_example for an example of using it.
 * More JMX properties added (several tickets)
 * Thrift changes (several tickets)
    - Merged _super get methods with the normal ones; return values
      are now of ColumnOrSuperColumn.
    - Similarly, merged batch_insert_super into batch_insert.



0.4.0 beta
 * On-disk data format has changed to allow billions of keys/rows per
   node instead of only millions
 * Multi-keyspace support
 * Scan all sstables for all queries to avoid situations where
   different types of operation on the same ColumnFamily could
   disagree on what data was present
 * Snapshot support via JMX
 * Thrift API has changed a _lot_:
    - removed time-sorted CFs; instead, user-defined comparators
      may be defined on the column names, which are now byte arrays.
      Default comparators are provided for UTF8, Bytes, Ascii, Long (i64),
      and UUID types.
    - removed colon-delimited strings in thrift api in favor of explicit
      structs such as ColumnPath, ColumnParent, etc.  Also normalized
      thrift struct and argument naming.
    - Added columnFamily argument to get_key_range.
    - Change signature of get_slice to accept starting and ending
      columns as well as an offset.  (This allows use of indexes.)
      Added "ascending" flag to allow reasonably-efficient reverse
      scans as well.  Removed get_slice_by_range as redundant.
    - get_key_range operates on one CF at a time
    - changed `block` boolean on insert methods to ConsistencyLevel enum,
      with options of NONE, ONE, QUORUM, and ALL.
    - added similar consistency_level parameter to read methods
    - column-name-set slice with no names given now returns zero columns
      instead of all of them.  ("all" can run your server out of memory.
      use a range-based slice with a high max column count instead.)
 * Removed the web interface. Node information can now be obtained by 
   using the newly introduced nodeprobe utility.
 * More JMX stats
 * Remove magic values from internals (e.g. special key to indicate
   when to flush memtables)
 * Rename configuration "table" to "keyspace"
 * Moved to crash-only design; no more shutdown (just kill the process)
 * Lots of bug fixes

Full list of issues resolved in 0.4 is at https://issues.apache.org/jira/secure/IssueNavigator.jspa?reset=true&&pid=12310865&fixfor=12313862&resolution=1&sorter/field=issuekey&sorter/order=DESC


0.3.0 RC3
 * Fix potential deadlock under load in TCPConnection.
   (CASSANDRA-220)


0.3.0 RC2
 * Fix possible data loss when server is stopped after replaying
   log but before new inserts force memtable flush.
   (CASSANDRA-204)
 * Added BUGS file


0.3.0 RC1
 * Range queries on keys, including user-defined key collation
 * Remove support
 * Workarounds for a weird bug in JDK select/register that seems
   particularly common on VM environments. Cassandra should deploy
   fine on EC2 now
 * Much improved infrastructure: the beginnings of a decent test suite
   ("ant test" for unit tests; "nosetests" for system tests), code
   coverage reporting, etc.
 * Expanded node status reporting via JMX
 * Improved error reporting/logging on both server and client
 * Reduced memory footprint in default configuration
 * Combined blocking and non-blocking versions of insert APIs
 * Added FlushPeriodInMinutes configuration parameter to force
   flushing of infrequently-updated ColumnFamilies<|MERGE_RESOLUTION|>--- conflicted
+++ resolved
@@ -1,4 +1,3 @@
-<<<<<<< HEAD
 2.0.9
  * Fix assertion error in CL.ANY timeout handling (CASSANDRA-7364)
  * Handle empty CFs in Memtable#maybeUpdateLiveRatio() (CASSANDRA-7401)
@@ -21,10 +20,7 @@
  * Account for range tombstones in min/max column names (CASSANDRA-7235)
  * Improve sub range repair validation (CASSANDRA-7317)
 Merged from 1.2:
-=======
-1.2.17
  * cqlsh: 'ascii' values weren't formatted as text (CASSANDRA-7407)
->>>>>>> ba103ebb
  * cqlsh: ignore .cassandra permission errors (CASSANDRA-7266)
  * Errors in FlushRunnable may leave threads hung (CASSANDRA-7275)
  * reduce failure detector initial value to 2s (CASSANDRA-7307)
