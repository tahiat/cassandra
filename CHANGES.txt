--- conflicted
+++ resolved
@@ -1,4 +1,3 @@
-<<<<<<< HEAD
 2.1.0-beta2
  * Eliminate possibility of CL segment appearing twice in active list 
    (CASSANDRA-6557)
@@ -25,10 +24,7 @@
  * Fix race condition in Batch CLE (CASSANDRA-6860)
  * Improve cleanup/scrub/upgradesstables failure handling (CASSANDRA-6774)
 Merged from 2.0:
-=======
-2.0.7
  * Omit tombstones from schema digests (CASSANDRA-6862)
->>>>>>> 4ce44df4
  * Include correct consistencyLevel in LWT timeout (CASSANDRA-6884)
  * Lower chances for losing new SSTables during nodetool refresh and
    ColumnFamilyStore.loadNewSSTables (CASSANDRA-6514)
