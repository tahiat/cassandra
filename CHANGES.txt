--- conflicted
+++ resolved
@@ -1,11 +1,7 @@
-<<<<<<< HEAD
 3.11.15
  * Fix Splitter sometimes creating more splits than requested (CASSANDRA-18013)
 Merged from 3.0:
-=======
-3.0.29
  * Switch to snakeyaml's SafeConstructor (CASSANDRA-18150)
->>>>>>> e7f55ab8
  * Expand build.dir property in rat targets (CASSANDRA-18183)
  * Suppress CVE-2022-41881 (CASSANDRA-18148)
  * Default role is created with zero timestamp (CASSANDRA-12525)
