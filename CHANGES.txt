<<<<<<< HEAD
2.2.12
 * Fix the inspectJvmOptions startup check (CASSANDRA-14112)
 * Fix race that prevents submitting compaction for a table when executor is full (CASSANDRA-13801)
 * Rely on the JVM to handle OutOfMemoryErrors (CASSANDRA-13006)
 * Grab refs during scrub/index redistribution/cleanup (CASSANDRA-13873)

2.2.11
 * Safely handle empty buffers when outputting to JSON (CASSANDRA-13868)
 * Copy session properties on cqlsh.py do_login (CASSANDRA-13847)
 * Fix load over calculated issue in IndexSummaryRedistribution (CASSANDRA-13738)
 * Fix compaction and flush exception not captured (CASSANDRA-13833)
 * Make BatchlogManagerMBean.forceBatchlogReplay() blocking (CASSANDRA-13809)
 * Uncaught exceptions in Netty pipeline (CASSANDRA-13649)
 * Prevent integer overflow on exabyte filesystems (CASSANDRA-13067) 
 * Fix queries with LIMIT and filtering on clustering columns (CASSANDRA-11223)
 * Fix potential NPE when resume bootstrap fails (CASSANDRA-13272)
 * Fix toJSONString for the UDT, tuple and collection types (CASSANDRA-13592)
 * Fix nested Tuples/UDTs validation (CASSANDRA-13646)
 * Remove unused max_value_size_in_mb config setting from yaml (CASSANDRA-13625
Merged from 2.1:
=======
2.1.20
 * More PEP8 compliance for cqlsh (CASSANDRA-14021)

2.1.19
>>>>>>> f8d73a3a
 * Add storage port options to sstableloader (CASSANDRA-13844)
 * Remove stress-test target in CircleCI as it's not existing (CASSANDRA-13775)
 * Clone HeartBeatState when building gossip messages. Make its generation/version volatile (CASSANDRA-13700)


2.2.10
 * Nodes started with join_ring=False should be able to serve requests when authentication is enabled (CASSANDRA-11381)
 * cqlsh COPY FROM: increment error count only for failures, not for attempts (CASSANDRA-13209)
 * nodetool upgradesstables should upgrade system tables (CASSANDRA-13119)
 * Avoid starting gossiper in RemoveTest (CASSANDRA-13407)
 * Fix weightedSize() for row-cache reported by JMX and NodeTool (CASSANDRA-13393)
 * Fix JVM metric paths (CASSANDRA-13103)
 * Honor truststore-password parameter in cassandra-stress (CASSANDRA-12773)
 * Discard in-flight shadow round responses (CASSANDRA-12653)
 * Don't anti-compact repaired data to avoid inconsistencies (CASSANDRA-13153)
 * Wrong logger name in AnticompactionTask (CASSANDRA-13343)
 * Fix queries updating multiple time the same list (CASSANDRA-13130)
 * Fix GRANT/REVOKE when keyspace isn't specified (CASSANDRA-13053)
 * Avoid race on receiver by starting streaming sender thread after sending init message (CASSANDRA-12886)
 * Fix "multiple versions of ant detected..." when running ant test (CASSANDRA-13232)
 * Coalescing strategy sleeps too much (CASSANDRA-13090)
 * Make sure compaction stats are updated when compaction is interrupted (Backport from 3.0, CASSANDRA-12100)
 * Fix flaky LongLeveledCompactionStrategyTest (CASSANDRA-12202)
 * Fix failing COPY TO STDOUT (CASSANDRA-12497)
 * Fix ColumnCounter::countAll behaviour for reverse queries (CASSANDRA-13222)
 * Exceptions encountered calling getSeeds() breaks OTC thread (CASSANDRA-13018)
 * Commitlog replay may fail if last mutation is within 4 bytes of end of segment (CASSANDRA-13282)
Merged from 2.1:
 * Fix 2ndary indexes on primary key columns to don't create expiring entries (CASSANDRA-13412)
 * Set javac encoding to utf-8 (CASSANDRA-13466)
 * Fix 2ndary index queries on partition keys for tables with static columns (CASSANDRA-13147)
 * Fix ParseError unhashable type list in cqlsh copy from (CASSANDRA-13364)
 * Remove unused repositories (CASSANDRA-13278)
 * Log stacktrace of uncaught exceptions (CASSANDRA-13108)


2.2.9
 * Fix negative mean latency metric (CASSANDRA-12876)
 * Use only one file pointer when creating commitlog segments (CASSANDRA-12539)
 * Fix speculative retry bugs (CASSANDRA-13009)
 * Fix handling of nulls and unsets in IN conditions (CASSANDRA-12981) 
 * Remove support for non-JavaScript UDFs (CASSANDRA-12883)
 * Fix DynamicEndpointSnitch noop in multi-datacenter situations (CASSANDRA-13074)
 * cqlsh copy-from: encode column names to avoid primary key parsing errors (CASSANDRA-12909)
 * Temporarily fix bug that creates commit log when running offline tools (CASSANDRA-8616)
 * Reduce granuality of OpOrder.Group during index build (CASSANDRA-12796)
 * Test bind parameters and unset parameters in InsertUpdateIfConditionTest (CASSANDRA-12980)
 * Do not specify local address on outgoing connection when listen_on_broadcast_address is set (CASSANDRA-12673)
 * Use saved tokens when setting local tokens on StorageService.joinRing (CASSANDRA-12935)
 * cqlsh: fix DESC TYPES errors (CASSANDRA-12914)
 * Fix leak on skipped SSTables in sstableupgrade (CASSANDRA-12899)
 * Avoid blocking gossip during pending range calculation (CASSANDRA-12281)
 * Fix purgeability of tombstones with max timestamp (CASSANDRA-12792)
 * Fail repair if participant dies during sync or anticompaction (CASSANDRA-12901)
 * cqlsh COPY: unprotected pk values before converting them if not using prepared statements (CASSANDRA-12863)
 * Fix Util.spinAssertEquals (CASSANDRA-12283)
 * Fix potential NPE for compactionstats (CASSANDRA-12462)
 * Prepare legacy authenticate statement if credentials table initialised after node startup (CASSANDRA-12813)
 * Change cassandra.wait_for_tracing_events_timeout_secs default to 0 (CASSANDRA-12754)
 * Clean up permissions when a UDA is dropped (CASSANDRA-12720)
 * Limit colUpdateTimeDelta histogram updates to reasonable deltas (CASSANDRA-11117)
 * Fix leak errors and execution rejected exceptions when draining (CASSANDRA-12457)
 * Fix merkle tree depth calculation (CASSANDRA-12580)
 * Make Collections deserialization more robust (CASSANDRA-12618)
 * Better handle invalid system roles table (CASSANDRA-12700)
 * Split consistent range movement flag correction (CASSANDRA-12786)
 * CompactionTasks now correctly drops sstables out of compaction when not enough disk space is available (CASSANDRA-12979)
Merged from 2.1:
 * Use portable stderr for java error in startup (CASSANDRA-13211)
 * Fix Thread Leak in OutboundTcpConnection (CASSANDRA-13204)
 * Coalescing strategy can enter infinite loop (CASSANDRA-13159)
 * Upgrade netty version to fix memory leak with client encryption (CASSANDRA-13114)
 * Fix paging for DISTINCT queries on partition keys and static columns (CASSANDRA-13017)
 * Fix race causing infinite loop if Thrift server is stopped before it starts listening (CASSANDRA-12856)
 * cqlsh copy-from: sort user type fields in csv (CASSANDRA-12959)
 * Don't skip sstables based on maxLocalDeletionTime (CASSANDRA-12765)


2.2.8
 * Fix exceptions when enabling gossip on nodes that haven't joined the ring (CASSANDRA-12253)
 * Fix authentication problem when invoking cqlsh copy from a SOURCE command (CASSANDRA-12642)
 * Decrement pending range calculator jobs counter in finally block
  (CASSANDRA-12554)
 * Add local address entry in PropertyFileSnitch (CASSANDRA-11332)
 * cqlshlib tests: increase default execute timeout (CASSANDRA-12481)
 * Forward writes to replacement node when replace_address != broadcast_address (CASSANDRA-8523)
 * Enable repair -pr and -local together (fix regression of CASSANDRA-7450) (CASSANDRA-12522)
 * Fail repair on non-existing table (CASSANDRA-12279)
 * cqlsh copy: fix missing counter values (CASSANDRA-12476)
 * Move migration tasks to non-periodic queue, assure flush executor shutdown after non-periodic executor (CASSANDRA-12251)
 * cqlsh copy: fixed possible race in initializing feeding thread (CASSANDRA-11701)
 * Only set broadcast_rpc_address on Ec2MultiRegionSnitch if it's not set (CASSANDRA-11357)
 * Update StorageProxy range metrics for timeouts, failures and unavailables (CASSANDRA-9507)
 * Add Sigar to classes included in clientutil.jar (CASSANDRA-11635)
 * Add decay to histograms and timers used for metrics (CASSANDRA-11752)
 * Fix hanging stream session (CASSANDRA-10992)
 * Add byteman support for testing (CASSANDRA-12377)
 * Fix INSERT JSON, fromJson() support of smallint, tinyint types (CASSANDRA-12371)
 * Restore JVM metric export for metric reporters (CASSANDRA-12312)
 * Release sstables of failed stream sessions only when outgoing transfers are finished (CASSANDRA-11345)
 * Revert CASSANDRA-11427 (CASSANDRA-12351)
 * Wait for tracing events before returning response and query at same consistency level client side (CASSANDRA-11465)
 * cqlsh copyutil should get host metadata by connected address (CASSANDRA-11979)
 * Fixed cqlshlib.test.remove_test_db (CASSANDRA-12214)
 * Synchronize ThriftServer::stop() (CASSANDRA-12105)
 * Use dedicated thread for JMX notifications (CASSANDRA-12146)
 * NPE when trying to remove purgable tombstones from result (CASSANDRA-12143)
 * Improve streaming synchronization and fault tolerance (CASSANDRA-11414)
 * MemoryUtil.getShort() should return an unsigned short also for architectures not supporting unaligned memory accesses (CASSANDRA-11973)
 * Don't write shadowed range tombstone (CASSANDRA-12030)
Merged from 2.1:
 * Add system property to set the max number of native transport requests in queue (CASSANDRA-11363)
 * Disable passing control to post-flush after flush failure to prevent data loss (CASSANDRA-11828)
 * Allow STCS-in-L0 compactions to reduce scope with LCS (CASSANDRA-12040)
 * cannot use cql since upgrading python to 2.7.11+ (CASSANDRA-11850)
 * Improve digest calculation in the presence of overlapping tombstones (CASSANDRA-11349)
 * Fix filtering on clustering columns when 2i is used (CASSANDRA-11907)
 * Account for partition deletions in tombstone histogram (CASSANDRA-12112)


2.2.7
 * Allow nodetool info to run with readonly JMX access (CASSANDRA-11755)
 * Validate bloom_filter_fp_chance against lowest supported
   value when the table is created (CASSANDRA-11920)
 * RandomAccessReader: call isEOF() only when rebuffering, not for every read operation (CASSANDRA-12013)
 * Don't send erroneous NEW_NODE notifications on restart (CASSANDRA-11038)
 * StorageService shutdown hook should use a volatile variable (CASSANDRA-11984)
 * Persist local metadata earlier in startup sequence (CASSANDRA-11742)
 * Run CommitLog tests with different compression settings (CASSANDRA-9039)
 * cqlsh: fix tab completion for case-sensitive identifiers (CASSANDRA-11664)
 * Avoid showing estimated key as -1 in tablestats (CASSANDRA-11587)
 * Fix possible race condition in CommitLog.recover (CASSANDRA-11743)
 * Enable client encryption in sstableloader with cli options (CASSANDRA-11708)
 * Possible memory leak in NIODataInputStream (CASSANDRA-11867)
 * Fix commit log replay after out-of-order flush completion (CASSANDRA-9669)
 * Add seconds to cqlsh tracing session duration (CASSANDRA-11753)
 * Prohibit Reverse Counter type as part of the PK (CASSANDRA-9395)
 * cqlsh: correctly handle non-ascii chars in error messages (CASSANDRA-11626)
 * Exit JVM if JMX server fails to startup (CASSANDRA-11540)
 * Produce a heap dump when exiting on OOM (CASSANDRA-9861)
 * Avoid read repairing purgeable tombstones on range slices (CASSANDRA-11427)
 * Restore ability to filter on clustering columns when using a 2i (CASSANDRA-11510)
 * JSON datetime formatting needs timezone (CASSANDRA-11137)
 * Fix is_dense recalculation for Thrift-updated tables (CASSANDRA-11502)
 * Remove unnescessary file existence check during anticompaction (CASSANDRA-11660)
 * Add missing files to debian packages (CASSANDRA-11642)
 * Avoid calling Iterables::concat in loops during ModificationStatement::getFunctions (CASSANDRA-11621)
 * cqlsh: COPY FROM should use regular inserts for single statement batches and
   report errors correctly if workers processes crash on initialization (CASSANDRA-11474)
 * Always close cluster with connection in CqlRecordWriter (CASSANDRA-11553)
 * Fix slice queries on ordered COMPACT tables (CASSANDRA-10988)
Merged from 2.1:
 * Avoid stalling paxos when the paxos state expires (CASSANDRA-12043)
 * Remove finished incoming streaming connections from MessagingService (CASSANDRA-11854)
 * Don't try to get sstables for non-repairing column families (CASSANDRA-12077)
 * Prevent select statements with clustering key > 64k (CASSANDRA-11882)
 * Avoid marking too many sstables as repaired (CASSANDRA-11696)
 * Fix clock skew corrupting other nodes with paxos (CASSANDRA-11991)
 * Remove distinction between non-existing static columns and existing but null in LWTs (CASSANDRA-9842)
 * Support mlockall on IBM POWER arch (CASSANDRA-11576)
 * Cache local ranges when calculating repair neighbors (CASSANDRA-11933)
 * Allow LWT operation on static column with only partition keys (CASSANDRA-10532)
 * Create interval tree over canonical sstables to avoid missing sstables during streaming (CASSANDRA-11886)
 * cqlsh COPY FROM: shutdown parent cluster after forking, to avoid corrupting SSL connections (CASSANDRA-11749)
 * cqlsh: apply current keyspace to source command (CASSANDRA-11152)
 * Backport CASSANDRA-11578 (CASSANDRA-11750)
 * Clear out parent repair session if repair coordinator dies (CASSANDRA-11824)
 * Set default streaming_socket_timeout_in_ms to 24 hours (CASSANDRA-11840)
 * Do not consider local node a valid source during replace (CASSANDRA-11848)
 * Avoid holding SSTableReaders for duration of incremental repair (CASSANDRA-11739)
 * Add message dropped tasks to nodetool netstats (CASSANDRA-11855)
 * Don't compute expensive MaxPurgeableTimestamp until we've verified there's an 
   expired tombstone (CASSANDRA-11834)
 * Add option to disable use of severity in DynamicEndpointSnitch (CASSANDRA-11737)
 * cqlsh COPY FROM fails for null values with non-prepared statements (CASSANDRA-11631)
 * Make cython optional in pylib/setup.py (CASSANDRA-11630)
 * Change order of directory searching for cassandra.in.sh to favor local one 
   (CASSANDRA-11628)
 * cqlsh COPY FROM fails with []{} chars in UDT/tuple fields/values (CASSANDRA-11633)
 * clqsh: COPY FROM throws TypeError with Cython extensions enabled (CASSANDRA-11574)
 * cqlsh: COPY FROM ignores NULL values in conversion (CASSANDRA-11549)
 * (cqlsh) Fix potential COPY deadlock when parent process is terminating child
   processes (CASSANDRA-11505)
 * Validate levels when building LeveledScanner to avoid overlaps with orphaned 
   sstables (CASSANDRA-9935)


2.2.6
 * Allow only DISTINCT queries with partition keys restrictions (CASSANDRA-11339)
 * CqlConfigHelper no longer requires both a keystore and truststore to work (CASSANDRA-11532)
 * Make deprecated repair methods backward-compatible with previous notification service (CASSANDRA-11430)
 * IncomingStreamingConnection version check message wrong (CASSANDRA-11462)
 * DatabaseDescriptor should log stacktrace in case of Eception during seed provider creation (CASSANDRA-11312)
 * Use canonical path for directory in SSTable descriptor (CASSANDRA-10587)
 * Add cassandra-stress keystore option (CASSANDRA-9325)
 * Fix out-of-space error treatment in memtable flushing (CASSANDRA-11448).
 * Dont mark sstables as repairing with sub range repairs (CASSANDRA-11451)
 * Fix use of NullUpdater for 2i during compaction (CASSANDRA-11450)
 * Notify when sstables change after cancelling compaction (CASSANDRA-11373)
 * cqlsh: COPY FROM should check that explicit column names are valid (CASSANDRA-11333)
 * Add -Dcassandra.start_gossip startup option (CASSANDRA-10809)
 * Fix UTF8Validator.validate() for modified UTF-8 (CASSANDRA-10748)
 * Clarify that now() function is calculated on the coordinator node in CQL documentation (CASSANDRA-10900)
 * Fix bloom filter sizing with LCS (CASSANDRA-11344)
 * (cqlsh) Fix error when result is 0 rows with EXPAND ON (CASSANDRA-11092)
 * Fix intra-node serialization issue for multicolumn-restrictions (CASSANDRA-11196)
 * Non-obsoleting compaction operations over compressed files can impose rate limit on normal reads (CASSANDRA-11301)
 * Add missing newline at end of bin/cqlsh (CASSANDRA-11325)
 * Fix AE in nodetool cfstats (backport CASSANDRA-10859) (CASSANDRA-11297)
 * Unresolved hostname leads to replace being ignored (CASSANDRA-11210)
 * Fix filtering on non-primary key columns for thrift static column families
   (CASSANDRA-6377)
 * Only log yaml config once, at startup (CASSANDRA-11217)
 * Preserve order for preferred SSL cipher suites (CASSANDRA-11164)
 * Reference leak with parallel repairs on the same table (CASSANDRA-11215)
 * Range.compareTo() violates the contract of Comparable (CASSANDRA-11216)
 * Avoid NPE when serializing ErrorMessage with null message (CASSANDRA-11167)
 * Replacing an aggregate with a new version doesn't reset INITCOND (CASSANDRA-10840)
 * (cqlsh) cqlsh cannot be called through symlink (CASSANDRA-11037)
 * fix ohc and java-driver pom dependencies in build.xml (CASSANDRA-10793)
 * Protect from keyspace dropped during repair (CASSANDRA-11065)
 * Handle adding fields to a UDT in SELECT JSON and toJson() (CASSANDRA-11146)
 * Better error message for cleanup (CASSANDRA-10991)
 * cqlsh pg-style-strings broken if line ends with ';' (CASSANDRA-11123)
 * Use cloned TokenMetadata in size estimates to avoid race against membership check
   (CASSANDRA-10736)
 * Always persist upsampled index summaries (CASSANDRA-10512)
 * (cqlsh) Fix inconsistent auto-complete (CASSANDRA-10733)
 * Make SELECT JSON and toJson() threadsafe (CASSANDRA-11048)
 * Fix SELECT on tuple relations for mixed ASC/DESC clustering order (CASSANDRA-7281)
 * (cqlsh) Support utf-8/cp65001 encoding on Windows (CASSANDRA-11030)
 * Fix paging on DISTINCT queries repeats result when first row in partition changes
   (CASSANDRA-10010)
Merged from 2.1:
 * Checking if an unlogged batch is local is inefficient (CASSANDRA-11529)
 * Fix paging for COMPACT tables without clustering columns (CASSANDRA-11467)
 * Add a -j parameter to scrub/cleanup/upgradesstables to state how
   many threads to use (CASSANDRA-11179)
 * Backport CASSANDRA-10679 (CASSANDRA-9598)
 * Don't do defragmentation if reading from repaired sstables (CASSANDRA-10342)
 * Fix streaming_socket_timeout_in_ms not enforced (CASSANDRA-11286)
 * Avoid dropping message too quickly due to missing unit conversion (CASSANDRA-11302)
 * COPY FROM on large datasets: fix progress report and debug performance (CASSANDRA-11053)
 * InvalidateKeys should have a weak ref to key cache (CASSANDRA-11176)
 * Don't remove FailureDetector history on removeEndpoint (CASSANDRA-10371)
 * Only notify if repair status changed (CASSANDRA-11172)
 * Add partition key to TombstoneOverwhelmingException error message (CASSANDRA-10888)
 * Use logback setting for 'cassandra -v' command (CASSANDRA-10767)
 * Fix sstableloader to unthrottle streaming by default (CASSANDRA-9714)
 * Fix incorrect warning in 'nodetool status' (CASSANDRA-10176)
 * Properly release sstable ref when doing offline scrub (CASSANDRA-10697)
 * Improve nodetool status performance for large cluster (CASSANDRA-7238)
 * Gossiper#isEnabled is not thread safe (CASSANDRA-11116)
 * Avoid major compaction mixing repaired and unrepaired sstables in DTCS (CASSANDRA-11113)
 * Make it clear what DTCS timestamp_resolution is used for (CASSANDRA-11041)
 * test_bulk_round_trip_blogposts is failing occasionally (CASSANDRA-10938)
 * (cqlsh) Support timezone conversion using pytz (CASSANDRA-10397)
 * cqlsh: change default encoding to UTF-8 (CASSANDRA-11124)


2.2.5
 * maxPurgeableTimestamp needs to check memtables too (CASSANDRA-9949)
 * Apply change to compaction throughput in real time (CASSANDRA-10025)
 * Fix potential NPE on ORDER BY queries with IN (CASSANDRA-10955)
 * Avoid over-fetching during the page of range queries (CASSANDRA-8521)
 * Start L0 STCS-compactions even if there is a L0 -> L1 compaction
   going (CASSANDRA-10979)
 * Make UUID LSB unique per process (CASSANDRA-7925)
 * Avoid NPE when performing sstable tasks (scrub etc.) (CASSANDRA-10980)
 * Make sure client gets tombstone overwhelmed warning (CASSANDRA-9465)
 * Fix error streaming section more than 2GB (CASSANDRA-10961)
 * (cqlsh) Also apply --connect-timeout to control connection
   timeout (CASSANDRA-10959)
 * Histogram buckets exposed in jmx are sorted incorrectly (CASSANDRA-10975)
 * Enable GC logging by default (CASSANDRA-10140)
 * Optimize pending range computation (CASSANDRA-9258)
 * Skip commit log and saved cache directories in SSTable version startup check (CASSANDRA-10902)
 * drop/alter user should be case sensitive (CASSANDRA-10817)
 * jemalloc detection fails due to quoting issues in regexv (CASSANDRA-10946)
 * Support counter-columns for native aggregates (sum,avg,max,min) (CASSANDRA-9977)
 * (cqlsh) show correct column names for empty result sets (CASSANDRA-9813)
 * Add new types to Stress (CASSANDRA-9556)
 * Add property to allow listening on broadcast interface (CASSANDRA-9748)
 * Fix regression in split size on CqlInputFormat (CASSANDRA-10835)
 * Better handling of SSL connection errors inter-node (CASSANDRA-10816)
 * Disable reloading of GossipingPropertyFileSnitch (CASSANDRA-9474)
 * Verify tables in pseudo-system keyspaces at startup (CASSANDRA-10761)
 * (cqlsh) encode input correctly when saving history
Merged from 2.1:
 * Fix isJoined return true only after becoming cluster member (CASANDRA-11007)
 * Fix bad gossip generation seen in long-running clusters (CASSANDRA-10969)
 * Avoid NPE when incremental repair fails (CASSANDRA-10909)
 * Unmark sstables compacting once they are done in cleanup/scrub/upgradesstables (CASSANDRA-10829)
 * Allow simultaneous bootstrapping with strict consistency when no vnodes are used (CASSANDRA-11005)
 * Log a message when major compaction does not result in a single file (CASSANDRA-10847)
 * (cqlsh) fix cqlsh_copy_tests when vnodes are disabled (CASSANDRA-10997)
 * (cqlsh) Add request timeout option to cqlsh (CASSANDRA-10686)
 * Avoid AssertionError while submitting hint with LWT (CASSANDRA-10477)
 * If CompactionMetadata is not in stats file, use index summary instead (CASSANDRA-10676)
 * Retry sending gossip syn multiple times during shadow round (CASSANDRA-8072)
 * Fix pending range calculation during moves (CASSANDRA-10887)
 * Sane default (200Mbps) for inter-DC streaming througput (CASSANDRA-8708)
 * Match cassandra-loader options in COPY FROM (CASSANDRA-9303)
 * Fix binding to any address in CqlBulkRecordWriter (CASSANDRA-9309)
 * cqlsh fails to decode utf-8 characters for text typed columns (CASSANDRA-10875)
 * Log error when stream session fails (CASSANDRA-9294)
 * Fix bugs in commit log archiving startup behavior (CASSANDRA-10593)
 * (cqlsh) further optimise COPY FROM (CASSANDRA-9302)
 * Allow CREATE TABLE WITH ID (CASSANDRA-9179)
 * Make Stress compiles within eclipse (CASSANDRA-10807)
 * Cassandra Daemon should print JVM arguments (CASSANDRA-10764)
 * Allow cancellation of index summary redistribution (CASSANDRA-8805)
 * sstableloader will fail if there are collections in the schema tables (CASSANDRA-10700)
 * Disable reloading of GossipingPropertyFileSnitch (CASSANDRA-9474)
 * Fix Stress profile parsing on Windows (CASSANDRA-10808)


2.2.4
 * Show CQL help in cqlsh in web browser (CASSANDRA-7225)
 * Serialize on disk the proper SSTable compression ratio (CASSANDRA-10775)
 * Reject index queries while the index is building (CASSANDRA-8505)
 * CQL.textile syntax incorrectly includes optional keyspace for aggregate SFUNC and FINALFUNC (CASSANDRA-10747)
 * Fix JSON update with prepared statements (CASSANDRA-10631)
 * Don't do anticompaction after subrange repair (CASSANDRA-10422)
 * Fix SimpleDateType type compatibility (CASSANDRA-10027)
 * (Hadoop) fix splits calculation (CASSANDRA-10640)
 * (Hadoop) ensure that Cluster instances are always closed (CASSANDRA-10058)
 * (cqlsh) show partial trace if incomplete after max_trace_wait (CASSANDRA-7645)
 * Use most up-to-date version of schema for system tables (CASSANDRA-10652)
 * Deprecate memory_allocator in cassandra.yaml (CASSANDRA-10581,10628)
 * Expose phi values from failure detector via JMX and tweak debug
   and trace logging (CASSANDRA-9526)
 * Fix RangeNamesQueryPager (CASSANDRA-10509)
 * Deprecate Pig support (CASSANDRA-10542)
 * Reduce contention getting instances of CompositeType (CASSANDRA-10433)
 * Fix IllegalArgumentException in DataOutputBuffer.reallocate for large buffers (CASSANDRA-10592)
Merged from 2.1:
 * Fix incremental repair hang when replica is down (CASSANDRA-10288)
 * Avoid writing range tombstones after END_OF_ROW marker (CASSANDRA-10791)
 * Optimize the way we check if a token is repaired in anticompaction (CASSANDRA-10768)
 * Add proper error handling to stream receiver (CASSANDRA-10774)
 * Warn or fail when changing cluster topology live (CASSANDRA-10243)
 * Status command in debian/ubuntu init script doesn't work (CASSANDRA-10213)
 * Some DROP ... IF EXISTS incorrectly result in exceptions on non-existing KS (CASSANDRA-10658)
 * DeletionTime.compareTo wrong in rare cases (CASSANDRA-10749)
 * Force encoding when computing statement ids (CASSANDRA-10755)
 * Properly reject counters as map keys (CASSANDRA-10760)
 * Fix the sstable-needs-cleanup check (CASSANDRA-10740)
 * (cqlsh) Print column names before COPY operation (CASSANDRA-8935)
 * Make paging logic consistent between searcher impls (CASSANDRA-10683)
 * Fix CompressedInputStream for proper cleanup (CASSANDRA-10012)
 * (cqlsh) Support counters in COPY commands (CASSANDRA-9043)
 * Try next replica if not possible to connect to primary replica on
   ColumnFamilyRecordReader (CASSANDRA-2388)
 * Limit window size in DTCS (CASSANDRA-10280)
 * sstableloader does not use MAX_HEAP_SIZE env parameter (CASSANDRA-10188)
 * (cqlsh) Improve COPY TO performance and error handling (CASSANDRA-9304)
 * Don't remove level info when running upgradesstables (CASSANDRA-10692)
 * Create compression chunk for sending file only (CASSANDRA-10680)
 * Make buffered read size configurable (CASSANDRA-10249)
 * Forbid compact clustering column type changes in ALTER TABLE (CASSANDRA-8879)
 * Reject incremental repair with subrange repair (CASSANDRA-10422)
 * Add a nodetool command to refresh size_estimates (CASSANDRA-9579)
 * Shutdown compaction in drain to prevent leak (CASSANDRA-10079)
 * Invalidate cache after stream receive task is completed (CASSANDRA-10341)
 * Reject counter writes in CQLSSTableWriter (CASSANDRA-10258)
 * Remove superfluous COUNTER_MUTATION stage mapping (CASSANDRA-10605)
 * Improve json2sstable error reporting on nonexistent columns (CASSANDRA-10401)
 * (cqlsh) fix COPY using wrong variable name for time_format (CASSANDRA-10633)
 * Do not run SizeEstimatesRecorder if a node is not a member of the ring (CASSANDRA-9912)
 * Improve handling of dead nodes in gossip (CASSANDRA-10298)
 * Fix logback-tools.xml incorrectly configured for outputing to System.err
   (CASSANDRA-9937)
 * Fix streaming to catch exception so retry not fail (CASSANDRA-10557)
 * Add validation method to PerRowSecondaryIndex (CASSANDRA-10092)
 * Support encrypted and plain traffic on the same port (CASSANDRA-10559)
 * Do STCS in DTCS windows (CASSANDRA-10276)
 * Don't try to get ancestors from half-renamed sstables (CASSANDRA-10501)
 * Avoid repetition of JVM_OPTS in debian package (CASSANDRA-10251)
 * Fix potential NPE from handling result of SIM.highestSelectivityIndex (CASSANDRA-10550)
 * Fix paging issues with partitions containing only static columns data (CASSANDRA-10381)
 * Fix conditions on static columns (CASSANDRA-10264)
 * AssertionError: attempted to delete non-existing file CommitLog (CASSANDRA-10377)
 * (cqlsh) Distinguish negative and positive infinity in output (CASSANDRA-10523)
 * (cqlsh) allow custom time_format for COPY TO (CASSANDRA-8970)
 * Don't allow startup if the node's rack has changed (CASSANDRA-10242)
 * Fix sorting for queries with an IN condition on partition key columns (CASSANDRA-10363)


2.2.3
 * Avoid NoClassDefFoundError during DataDescriptor initialization on windows (CASSANDRA-10412)
 * Preserve case of quoted Role & User names (CASSANDRA-10394)
 * cqlsh pg-style-strings broken (CASSANDRA-10484)
 * Make Hadoop CF splits more polite to custom orderered partitioners (CASSANDRA-10400)
 * Fix the regression when using LIMIT with aggregates (CASSANDRA-10487)
Merged from 2.1:
 * Fix mmap file segment seeking to EOF (CASSANDRA-10478)
 * Allow LOCAL_JMX to be easily overridden (CASSANDRA-10275)
 * Mark nodes as dead even if they've already left (CASSANDRA-10205)
 * Update internal python driver used by cqlsh (CASSANDRA-10161, CASSANDRA-10507)


2.2.2
 * cqlsh prompt includes name of keyspace after failed `use` statement (CASSANDRA-10369)
 * Configurable page size in cqlsh (CASSANDRA-9855)
 * Defer default role manager setup until all nodes are on 2.2+ (CASSANDRA-9761)
 * Cancel transaction for sstables we wont redistribute index summary
   for (CASSANDRA-10270)
 * Handle missing RoleManager in config after upgrade to 2.2 (CASSANDRA-10209) 
 * Retry snapshot deletion after compaction and gc on Windows (CASSANDRA-10222)
 * Fix failure to start with space in directory path on Windows (CASSANDRA-10239)
 * Fix repair hang when snapshot failed (CASSANDRA-10057)
 * Fall back to 1/4 commitlog volume for commitlog_total_space on small disks
   (CASSANDRA-10199)
Merged from 2.1:
 * Bulk Loader API could not tolerate even node failure (CASSANDRA-10347)
 * Avoid misleading pushed notifications when multiple nodes
   share an rpc_address (CASSANDRA-10052)
 * Fix dropping undroppable when message queue is full (CASSANDRA-10113)
 * Fix potential ClassCastException during paging (CASSANDRA-10352)
 * Prevent ALTER TYPE from creating circular references (CASSANDRA-10339)
 * Fix cache handling of 2i and base tables (CASSANDRA-10155, 10359)
 * Fix NPE in nodetool compactionhistory (CASSANDRA-9758)
 * (Pig) support BulkOutputFormat as a URL parameter (CASSANDRA-7410)
 * BATCH statement is broken in cqlsh (CASSANDRA-10272)
 * Added configurable warning threshold for GC duration (CASSANDRA-8907)
 * (cqlsh) Make cqlsh PEP8 Compliant (CASSANDRA-10066)
 * (cqlsh) Fix error when starting cqlsh with --debug (CASSANDRA-10282)
 * Scrub, Cleanup and Upgrade do not unmark compacting until all operations
   have completed, regardless of the occurence of exceptions (CASSANDRA-10274)
 * Fix handling of streaming EOF (CASSANDRA-10206)
 * Only check KeyCache when it is enabled
 * Change streaming_socket_timeout_in_ms default to 1 hour (CASSANDRA-8611)
 * (cqlsh) update list of CQL keywords (CASSANDRA-9232)
 * Add nodetool gettraceprobability command (CASSANDRA-10234)
Merged from 2.0:
 * Fix rare race where older gossip states can be shadowed (CASSANDRA-10366)
 * Fix consolidating racks violating the RF contract (CASSANDRA-10238)
 * Disallow decommission when node is in drained state (CASSANDRA-8741)


2.2.1
 * Fix race during construction of commit log (CASSANDRA-10049)
 * Fix LeveledCompactionStrategyTest (CASSANDRA-9757)
 * Fix broken UnbufferedDataOutputStreamPlus.writeUTF (CASSANDRA-10203)
 * (cqlsh) add CLEAR command (CASSANDRA-10086)
 * Support string literals as Role names for compatibility (CASSANDRA-10135)
 * Allow count(*) and count(1) to be use as normal aggregation (CASSANDRA-10114)
 * An NPE is thrown if the column name is unknown for an IN relation (CASSANDRA-10043)
 * Apply commit_failure_policy to more errors on startup (CASSANDRA-9749)
 * Fix histogram overflow exception (CASSANDRA-9973)
 * Route gossip messages over dedicated socket (CASSANDRA-9237)
 * Add checksum to saved cache files (CASSANDRA-9265)
 * Log warning when using an aggregate without partition key (CASSANDRA-9737)
 * Avoid grouping sstables for anticompaction with DTCS (CASSANDRA-9900)
 * UDF / UDA execution time in trace (CASSANDRA-9723)
 * Fix broken internode SSL (CASSANDRA-9884)
Merged from 2.1:
 * Change streaming_socket_timeout_in_ms default to 1 hour (CASSANDRA-8611)
 * (cqlsh) update list of CQL keywords (CASSANDRA-9232)
 * Avoid race condition during read repair (CASSANDRA-9460)
 * (cqlsh) default load-from-file encoding to utf-8 (CASSANDRA-9898)
 * Avoid returning Permission.NONE when failing to query users table (CASSANDRA-10168)
 * (cqlsh) Allow encoding to be set through command line (CASSANDRA-10004)
 * Add new JMX methods to change local compaction strategy (CASSANDRA-9965)
 * Write hints for paxos commits (CASSANDRA-7342)
 * (cqlsh) Fix timestamps before 1970 on Windows, always
   use UTC for timestamp display (CASSANDRA-10000)
 * (cqlsh) Avoid overwriting new config file with old config
   when both exist (CASSANDRA-9777)
 * Release snapshot selfRef when doing snapshot repair (CASSANDRA-9998)
 * Cannot replace token does not exist - DN node removed as Fat Client (CASSANDRA-9871)
 * Fix handling of enable/disable autocompaction (CASSANDRA-9899)
 * Add consistency level to tracing ouput (CASSANDRA-9827)
 * Remove repair snapshot leftover on startup (CASSANDRA-7357)
 * Use random nodes for batch log when only 2 racks (CASSANDRA-8735)
 * Ensure atomicity inside thrift and stream session (CASSANDRA-7757)
 * Fix nodetool info error when the node is not joined (CASSANDRA-9031)
Merged from 2.0:
 * Make getFullyExpiredSSTables less expensive (CASSANDRA-9882)
 * Log when messages are dropped due to cross_node_timeout (CASSANDRA-9793)
 * Don't track hotness when opening from snapshot for validation (CASSANDRA-9382)


2.2.0
 * Allow the selection of columns together with aggregates (CASSANDRA-9767)
 * Fix cqlsh copy methods and other windows specific issues (CASSANDRA-9795)
 * Don't wrap byte arrays in SequentialWriter (CASSANDRA-9797)
 * sum() and avg() functions missing for smallint and tinyint types (CASSANDRA-9671)
 * Revert CASSANDRA-9542 (allow native functions in UDA) (CASSANDRA-9771)
Merged from 2.1:
 * Fix MarshalException when upgrading superColumn family (CASSANDRA-9582)
 * Fix broken logging for "empty" flushes in Memtable (CASSANDRA-9837)
 * Handle corrupt files on startup (CASSANDRA-9686)
 * Fix clientutil jar and tests (CASSANDRA-9760)
 * (cqlsh) Allow the SSL protocol version to be specified through the
   config file or environment variables (CASSANDRA-9544)
Merged from 2.0:
 * Add tool to find why expired sstables are not getting dropped (CASSANDRA-10015)
 * Remove erroneous pending HH tasks from tpstats/jmx (CASSANDRA-9129)
 * Don't cast expected bf size to an int (CASSANDRA-9959)
 * checkForEndpointCollision fails for legitimate collisions (CASSANDRA-9765)
 * Complete CASSANDRA-8448 fix (CASSANDRA-9519)
 * Don't include auth credentials in debug log (CASSANDRA-9682)
 * Can't transition from write survey to normal mode (CASSANDRA-9740)
 * Scrub (recover) sstables even when -Index.db is missing (CASSANDRA-9591)
 * Fix growing pending background compaction (CASSANDRA-9662)


2.2.0-rc2
 * Re-enable memory-mapped I/O on Windows (CASSANDRA-9658)
 * Warn when an extra-large partition is compacted (CASSANDRA-9643)
 * (cqlsh) Allow setting the initial connection timeout (CASSANDRA-9601)
 * BulkLoader has --transport-factory option but does not use it (CASSANDRA-9675)
 * Allow JMX over SSL directly from nodetool (CASSANDRA-9090)
 * Update cqlsh for UDFs (CASSANDRA-7556)
 * Change Windows kernel default timer resolution (CASSANDRA-9634)
 * Deprected sstable2json and json2sstable (CASSANDRA-9618)
 * Allow native functions in user-defined aggregates (CASSANDRA-9542)
 * Don't repair system_distributed by default (CASSANDRA-9621)
 * Fix mixing min, max, and count aggregates for blob type (CASSANRA-9622)
 * Rename class for DATE type in Java driver (CASSANDRA-9563)
 * Duplicate compilation of UDFs on coordinator (CASSANDRA-9475)
 * Fix connection leak in CqlRecordWriter (CASSANDRA-9576)
 * Mlockall before opening system sstables & remove boot_without_jna option (CASSANDRA-9573)
 * Add functions to convert timeuuid to date or time, deprecate dateOf and unixTimestampOf (CASSANDRA-9229)
 * Make sure we cancel non-compacting sstables from LifecycleTransaction (CASSANDRA-9566)
 * Fix deprecated repair JMX API (CASSANDRA-9570)
 * Add logback metrics (CASSANDRA-9378)
 * Update and refactor ant test/test-compression to run the tests in parallel (CASSANDRA-9583)
 * Fix upgrading to new directory for secondary index (CASSANDRA-9687)
Merged from 2.1:
 * (cqlsh) Fix bad check for CQL compatibility when DESCRIBE'ing
   COMPACT STORAGE tables with no clustering columns
 * Eliminate strong self-reference chains in sstable ref tidiers (CASSANDRA-9656)
 * Ensure StreamSession uses canonical sstable reader instances (CASSANDRA-9700) 
 * Ensure memtable book keeping is not corrupted in the event we shrink usage (CASSANDRA-9681)
 * Update internal python driver for cqlsh (CASSANDRA-9064)
 * Fix IndexOutOfBoundsException when inserting tuple with too many
   elements using the string literal notation (CASSANDRA-9559)
 * Enable describe on indices (CASSANDRA-7814)
 * Fix incorrect result for IN queries where column not found (CASSANDRA-9540)
 * ColumnFamilyStore.selectAndReference may block during compaction (CASSANDRA-9637)
 * Fix bug in cardinality check when compacting (CASSANDRA-9580)
 * Fix memory leak in Ref due to ConcurrentLinkedQueue.remove() behaviour (CASSANDRA-9549)
 * Make rebuild only run one at a time (CASSANDRA-9119)
Merged from 2.0:
 * Avoid NPE in AuthSuccess#decode (CASSANDRA-9727)
 * Add listen_address to system.local (CASSANDRA-9603)
 * Bug fixes to resultset metadata construction (CASSANDRA-9636)
 * Fix setting 'durable_writes' in ALTER KEYSPACE (CASSANDRA-9560)
 * Avoids ballot clash in Paxos (CASSANDRA-9649)
 * Improve trace messages for RR (CASSANDRA-9479)
 * Fix suboptimal secondary index selection when restricted
   clustering column is also indexed (CASSANDRA-9631)
 * (cqlsh) Add min_threshold to DTCS option autocomplete (CASSANDRA-9385)
 * Fix error message when attempting to create an index on a column
   in a COMPACT STORAGE table with clustering columns (CASSANDRA-9527)
 * 'WITH WITH' in alter keyspace statements causes NPE (CASSANDRA-9565)
 * Expose some internals of SelectStatement for inspection (CASSANDRA-9532)
 * ArrivalWindow should use primitives (CASSANDRA-9496)
 * Periodically submit background compaction tasks (CASSANDRA-9592)
 * Set HAS_MORE_PAGES flag to false when PagingState is null (CASSANDRA-9571)


2.2.0-rc1
 * Compressed commit log should measure compressed space used (CASSANDRA-9095)
 * Fix comparison bug in CassandraRoleManager#collectRoles (CASSANDRA-9551)
 * Add tinyint,smallint,time,date support for UDFs (CASSANDRA-9400)
 * Deprecates SSTableSimpleWriter and SSTableSimpleUnsortedWriter (CASSANDRA-9546)
 * Empty INITCOND treated as null in aggregate (CASSANDRA-9457)
 * Remove use of Cell in Thrift MapReduce classes (CASSANDRA-8609)
 * Integrate pre-release Java Driver 2.2-rc1, custom build (CASSANDRA-9493)
 * Clean up gossiper logic for old versions (CASSANDRA-9370)
 * Fix custom payload coding/decoding to match the spec (CASSANDRA-9515)
 * ant test-all results incomplete when parsed (CASSANDRA-9463)
 * Disallow frozen<> types in function arguments and return types for
   clarity (CASSANDRA-9411)
 * Static Analysis to warn on unsafe use of Autocloseable instances (CASSANDRA-9431)
 * Update commitlog archiving examples now that commitlog segments are
   not recycled (CASSANDRA-9350)
 * Extend Transactional API to sstable lifecycle management (CASSANDRA-8568)
 * (cqlsh) Add support for native protocol 4 (CASSANDRA-9399)
 * Ensure that UDF and UDAs are keyspace-isolated (CASSANDRA-9409)
 * Revert CASSANDRA-7807 (tracing completion client notifications) (CASSANDRA-9429)
 * Add ability to stop compaction by ID (CASSANDRA-7207)
 * Let CassandraVersion handle SNAPSHOT version (CASSANDRA-9438)
Merged from 2.1:
 * (cqlsh) Fix using COPY through SOURCE or -f (CASSANDRA-9083)
 * Fix occasional lack of `system` keyspace in schema tables (CASSANDRA-8487)
 * Use ProtocolError code instead of ServerError code for native protocol
   error responses to unsupported protocol versions (CASSANDRA-9451)
 * Default commitlog_sync_batch_window_in_ms changed to 2ms (CASSANDRA-9504)
 * Fix empty partition assertion in unsorted sstable writing tools (CASSANDRA-9071)
 * Ensure truncate without snapshot cannot produce corrupt responses (CASSANDRA-9388) 
 * Consistent error message when a table mixes counter and non-counter
   columns (CASSANDRA-9492)
 * Avoid getting unreadable keys during anticompaction (CASSANDRA-9508)
 * (cqlsh) Better float precision by default (CASSANDRA-9224)
 * Improve estimated row count (CASSANDRA-9107)
 * Optimize range tombstone memory footprint (CASSANDRA-8603)
 * Use configured gcgs in anticompaction (CASSANDRA-9397)
Merged from 2.0:
 * Don't accumulate more range than necessary in RangeTombstone.Tracker (CASSANDRA-9486)
 * Add broadcast and rpc addresses to system.local (CASSANDRA-9436)
 * Always mark sstable suspect when corrupted (CASSANDRA-9478)
 * Add database users and permissions to CQL3 documentation (CASSANDRA-7558)
 * Allow JVM_OPTS to be passed to standalone tools (CASSANDRA-5969)
 * Fix bad condition in RangeTombstoneList (CASSANDRA-9485)
 * Fix potential StackOverflow when setting CrcCheckChance over JMX (CASSANDRA-9488)
 * Fix null static columns in pages after the first, paged reversed
   queries (CASSANDRA-8502)
 * Fix counting cache serialization in request metrics (CASSANDRA-9466)
 * Add option not to validate atoms during scrub (CASSANDRA-9406)


2.2.0-beta1
 * Introduce Transactional API for internal state changes (CASSANDRA-8984)
 * Add a flag in cassandra.yaml to enable UDFs (CASSANDRA-9404)
 * Better support of null for UDF (CASSANDRA-8374)
 * Use ecj instead of javassist for UDFs (CASSANDRA-8241)
 * faster async logback configuration for tests (CASSANDRA-9376)
 * Add `smallint` and `tinyint` data types (CASSANDRA-8951)
 * Avoid thrift schema creation when native driver is used in stress tool (CASSANDRA-9374)
 * Make Functions.declared thread-safe
 * Add client warnings to native protocol v4 (CASSANDRA-8930)
 * Allow roles cache to be invalidated (CASSANDRA-8967)
 * Upgrade Snappy (CASSANDRA-9063)
 * Don't start Thrift rpc by default (CASSANDRA-9319)
 * Only stream from unrepaired sstables with incremental repair (CASSANDRA-8267)
 * Aggregate UDFs allow SFUNC return type to differ from STYPE if FFUNC specified (CASSANDRA-9321)
 * Remove Thrift dependencies in bundled tools (CASSANDRA-8358)
 * Disable memory mapping of hsperfdata file for JVM statistics (CASSANDRA-9242)
 * Add pre-startup checks to detect potential incompatibilities (CASSANDRA-8049)
 * Distinguish between null and unset in protocol v4 (CASSANDRA-7304)
 * Add user/role permissions for user-defined functions (CASSANDRA-7557)
 * Allow cassandra config to be updated to restart daemon without unloading classes (CASSANDRA-9046)
 * Don't initialize compaction writer before checking if iter is empty (CASSANDRA-9117)
 * Don't execute any functions at prepare-time (CASSANDRA-9037)
 * Share file handles between all instances of a SegmentedFile (CASSANDRA-8893)
 * Make it possible to major compact LCS (CASSANDRA-7272)
 * Make FunctionExecutionException extend RequestExecutionException
   (CASSANDRA-9055)
 * Add support for SELECT JSON, INSERT JSON syntax and new toJson(), fromJson()
   functions (CASSANDRA-7970)
 * Optimise max purgeable timestamp calculation in compaction (CASSANDRA-8920)
 * Constrain internode message buffer sizes, and improve IO class hierarchy (CASSANDRA-8670) 
 * New tool added to validate all sstables in a node (CASSANDRA-5791)
 * Push notification when tracing completes for an operation (CASSANDRA-7807)
 * Delay "node up" and "node added" notifications until native protocol server is started (CASSANDRA-8236)
 * Compressed Commit Log (CASSANDRA-6809)
 * Optimise IntervalTree (CASSANDRA-8988)
 * Add a key-value payload for third party usage (CASSANDRA-8553, 9212)
 * Bump metrics-reporter-config dependency for metrics 3.0 (CASSANDRA-8149)
 * Partition intra-cluster message streams by size, not type (CASSANDRA-8789)
 * Add WriteFailureException to native protocol, notify coordinator of
   write failures (CASSANDRA-8592)
 * Convert SequentialWriter to nio (CASSANDRA-8709)
 * Add role based access control (CASSANDRA-7653, 8650, 7216, 8760, 8849, 8761, 8850)
 * Record client ip address in tracing sessions (CASSANDRA-8162)
 * Indicate partition key columns in response metadata for prepared
   statements (CASSANDRA-7660)
 * Merge UUIDType and TimeUUIDType parse logic (CASSANDRA-8759)
 * Avoid memory allocation when searching index summary (CASSANDRA-8793)
 * Optimise (Time)?UUIDType Comparisons (CASSANDRA-8730)
 * Make CRC32Ex into a separate maven dependency (CASSANDRA-8836)
 * Use preloaded jemalloc w/ Unsafe (CASSANDRA-8714, 9197)
 * Avoid accessing partitioner through StorageProxy (CASSANDRA-8244, 8268)
 * Upgrade Metrics library and remove depricated metrics (CASSANDRA-5657)
 * Serializing Row cache alternative, fully off heap (CASSANDRA-7438)
 * Duplicate rows returned when in clause has repeated values (CASSANDRA-6706)
 * Make CassandraException unchecked, extend RuntimeException (CASSANDRA-8560)
 * Support direct buffer decompression for reads (CASSANDRA-8464)
 * DirectByteBuffer compatible LZ4 methods (CASSANDRA-7039)
 * Group sstables for anticompaction correctly (CASSANDRA-8578)
 * Add ReadFailureException to native protocol, respond
   immediately when replicas encounter errors while handling
   a read request (CASSANDRA-7886)
 * Switch CommitLogSegment from RandomAccessFile to nio (CASSANDRA-8308)
 * Allow mixing token and partition key restrictions (CASSANDRA-7016)
 * Support index key/value entries on map collections (CASSANDRA-8473)
 * Modernize schema tables (CASSANDRA-8261)
 * Support for user-defined aggregation functions (CASSANDRA-8053)
 * Fix NPE in SelectStatement with empty IN values (CASSANDRA-8419)
 * Refactor SelectStatement, return IN results in natural order instead
   of IN value list order and ignore duplicate values in partition key IN restrictions (CASSANDRA-7981)
 * Support UDTs, tuples, and collections in user-defined
   functions (CASSANDRA-7563)
 * Fix aggregate fn results on empty selection, result column name,
   and cqlsh parsing (CASSANDRA-8229)
 * Mark sstables as repaired after full repair (CASSANDRA-7586)
 * Extend Descriptor to include a format value and refactor reader/writer
   APIs (CASSANDRA-7443)
 * Integrate JMH for microbenchmarks (CASSANDRA-8151)
 * Keep sstable levels when bootstrapping (CASSANDRA-7460)
 * Add Sigar library and perform basic OS settings check on startup (CASSANDRA-7838)
 * Support for aggregation functions (CASSANDRA-4914)
 * Remove cassandra-cli (CASSANDRA-7920)
 * Accept dollar quoted strings in CQL (CASSANDRA-7769)
 * Make assassinate a first class command (CASSANDRA-7935)
 * Support IN clause on any partition key column (CASSANDRA-7855)
 * Support IN clause on any clustering column (CASSANDRA-4762)
 * Improve compaction logging (CASSANDRA-7818)
 * Remove YamlFileNetworkTopologySnitch (CASSANDRA-7917)
 * Do anticompaction in groups (CASSANDRA-6851)
 * Support user-defined functions (CASSANDRA-7395, 7526, 7562, 7740, 7781, 7929,
   7924, 7812, 8063, 7813, 7708)
 * Permit configurable timestamps with cassandra-stress (CASSANDRA-7416)
 * Move sstable RandomAccessReader to nio2, which allows using the
   FILE_SHARE_DELETE flag on Windows (CASSANDRA-4050)
 * Remove CQL2 (CASSANDRA-5918)
 * Optimize fetching multiple cells by name (CASSANDRA-6933)
 * Allow compilation in java 8 (CASSANDRA-7028)
 * Make incremental repair default (CASSANDRA-7250)
 * Enable code coverage thru JaCoCo (CASSANDRA-7226)
 * Switch external naming of 'column families' to 'tables' (CASSANDRA-4369) 
 * Shorten SSTable path (CASSANDRA-6962)
 * Use unsafe mutations for most unit tests (CASSANDRA-6969)
 * Fix race condition during calculation of pending ranges (CASSANDRA-7390)
 * Fail on very large batch sizes (CASSANDRA-8011)
 * Improve concurrency of repair (CASSANDRA-6455, 8208, 9145)
 * Select optimal CRC32 implementation at runtime (CASSANDRA-8614)
 * Evaluate MurmurHash of Token once per query (CASSANDRA-7096)
 * Generalize progress reporting (CASSANDRA-8901)
 * Resumable bootstrap streaming (CASSANDRA-8838, CASSANDRA-8942)
 * Allow scrub for secondary index (CASSANDRA-5174)
 * Save repair data to system table (CASSANDRA-5839)
 * fix nodetool names that reference column families (CASSANDRA-8872)
 Merged from 2.1:
 * Warn on misuse of unlogged batches (CASSANDRA-9282)
 * Failure detector detects and ignores local pauses (CASSANDRA-9183)
 * Add utility class to support for rate limiting a given log statement (CASSANDRA-9029)
 * Add missing consistency levels to cassandra-stess (CASSANDRA-9361)
 * Fix commitlog getCompletedTasks to not increment (CASSANDRA-9339)
 * Fix for harmless exceptions logged as ERROR (CASSANDRA-8564)
 * Delete processed sstables in sstablesplit/sstableupgrade (CASSANDRA-8606)
 * Improve sstable exclusion from partition tombstones (CASSANDRA-9298)
 * Validate the indexed column rather than the cell's contents for 2i (CASSANDRA-9057)
 * Add support for top-k custom 2i queries (CASSANDRA-8717)
 * Fix error when dropping table during compaction (CASSANDRA-9251)
 * cassandra-stress supports validation operations over user profiles (CASSANDRA-8773)
 * Add support for rate limiting log messages (CASSANDRA-9029)
 * Log the partition key with tombstone warnings (CASSANDRA-8561)
 * Reduce runWithCompactionsDisabled poll interval to 1ms (CASSANDRA-9271)
 * Fix PITR commitlog replay (CASSANDRA-9195)
 * GCInspector logs very different times (CASSANDRA-9124)
 * Fix deleting from an empty list (CASSANDRA-9198)
 * Update tuple and collection types that use a user-defined type when that UDT
   is modified (CASSANDRA-9148, CASSANDRA-9192)
 * Use higher timeout for prepair and snapshot in repair (CASSANDRA-9261)
 * Fix anticompaction blocking ANTI_ENTROPY stage (CASSANDRA-9151)
 * Repair waits for anticompaction to finish (CASSANDRA-9097)
 * Fix streaming not holding ref when stream error (CASSANDRA-9295)
 * Fix canonical view returning early opened SSTables (CASSANDRA-9396)
Merged from 2.0:
 * (cqlsh) Add LOGIN command to switch users (CASSANDRA-7212)
 * Clone SliceQueryFilter in AbstractReadCommand implementations (CASSANDRA-8940)
 * Push correct protocol notification for DROP INDEX (CASSANDRA-9310)
 * token-generator - generated tokens too long (CASSANDRA-9300)
 * Fix counting of tombstones for TombstoneOverwhelmingException (CASSANDRA-9299)
 * Fix ReconnectableSnitch reconnecting to peers during upgrade (CASSANDRA-6702)
 * Include keyspace and table name in error log for collections over the size
   limit (CASSANDRA-9286)
 * Avoid potential overlap in LCS with single-partition sstables (CASSANDRA-9322)
 * Log warning message when a table is queried before the schema has fully
   propagated (CASSANDRA-9136)
 * Overload SecondaryIndex#indexes to accept the column definition (CASSANDRA-9314)
 * (cqlsh) Add SERIAL and LOCAL_SERIAL consistency levels (CASSANDRA-8051)
 * Fix index selection during rebuild with certain table layouts (CASSANDRA-9281)
 * Fix partition-level-delete-only workload accounting (CASSANDRA-9194)
 * Allow scrub to handle corrupted compressed chunks (CASSANDRA-9140)
 * Fix assertion error when resetlocalschema is run during repair (CASSANDRA-9249)
 * Disable single sstable tombstone compactions for DTCS by default (CASSANDRA-9234)
 * IncomingTcpConnection thread is not named (CASSANDRA-9262)
 * Close incoming connections when MessagingService is stopped (CASSANDRA-9238)
 * Fix streaming hang when retrying (CASSANDRA-9132)


2.1.5
 * Re-add deprecated cold_reads_to_omit param for backwards compat (CASSANDRA-9203)
 * Make anticompaction visible in compactionstats (CASSANDRA-9098)
 * Improve nodetool getendpoints documentation about the partition
   key parameter (CASSANDRA-6458)
 * Don't check other keyspaces for schema changes when an user-defined
   type is altered (CASSANDRA-9187)
 * Add generate-idea-files target to build.xml (CASSANDRA-9123)
 * Allow takeColumnFamilySnapshot to take a list of tables (CASSANDRA-8348)
 * Limit major sstable operations to their canonical representation (CASSANDRA-8669)
 * cqlsh: Add tests for INSERT and UPDATE tab completion (CASSANDRA-9125)
 * cqlsh: quote column names when needed in COPY FROM inserts (CASSANDRA-9080)
 * Do not load read meter for offline operations (CASSANDRA-9082)
 * cqlsh: Make CompositeType data readable (CASSANDRA-8919)
 * cqlsh: Fix display of triggers (CASSANDRA-9081)
 * Fix NullPointerException when deleting or setting an element by index on
   a null list collection (CASSANDRA-9077)
 * Buffer bloom filter serialization (CASSANDRA-9066)
 * Fix anti-compaction target bloom filter size (CASSANDRA-9060)
 * Make FROZEN and TUPLE unreserved keywords in CQL (CASSANDRA-9047)
 * Prevent AssertionError from SizeEstimatesRecorder (CASSANDRA-9034)
 * Avoid overwriting index summaries for sstables with an older format that
   does not support downsampling; rebuild summaries on startup when this
   is detected (CASSANDRA-8993)
 * Fix potential data loss in CompressedSequentialWriter (CASSANDRA-8949)
 * Make PasswordAuthenticator number of hashing rounds configurable (CASSANDRA-8085)
 * Fix AssertionError when binding nested collections in DELETE (CASSANDRA-8900)
 * Check for overlap with non-early sstables in LCS (CASSANDRA-8739)
 * Only calculate max purgable timestamp if we have to (CASSANDRA-8914)
 * (cqlsh) Greatly improve performance of COPY FROM (CASSANDRA-8225)
 * IndexSummary effectiveIndexInterval is now a guideline, not a rule (CASSANDRA-8993)
 * Use correct bounds for page cache eviction of compressed files (CASSANDRA-8746)
 * SSTableScanner enforces its bounds (CASSANDRA-8946)
 * Cleanup cell equality (CASSANDRA-8947)
 * Introduce intra-cluster message coalescing (CASSANDRA-8692)
 * DatabaseDescriptor throws NPE when rpc_interface is used (CASSANDRA-8839)
 * Don't check if an sstable is live for offline compactions (CASSANDRA-8841)
 * Don't set clientMode in SSTableLoader (CASSANDRA-8238)
 * Fix SSTableRewriter with disabled early open (CASSANDRA-8535)
 * Fix cassandra-stress so it respects the CL passed in user mode (CASSANDRA-8948)
 * Fix rare NPE in ColumnDefinition#hasIndexOption() (CASSANDRA-8786)
 * cassandra-stress reports per-operation statistics, plus misc (CASSANDRA-8769)
 * Add SimpleDate (cql date) and Time (cql time) types (CASSANDRA-7523)
 * Use long for key count in cfstats (CASSANDRA-8913)
 * Make SSTableRewriter.abort() more robust to failure (CASSANDRA-8832)
 * Remove cold_reads_to_omit from STCS (CASSANDRA-8860)
 * Make EstimatedHistogram#percentile() use ceil instead of floor (CASSANDRA-8883)
 * Fix top partitions reporting wrong cardinality (CASSANDRA-8834)
 * Fix rare NPE in KeyCacheSerializer (CASSANDRA-8067)
 * Pick sstables for validation as late as possible inc repairs (CASSANDRA-8366)
 * Fix commitlog getPendingTasks to not increment (CASSANDRA-8862)
 * Fix parallelism adjustment in range and secondary index queries
   when the first fetch does not satisfy the limit (CASSANDRA-8856)
 * Check if the filtered sstables is non-empty in STCS (CASSANDRA-8843)
 * Upgrade java-driver used for cassandra-stress (CASSANDRA-8842)
 * Fix CommitLog.forceRecycleAllSegments() memory access error (CASSANDRA-8812)
 * Improve assertions in Memory (CASSANDRA-8792)
 * Fix SSTableRewriter cleanup (CASSANDRA-8802)
 * Introduce SafeMemory for CompressionMetadata.Writer (CASSANDRA-8758)
 * 'nodetool info' prints exception against older node (CASSANDRA-8796)
 * Ensure SSTableReader.last corresponds exactly with the file end (CASSANDRA-8750)
 * Make SSTableWriter.openEarly more robust and obvious (CASSANDRA-8747)
 * Enforce SSTableReader.first/last (CASSANDRA-8744)
 * Cleanup SegmentedFile API (CASSANDRA-8749)
 * Avoid overlap with early compaction replacement (CASSANDRA-8683)
 * Safer Resource Management++ (CASSANDRA-8707)
 * Write partition size estimates into a system table (CASSANDRA-7688)
 * cqlsh: Fix keys() and full() collection indexes in DESCRIBE output
   (CASSANDRA-8154)
 * Show progress of streaming in nodetool netstats (CASSANDRA-8886)
 * IndexSummaryBuilder utilises offheap memory, and shares data between
   each IndexSummary opened from it (CASSANDRA-8757)
 * markCompacting only succeeds if the exact SSTableReader instances being 
   marked are in the live set (CASSANDRA-8689)
 * cassandra-stress support for varint (CASSANDRA-8882)
 * Fix Adler32 digest for compressed sstables (CASSANDRA-8778)
 * Add nodetool statushandoff/statusbackup (CASSANDRA-8912)
 * Use stdout for progress and stats in sstableloader (CASSANDRA-8982)
 * Correctly identify 2i datadir from older versions (CASSANDRA-9116)
Merged from 2.0:
 * Ignore gossip SYNs after shutdown (CASSANDRA-9238)
 * Avoid overflow when calculating max sstable size in LCS (CASSANDRA-9235)
 * Make sstable blacklisting work with compression (CASSANDRA-9138)
 * Do not attempt to rebuild indexes if no index accepts any column (CASSANDRA-9196)
 * Don't initiate snitch reconnection for dead states (CASSANDRA-7292)
 * Fix ArrayIndexOutOfBoundsException in CQLSSTableWriter (CASSANDRA-8978)
 * Add shutdown gossip state to prevent timeouts during rolling restarts (CASSANDRA-8336)
 * Fix running with java.net.preferIPv6Addresses=true (CASSANDRA-9137)
 * Fix failed bootstrap/replace attempts being persisted in system.peers (CASSANDRA-9180)
 * Flush system.IndexInfo after marking index built (CASSANDRA-9128)
 * Fix updates to min/max_compaction_threshold through cassandra-cli
   (CASSANDRA-8102)
 * Don't include tmp files when doing offline relevel (CASSANDRA-9088)
 * Use the proper CAS WriteType when finishing a previous round during Paxos
   preparation (CASSANDRA-8672)
 * Avoid race in cancelling compactions (CASSANDRA-9070)
 * More aggressive check for expired sstables in DTCS (CASSANDRA-8359)
 * Fix ignored index_interval change in ALTER TABLE statements (CASSANDRA-7976)
 * Do more aggressive compaction in old time windows in DTCS (CASSANDRA-8360)
 * java.lang.AssertionError when reading saved cache (CASSANDRA-8740)
 * "disk full" when running cleanup (CASSANDRA-9036)
 * Lower logging level from ERROR to DEBUG when a scheduled schema pull
   cannot be completed due to a node being down (CASSANDRA-9032)
 * Fix MOVED_NODE client event (CASSANDRA-8516)
 * Allow overriding MAX_OUTSTANDING_REPLAY_COUNT (CASSANDRA-7533)
 * Fix malformed JMX ObjectName containing IPv6 addresses (CASSANDRA-9027)
 * (cqlsh) Allow increasing CSV field size limit through
   cqlshrc config option (CASSANDRA-8934)
 * Stop logging range tombstones when exceeding the threshold
   (CASSANDRA-8559)
 * Fix NullPointerException when nodetool getendpoints is run
   against invalid keyspaces or tables (CASSANDRA-8950)
 * Allow specifying the tmp dir (CASSANDRA-7712)
 * Improve compaction estimated tasks estimation (CASSANDRA-8904)
 * Fix duplicate up/down messages sent to native clients (CASSANDRA-7816)
 * Expose commit log archive status via JMX (CASSANDRA-8734)
 * Provide better exceptions for invalid replication strategy parameters
   (CASSANDRA-8909)
 * Fix regression in mixed single and multi-column relation support for
   SELECT statements (CASSANDRA-8613)
 * Add ability to limit number of native connections (CASSANDRA-8086)
 * Fix CQLSSTableWriter throwing exception and spawning threads
   (CASSANDRA-8808)
 * Fix MT mismatch between empty and GC-able data (CASSANDRA-8979)
 * Fix incorrect validation when snapshotting single table (CASSANDRA-8056)
 * Add offline tool to relevel sstables (CASSANDRA-8301)
 * Preserve stream ID for more protocol errors (CASSANDRA-8848)
 * Fix combining token() function with multi-column relations on
   clustering columns (CASSANDRA-8797)
 * Make CFS.markReferenced() resistant to bad refcounting (CASSANDRA-8829)
 * Fix StreamTransferTask abort/complete bad refcounting (CASSANDRA-8815)
 * Fix AssertionError when querying a DESC clustering ordered
   table with ASC ordering and paging (CASSANDRA-8767)
 * AssertionError: "Memory was freed" when running cleanup (CASSANDRA-8716)
 * Make it possible to set max_sstable_age to fractional days (CASSANDRA-8406)
 * Fix some multi-column relations with indexes on some clustering
   columns (CASSANDRA-8275)
 * Fix memory leak in SSTableSimple*Writer and SSTableReader.validate()
   (CASSANDRA-8748)
 * Throw OOM if allocating memory fails to return a valid pointer (CASSANDRA-8726)
 * Fix SSTableSimpleUnsortedWriter ConcurrentModificationException (CASSANDRA-8619)
 * 'nodetool info' prints exception against older node (CASSANDRA-8796)
 * Ensure SSTableSimpleUnsortedWriter.close() terminates if
   disk writer has crashed (CASSANDRA-8807)


2.1.4
 * Bind JMX to localhost unless explicitly configured otherwise (CASSANDRA-9085)


2.1.3
 * Fix HSHA/offheap_objects corruption (CASSANDRA-8719)
 * Upgrade libthrift to 0.9.2 (CASSANDRA-8685)
 * Don't use the shared ref in sstableloader (CASSANDRA-8704)
 * Purge internal prepared statements if related tables or
   keyspaces are dropped (CASSANDRA-8693)
 * (cqlsh) Handle unicode BOM at start of files (CASSANDRA-8638)
 * Stop compactions before exiting offline tools (CASSANDRA-8623)
 * Update tools/stress/README.txt to match current behaviour (CASSANDRA-7933)
 * Fix schema from Thrift conversion with empty metadata (CASSANDRA-8695)
 * Safer Resource Management (CASSANDRA-7705)
 * Make sure we compact highly overlapping cold sstables with
   STCS (CASSANDRA-8635)
 * rpc_interface and listen_interface generate NPE on startup when specified
   interface doesn't exist (CASSANDRA-8677)
 * Fix ArrayIndexOutOfBoundsException in nodetool cfhistograms (CASSANDRA-8514)
 * Switch from yammer metrics for nodetool cf/proxy histograms (CASSANDRA-8662)
 * Make sure we don't add tmplink files to the compaction
   strategy (CASSANDRA-8580)
 * (cqlsh) Handle maps with blob keys (CASSANDRA-8372)
 * (cqlsh) Handle DynamicCompositeType schemas correctly (CASSANDRA-8563)
 * Duplicate rows returned when in clause has repeated values (CASSANDRA-6706)
 * Add tooling to detect hot partitions (CASSANDRA-7974)
 * Fix cassandra-stress user-mode truncation of partition generation (CASSANDRA-8608)
 * Only stream from unrepaired sstables during inc repair (CASSANDRA-8267)
 * Don't allow starting multiple inc repairs on the same sstables (CASSANDRA-8316)
 * Invalidate prepared BATCH statements when related tables
   or keyspaces are dropped (CASSANDRA-8652)
 * Fix missing results in secondary index queries on collections
   with ALLOW FILTERING (CASSANDRA-8421)
 * Expose EstimatedHistogram metrics for range slices (CASSANDRA-8627)
 * (cqlsh) Escape clqshrc passwords properly (CASSANDRA-8618)
 * Fix NPE when passing wrong argument in ALTER TABLE statement (CASSANDRA-8355)
 * Pig: Refactor and deprecate CqlStorage (CASSANDRA-8599)
 * Don't reuse the same cleanup strategy for all sstables (CASSANDRA-8537)
 * Fix case-sensitivity of index name on CREATE and DROP INDEX
   statements (CASSANDRA-8365)
 * Better detection/logging for corruption in compressed sstables (CASSANDRA-8192)
 * Use the correct repairedAt value when closing writer (CASSANDRA-8570)
 * (cqlsh) Handle a schema mismatch being detected on startup (CASSANDRA-8512)
 * Properly calculate expected write size during compaction (CASSANDRA-8532)
 * Invalidate affected prepared statements when a table's columns
   are altered (CASSANDRA-7910)
 * Stress - user defined writes should populate sequentally (CASSANDRA-8524)
 * Fix regression in SSTableRewriter causing some rows to become unreadable 
   during compaction (CASSANDRA-8429)
 * Run major compactions for repaired/unrepaired in parallel (CASSANDRA-8510)
 * (cqlsh) Fix compression options in DESCRIBE TABLE output when compression
   is disabled (CASSANDRA-8288)
 * (cqlsh) Fix DESCRIBE output after keyspaces are altered (CASSANDRA-7623)
 * Make sure we set lastCompactedKey correctly (CASSANDRA-8463)
 * (cqlsh) Fix output of CONSISTENCY command (CASSANDRA-8507)
 * (cqlsh) Fixed the handling of LIST statements (CASSANDRA-8370)
 * Make sstablescrub check leveled manifest again (CASSANDRA-8432)
 * Check first/last keys in sstable when giving out positions (CASSANDRA-8458)
 * Disable mmap on Windows (CASSANDRA-6993)
 * Add missing ConsistencyLevels to cassandra-stress (CASSANDRA-8253)
 * Add auth support to cassandra-stress (CASSANDRA-7985)
 * Fix ArrayIndexOutOfBoundsException when generating error message
   for some CQL syntax errors (CASSANDRA-8455)
 * Scale memtable slab allocation logarithmically (CASSANDRA-7882)
 * cassandra-stress simultaneous inserts over same seed (CASSANDRA-7964)
 * Reduce cassandra-stress sampling memory requirements (CASSANDRA-7926)
 * Ensure memtable flush cannot expire commit log entries from its future (CASSANDRA-8383)
 * Make read "defrag" async to reclaim memtables (CASSANDRA-8459)
 * Remove tmplink files for offline compactions (CASSANDRA-8321)
 * Reduce maxHintsInProgress (CASSANDRA-8415)
 * BTree updates may call provided update function twice (CASSANDRA-8018)
 * Release sstable references after anticompaction (CASSANDRA-8386)
 * Handle abort() in SSTableRewriter properly (CASSANDRA-8320)
 * Centralize shared executors (CASSANDRA-8055)
 * Fix filtering for CONTAINS (KEY) relations on frozen collection
   clustering columns when the query is restricted to a single
   partition (CASSANDRA-8203)
 * Do more aggressive entire-sstable TTL expiry checks (CASSANDRA-8243)
 * Add more log info if readMeter is null (CASSANDRA-8238)
 * add check of the system wall clock time at startup (CASSANDRA-8305)
 * Support for frozen collections (CASSANDRA-7859)
 * Fix overflow on histogram computation (CASSANDRA-8028)
 * Have paxos reuse the timestamp generation of normal queries (CASSANDRA-7801)
 * Fix incremental repair not remove parent session on remote (CASSANDRA-8291)
 * Improve JBOD disk utilization (CASSANDRA-7386)
 * Log failed host when preparing incremental repair (CASSANDRA-8228)
 * Force config client mode in CQLSSTableWriter (CASSANDRA-8281)
 * Fix sstableupgrade throws exception (CASSANDRA-8688)
 * Fix hang when repairing empty keyspace (CASSANDRA-8694)
Merged from 2.0:
 * Fix IllegalArgumentException in dynamic snitch (CASSANDRA-8448)
 * Add support for UPDATE ... IF EXISTS (CASSANDRA-8610)
 * Fix reversal of list prepends (CASSANDRA-8733)
 * Prevent non-zero default_time_to_live on tables with counters
   (CASSANDRA-8678)
 * Fix SSTableSimpleUnsortedWriter ConcurrentModificationException
   (CASSANDRA-8619)
 * Round up time deltas lower than 1ms in BulkLoader (CASSANDRA-8645)
 * Add batch remove iterator to ABSC (CASSANDRA-8414, 8666)
 * Round up time deltas lower than 1ms in BulkLoader (CASSANDRA-8645)
 * Fix isClientMode check in Keyspace (CASSANDRA-8687)
 * Use more efficient slice size for querying internal secondary
   index tables (CASSANDRA-8550)
 * Fix potentially returning deleted rows with range tombstone (CASSANDRA-8558)
 * Check for available disk space before starting a compaction (CASSANDRA-8562)
 * Fix DISTINCT queries with LIMITs or paging when some partitions
   contain only tombstones (CASSANDRA-8490)
 * Introduce background cache refreshing to permissions cache
   (CASSANDRA-8194)
 * Fix race condition in StreamTransferTask that could lead to
   infinite loops and premature sstable deletion (CASSANDRA-7704)
 * Add an extra version check to MigrationTask (CASSANDRA-8462)
 * Ensure SSTableWriter cleans up properly after failure (CASSANDRA-8499)
 * Increase bf true positive count on key cache hit (CASSANDRA-8525)
 * Move MeteredFlusher to its own thread (CASSANDRA-8485)
 * Fix non-distinct results in DISTNCT queries on static columns when
   paging is enabled (CASSANDRA-8087)
 * Move all hints related tasks to hints internal executor (CASSANDRA-8285)
 * Fix paging for multi-partition IN queries (CASSANDRA-8408)
 * Fix MOVED_NODE topology event never being emitted when a node
   moves its token (CASSANDRA-8373)
 * Fix validation of indexes in COMPACT tables (CASSANDRA-8156)
 * Avoid StackOverflowError when a large list of IN values
   is used for a clustering column (CASSANDRA-8410)
 * Fix NPE when writetime() or ttl() calls are wrapped by
   another function call (CASSANDRA-8451)
 * Fix NPE after dropping a keyspace (CASSANDRA-8332)
 * Fix error message on read repair timeouts (CASSANDRA-7947)
 * Default DTCS base_time_seconds changed to 60 (CASSANDRA-8417)
 * Refuse Paxos operation with more than one pending endpoint (CASSANDRA-8346, 8640)
 * Throw correct exception when trying to bind a keyspace or table
   name (CASSANDRA-6952)
 * Make HHOM.compact synchronized (CASSANDRA-8416)
 * cancel latency-sampling task when CF is dropped (CASSANDRA-8401)
 * don't block SocketThread for MessagingService (CASSANDRA-8188)
 * Increase quarantine delay on replacement (CASSANDRA-8260)
 * Expose off-heap memory usage stats (CASSANDRA-7897)
 * Ignore Paxos commits for truncated tables (CASSANDRA-7538)
 * Validate size of indexed column values (CASSANDRA-8280)
 * Make LCS split compaction results over all data directories (CASSANDRA-8329)
 * Fix some failing queries that use multi-column relations
   on COMPACT STORAGE tables (CASSANDRA-8264)
 * Fix InvalidRequestException with ORDER BY (CASSANDRA-8286)
 * Disable SSLv3 for POODLE (CASSANDRA-8265)
 * Fix millisecond timestamps in Tracing (CASSANDRA-8297)
 * Include keyspace name in error message when there are insufficient
   live nodes to stream from (CASSANDRA-8221)
 * Avoid overlap in L1 when L0 contains many nonoverlapping
   sstables (CASSANDRA-8211)
 * Improve PropertyFileSnitch logging (CASSANDRA-8183)
 * Add DC-aware sequential repair (CASSANDRA-8193)
 * Use live sstables in snapshot repair if possible (CASSANDRA-8312)
 * Fix hints serialized size calculation (CASSANDRA-8587)


2.1.2
 * (cqlsh) parse_for_table_meta errors out on queries with undefined
   grammars (CASSANDRA-8262)
 * (cqlsh) Fix SELECT ... TOKEN() function broken in C* 2.1.1 (CASSANDRA-8258)
 * Fix Cassandra crash when running on JDK8 update 40 (CASSANDRA-8209)
 * Optimize partitioner tokens (CASSANDRA-8230)
 * Improve compaction of repaired/unrepaired sstables (CASSANDRA-8004)
 * Make cache serializers pluggable (CASSANDRA-8096)
 * Fix issues with CONTAINS (KEY) queries on secondary indexes
   (CASSANDRA-8147)
 * Fix read-rate tracking of sstables for some queries (CASSANDRA-8239)
 * Fix default timestamp in QueryOptions (CASSANDRA-8246)
 * Set socket timeout when reading remote version (CASSANDRA-8188)
 * Refactor how we track live size (CASSANDRA-7852)
 * Make sure unfinished compaction files are removed (CASSANDRA-8124)
 * Fix shutdown when run as Windows service (CASSANDRA-8136)
 * Fix DESCRIBE TABLE with custom indexes (CASSANDRA-8031)
 * Fix race in RecoveryManagerTest (CASSANDRA-8176)
 * Avoid IllegalArgumentException while sorting sstables in
   IndexSummaryManager (CASSANDRA-8182)
 * Shutdown JVM on file descriptor exhaustion (CASSANDRA-7579)
 * Add 'die' policy for commit log and disk failure (CASSANDRA-7927)
 * Fix installing as service on Windows (CASSANDRA-8115)
 * Fix CREATE TABLE for CQL2 (CASSANDRA-8144)
 * Avoid boxing in ColumnStats min/max trackers (CASSANDRA-8109)
Merged from 2.0:
 * Correctly handle non-text column names in cql3 (CASSANDRA-8178)
 * Fix deletion for indexes on primary key columns (CASSANDRA-8206)
 * Add 'nodetool statusgossip' (CASSANDRA-8125)
 * Improve client notification that nodes are ready for requests (CASSANDRA-7510)
 * Handle negative timestamp in writetime method (CASSANDRA-8139)
 * Pig: Remove errant LIMIT clause in CqlNativeStorage (CASSANDRA-8166)
 * Throw ConfigurationException when hsha is used with the default
   rpc_max_threads setting of 'unlimited' (CASSANDRA-8116)
 * Allow concurrent writing of the same table in the same JVM using
   CQLSSTableWriter (CASSANDRA-7463)
 * Fix totalDiskSpaceUsed calculation (CASSANDRA-8205)


2.1.1
 * Fix spin loop in AtomicSortedColumns (CASSANDRA-7546)
 * Dont notify when replacing tmplink files (CASSANDRA-8157)
 * Fix validation with multiple CONTAINS clause (CASSANDRA-8131)
 * Fix validation of collections in TriggerExecutor (CASSANDRA-8146)
 * Fix IllegalArgumentException when a list of IN values containing tuples
   is passed as a single arg to a prepared statement with the v1 or v2
   protocol (CASSANDRA-8062)
 * Fix ClassCastException in DISTINCT query on static columns with
   query paging (CASSANDRA-8108)
 * Fix NPE on null nested UDT inside a set (CASSANDRA-8105)
 * Fix exception when querying secondary index on set items or map keys
   when some clustering columns are specified (CASSANDRA-8073)
 * Send proper error response when there is an error during native
   protocol message decode (CASSANDRA-8118)
 * Gossip should ignore generation numbers too far in the future (CASSANDRA-8113)
 * Fix NPE when creating a table with frozen sets, lists (CASSANDRA-8104)
 * Fix high memory use due to tracking reads on incrementally opened sstable
   readers (CASSANDRA-8066)
 * Fix EXECUTE request with skipMetadata=false returning no metadata
   (CASSANDRA-8054)
 * Allow concurrent use of CQLBulkOutputFormat (CASSANDRA-7776)
 * Shutdown JVM on OOM (CASSANDRA-7507)
 * Upgrade netty version and enable epoll event loop (CASSANDRA-7761)
 * Don't duplicate sstables smaller than split size when using
   the sstablesplitter tool (CASSANDRA-7616)
 * Avoid re-parsing already prepared statements (CASSANDRA-7923)
 * Fix some Thrift slice deletions and updates of COMPACT STORAGE
   tables with some clustering columns omitted (CASSANDRA-7990)
 * Fix filtering for CONTAINS on sets (CASSANDRA-8033)
 * Properly track added size (CASSANDRA-7239)
 * Allow compilation in java 8 (CASSANDRA-7208)
 * Fix Assertion error on RangeTombstoneList diff (CASSANDRA-8013)
 * Release references to overlapping sstables during compaction (CASSANDRA-7819)
 * Send notification when opening compaction results early (CASSANDRA-8034)
 * Make native server start block until properly bound (CASSANDRA-7885)
 * (cqlsh) Fix IPv6 support (CASSANDRA-7988)
 * Ignore fat clients when checking for endpoint collision (CASSANDRA-7939)
 * Make sstablerepairedset take a list of files (CASSANDRA-7995)
 * (cqlsh) Tab completeion for indexes on map keys (CASSANDRA-7972)
 * (cqlsh) Fix UDT field selection in select clause (CASSANDRA-7891)
 * Fix resource leak in event of corrupt sstable
 * (cqlsh) Add command line option for cqlshrc file path (CASSANDRA-7131)
 * Provide visibility into prepared statements churn (CASSANDRA-7921, CASSANDRA-7930)
 * Invalidate prepared statements when their keyspace or table is
   dropped (CASSANDRA-7566)
 * cassandra-stress: fix support for NetworkTopologyStrategy (CASSANDRA-7945)
 * Fix saving caches when a table is dropped (CASSANDRA-7784)
 * Add better error checking of new stress profile (CASSANDRA-7716)
 * Use ThreadLocalRandom and remove FBUtilities.threadLocalRandom (CASSANDRA-7934)
 * Prevent operator mistakes due to simultaneous bootstrap (CASSANDRA-7069)
 * cassandra-stress supports whitelist mode for node config (CASSANDRA-7658)
 * GCInspector more closely tracks GC; cassandra-stress and nodetool report it (CASSANDRA-7916)
 * nodetool won't output bogus ownership info without a keyspace (CASSANDRA-7173)
 * Add human readable option to nodetool commands (CASSANDRA-5433)
 * Don't try to set repairedAt on old sstables (CASSANDRA-7913)
 * Add metrics for tracking PreparedStatement use (CASSANDRA-7719)
 * (cqlsh) tab-completion for triggers (CASSANDRA-7824)
 * (cqlsh) Support for query paging (CASSANDRA-7514)
 * (cqlsh) Show progress of COPY operations (CASSANDRA-7789)
 * Add syntax to remove multiple elements from a map (CASSANDRA-6599)
 * Support non-equals conditions in lightweight transactions (CASSANDRA-6839)
 * Add IF [NOT] EXISTS to create/drop triggers (CASSANDRA-7606)
 * (cqlsh) Display the current logged-in user (CASSANDRA-7785)
 * (cqlsh) Don't ignore CTRL-C during COPY FROM execution (CASSANDRA-7815)
 * (cqlsh) Order UDTs according to cross-type dependencies in DESCRIBE
   output (CASSANDRA-7659)
 * (cqlsh) Fix handling of CAS statement results (CASSANDRA-7671)
 * (cqlsh) COPY TO/FROM improvements (CASSANDRA-7405)
 * Support list index operations with conditions (CASSANDRA-7499)
 * Add max live/tombstoned cells to nodetool cfstats output (CASSANDRA-7731)
 * Validate IPv6 wildcard addresses properly (CASSANDRA-7680)
 * (cqlsh) Error when tracing query (CASSANDRA-7613)
 * Avoid IOOBE when building SyntaxError message snippet (CASSANDRA-7569)
 * SSTableExport uses correct validator to create string representation of partition
   keys (CASSANDRA-7498)
 * Avoid NPEs when receiving type changes for an unknown keyspace (CASSANDRA-7689)
 * Add support for custom 2i validation (CASSANDRA-7575)
 * Pig support for hadoop CqlInputFormat (CASSANDRA-6454)
 * Add duration mode to cassandra-stress (CASSANDRA-7468)
 * Add listen_interface and rpc_interface options (CASSANDRA-7417)
 * Improve schema merge performance (CASSANDRA-7444)
 * Adjust MT depth based on # of partition validating (CASSANDRA-5263)
 * Optimise NativeCell comparisons (CASSANDRA-6755)
 * Configurable client timeout for cqlsh (CASSANDRA-7516)
 * Include snippet of CQL query near syntax error in messages (CASSANDRA-7111)
 * Make repair -pr work with -local (CASSANDRA-7450)
 * Fix error in sstableloader with -cph > 1 (CASSANDRA-8007)
 * Fix snapshot repair error on indexed tables (CASSANDRA-8020)
 * Do not exit nodetool repair when receiving JMX NOTIF_LOST (CASSANDRA-7909)
 * Stream to private IP when available (CASSANDRA-8084)
Merged from 2.0:
 * Reject conditions on DELETE unless full PK is given (CASSANDRA-6430)
 * Properly reject the token function DELETE (CASSANDRA-7747)
 * Force batchlog replay before decommissioning a node (CASSANDRA-7446)
 * Fix hint replay with many accumulated expired hints (CASSANDRA-6998)
 * Fix duplicate results in DISTINCT queries on static columns with query
   paging (CASSANDRA-8108)
 * Add DateTieredCompactionStrategy (CASSANDRA-6602)
 * Properly validate ascii and utf8 string literals in CQL queries (CASSANDRA-8101)
 * (cqlsh) Fix autocompletion for alter keyspace (CASSANDRA-8021)
 * Create backup directories for commitlog archiving during startup (CASSANDRA-8111)
 * Reduce totalBlockFor() for LOCAL_* consistency levels (CASSANDRA-8058)
 * Fix merging schemas with re-dropped keyspaces (CASSANDRA-7256)
 * Fix counters in supercolumns during live upgrades from 1.2 (CASSANDRA-7188)
 * Notify DT subscribers when a column family is truncated (CASSANDRA-8088)
 * Add sanity check of $JAVA on startup (CASSANDRA-7676)
 * Schedule fat client schema pull on join (CASSANDRA-7993)
 * Don't reset nodes' versions when closing IncomingTcpConnections
   (CASSANDRA-7734)
 * Record the real messaging version in all cases in OutboundTcpConnection
   (CASSANDRA-8057)
 * SSL does not work in cassandra-cli (CASSANDRA-7899)
 * Fix potential exception when using ReversedType in DynamicCompositeType
   (CASSANDRA-7898)
 * Better validation of collection values (CASSANDRA-7833)
 * Track min/max timestamps correctly (CASSANDRA-7969)
 * Fix possible overflow while sorting CL segments for replay (CASSANDRA-7992)
 * Increase nodetool Xmx (CASSANDRA-7956)
 * Archive any commitlog segments present at startup (CASSANDRA-6904)
 * CrcCheckChance should adjust based on live CFMetadata not 
   sstable metadata (CASSANDRA-7978)
 * token() should only accept columns in the partitioning
   key order (CASSANDRA-6075)
 * Add method to invalidate permission cache via JMX (CASSANDRA-7977)
 * Allow propagating multiple gossip states atomically (CASSANDRA-6125)
 * Log exceptions related to unclean native protocol client disconnects
   at DEBUG or INFO (CASSANDRA-7849)
 * Allow permissions cache to be set via JMX (CASSANDRA-7698)
 * Include schema_triggers CF in readable system resources (CASSANDRA-7967)
 * Fix RowIndexEntry to report correct serializedSize (CASSANDRA-7948)
 * Make CQLSSTableWriter sync within partitions (CASSANDRA-7360)
 * Potentially use non-local replicas in CqlConfigHelper (CASSANDRA-7906)
 * Explicitly disallow mixing multi-column and single-column
   relations on clustering columns (CASSANDRA-7711)
 * Better error message when condition is set on PK column (CASSANDRA-7804)
 * Don't send schema change responses and events for no-op DDL
   statements (CASSANDRA-7600)
 * (Hadoop) fix cluster initialisation for a split fetching (CASSANDRA-7774)
 * Throw InvalidRequestException when queries contain relations on entire
   collection columns (CASSANDRA-7506)
 * (cqlsh) enable CTRL-R history search with libedit (CASSANDRA-7577)
 * (Hadoop) allow ACFRW to limit nodes to local DC (CASSANDRA-7252)
 * (cqlsh) cqlsh should automatically disable tracing when selecting
   from system_traces (CASSANDRA-7641)
 * (Hadoop) Add CqlOutputFormat (CASSANDRA-6927)
 * Don't depend on cassandra config for nodetool ring (CASSANDRA-7508)
 * (cqlsh) Fix failing cqlsh formatting tests (CASSANDRA-7703)
 * Fix IncompatibleClassChangeError from hadoop2 (CASSANDRA-7229)
 * Add 'nodetool sethintedhandoffthrottlekb' (CASSANDRA-7635)
 * (cqlsh) Add tab-completion for CREATE/DROP USER IF [NOT] EXISTS (CASSANDRA-7611)
 * Catch errors when the JVM pulls the rug out from GCInspector (CASSANDRA-5345)
 * cqlsh fails when version number parts are not int (CASSANDRA-7524)
 * Fix NPE when table dropped during streaming (CASSANDRA-7946)
 * Fix wrong progress when streaming uncompressed (CASSANDRA-7878)
 * Fix possible infinite loop in creating repair range (CASSANDRA-7983)
 * Fix unit in nodetool for streaming throughput (CASSANDRA-7375)
Merged from 1.2:
 * Don't index tombstones (CASSANDRA-7828)
 * Improve PasswordAuthenticator default super user setup (CASSANDRA-7788)


2.1.0
 * (cqlsh) Removed "ALTER TYPE <name> RENAME TO <name>" from tab-completion
   (CASSANDRA-7895)
 * Fixed IllegalStateException in anticompaction (CASSANDRA-7892)
 * cqlsh: DESCRIBE support for frozen UDTs, tuples (CASSANDRA-7863)
 * Avoid exposing internal classes over JMX (CASSANDRA-7879)
 * Add null check for keys when freezing collection (CASSANDRA-7869)
 * Improve stress workload realism (CASSANDRA-7519)
Merged from 2.0:
 * Configure system.paxos with LeveledCompactionStrategy (CASSANDRA-7753)
 * Fix ALTER clustering column type from DateType to TimestampType when
   using DESC clustering order (CASSANRDA-7797)
 * Throw EOFException if we run out of chunks in compressed datafile
   (CASSANDRA-7664)
 * Fix PRSI handling of CQL3 row markers for row cleanup (CASSANDRA-7787)
 * Fix dropping collection when it's the last regular column (CASSANDRA-7744)
 * Make StreamReceiveTask thread safe and gc friendly (CASSANDRA-7795)
 * Validate empty cell names from counter updates (CASSANDRA-7798)
Merged from 1.2:
 * Don't allow compacted sstables to be marked as compacting (CASSANDRA-7145)
 * Track expired tombstones (CASSANDRA-7810)


2.1.0-rc7
 * Add frozen keyword and require UDT to be frozen (CASSANDRA-7857)
 * Track added sstable size correctly (CASSANDRA-7239)
 * (cqlsh) Fix case insensitivity (CASSANDRA-7834)
 * Fix failure to stream ranges when moving (CASSANDRA-7836)
 * Correctly remove tmplink files (CASSANDRA-7803)
 * (cqlsh) Fix column name formatting for functions, CAS operations,
   and UDT field selections (CASSANDRA-7806)
 * (cqlsh) Fix COPY FROM handling of null/empty primary key
   values (CASSANDRA-7792)
 * Fix ordering of static cells (CASSANDRA-7763)
Merged from 2.0:
 * Forbid re-adding dropped counter columns (CASSANDRA-7831)
 * Fix CFMetaData#isThriftCompatible() for PK-only tables (CASSANDRA-7832)
 * Always reject inequality on the partition key without token()
   (CASSANDRA-7722)
 * Always send Paxos commit to all replicas (CASSANDRA-7479)
 * Make disruptor_thrift_server invocation pool configurable (CASSANDRA-7594)
 * Make repair no-op when RF=1 (CASSANDRA-7864)


2.1.0-rc6
 * Fix OOM issue from netty caching over time (CASSANDRA-7743)
 * json2sstable couldn't import JSON for CQL table (CASSANDRA-7477)
 * Invalidate all caches on table drop (CASSANDRA-7561)
 * Skip strict endpoint selection for ranges if RF == nodes (CASSANRA-7765)
 * Fix Thrift range filtering without 2ary index lookups (CASSANDRA-7741)
 * Add tracing entries about concurrent range requests (CASSANDRA-7599)
 * (cqlsh) Fix DESCRIBE for NTS keyspaces (CASSANDRA-7729)
 * Remove netty buffer ref-counting (CASSANDRA-7735)
 * Pass mutated cf to index updater for use by PRSI (CASSANDRA-7742)
 * Include stress yaml example in release and deb (CASSANDRA-7717)
 * workaround for netty issue causing corrupted data off the wire (CASSANDRA-7695)
 * cqlsh DESC CLUSTER fails retrieving ring information (CASSANDRA-7687)
 * Fix binding null values inside UDT (CASSANDRA-7685)
 * Fix UDT field selection with empty fields (CASSANDRA-7670)
 * Bogus deserialization of static cells from sstable (CASSANDRA-7684)
 * Fix NPE on compaction leftover cleanup for dropped table (CASSANDRA-7770)
Merged from 2.0:
 * Fix race condition in StreamTransferTask that could lead to
   infinite loops and premature sstable deletion (CASSANDRA-7704)
 * (cqlsh) Wait up to 10 sec for a tracing session (CASSANDRA-7222)
 * Fix NPE in FileCacheService.sizeInBytes (CASSANDRA-7756)
 * Remove duplicates from StorageService.getJoiningNodes (CASSANDRA-7478)
 * Clone token map outside of hot gossip loops (CASSANDRA-7758)
 * Fix MS expiring map timeout for Paxos messages (CASSANDRA-7752)
 * Do not flush on truncate if durable_writes is false (CASSANDRA-7750)
 * Give CRR a default input_cql Statement (CASSANDRA-7226)
 * Better error message when adding a collection with the same name
   than a previously dropped one (CASSANDRA-6276)
 * Fix validation when adding static columns (CASSANDRA-7730)
 * (Thrift) fix range deletion of supercolumns (CASSANDRA-7733)
 * Fix potential AssertionError in RangeTombstoneList (CASSANDRA-7700)
 * Validate arguments of blobAs* functions (CASSANDRA-7707)
 * Fix potential AssertionError with 2ndary indexes (CASSANDRA-6612)
 * Avoid logging CompactionInterrupted at ERROR (CASSANDRA-7694)
 * Minor leak in sstable2jon (CASSANDRA-7709)
 * Add cassandra.auto_bootstrap system property (CASSANDRA-7650)
 * Update java driver (for hadoop) (CASSANDRA-7618)
 * Remove CqlPagingRecordReader/CqlPagingInputFormat (CASSANDRA-7570)
 * Support connecting to ipv6 jmx with nodetool (CASSANDRA-7669)


2.1.0-rc5
 * Reject counters inside user types (CASSANDRA-7672)
 * Switch to notification-based GCInspector (CASSANDRA-7638)
 * (cqlsh) Handle nulls in UDTs and tuples correctly (CASSANDRA-7656)
 * Don't use strict consistency when replacing (CASSANDRA-7568)
 * Fix min/max cell name collection on 2.0 SSTables with range
   tombstones (CASSANDRA-7593)
 * Tolerate min/max cell names of different lengths (CASSANDRA-7651)
 * Filter cached results correctly (CASSANDRA-7636)
 * Fix tracing on the new SEPExecutor (CASSANDRA-7644)
 * Remove shuffle and taketoken (CASSANDRA-7601)
 * Clean up Windows batch scripts (CASSANDRA-7619)
 * Fix native protocol drop user type notification (CASSANDRA-7571)
 * Give read access to system.schema_usertypes to all authenticated users
   (CASSANDRA-7578)
 * (cqlsh) Fix cqlsh display when zero rows are returned (CASSANDRA-7580)
 * Get java version correctly when JAVA_TOOL_OPTIONS is set (CASSANDRA-7572)
 * Fix NPE when dropping index from non-existent keyspace, AssertionError when
   dropping non-existent index with IF EXISTS (CASSANDRA-7590)
 * Fix sstablelevelresetter hang (CASSANDRA-7614)
 * (cqlsh) Fix deserialization of blobs (CASSANDRA-7603)
 * Use "keyspace updated" schema change message for UDT changes in v1 and
   v2 protocols (CASSANDRA-7617)
 * Fix tracing of range slices and secondary index lookups that are local
   to the coordinator (CASSANDRA-7599)
 * Set -Dcassandra.storagedir for all tool shell scripts (CASSANDRA-7587)
 * Don't swap max/min col names when mutating sstable metadata (CASSANDRA-7596)
 * (cqlsh) Correctly handle paged result sets (CASSANDRA-7625)
 * (cqlsh) Improve waiting for a trace to complete (CASSANDRA-7626)
 * Fix tracing of concurrent range slices and 2ary index queries (CASSANDRA-7626)
 * Fix scrub against collection type (CASSANDRA-7665)
Merged from 2.0:
 * Set gc_grace_seconds to seven days for system schema tables (CASSANDRA-7668)
 * SimpleSeedProvider no longer caches seeds forever (CASSANDRA-7663)
 * Always flush on truncate (CASSANDRA-7511)
 * Fix ReversedType(DateType) mapping to native protocol (CASSANDRA-7576)
 * Always merge ranges owned by a single node (CASSANDRA-6930)
 * Track max/min timestamps for range tombstones (CASSANDRA-7647)
 * Fix NPE when listing saved caches dir (CASSANDRA-7632)


2.1.0-rc4
 * Fix word count hadoop example (CASSANDRA-7200)
 * Updated memtable_cleanup_threshold and memtable_flush_writers defaults 
   (CASSANDRA-7551)
 * (Windows) fix startup when WMI memory query fails (CASSANDRA-7505)
 * Anti-compaction proceeds if any part of the repair failed (CASSANDRA-7521)
 * Add missing table name to DROP INDEX responses and notifications (CASSANDRA-7539)
 * Bump CQL version to 3.2.0 and update CQL documentation (CASSANDRA-7527)
 * Fix configuration error message when running nodetool ring (CASSANDRA-7508)
 * Support conditional updates, tuple type, and the v3 protocol in cqlsh (CASSANDRA-7509)
 * Handle queries on multiple secondary index types (CASSANDRA-7525)
 * Fix cqlsh authentication with v3 native protocol (CASSANDRA-7564)
 * Fix NPE when unknown prepared statement ID is used (CASSANDRA-7454)
Merged from 2.0:
 * (Windows) force range-based repair to non-sequential mode (CASSANDRA-7541)
 * Fix range merging when DES scores are zero (CASSANDRA-7535)
 * Warn when SSL certificates have expired (CASSANDRA-7528)
 * Fix error when doing reversed queries with static columns (CASSANDRA-7490)
Merged from 1.2:
 * Set correct stream ID on responses when non-Exception Throwables
   are thrown while handling native protocol messages (CASSANDRA-7470)


2.1.0-rc3
 * Consider expiry when reconciling otherwise equal cells (CASSANDRA-7403)
 * Introduce CQL support for stress tool (CASSANDRA-6146)
 * Fix ClassCastException processing expired messages (CASSANDRA-7496)
 * Fix prepared marker for collections inside UDT (CASSANDRA-7472)
 * Remove left-over populate_io_cache_on_flush and replicate_on_write
   uses (CASSANDRA-7493)
 * (Windows) handle spaces in path names (CASSANDRA-7451)
 * Ensure writes have completed after dropping a table, before recycling
   commit log segments (CASSANDRA-7437)
 * Remove left-over rows_per_partition_to_cache (CASSANDRA-7493)
 * Fix error when CONTAINS is used with a bind marker (CASSANDRA-7502)
 * Properly reject unknown UDT field (CASSANDRA-7484)
Merged from 2.0:
 * Fix CC#collectTimeOrderedData() tombstone optimisations (CASSANDRA-7394)
 * Support DISTINCT for static columns and fix behaviour when DISTINC is
   not use (CASSANDRA-7305).
 * Workaround JVM NPE on JMX bind failure (CASSANDRA-7254)
 * Fix race in FileCacheService RemovalListener (CASSANDRA-7278)
 * Fix inconsistent use of consistencyForCommit that allowed LOCAL_QUORUM
   operations to incorrect become full QUORUM (CASSANDRA-7345)
 * Properly handle unrecognized opcodes and flags (CASSANDRA-7440)
 * (Hadoop) close CqlRecordWriter clients when finished (CASSANDRA-7459)
 * Commit disk failure policy (CASSANDRA-7429)
 * Make sure high level sstables get compacted (CASSANDRA-7414)
 * Fix AssertionError when using empty clustering columns and static columns
   (CASSANDRA-7455)
 * Add option to disable STCS in L0 (CASSANDRA-6621)
 * Upgrade to snappy-java 1.0.5.2 (CASSANDRA-7476)


2.1.0-rc2
 * Fix heap size calculation for CompoundSparseCellName and 
   CompoundSparseCellName.WithCollection (CASSANDRA-7421)
 * Allow counter mutations in UNLOGGED batches (CASSANDRA-7351)
 * Modify reconcile logic to always pick a tombstone over a counter cell
   (CASSANDRA-7346)
 * Avoid incremental compaction on Windows (CASSANDRA-7365)
 * Fix exception when querying a composite-keyed table with a collection index
   (CASSANDRA-7372)
 * Use node's host id in place of counter ids (CASSANDRA-7366)
 * Fix error when doing reversed queries with static columns (CASSANDRA-7490)
 * Backport CASSANDRA-6747 (CASSANDRA-7560)
 * Track max/min timestamps for range tombstones (CASSANDRA-7647)
 * Fix NPE when listing saved caches dir (CASSANDRA-7632)
 * Fix sstableloader unable to connect encrypted node (CASSANDRA-7585)
Merged from 1.2:
 * Clone token map outside of hot gossip loops (CASSANDRA-7758)
 * Add stop method to EmbeddedCassandraService (CASSANDRA-7595)
 * Support connecting to ipv6 jmx with nodetool (CASSANDRA-7669)
 * Set gc_grace_seconds to seven days for system schema tables (CASSANDRA-7668)
 * SimpleSeedProvider no longer caches seeds forever (CASSANDRA-7663)
 * Set correct stream ID on responses when non-Exception Throwables
   are thrown while handling native protocol messages (CASSANDRA-7470)
 * Fix row size miscalculation in LazilyCompactedRow (CASSANDRA-7543)
 * Fix race in background compaction check (CASSANDRA-7745)
 * Don't clear out range tombstones during compaction (CASSANDRA-7808)


2.1.0-rc1
 * Revert flush directory (CASSANDRA-6357)
 * More efficient executor service for fast operations (CASSANDRA-4718)
 * Move less common tools into a new cassandra-tools package (CASSANDRA-7160)
 * Support more concurrent requests in native protocol (CASSANDRA-7231)
 * Add tab-completion to debian nodetool packaging (CASSANDRA-6421)
 * Change concurrent_compactors defaults (CASSANDRA-7139)
 * Add PowerShell Windows launch scripts (CASSANDRA-7001)
 * Make commitlog archive+restore more robust (CASSANDRA-6974)
 * Fix marking commitlogsegments clean (CASSANDRA-6959)
 * Add snapshot "manifest" describing files included (CASSANDRA-6326)
 * Parallel streaming for sstableloader (CASSANDRA-3668)
 * Fix bugs in supercolumns handling (CASSANDRA-7138)
 * Fix ClassClassException on composite dense tables (CASSANDRA-7112)
 * Cleanup and optimize collation and slice iterators (CASSANDRA-7107)
 * Upgrade NBHM lib (CASSANDRA-7128)
 * Optimize netty server (CASSANDRA-6861)
 * Fix repair hang when given CF does not exist (CASSANDRA-7189)
 * Allow c* to be shutdown in an embedded mode (CASSANDRA-5635)
 * Add server side batching to native transport (CASSANDRA-5663)
 * Make batchlog replay asynchronous (CASSANDRA-6134)
 * remove unused classes (CASSANDRA-7197)
 * Limit user types to the keyspace they are defined in (CASSANDRA-6643)
 * Add validate method to CollectionType (CASSANDRA-7208)
 * New serialization format for UDT values (CASSANDRA-7209, CASSANDRA-7261)
 * Fix nodetool netstats (CASSANDRA-7270)
 * Fix potential ClassCastException in HintedHandoffManager (CASSANDRA-7284)
 * Use prepared statements internally (CASSANDRA-6975)
 * Fix broken paging state with prepared statement (CASSANDRA-7120)
 * Fix IllegalArgumentException in CqlStorage (CASSANDRA-7287)
 * Allow nulls/non-existant fields in UDT (CASSANDRA-7206)
 * Add Thrift MultiSliceRequest (CASSANDRA-6757, CASSANDRA-7027)
 * Handle overlapping MultiSlices (CASSANDRA-7279)
 * Fix DataOutputTest on Windows (CASSANDRA-7265)
 * Embedded sets in user defined data-types are not updating (CASSANDRA-7267)
 * Add tuple type to CQL/native protocol (CASSANDRA-7248)
 * Fix CqlPagingRecordReader on tables with few rows (CASSANDRA-7322)
Merged from 2.0:
 * Copy compaction options to make sure they are reloaded (CASSANDRA-7290)
 * Add option to do more aggressive tombstone compactions (CASSANDRA-6563)
 * Don't try to compact already-compacting files in HHOM (CASSANDRA-7288)
 * Always reallocate buffers in HSHA (CASSANDRA-6285)
 * (Hadoop) support authentication in CqlRecordReader (CASSANDRA-7221)
 * (Hadoop) Close java driver Cluster in CQLRR.close (CASSANDRA-7228)
 * Warn when 'USING TIMESTAMP' is used on a CAS BATCH (CASSANDRA-7067)
 * return all cpu values from BackgroundActivityMonitor.readAndCompute (CASSANDRA-7183)
 * Correctly delete scheduled range xfers (CASSANDRA-7143)
 * return all cpu values from BackgroundActivityMonitor.readAndCompute (CASSANDRA-7183)  
 * reduce garbage creation in calculatePendingRanges (CASSANDRA-7191)
 * fix c* launch issues on Russian os's due to output of linux 'free' cmd (CASSANDRA-6162)
 * Fix disabling autocompaction (CASSANDRA-7187)
 * Fix potential NumberFormatException when deserializing IntegerType (CASSANDRA-7088)
 * cqlsh can't tab-complete disabling compaction (CASSANDRA-7185)
 * cqlsh: Accept and execute CQL statement(s) from command-line parameter (CASSANDRA-7172)
 * Fix IllegalStateException in CqlPagingRecordReader (CASSANDRA-7198)
 * Fix the InvertedIndex trigger example (CASSANDRA-7211)
 * Add --resolve-ip option to 'nodetool ring' (CASSANDRA-7210)
 * reduce garbage on codec flag deserialization (CASSANDRA-7244) 
 * Fix duplicated error messages on directory creation error at startup (CASSANDRA-5818)
 * Proper null handle for IF with map element access (CASSANDRA-7155)
 * Improve compaction visibility (CASSANDRA-7242)
 * Correctly delete scheduled range xfers (CASSANDRA-7143)
 * Make batchlog replica selection rack-aware (CASSANDRA-6551)
 * Fix CFMetaData#getColumnDefinitionFromColumnName() (CASSANDRA-7074)
 * Fix writetime/ttl functions for static columns (CASSANDRA-7081)
 * Suggest CTRL-C or semicolon after three blank lines in cqlsh (CASSANDRA-7142)
 * Fix 2ndary index queries with DESC clustering order (CASSANDRA-6950)
 * Invalid key cache entries on DROP (CASSANDRA-6525)
 * Fix flapping RecoveryManagerTest (CASSANDRA-7084)
 * Add missing iso8601 patterns for date strings (CASSANDRA-6973)
 * Support selecting multiple rows in a partition using IN (CASSANDRA-6875)
 * Add authentication support to shuffle (CASSANDRA-6484)
 * Swap local and global default read repair chances (CASSANDRA-7320)
 * Add conditional CREATE/DROP USER support (CASSANDRA-7264)
 * Cqlsh counts non-empty lines for "Blank lines" warning (CASSANDRA-7325)
Merged from 1.2:
 * Add Cloudstack snitch (CASSANDRA-7147)
 * Update system.peers correctly when relocating tokens (CASSANDRA-7126)
 * Add Google Compute Engine snitch (CASSANDRA-7132)
 * remove duplicate query for local tokens (CASSANDRA-7182)
 * exit CQLSH with error status code if script fails (CASSANDRA-6344)
 * Fix bug with some IN queries missig results (CASSANDRA-7105)
 * Fix availability validation for LOCAL_ONE CL (CASSANDRA-7319)
 * Hint streaming can cause decommission to fail (CASSANDRA-7219)


2.1.0-beta2
 * Increase default CL space to 8GB (CASSANDRA-7031)
 * Add range tombstones to read repair digests (CASSANDRA-6863)
 * Fix BTree.clear for large updates (CASSANDRA-6943)
 * Fail write instead of logging a warning when unable to append to CL
   (CASSANDRA-6764)
 * Eliminate possibility of CL segment appearing twice in active list 
   (CASSANDRA-6557)
 * Apply DONTNEED fadvise to commitlog segments (CASSANDRA-6759)
 * Switch CRC component to Adler and include it for compressed sstables 
   (CASSANDRA-4165)
 * Allow cassandra-stress to set compaction strategy options (CASSANDRA-6451)
 * Add broadcast_rpc_address option to cassandra.yaml (CASSANDRA-5899)
 * Auto reload GossipingPropertyFileSnitch config (CASSANDRA-5897)
 * Fix overflow of memtable_total_space_in_mb (CASSANDRA-6573)
 * Fix ABTC NPE and apply update function correctly (CASSANDRA-6692)
 * Allow nodetool to use a file or prompt for password (CASSANDRA-6660)
 * Fix AIOOBE when concurrently accessing ABSC (CASSANDRA-6742)
 * Fix assertion error in ALTER TYPE RENAME (CASSANDRA-6705)
 * Scrub should not always clear out repaired status (CASSANDRA-5351)
 * Improve handling of range tombstone for wide partitions (CASSANDRA-6446)
 * Fix ClassCastException for compact table with composites (CASSANDRA-6738)
 * Fix potentially repairing with wrong nodes (CASSANDRA-6808)
 * Change caching option syntax (CASSANDRA-6745)
 * Fix stress to do proper counter reads (CASSANDRA-6835)
 * Fix help message for stress counter_write (CASSANDRA-6824)
 * Fix stress smart Thrift client to pick servers correctly (CASSANDRA-6848)
 * Add logging levels (minimal, normal or verbose) to stress tool (CASSANDRA-6849)
 * Fix race condition in Batch CLE (CASSANDRA-6860)
 * Improve cleanup/scrub/upgradesstables failure handling (CASSANDRA-6774)
 * ByteBuffer write() methods for serializing sstables (CASSANDRA-6781)
 * Proper compare function for CollectionType (CASSANDRA-6783)
 * Update native server to Netty 4 (CASSANDRA-6236)
 * Fix off-by-one error in stress (CASSANDRA-6883)
 * Make OpOrder AutoCloseable (CASSANDRA-6901)
 * Remove sync repair JMX interface (CASSANDRA-6900)
 * Add multiple memory allocation options for memtables (CASSANDRA-6689, 6694)
 * Remove adjusted op rate from stress output (CASSANDRA-6921)
 * Add optimized CF.hasColumns() implementations (CASSANDRA-6941)
 * Serialize batchlog mutations with the version of the target node
   (CASSANDRA-6931)
 * Optimize CounterColumn#reconcile() (CASSANDRA-6953)
 * Properly remove 1.2 sstable support in 2.1 (CASSANDRA-6869)
 * Lock counter cells, not partitions (CASSANDRA-6880)
 * Track presence of legacy counter shards in sstables (CASSANDRA-6888)
 * Ensure safe resource cleanup when replacing sstables (CASSANDRA-6912)
 * Add failure handler to async callback (CASSANDRA-6747)
 * Fix AE when closing SSTable without releasing reference (CASSANDRA-7000)
 * Clean up IndexInfo on keyspace/table drops (CASSANDRA-6924)
 * Only snapshot relative SSTables when sequential repair (CASSANDRA-7024)
 * Require nodetool rebuild_index to specify index names (CASSANDRA-7038)
 * fix cassandra stress errors on reads with native protocol (CASSANDRA-7033)
 * Use OpOrder to guard sstable references for reads (CASSANDRA-6919)
 * Preemptive opening of compaction result (CASSANDRA-6916)
 * Multi-threaded scrub/cleanup/upgradesstables (CASSANDRA-5547)
 * Optimize cellname comparison (CASSANDRA-6934)
 * Native protocol v3 (CASSANDRA-6855)
 * Optimize Cell liveness checks and clean up Cell (CASSANDRA-7119)
 * Support consistent range movements (CASSANDRA-2434)
 * Display min timestamp in sstablemetadata viewer (CASSANDRA-6767)
Merged from 2.0:
 * Avoid race-prone second "scrub" of system keyspace (CASSANDRA-6797)
 * Pool CqlRecordWriter clients by inetaddress rather than Range
   (CASSANDRA-6665)
 * Fix compaction_history timestamps (CASSANDRA-6784)
 * Compare scores of full replica ordering in DES (CASSANDRA-6683)
 * fix CME in SessionInfo updateProgress affecting netstats (CASSANDRA-6577)
 * Allow repairing between specific replicas (CASSANDRA-6440)
 * Allow per-dc enabling of hints (CASSANDRA-6157)
 * Add compatibility for Hadoop 0.2.x (CASSANDRA-5201)
 * Fix EstimatedHistogram races (CASSANDRA-6682)
 * Failure detector correctly converts initial value to nanos (CASSANDRA-6658)
 * Add nodetool taketoken to relocate vnodes (CASSANDRA-4445)
 * Expose bulk loading progress over JMX (CASSANDRA-4757)
 * Correctly handle null with IF conditions and TTL (CASSANDRA-6623)
 * Account for range/row tombstones in tombstone drop
   time histogram (CASSANDRA-6522)
 * Stop CommitLogSegment.close() from calling sync() (CASSANDRA-6652)
 * Make commitlog failure handling configurable (CASSANDRA-6364)
 * Avoid overlaps in LCS (CASSANDRA-6688)
 * Improve support for paginating over composites (CASSANDRA-4851)
 * Fix count(*) queries in a mixed cluster (CASSANDRA-6707)
 * Improve repair tasks(snapshot, differencing) concurrency (CASSANDRA-6566)
 * Fix replaying pre-2.0 commit logs (CASSANDRA-6714)
 * Add static columns to CQL3 (CASSANDRA-6561)
 * Optimize single partition batch statements (CASSANDRA-6737)
 * Disallow post-query re-ordering when paging (CASSANDRA-6722)
 * Fix potential paging bug with deleted columns (CASSANDRA-6748)
 * Fix NPE on BulkLoader caused by losing StreamEvent (CASSANDRA-6636)
 * Fix truncating compression metadata (CASSANDRA-6791)
 * Add CMSClassUnloadingEnabled JVM option (CASSANDRA-6541)
 * Catch memtable flush exceptions during shutdown (CASSANDRA-6735)
 * Fix upgradesstables NPE for non-CF-based indexes (CASSANDRA-6645)
 * Fix UPDATE updating PRIMARY KEY columns implicitly (CASSANDRA-6782)
 * Fix IllegalArgumentException when updating from 1.2 with SuperColumns
   (CASSANDRA-6733)
 * FBUtilities.singleton() should use the CF comparator (CASSANDRA-6778)
 * Fix CQLSStableWriter.addRow(Map<String, Object>) (CASSANDRA-6526)
 * Fix HSHA server introducing corrupt data (CASSANDRA-6285)
 * Fix CAS conditions for COMPACT STORAGE tables (CASSANDRA-6813)
 * Starting threads in OutboundTcpConnectionPool constructor causes race conditions (CASSANDRA-7177)
 * Allow overriding cassandra-rackdc.properties file (CASSANDRA-7072)
 * Set JMX RMI port to 7199 (CASSANDRA-7087)
 * Use LOCAL_QUORUM for data reads at LOCAL_SERIAL (CASSANDRA-6939)
 * Log a warning for large batches (CASSANDRA-6487)
 * Put nodes in hibernate when join_ring is false (CASSANDRA-6961)
 * Avoid early loading of non-system keyspaces before compaction-leftovers 
   cleanup at startup (CASSANDRA-6913)
 * Restrict Windows to parallel repairs (CASSANDRA-6907)
 * (Hadoop) Allow manually specifying start/end tokens in CFIF (CASSANDRA-6436)
 * Fix NPE in MeteredFlusher (CASSANDRA-6820)
 * Fix race processing range scan responses (CASSANDRA-6820)
 * Allow deleting snapshots from dropped keyspaces (CASSANDRA-6821)
 * Add uuid() function (CASSANDRA-6473)
 * Omit tombstones from schema digests (CASSANDRA-6862)
 * Include correct consistencyLevel in LWT timeout (CASSANDRA-6884)
 * Lower chances for losing new SSTables during nodetool refresh and
   ColumnFamilyStore.loadNewSSTables (CASSANDRA-6514)
 * Add support for DELETE ... IF EXISTS to CQL3 (CASSANDRA-5708)
 * Update hadoop_cql3_word_count example (CASSANDRA-6793)
 * Fix handling of RejectedExecution in sync Thrift server (CASSANDRA-6788)
 * Log more information when exceeding tombstone_warn_threshold (CASSANDRA-6865)
 * Fix truncate to not abort due to unreachable fat clients (CASSANDRA-6864)
 * Fix schema concurrency exceptions (CASSANDRA-6841)
 * Fix leaking validator FH in StreamWriter (CASSANDRA-6832)
 * Fix saving triggers to schema (CASSANDRA-6789)
 * Fix trigger mutations when base mutation list is immutable (CASSANDRA-6790)
 * Fix accounting in FileCacheService to allow re-using RAR (CASSANDRA-6838)
 * Fix static counter columns (CASSANDRA-6827)
 * Restore expiring->deleted (cell) compaction optimization (CASSANDRA-6844)
 * Fix CompactionManager.needsCleanup (CASSANDRA-6845)
 * Correctly compare BooleanType values other than 0 and 1 (CASSANDRA-6779)
 * Read message id as string from earlier versions (CASSANDRA-6840)
 * Properly use the Paxos consistency for (non-protocol) batch (CASSANDRA-6837)
 * Add paranoid disk failure option (CASSANDRA-6646)
 * Improve PerRowSecondaryIndex performance (CASSANDRA-6876)
 * Extend triggers to support CAS updates (CASSANDRA-6882)
 * Static columns with IF NOT EXISTS don't always work as expected (CASSANDRA-6873)
 * Fix paging with SELECT DISTINCT (CASSANDRA-6857)
 * Fix UnsupportedOperationException on CAS timeout (CASSANDRA-6923)
 * Improve MeteredFlusher handling of MF-unaffected column families
   (CASSANDRA-6867)
 * Add CqlRecordReader using native pagination (CASSANDRA-6311)
 * Add QueryHandler interface (CASSANDRA-6659)
 * Track liveRatio per-memtable, not per-CF (CASSANDRA-6945)
 * Make sure upgradesstables keeps sstable level (CASSANDRA-6958)
 * Fix LIMIT with static columns (CASSANDRA-6956)
 * Fix clash with CQL column name in thrift validation (CASSANDRA-6892)
 * Fix error with super columns in mixed 1.2-2.0 clusters (CASSANDRA-6966)
 * Fix bad skip of sstables on slice query with composite start/finish (CASSANDRA-6825)
 * Fix unintended update with conditional statement (CASSANDRA-6893)
 * Fix map element access in IF (CASSANDRA-6914)
 * Avoid costly range calculations for range queries on system keyspaces
   (CASSANDRA-6906)
 * Fix SSTable not released if stream session fails (CASSANDRA-6818)
 * Avoid build failure due to ANTLR timeout (CASSANDRA-6991)
 * Queries on compact tables can return more rows that requested (CASSANDRA-7052)
 * USING TIMESTAMP for batches does not work (CASSANDRA-7053)
 * Fix performance regression from CASSANDRA-5614 (CASSANDRA-6949)
 * Ensure that batchlog and hint timeouts do not produce hints (CASSANDRA-7058)
 * Merge groupable mutations in TriggerExecutor#execute() (CASSANDRA-7047)
 * Plug holes in resource release when wiring up StreamSession (CASSANDRA-7073)
 * Re-add parameter columns to tracing session (CASSANDRA-6942)
 * Preserves CQL metadata when updating table from thrift (CASSANDRA-6831)
Merged from 1.2:
 * Fix nodetool display with vnodes (CASSANDRA-7082)
 * Add UNLOGGED, COUNTER options to BATCH documentation (CASSANDRA-6816)
 * add extra SSL cipher suites (CASSANDRA-6613)
 * fix nodetool getsstables for blob PK (CASSANDRA-6803)
 * Fix BatchlogManager#deleteBatch() use of millisecond timestamps
   (CASSANDRA-6822)
 * Continue assassinating even if the endpoint vanishes (CASSANDRA-6787)
 * Schedule schema pulls on change (CASSANDRA-6971)
 * Non-droppable verbs shouldn't be dropped from OTC (CASSANDRA-6980)
 * Shutdown batchlog executor in SS#drain() (CASSANDRA-7025)
 * Fix batchlog to account for CF truncation records (CASSANDRA-6999)
 * Fix CQLSH parsing of functions and BLOB literals (CASSANDRA-7018)
 * Properly load trustore in the native protocol (CASSANDRA-6847)
 * Always clean up references in SerializingCache (CASSANDRA-6994)
 * Don't shut MessagingService down when replacing a node (CASSANDRA-6476)
 * fix npe when doing -Dcassandra.fd_initial_value_ms (CASSANDRA-6751)


2.1.0-beta1
 * Add flush directory distinct from compaction directories (CASSANDRA-6357)
 * Require JNA by default (CASSANDRA-6575)
 * add listsnapshots command to nodetool (CASSANDRA-5742)
 * Introduce AtomicBTreeColumns (CASSANDRA-6271, 6692)
 * Multithreaded commitlog (CASSANDRA-3578)
 * allocate fixed index summary memory pool and resample cold index summaries 
   to use less memory (CASSANDRA-5519)
 * Removed multithreaded compaction (CASSANDRA-6142)
 * Parallelize fetching rows for low-cardinality indexes (CASSANDRA-1337)
 * change logging from log4j to logback (CASSANDRA-5883)
 * switch to LZ4 compression for internode communication (CASSANDRA-5887)
 * Stop using Thrift-generated Index* classes internally (CASSANDRA-5971)
 * Remove 1.2 network compatibility code (CASSANDRA-5960)
 * Remove leveled json manifest migration code (CASSANDRA-5996)
 * Remove CFDefinition (CASSANDRA-6253)
 * Use AtomicIntegerFieldUpdater in RefCountedMemory (CASSANDRA-6278)
 * User-defined types for CQL3 (CASSANDRA-5590)
 * Use of o.a.c.metrics in nodetool (CASSANDRA-5871, 6406)
 * Batch read from OTC's queue and cleanup (CASSANDRA-1632)
 * Secondary index support for collections (CASSANDRA-4511, 6383)
 * SSTable metadata(Stats.db) format change (CASSANDRA-6356)
 * Push composites support in the storage engine
   (CASSANDRA-5417, CASSANDRA-6520)
 * Add snapshot space used to cfstats (CASSANDRA-6231)
 * Add cardinality estimator for key count estimation (CASSANDRA-5906)
 * CF id is changed to be non-deterministic. Data dir/key cache are created
   uniquely for CF id (CASSANDRA-5202)
 * New counters implementation (CASSANDRA-6504)
 * Replace UnsortedColumns, EmptyColumns, TreeMapBackedSortedColumns with new
   ArrayBackedSortedColumns (CASSANDRA-6630, CASSANDRA-6662, CASSANDRA-6690)
 * Add option to use row cache with a given amount of rows (CASSANDRA-5357)
 * Avoid repairing already repaired data (CASSANDRA-5351)
 * Reject counter updates with USING TTL/TIMESTAMP (CASSANDRA-6649)
 * Replace index_interval with min/max_index_interval (CASSANDRA-6379)
 * Lift limitation that order by columns must be selected for IN queries (CASSANDRA-4911)


2.0.5
 * Reduce garbage generated by bloom filter lookups (CASSANDRA-6609)
 * Add ks.cf names to tombstone logging (CASSANDRA-6597)
 * Use LOCAL_QUORUM for LWT operations at LOCAL_SERIAL (CASSANDRA-6495)
 * Wait for gossip to settle before accepting client connections (CASSANDRA-4288)
 * Delete unfinished compaction incrementally (CASSANDRA-6086)
 * Allow specifying custom secondary index options in CQL3 (CASSANDRA-6480)
 * Improve replica pinning for cache efficiency in DES (CASSANDRA-6485)
 * Fix LOCAL_SERIAL from thrift (CASSANDRA-6584)
 * Don't special case received counts in CAS timeout exceptions (CASSANDRA-6595)
 * Add support for 2.1 global counter shards (CASSANDRA-6505)
 * Fix NPE when streaming connection is not yet established (CASSANDRA-6210)
 * Avoid rare duplicate read repair triggering (CASSANDRA-6606)
 * Fix paging discardFirst (CASSANDRA-6555)
 * Fix ArrayIndexOutOfBoundsException in 2ndary index query (CASSANDRA-6470)
 * Release sstables upon rebuilding 2i (CASSANDRA-6635)
 * Add AbstractCompactionStrategy.startup() method (CASSANDRA-6637)
 * SSTableScanner may skip rows during cleanup (CASSANDRA-6638)
 * sstables from stalled repair sessions can resurrect deleted data (CASSANDRA-6503)
 * Switch stress to use ITransportFactory (CASSANDRA-6641)
 * Fix IllegalArgumentException during prepare (CASSANDRA-6592)
 * Fix possible loss of 2ndary index entries during compaction (CASSANDRA-6517)
 * Fix direct Memory on architectures that do not support unaligned long access
   (CASSANDRA-6628)
 * Let scrub optionally skip broken counter partitions (CASSANDRA-5930)
Merged from 1.2:
 * fsync compression metadata (CASSANDRA-6531)
 * Validate CF existence on execution for prepared statement (CASSANDRA-6535)
 * Add ability to throttle batchlog replay (CASSANDRA-6550)
 * Fix executing LOCAL_QUORUM with SimpleStrategy (CASSANDRA-6545)
 * Avoid StackOverflow when using large IN queries (CASSANDRA-6567)
 * Nodetool upgradesstables includes secondary indexes (CASSANDRA-6598)
 * Paginate batchlog replay (CASSANDRA-6569)
 * skip blocking on streaming during drain (CASSANDRA-6603)
 * Improve error message when schema doesn't match loaded sstable (CASSANDRA-6262)
 * Add properties to adjust FD initial value and max interval (CASSANDRA-4375)
 * Fix preparing with batch and delete from collection (CASSANDRA-6607)
 * Fix ABSC reverse iterator's remove() method (CASSANDRA-6629)
 * Handle host ID conflicts properly (CASSANDRA-6615)
 * Move handling of migration event source to solve bootstrap race. (CASSANDRA-6648)
 * Make sure compaction throughput value doesn't overflow with int math (CASSANDRA-6647)


2.0.4
 * Allow removing snapshots of no-longer-existing CFs (CASSANDRA-6418)
 * add StorageService.stopDaemon() (CASSANDRA-4268)
 * add IRE for invalid CF supplied to get_count (CASSANDRA-5701)
 * add client encryption support to sstableloader (CASSANDRA-6378)
 * Fix accept() loop for SSL sockets post-shutdown (CASSANDRA-6468)
 * Fix size-tiered compaction in LCS L0 (CASSANDRA-6496)
 * Fix assertion failure in filterColdSSTables (CASSANDRA-6483)
 * Fix row tombstones in larger-than-memory compactions (CASSANDRA-6008)
 * Fix cleanup ClassCastException (CASSANDRA-6462)
 * Reduce gossip memory use by interning VersionedValue strings (CASSANDRA-6410)
 * Allow specifying datacenters to participate in a repair (CASSANDRA-6218)
 * Fix divide-by-zero in PCI (CASSANDRA-6403)
 * Fix setting last compacted key in the wrong level for LCS (CASSANDRA-6284)
 * Add millisecond precision formats to the timestamp parser (CASSANDRA-6395)
 * Expose a total memtable size metric for a CF (CASSANDRA-6391)
 * cqlsh: handle symlinks properly (CASSANDRA-6425)
 * Fix potential infinite loop when paging query with IN (CASSANDRA-6464)
 * Fix assertion error in AbstractQueryPager.discardFirst (CASSANDRA-6447)
 * Fix streaming older SSTable yields unnecessary tombstones (CASSANDRA-6527)
Merged from 1.2:
 * Improved error message on bad properties in DDL queries (CASSANDRA-6453)
 * Randomize batchlog candidates selection (CASSANDRA-6481)
 * Fix thundering herd on endpoint cache invalidation (CASSANDRA-6345, 6485)
 * Improve batchlog write performance with vnodes (CASSANDRA-6488)
 * cqlsh: quote single quotes in strings inside collections (CASSANDRA-6172)
 * Improve gossip performance for typical messages (CASSANDRA-6409)
 * Throw IRE if a prepared statement has more markers than supported 
   (CASSANDRA-5598)
 * Expose Thread metrics for the native protocol server (CASSANDRA-6234)
 * Change snapshot response message verb to INTERNAL to avoid dropping it 
   (CASSANDRA-6415)
 * Warn when collection read has > 65K elements (CASSANDRA-5428)
 * Fix cache persistence when both row and key cache are enabled 
   (CASSANDRA-6413)
 * (Hadoop) add describe_local_ring (CASSANDRA-6268)
 * Fix handling of concurrent directory creation failure (CASSANDRA-6459)
 * Allow executing CREATE statements multiple times (CASSANDRA-6471)
 * Don't send confusing info with timeouts (CASSANDRA-6491)
 * Don't resubmit counter mutation runnables internally (CASSANDRA-6427)
 * Don't drop local mutations without a hint (CASSANDRA-6510)
 * Don't allow null max_hint_window_in_ms (CASSANDRA-6419)
 * Validate SliceRange start and finish lengths (CASSANDRA-6521)


2.0.3
 * Fix FD leak on slice read path (CASSANDRA-6275)
 * Cancel read meter task when closing SSTR (CASSANDRA-6358)
 * free off-heap IndexSummary during bulk (CASSANDRA-6359)
 * Recover from IOException in accept() thread (CASSANDRA-6349)
 * Improve Gossip tolerance of abnormally slow tasks (CASSANDRA-6338)
 * Fix trying to hint timed out counter writes (CASSANDRA-6322)
 * Allow restoring specific columnfamilies from archived CL (CASSANDRA-4809)
 * Avoid flushing compaction_history after each operation (CASSANDRA-6287)
 * Fix repair assertion error when tombstones expire (CASSANDRA-6277)
 * Skip loading corrupt key cache (CASSANDRA-6260)
 * Fixes for compacting larger-than-memory rows (CASSANDRA-6274)
 * Compact hottest sstables first and optionally omit coldest from
   compaction entirely (CASSANDRA-6109)
 * Fix modifying column_metadata from thrift (CASSANDRA-6182)
 * cqlsh: fix LIST USERS output (CASSANDRA-6242)
 * Add IRequestSink interface (CASSANDRA-6248)
 * Update memtable size while flushing (CASSANDRA-6249)
 * Provide hooks around CQL2/CQL3 statement execution (CASSANDRA-6252)
 * Require Permission.SELECT for CAS updates (CASSANDRA-6247)
 * New CQL-aware SSTableWriter (CASSANDRA-5894)
 * Reject CAS operation when the protocol v1 is used (CASSANDRA-6270)
 * Correctly throw error when frame too large (CASSANDRA-5981)
 * Fix serialization bug in PagedRange with 2ndary indexes (CASSANDRA-6299)
 * Fix CQL3 table validation in Thrift (CASSANDRA-6140)
 * Fix bug missing results with IN clauses (CASSANDRA-6327)
 * Fix paging with reversed slices (CASSANDRA-6343)
 * Set minTimestamp correctly to be able to drop expired sstables (CASSANDRA-6337)
 * Support NaN and Infinity as float literals (CASSANDRA-6003)
 * Remove RF from nodetool ring output (CASSANDRA-6289)
 * Fix attempting to flush empty rows (CASSANDRA-6374)
 * Fix potential out of bounds exception when paging (CASSANDRA-6333)
Merged from 1.2:
 * Optimize FD phi calculation (CASSANDRA-6386)
 * Improve initial FD phi estimate when starting up (CASSANDRA-6385)
 * Don't list CQL3 table in CLI describe even if named explicitely 
   (CASSANDRA-5750)
 * Invalidate row cache when dropping CF (CASSANDRA-6351)
 * add non-jamm path for cached statements (CASSANDRA-6293)
 * add windows bat files for shell commands (CASSANDRA-6145)
 * Require logging in for Thrift CQL2/3 statement preparation (CASSANDRA-6254)
 * restrict max_num_tokens to 1536 (CASSANDRA-6267)
 * Nodetool gets default JMX port from cassandra-env.sh (CASSANDRA-6273)
 * make calculatePendingRanges asynchronous (CASSANDRA-6244)
 * Remove blocking flushes in gossip thread (CASSANDRA-6297)
 * Fix potential socket leak in connectionpool creation (CASSANDRA-6308)
 * Allow LOCAL_ONE/LOCAL_QUORUM to work with SimpleStrategy (CASSANDRA-6238)
 * cqlsh: handle 'null' as session duration (CASSANDRA-6317)
 * Fix json2sstable handling of range tombstones (CASSANDRA-6316)
 * Fix missing one row in reverse query (CASSANDRA-6330)
 * Fix reading expired row value from row cache (CASSANDRA-6325)
 * Fix AssertionError when doing set element deletion (CASSANDRA-6341)
 * Make CL code for the native protocol match the one in C* 2.0
   (CASSANDRA-6347)
 * Disallow altering CQL3 table from thrift (CASSANDRA-6370)
 * Fix size computation of prepared statement (CASSANDRA-6369)


2.0.2
 * Update FailureDetector to use nanontime (CASSANDRA-4925)
 * Fix FileCacheService regressions (CASSANDRA-6149)
 * Never return WriteTimeout for CL.ANY (CASSANDRA-6132)
 * Fix race conditions in bulk loader (CASSANDRA-6129)
 * Add configurable metrics reporting (CASSANDRA-4430)
 * drop queries exceeding a configurable number of tombstones (CASSANDRA-6117)
 * Track and persist sstable read activity (CASSANDRA-5515)
 * Fixes for speculative retry (CASSANDRA-5932, CASSANDRA-6194)
 * Improve memory usage of metadata min/max column names (CASSANDRA-6077)
 * Fix thrift validation refusing row markers on CQL3 tables (CASSANDRA-6081)
 * Fix insertion of collections with CAS (CASSANDRA-6069)
 * Correctly send metadata on SELECT COUNT (CASSANDRA-6080)
 * Track clients' remote addresses in ClientState (CASSANDRA-6070)
 * Create snapshot dir if it does not exist when migrating
   leveled manifest (CASSANDRA-6093)
 * make sequential nodetool repair the default (CASSANDRA-5950)
 * Add more hooks for compaction strategy implementations (CASSANDRA-6111)
 * Fix potential NPE on composite 2ndary indexes (CASSANDRA-6098)
 * Delete can potentially be skipped in batch (CASSANDRA-6115)
 * Allow alter keyspace on system_traces (CASSANDRA-6016)
 * Disallow empty column names in cql (CASSANDRA-6136)
 * Use Java7 file-handling APIs and fix file moving on Windows (CASSANDRA-5383)
 * Save compaction history to system keyspace (CASSANDRA-5078)
 * Fix NPE if StorageService.getOperationMode() is executed before full startup (CASSANDRA-6166)
 * CQL3: support pre-epoch longs for TimestampType (CASSANDRA-6212)
 * Add reloadtriggers command to nodetool (CASSANDRA-4949)
 * cqlsh: ignore empty 'value alias' in DESCRIBE (CASSANDRA-6139)
 * Fix sstable loader (CASSANDRA-6205)
 * Reject bootstrapping if the node already exists in gossip (CASSANDRA-5571)
 * Fix NPE while loading paxos state (CASSANDRA-6211)
 * cqlsh: add SHOW SESSION <tracing-session> command (CASSANDRA-6228)
Merged from 1.2:
 * (Hadoop) Require CFRR batchSize to be at least 2 (CASSANDRA-6114)
 * Add a warning for small LCS sstable size (CASSANDRA-6191)
 * Add ability to list specific KS/CF combinations in nodetool cfstats (CASSANDRA-4191)
 * Mark CF clean if a mutation raced the drop and got it marked dirty (CASSANDRA-5946)
 * Add a LOCAL_ONE consistency level (CASSANDRA-6202)
 * Limit CQL prepared statement cache by size instead of count (CASSANDRA-6107)
 * Tracing should log write failure rather than raw exceptions (CASSANDRA-6133)
 * lock access to TM.endpointToHostIdMap (CASSANDRA-6103)
 * Allow estimated memtable size to exceed slab allocator size (CASSANDRA-6078)
 * Start MeteredFlusher earlier to prevent OOM during CL replay (CASSANDRA-6087)
 * Avoid sending Truncate command to fat clients (CASSANDRA-6088)
 * Allow where clause conditions to be in parenthesis (CASSANDRA-6037)
 * Do not open non-ssl storage port if encryption option is all (CASSANDRA-3916)
 * Move batchlog replay to its own executor (CASSANDRA-6079)
 * Add tombstone debug threshold and histogram (CASSANDRA-6042, 6057)
 * Enable tcp keepalive on incoming connections (CASSANDRA-4053)
 * Fix fat client schema pull NPE (CASSANDRA-6089)
 * Fix memtable flushing for indexed tables (CASSANDRA-6112)
 * Fix skipping columns with multiple slices (CASSANDRA-6119)
 * Expose connected thrift + native client counts (CASSANDRA-5084)
 * Optimize auth setup (CASSANDRA-6122)
 * Trace index selection (CASSANDRA-6001)
 * Update sstablesPerReadHistogram to use biased sampling (CASSANDRA-6164)
 * Log UnknownColumnfamilyException when closing socket (CASSANDRA-5725)
 * Properly error out on CREATE INDEX for counters table (CASSANDRA-6160)
 * Handle JMX notification failure for repair (CASSANDRA-6097)
 * (Hadoop) Fetch no more than 128 splits in parallel (CASSANDRA-6169)
 * stress: add username/password authentication support (CASSANDRA-6068)
 * Fix indexed queries with row cache enabled on parent table (CASSANDRA-5732)
 * Fix compaction race during columnfamily drop (CASSANDRA-5957)
 * Fix validation of empty column names for compact tables (CASSANDRA-6152)
 * Skip replaying mutations that pass CRC but fail to deserialize (CASSANDRA-6183)
 * Rework token replacement to use replace_address (CASSANDRA-5916)
 * Fix altering column types (CASSANDRA-6185)
 * cqlsh: fix CREATE/ALTER WITH completion (CASSANDRA-6196)
 * add windows bat files for shell commands (CASSANDRA-6145)
 * Fix potential stack overflow during range tombstones insertion (CASSANDRA-6181)
 * (Hadoop) Make LOCAL_ONE the default consistency level (CASSANDRA-6214)


2.0.1
 * Fix bug that could allow reading deleted data temporarily (CASSANDRA-6025)
 * Improve memory use defaults (CASSANDRA-6059)
 * Make ThriftServer more easlly extensible (CASSANDRA-6058)
 * Remove Hadoop dependency from ITransportFactory (CASSANDRA-6062)
 * add file_cache_size_in_mb setting (CASSANDRA-5661)
 * Improve error message when yaml contains invalid properties (CASSANDRA-5958)
 * Improve leveled compaction's ability to find non-overlapping L0 compactions
   to work on concurrently (CASSANDRA-5921)
 * Notify indexer of columns shadowed by range tombstones (CASSANDRA-5614)
 * Log Merkle tree stats (CASSANDRA-2698)
 * Switch from crc32 to adler32 for compressed sstable checksums (CASSANDRA-5862)
 * Improve offheap memcpy performance (CASSANDRA-5884)
 * Use a range aware scanner for cleanup (CASSANDRA-2524)
 * Cleanup doesn't need to inspect sstables that contain only local data
   (CASSANDRA-5722)
 * Add ability for CQL3 to list partition keys (CASSANDRA-4536)
 * Improve native protocol serialization (CASSANDRA-5664)
 * Upgrade Thrift to 0.9.1 (CASSANDRA-5923)
 * Require superuser status for adding triggers (CASSANDRA-5963)
 * Make standalone scrubber handle old and new style leveled manifest
   (CASSANDRA-6005)
 * Fix paxos bugs (CASSANDRA-6012, 6013, 6023)
 * Fix paged ranges with multiple replicas (CASSANDRA-6004)
 * Fix potential AssertionError during tracing (CASSANDRA-6041)
 * Fix NPE in sstablesplit (CASSANDRA-6027)
 * Migrate pre-2.0 key/value/column aliases to system.schema_columns
   (CASSANDRA-6009)
 * Paging filter empty rows too agressively (CASSANDRA-6040)
 * Support variadic parameters for IN clauses (CASSANDRA-4210)
 * cqlsh: return the result of CAS writes (CASSANDRA-5796)
 * Fix validation of IN clauses with 2ndary indexes (CASSANDRA-6050)
 * Support named bind variables in CQL (CASSANDRA-6033)
Merged from 1.2:
 * Allow cache-keys-to-save to be set at runtime (CASSANDRA-5980)
 * Avoid second-guessing out-of-space state (CASSANDRA-5605)
 * Tuning knobs for dealing with large blobs and many CFs (CASSANDRA-5982)
 * (Hadoop) Fix CQLRW for thrift tables (CASSANDRA-6002)
 * Fix possible divide-by-zero in HHOM (CASSANDRA-5990)
 * Allow local batchlog writes for CL.ANY (CASSANDRA-5967)
 * Upgrade metrics-core to version 2.2.0 (CASSANDRA-5947)
 * Fix CqlRecordWriter with composite keys (CASSANDRA-5949)
 * Add snitch, schema version, cluster, partitioner to JMX (CASSANDRA-5881)
 * Allow disabling SlabAllocator (CASSANDRA-5935)
 * Make user-defined compaction JMX blocking (CASSANDRA-4952)
 * Fix streaming does not transfer wrapped range (CASSANDRA-5948)
 * Fix loading index summary containing empty key (CASSANDRA-5965)
 * Correctly handle limits in CompositesSearcher (CASSANDRA-5975)
 * Pig: handle CQL collections (CASSANDRA-5867)
 * Pass the updated cf to the PRSI index() method (CASSANDRA-5999)
 * Allow empty CQL3 batches (as no-op) (CASSANDRA-5994)
 * Support null in CQL3 functions (CASSANDRA-5910)
 * Replace the deprecated MapMaker with CacheLoader (CASSANDRA-6007)
 * Add SSTableDeletingNotification to DataTracker (CASSANDRA-6010)
 * Fix snapshots in use get deleted during snapshot repair (CASSANDRA-6011)
 * Move hints and exception count to o.a.c.metrics (CASSANDRA-6017)
 * Fix memory leak in snapshot repair (CASSANDRA-6047)
 * Fix sstable2sjon for CQL3 tables (CASSANDRA-5852)


2.0.0
 * Fix thrift validation when inserting into CQL3 tables (CASSANDRA-5138)
 * Fix periodic memtable flushing behavior with clean memtables (CASSANDRA-5931)
 * Fix dateOf() function for pre-2.0 timestamp columns (CASSANDRA-5928)
 * Fix SSTable unintentionally loads BF when opened for batch (CASSANDRA-5938)
 * Add stream session progress to JMX (CASSANDRA-4757)
 * Fix NPE during CAS operation (CASSANDRA-5925)
Merged from 1.2:
 * Fix getBloomFilterDiskSpaceUsed for AlwaysPresentFilter (CASSANDRA-5900)
 * Don't announce schema version until we've loaded the changes locally
   (CASSANDRA-5904)
 * Fix to support off heap bloom filters size greater than 2 GB (CASSANDRA-5903)
 * Properly handle parsing huge map and set literals (CASSANDRA-5893)


2.0.0-rc2
 * enable vnodes by default (CASSANDRA-5869)
 * fix CAS contention timeout (CASSANDRA-5830)
 * fix HsHa to respect max frame size (CASSANDRA-4573)
 * Fix (some) 2i on composite components omissions (CASSANDRA-5851)
 * cqlsh: add DESCRIBE FULL SCHEMA variant (CASSANDRA-5880)
Merged from 1.2:
 * Correctly validate sparse composite cells in scrub (CASSANDRA-5855)
 * Add KeyCacheHitRate metric to CF metrics (CASSANDRA-5868)
 * cqlsh: add support for multiline comments (CASSANDRA-5798)
 * Handle CQL3 SELECT duplicate IN restrictions on clustering columns
   (CASSANDRA-5856)


2.0.0-rc1
 * improve DecimalSerializer performance (CASSANDRA-5837)
 * fix potential spurious wakeup in AsyncOneResponse (CASSANDRA-5690)
 * fix schema-related trigger issues (CASSANDRA-5774)
 * Better validation when accessing CQL3 table from thrift (CASSANDRA-5138)
 * Fix assertion error during repair (CASSANDRA-5801)
 * Fix range tombstone bug (CASSANDRA-5805)
 * DC-local CAS (CASSANDRA-5797)
 * Add a native_protocol_version column to the system.local table (CASSANRDA-5819)
 * Use index_interval from cassandra.yaml when upgraded (CASSANDRA-5822)
 * Fix buffer underflow on socket close (CASSANDRA-5792)
Merged from 1.2:
 * Fix reading DeletionTime from 1.1-format sstables (CASSANDRA-5814)
 * cqlsh: add collections support to COPY (CASSANDRA-5698)
 * retry important messages for any IOException (CASSANDRA-5804)
 * Allow empty IN relations in SELECT/UPDATE/DELETE statements (CASSANDRA-5626)
 * cqlsh: fix crashing on Windows due to libedit detection (CASSANDRA-5812)
 * fix bulk-loading compressed sstables (CASSANDRA-5820)
 * (Hadoop) fix quoting in CqlPagingRecordReader and CqlRecordWriter 
   (CASSANDRA-5824)
 * update default LCS sstable size to 160MB (CASSANDRA-5727)
 * Allow compacting 2Is via nodetool (CASSANDRA-5670)
 * Hex-encode non-String keys in OPP (CASSANDRA-5793)
 * nodetool history logging (CASSANDRA-5823)
 * (Hadoop) fix support for Thrift tables in CqlPagingRecordReader 
   (CASSANDRA-5752)
 * add "all time blocked" to StatusLogger output (CASSANDRA-5825)
 * Future-proof inter-major-version schema migrations (CASSANDRA-5845)
 * (Hadoop) add CqlPagingRecordReader support for ReversedType in Thrift table
   (CASSANDRA-5718)
 * Add -no-snapshot option to scrub (CASSANDRA-5891)
 * Fix to support off heap bloom filters size greater than 2 GB (CASSANDRA-5903)
 * Properly handle parsing huge map and set literals (CASSANDRA-5893)
 * Fix LCS L0 compaction may overlap in L1 (CASSANDRA-5907)
 * New sstablesplit tool to split large sstables offline (CASSANDRA-4766)
 * Fix potential deadlock in native protocol server (CASSANDRA-5926)
 * Disallow incompatible type change in CQL3 (CASSANDRA-5882)
Merged from 1.1:
 * Correctly validate sparse composite cells in scrub (CASSANDRA-5855)


2.0.0-beta2
 * Replace countPendingHints with Hints Created metric (CASSANDRA-5746)
 * Allow nodetool with no args, and with help to run without a server (CASSANDRA-5734)
 * Cleanup AbstractType/TypeSerializer classes (CASSANDRA-5744)
 * Remove unimplemented cli option schema-mwt (CASSANDRA-5754)
 * Support range tombstones in thrift (CASSANDRA-5435)
 * Normalize table-manipulating CQL3 statements' class names (CASSANDRA-5759)
 * cqlsh: add missing table options to DESCRIBE output (CASSANDRA-5749)
 * Fix assertion error during repair (CASSANDRA-5757)
 * Fix bulkloader (CASSANDRA-5542)
 * Add LZ4 compression to the native protocol (CASSANDRA-5765)
 * Fix bugs in the native protocol v2 (CASSANDRA-5770)
 * CAS on 'primary key only' table (CASSANDRA-5715)
 * Support streaming SSTables of old versions (CASSANDRA-5772)
 * Always respect protocol version in native protocol (CASSANDRA-5778)
 * Fix ConcurrentModificationException during streaming (CASSANDRA-5782)
 * Update deletion timestamp in Commit#updatesWithPaxosTime (CASSANDRA-5787)
 * Thrift cas() method crashes if input columns are not sorted (CASSANDRA-5786)
 * Order columns names correctly when querying for CAS (CASSANDRA-5788)
 * Fix streaming retry (CASSANDRA-5775)
Merged from 1.2:
 * if no seeds can be a reached a node won't start in a ring by itself (CASSANDRA-5768)
 * add cassandra.unsafesystem property (CASSANDRA-5704)
 * (Hadoop) quote identifiers in CqlPagingRecordReader (CASSANDRA-5763)
 * Add replace_node functionality for vnodes (CASSANDRA-5337)
 * Add timeout events to query traces (CASSANDRA-5520)
 * Fix serialization of the LEFT gossip value (CASSANDRA-5696)
 * Pig: support for cql3 tables (CASSANDRA-5234)
 * Fix skipping range tombstones with reverse queries (CASSANDRA-5712)
 * Expire entries out of ThriftSessionManager (CASSANDRA-5719)
 * Don't keep ancestor information in memory (CASSANDRA-5342)
 * Expose native protocol server status in nodetool info (CASSANDRA-5735)
 * Fix pathetic performance of range tombstones (CASSANDRA-5677)
 * Fix querying with an empty (impossible) range (CASSANDRA-5573)
 * cqlsh: handle CUSTOM 2i in DESCRIBE output (CASSANDRA-5760)
 * Fix minor bug in Range.intersects(Bound) (CASSANDRA-5771)
 * cqlsh: handle disabled compression in DESCRIBE output (CASSANDRA-5766)
 * Ensure all UP events are notified on the native protocol (CASSANDRA-5769)
 * Fix formatting of sstable2json with multiple -k arguments (CASSANDRA-5781)
 * Don't rely on row marker for queries in general to hide lost markers
   after TTL expires (CASSANDRA-5762)
 * Sort nodetool help output (CASSANDRA-5776)
 * Fix column expiring during 2 phases compaction (CASSANDRA-5799)
 * now() is being rejected in INSERTs when inside collections (CASSANDRA-5795)


2.0.0-beta1
 * Add support for indexing clustered columns (CASSANDRA-5125)
 * Removed on-heap row cache (CASSANDRA-5348)
 * use nanotime consistently for node-local timeouts (CASSANDRA-5581)
 * Avoid unnecessary second pass on name-based queries (CASSANDRA-5577)
 * Experimental triggers (CASSANDRA-1311)
 * JEMalloc support for off-heap allocation (CASSANDRA-3997)
 * Single-pass compaction (CASSANDRA-4180)
 * Removed token range bisection (CASSANDRA-5518)
 * Removed compatibility with pre-1.2.5 sstables and network messages
   (CASSANDRA-5511)
 * removed PBSPredictor (CASSANDRA-5455)
 * CAS support (CASSANDRA-5062, 5441, 5442, 5443, 5619, 5667)
 * Leveled compaction performs size-tiered compactions in L0 
   (CASSANDRA-5371, 5439)
 * Add yaml network topology snitch for mixed ec2/other envs (CASSANDRA-5339)
 * Log when a node is down longer than the hint window (CASSANDRA-4554)
 * Optimize tombstone creation for ExpiringColumns (CASSANDRA-4917)
 * Improve LeveledScanner work estimation (CASSANDRA-5250, 5407)
 * Replace compaction lock with runWithCompactionsDisabled (CASSANDRA-3430)
 * Change Message IDs to ints (CASSANDRA-5307)
 * Move sstable level information into the Stats component, removing the
   need for a separate Manifest file (CASSANDRA-4872)
 * avoid serializing to byte[] on commitlog append (CASSANDRA-5199)
 * make index_interval configurable per columnfamily (CASSANDRA-3961, CASSANDRA-5650)
 * add default_time_to_live (CASSANDRA-3974)
 * add memtable_flush_period_in_ms (CASSANDRA-4237)
 * replace supercolumns internally by composites (CASSANDRA-3237, 5123)
 * upgrade thrift to 0.9.0 (CASSANDRA-3719)
 * drop unnecessary keyspace parameter from user-defined compaction API 
   (CASSANDRA-5139)
 * more robust solution to incomplete compactions + counters (CASSANDRA-5151)
 * Change order of directory searching for c*.in.sh (CASSANDRA-3983)
 * Add tool to reset SSTable compaction level for LCS (CASSANDRA-5271)
 * Allow custom configuration loader (CASSANDRA-5045)
 * Remove memory emergency pressure valve logic (CASSANDRA-3534)
 * Reduce request latency with eager retry (CASSANDRA-4705)
 * cqlsh: Remove ASSUME command (CASSANDRA-5331)
 * Rebuild BF when loading sstables if bloom_filter_fp_chance
   has changed since compaction (CASSANDRA-5015)
 * remove row-level bloom filters (CASSANDRA-4885)
 * Change Kernel Page Cache skipping into row preheating (disabled by default)
   (CASSANDRA-4937)
 * Improve repair by deciding on a gcBefore before sending
   out TreeRequests (CASSANDRA-4932)
 * Add an official way to disable compactions (CASSANDRA-5074)
 * Reenable ALTER TABLE DROP with new semantics (CASSANDRA-3919)
 * Add binary protocol versioning (CASSANDRA-5436)
 * Swap THshaServer for TThreadedSelectorServer (CASSANDRA-5530)
 * Add alias support to SELECT statement (CASSANDRA-5075)
 * Don't create empty RowMutations in CommitLogReplayer (CASSANDRA-5541)
 * Use range tombstones when dropping cfs/columns from schema (CASSANDRA-5579)
 * cqlsh: drop CQL2/CQL3-beta support (CASSANDRA-5585)
 * Track max/min column names in sstables to be able to optimize slice
   queries (CASSANDRA-5514, CASSANDRA-5595, CASSANDRA-5600)
 * Binary protocol: allow batching already prepared statements (CASSANDRA-4693)
 * Allow preparing timestamp, ttl and limit in CQL3 queries (CASSANDRA-4450)
 * Support native link w/o JNA in Java7 (CASSANDRA-3734)
 * Use SASL authentication in binary protocol v2 (CASSANDRA-5545)
 * Replace Thrift HsHa with LMAX Disruptor based implementation (CASSANDRA-5582)
 * cqlsh: Add row count to SELECT output (CASSANDRA-5636)
 * Include a timestamp with all read commands to determine column expiration
   (CASSANDRA-5149)
 * Streaming 2.0 (CASSANDRA-5286, 5699)
 * Conditional create/drop ks/table/index statements in CQL3 (CASSANDRA-2737)
 * more pre-table creation property validation (CASSANDRA-5693)
 * Redesign repair messages (CASSANDRA-5426)
 * Fix ALTER RENAME post-5125 (CASSANDRA-5702)
 * Disallow renaming a 2ndary indexed column (CASSANDRA-5705)
 * Rename Table to Keyspace (CASSANDRA-5613)
 * Ensure changing column_index_size_in_kb on different nodes don't corrupt the
   sstable (CASSANDRA-5454)
 * Move resultset type information into prepare, not execute (CASSANDRA-5649)
 * Auto paging in binary protocol (CASSANDRA-4415, 5714)
 * Don't tie client side use of AbstractType to JDBC (CASSANDRA-4495)
 * Adds new TimestampType to replace DateType (CASSANDRA-5723, CASSANDRA-5729)
Merged from 1.2:
 * make starting native protocol server idempotent (CASSANDRA-5728)
 * Fix loading key cache when a saved entry is no longer valid (CASSANDRA-5706)
 * Fix serialization of the LEFT gossip value (CASSANDRA-5696)
 * cqlsh: Don't show 'null' in place of empty values (CASSANDRA-5675)
 * Race condition in detecting version on a mixed 1.1/1.2 cluster
   (CASSANDRA-5692)
 * Fix skipping range tombstones with reverse queries (CASSANDRA-5712)
 * Expire entries out of ThriftSessionManager (CASSANRDA-5719)
 * Don't keep ancestor information in memory (CASSANDRA-5342)
 * cqlsh: fix handling of semicolons inside BATCH queries (CASSANDRA-5697)


1.2.6
 * Fix tracing when operation completes before all responses arrive 
   (CASSANDRA-5668)
 * Fix cross-DC mutation forwarding (CASSANDRA-5632)
 * Reduce SSTableLoader memory usage (CASSANDRA-5555)
 * Scale hinted_handoff_throttle_in_kb to cluster size (CASSANDRA-5272)
 * (Hadoop) Add CQL3 input/output formats (CASSANDRA-4421, 5622)
 * (Hadoop) Fix InputKeyRange in CFIF (CASSANDRA-5536)
 * Fix dealing with ridiculously large max sstable sizes in LCS (CASSANDRA-5589)
 * Ignore pre-truncate hints (CASSANDRA-4655)
 * Move System.exit on OOM into a separate thread (CASSANDRA-5273)
 * Write row markers when serializing schema (CASSANDRA-5572)
 * Check only SSTables for the requested range when streaming (CASSANDRA-5569)
 * Improve batchlog replay behavior and hint ttl handling (CASSANDRA-5314)
 * Exclude localTimestamp from validation for tombstones (CASSANDRA-5398)
 * cqlsh: add custom prompt support (CASSANDRA-5539)
 * Reuse prepared statements in hot auth queries (CASSANDRA-5594)
 * cqlsh: add vertical output option (see EXPAND) (CASSANDRA-5597)
 * Add a rate limit option to stress (CASSANDRA-5004)
 * have BulkLoader ignore snapshots directories (CASSANDRA-5587) 
 * fix SnitchProperties logging context (CASSANDRA-5602)
 * Expose whether jna is enabled and memory is locked via JMX (CASSANDRA-5508)
 * cqlsh: fix COPY FROM with ReversedType (CASSANDRA-5610)
 * Allow creating CUSTOM indexes on collections (CASSANDRA-5615)
 * Evaluate now() function at execution time (CASSANDRA-5616)
 * Expose detailed read repair metrics (CASSANDRA-5618)
 * Correct blob literal + ReversedType parsing (CASSANDRA-5629)
 * Allow GPFS to prefer the internal IP like EC2MRS (CASSANDRA-5630)
 * fix help text for -tspw cassandra-cli (CASSANDRA-5643)
 * don't throw away initial causes exceptions for internode encryption issues 
   (CASSANDRA-5644)
 * Fix message spelling errors for cql select statements (CASSANDRA-5647)
 * Suppress custom exceptions thru jmx (CASSANDRA-5652)
 * Update CREATE CUSTOM INDEX syntax (CASSANDRA-5639)
 * Fix PermissionDetails.equals() method (CASSANDRA-5655)
 * Never allow partition key ranges in CQL3 without token() (CASSANDRA-5666)
 * Gossiper incorrectly drops AppState for an upgrading node (CASSANDRA-5660)
 * Connection thrashing during multi-region ec2 during upgrade, due to 
   messaging version (CASSANDRA-5669)
 * Avoid over reconnecting in EC2MRS (CASSANDRA-5678)
 * Fix ReadResponseSerializer.serializedSize() for digest reads (CASSANDRA-5476)
 * allow sstable2json on 2i CFs (CASSANDRA-5694)
Merged from 1.1:
 * Remove buggy thrift max message length option (CASSANDRA-5529)
 * Fix NPE in Pig's widerow mode (CASSANDRA-5488)
 * Add split size parameter to Pig and disable split combination (CASSANDRA-5544)


1.2.5
 * make BytesToken.toString only return hex bytes (CASSANDRA-5566)
 * Ensure that submitBackground enqueues at least one task (CASSANDRA-5554)
 * fix 2i updates with identical values and timestamps (CASSANDRA-5540)
 * fix compaction throttling bursty-ness (CASSANDRA-4316)
 * reduce memory consumption of IndexSummary (CASSANDRA-5506)
 * remove per-row column name bloom filters (CASSANDRA-5492)
 * Include fatal errors in trace events (CASSANDRA-5447)
 * Ensure that PerRowSecondaryIndex is notified of row-level deletes
   (CASSANDRA-5445)
 * Allow empty blob literals in CQL3 (CASSANDRA-5452)
 * Fix streaming RangeTombstones at column index boundary (CASSANDRA-5418)
 * Fix preparing statements when current keyspace is not set (CASSANDRA-5468)
 * Fix SemanticVersion.isSupportedBy minor/patch handling (CASSANDRA-5496)
 * Don't provide oldCfId for post-1.1 system cfs (CASSANDRA-5490)
 * Fix primary range ignores replication strategy (CASSANDRA-5424)
 * Fix shutdown of binary protocol server (CASSANDRA-5507)
 * Fix repair -snapshot not working (CASSANDRA-5512)
 * Set isRunning flag later in binary protocol server (CASSANDRA-5467)
 * Fix use of CQL3 functions with descending clustering order (CASSANDRA-5472)
 * Disallow renaming columns one at a time for thrift table in CQL3
   (CASSANDRA-5531)
 * cqlsh: add CLUSTERING ORDER BY support to DESCRIBE (CASSANDRA-5528)
 * Add custom secondary index support to CQL3 (CASSANDRA-5484)
 * Fix repair hanging silently on unexpected error (CASSANDRA-5229)
 * Fix Ec2Snitch regression introduced by CASSANDRA-5171 (CASSANDRA-5432)
 * Add nodetool enablebackup/disablebackup (CASSANDRA-5556)
 * cqlsh: fix DESCRIBE after case insensitive USE (CASSANDRA-5567)
Merged from 1.1
 * Add retry mechanism to OTC for non-droppable_verbs (CASSANDRA-5393)
 * Use allocator information to improve memtable memory usage estimate
   (CASSANDRA-5497)
 * Fix trying to load deleted row into row cache on startup (CASSANDRA-4463)
 * fsync leveled manifest to avoid corruption (CASSANDRA-5535)
 * Fix Bound intersection computation (CASSANDRA-5551)
 * sstablescrub now respects max memory size in cassandra.in.sh (CASSANDRA-5562)


1.2.4
 * Ensure that PerRowSecondaryIndex updates see the most recent values
   (CASSANDRA-5397)
 * avoid duplicate index entries ind PrecompactedRow and 
   ParallelCompactionIterable (CASSANDRA-5395)
 * remove the index entry on oldColumn when new column is a tombstone 
   (CASSANDRA-5395)
 * Change default stream throughput from 400 to 200 mbps (CASSANDRA-5036)
 * Gossiper logs DOWN for symmetry with UP (CASSANDRA-5187)
 * Fix mixing prepared statements between keyspaces (CASSANDRA-5352)
 * Fix consistency level during bootstrap - strike 3 (CASSANDRA-5354)
 * Fix transposed arguments in AlreadyExistsException (CASSANDRA-5362)
 * Improve asynchronous hint delivery (CASSANDRA-5179)
 * Fix Guava dependency version (12.0 -> 13.0.1) for Maven (CASSANDRA-5364)
 * Validate that provided CQL3 collection value are < 64K (CASSANDRA-5355)
 * Make upgradeSSTable skip current version sstables by default (CASSANDRA-5366)
 * Optimize min/max timestamp collection (CASSANDRA-5373)
 * Invalid streamId in cql binary protocol when using invalid CL 
   (CASSANDRA-5164)
 * Fix validation for IN where clauses with collections (CASSANDRA-5376)
 * Copy resultSet on count query to avoid ConcurrentModificationException 
   (CASSANDRA-5382)
 * Correctly typecheck in CQL3 even with ReversedType (CASSANDRA-5386)
 * Fix streaming compressed files when using encryption (CASSANDRA-5391)
 * cassandra-all 1.2.0 pom missing netty dependency (CASSANDRA-5392)
 * Fix writetime/ttl functions on null values (CASSANDRA-5341)
 * Fix NPE during cql3 select with token() (CASSANDRA-5404)
 * IndexHelper.skipBloomFilters won't skip non-SHA filters (CASSANDRA-5385)
 * cqlsh: Print maps ordered by key, sort sets (CASSANDRA-5413)
 * Add null syntax support in CQL3 for inserts (CASSANDRA-3783)
 * Allow unauthenticated set_keyspace() calls (CASSANDRA-5423)
 * Fix potential incremental backups race (CASSANDRA-5410)
 * Fix prepared BATCH statements with batch-level timestamps (CASSANDRA-5415)
 * Allow overriding superuser setup delay (CASSANDRA-5430)
 * cassandra-shuffle with JMX usernames and passwords (CASSANDRA-5431)
Merged from 1.1:
 * cli: Quote ks and cf names in schema output when needed (CASSANDRA-5052)
 * Fix bad default for min/max timestamp in SSTableMetadata (CASSANDRA-5372)
 * Fix cf name extraction from manifest in Directories.migrateFile() 
   (CASSANDRA-5242)
 * Support pluggable internode authentication (CASSANDRA-5401)


1.2.3
 * add check for sstable overlap within a level on startup (CASSANDRA-5327)
 * replace ipv6 colons in jmx object names (CASSANDRA-5298, 5328)
 * Avoid allocating SSTableBoundedScanner during repair when the range does 
   not intersect the sstable (CASSANDRA-5249)
 * Don't lowercase property map keys (this breaks NTS) (CASSANDRA-5292)
 * Fix composite comparator with super columns (CASSANDRA-5287)
 * Fix insufficient validation of UPDATE queries against counter cfs
   (CASSANDRA-5300)
 * Fix PropertyFileSnitch default DC/Rack behavior (CASSANDRA-5285)
 * Handle null values when executing prepared statement (CASSANDRA-5081)
 * Add netty to pom dependencies (CASSANDRA-5181)
 * Include type arguments in Thrift CQLPreparedResult (CASSANDRA-5311)
 * Fix compaction not removing columns when bf_fp_ratio is 1 (CASSANDRA-5182)
 * cli: Warn about missing CQL3 tables in schema descriptions (CASSANDRA-5309)
 * Re-enable unknown option in replication/compaction strategies option for
   backward compatibility (CASSANDRA-4795)
 * Add binary protocol support to stress (CASSANDRA-4993)
 * cqlsh: Fix COPY FROM value quoting and null handling (CASSANDRA-5305)
 * Fix repair -pr for vnodes (CASSANDRA-5329)
 * Relax CL for auth queries for non-default users (CASSANDRA-5310)
 * Fix AssertionError during repair (CASSANDRA-5245)
 * Don't announce migrations to pre-1.2 nodes (CASSANDRA-5334)
Merged from 1.1:
 * Update offline scrub for 1.0 -> 1.1 directory structure (CASSANDRA-5195)
 * add tmp flag to Descriptor hashcode (CASSANDRA-4021)
 * fix logging of "Found table data in data directories" when only system tables
   are present (CASSANDRA-5289)
 * cli: Add JMX authentication support (CASSANDRA-5080)
 * nodetool: ability to repair specific range (CASSANDRA-5280)
 * Fix possible assertion triggered in SliceFromReadCommand (CASSANDRA-5284)
 * cqlsh: Add inet type support on Windows (ipv4-only) (CASSANDRA-4801)
 * Fix race when initializing ColumnFamilyStore (CASSANDRA-5350)
 * Add UseTLAB JVM flag (CASSANDRA-5361)


1.2.2
 * fix potential for multiple concurrent compactions of the same sstables
   (CASSANDRA-5256)
 * avoid no-op caching of byte[] on commitlog append (CASSANDRA-5199)
 * fix symlinks under data dir not working (CASSANDRA-5185)
 * fix bug in compact storage metadata handling (CASSANDRA-5189)
 * Validate login for USE queries (CASSANDRA-5207)
 * cli: remove default username and password (CASSANDRA-5208)
 * configure populate_io_cache_on_flush per-CF (CASSANDRA-4694)
 * allow configuration of internode socket buffer (CASSANDRA-3378)
 * Make sstable directory picking blacklist-aware again (CASSANDRA-5193)
 * Correctly expire gossip states for edge cases (CASSANDRA-5216)
 * Improve handling of directory creation failures (CASSANDRA-5196)
 * Expose secondary indicies to the rest of nodetool (CASSANDRA-4464)
 * Binary protocol: avoid sending notification for 0.0.0.0 (CASSANDRA-5227)
 * add UseCondCardMark XX jvm settings on jdk 1.7 (CASSANDRA-4366)
 * CQL3 refactor to allow conversion function (CASSANDRA-5226)
 * Fix drop of sstables in some circumstance (CASSANDRA-5232)
 * Implement caching of authorization results (CASSANDRA-4295)
 * Add support for LZ4 compression (CASSANDRA-5038)
 * Fix missing columns in wide rows queries (CASSANDRA-5225)
 * Simplify auth setup and make system_auth ks alterable (CASSANDRA-5112)
 * Stop compactions from hanging during bootstrap (CASSANDRA-5244)
 * fix compressed streaming sending extra chunk (CASSANDRA-5105)
 * Add CQL3-based implementations of IAuthenticator and IAuthorizer
   (CASSANDRA-4898)
 * Fix timestamp-based tomstone removal logic (CASSANDRA-5248)
 * cli: Add JMX authentication support (CASSANDRA-5080)
 * Fix forceFlush behavior (CASSANDRA-5241)
 * cqlsh: Add username autocompletion (CASSANDRA-5231)
 * Fix CQL3 composite partition key error (CASSANDRA-5240)
 * Allow IN clause on last clustering key (CASSANDRA-5230)
Merged from 1.1:
 * fix start key/end token validation for wide row iteration (CASSANDRA-5168)
 * add ConfigHelper support for Thrift frame and max message sizes (CASSANDRA-5188)
 * fix nodetool repair not fail on node down (CASSANDRA-5203)
 * always collect tombstone hints (CASSANDRA-5068)
 * Fix error when sourcing file in cqlsh (CASSANDRA-5235)


1.2.1
 * stream undelivered hints on decommission (CASSANDRA-5128)
 * GossipingPropertyFileSnitch loads saved dc/rack info if needed (CASSANDRA-5133)
 * drain should flush system CFs too (CASSANDRA-4446)
 * add inter_dc_tcp_nodelay setting (CASSANDRA-5148)
 * re-allow wrapping ranges for start_token/end_token range pairitspwng (CASSANDRA-5106)
 * fix validation compaction of empty rows (CASSANDRA-5136)
 * nodetool methods to enable/disable hint storage/delivery (CASSANDRA-4750)
 * disallow bloom filter false positive chance of 0 (CASSANDRA-5013)
 * add threadpool size adjustment methods to JMXEnabledThreadPoolExecutor and 
   CompactionManagerMBean (CASSANDRA-5044)
 * fix hinting for dropped local writes (CASSANDRA-4753)
 * off-heap cache doesn't need mutable column container (CASSANDRA-5057)
 * apply disk_failure_policy to bad disks on initial directory creation 
   (CASSANDRA-4847)
 * Optimize name-based queries to use ArrayBackedSortedColumns (CASSANDRA-5043)
 * Fall back to old manifest if most recent is unparseable (CASSANDRA-5041)
 * pool [Compressed]RandomAccessReader objects on the partitioned read path
   (CASSANDRA-4942)
 * Add debug logging to list filenames processed by Directories.migrateFile 
   method (CASSANDRA-4939)
 * Expose black-listed directories via JMX (CASSANDRA-4848)
 * Log compaction merge counts (CASSANDRA-4894)
 * Minimize byte array allocation by AbstractData{Input,Output} (CASSANDRA-5090)
 * Add SSL support for the binary protocol (CASSANDRA-5031)
 * Allow non-schema system ks modification for shuffle to work (CASSANDRA-5097)
 * cqlsh: Add default limit to SELECT statements (CASSANDRA-4972)
 * cqlsh: fix DESCRIBE for 1.1 cfs in CQL3 (CASSANDRA-5101)
 * Correctly gossip with nodes >= 1.1.7 (CASSANDRA-5102)
 * Ensure CL guarantees on digest mismatch (CASSANDRA-5113)
 * Validate correctly selects on composite partition key (CASSANDRA-5122)
 * Fix exception when adding collection (CASSANDRA-5117)
 * Handle states for non-vnode clusters correctly (CASSANDRA-5127)
 * Refuse unrecognized replication and compaction strategy options (CASSANDRA-4795)
 * Pick the correct value validator in sstable2json for cql3 tables (CASSANDRA-5134)
 * Validate login for describe_keyspace, describe_keyspaces and set_keyspace
   (CASSANDRA-5144)
 * Fix inserting empty maps (CASSANDRA-5141)
 * Don't remove tokens from System table for node we know (CASSANDRA-5121)
 * fix streaming progress report for compresed files (CASSANDRA-5130)
 * Coverage analysis for low-CL queries (CASSANDRA-4858)
 * Stop interpreting dates as valid timeUUID value (CASSANDRA-4936)
 * Adds E notation for floating point numbers (CASSANDRA-4927)
 * Detect (and warn) unintentional use of the cql2 thrift methods when cql3 was
   intended (CASSANDRA-5172)
 * cli: Quote ks and cf names in schema output when needed (CASSANDRA-5052)
 * Fix cf name extraction from manifest in Directories.migrateFile() (CASSANDRA-5242)
 * Replace mistaken usage of commons-logging with slf4j (CASSANDRA-5464)
 * Ensure Jackson dependency matches lib (CASSANDRA-5126)
 * Expose droppable tombstone ratio stats over JMX (CASSANDRA-5159)
Merged from 1.1:
 * Simplify CompressedRandomAccessReader to work around JDK FD bug (CASSANDRA-5088)
 * Improve handling a changing target throttle rate mid-compaction (CASSANDRA-5087)
 * Pig: correctly decode row keys in widerow mode (CASSANDRA-5098)
 * nodetool repair command now prints progress (CASSANDRA-4767)
 * fix user defined compaction to run against 1.1 data directory (CASSANDRA-5118)
 * Fix CQL3 BATCH authorization caching (CASSANDRA-5145)
 * fix get_count returns incorrect value with TTL (CASSANDRA-5099)
 * better handling for mid-compaction failure (CASSANDRA-5137)
 * convert default marshallers list to map for better readability (CASSANDRA-5109)
 * fix ConcurrentModificationException in getBootstrapSource (CASSANDRA-5170)
 * fix sstable maxtimestamp for row deletes and pre-1.1.1 sstables (CASSANDRA-5153)
 * Fix thread growth on node removal (CASSANDRA-5175)
 * Make Ec2Region's datacenter name configurable (CASSANDRA-5155)


1.2.0
 * Disallow counters in collections (CASSANDRA-5082)
 * cqlsh: add unit tests (CASSANDRA-3920)
 * fix default bloom_filter_fp_chance for LeveledCompactionStrategy (CASSANDRA-5093)
Merged from 1.1:
 * add validation for get_range_slices with start_key and end_token (CASSANDRA-5089)


1.2.0-rc2
 * fix nodetool ownership display with vnodes (CASSANDRA-5065)
 * cqlsh: add DESCRIBE KEYSPACES command (CASSANDRA-5060)
 * Fix potential infinite loop when reloading CFS (CASSANDRA-5064)
 * Fix SimpleAuthorizer example (CASSANDRA-5072)
 * cqlsh: force CL.ONE for tracing and system.schema* queries (CASSANDRA-5070)
 * Includes cassandra-shuffle in the debian package (CASSANDRA-5058)
Merged from 1.1:
 * fix multithreaded compaction deadlock (CASSANDRA-4492)
 * fix temporarily missing schema after upgrade from pre-1.1.5 (CASSANDRA-5061)
 * Fix ALTER TABLE overriding compression options with defaults
   (CASSANDRA-4996, 5066)
 * fix specifying and altering crc_check_chance (CASSANDRA-5053)
 * fix Murmur3Partitioner ownership% calculation (CASSANDRA-5076)
 * Don't expire columns sooner than they should in 2ndary indexes (CASSANDRA-5079)


1.2-rc1
 * rename rpc_timeout settings to request_timeout (CASSANDRA-5027)
 * add BF with 0.1 FP to LCS by default (CASSANDRA-5029)
 * Fix preparing insert queries (CASSANDRA-5016)
 * Fix preparing queries with counter increment (CASSANDRA-5022)
 * Fix preparing updates with collections (CASSANDRA-5017)
 * Don't generate UUID based on other node address (CASSANDRA-5002)
 * Fix message when trying to alter a clustering key type (CASSANDRA-5012)
 * Update IAuthenticator to match the new IAuthorizer (CASSANDRA-5003)
 * Fix inserting only a key in CQL3 (CASSANDRA-5040)
 * Fix CQL3 token() function when used with strings (CASSANDRA-5050)
Merged from 1.1:
 * reduce log spam from invalid counter shards (CASSANDRA-5026)
 * Improve schema propagation performance (CASSANDRA-5025)
 * Fix for IndexHelper.IndexFor throws OOB Exception (CASSANDRA-5030)
 * cqlsh: make it possible to describe thrift CFs (CASSANDRA-4827)
 * cqlsh: fix timestamp formatting on some platforms (CASSANDRA-5046)


1.2-beta3
 * make consistency level configurable in cqlsh (CASSANDRA-4829)
 * fix cqlsh rendering of blob fields (CASSANDRA-4970)
 * fix cqlsh DESCRIBE command (CASSANDRA-4913)
 * save truncation position in system table (CASSANDRA-4906)
 * Move CompressionMetadata off-heap (CASSANDRA-4937)
 * allow CLI to GET cql3 columnfamily data (CASSANDRA-4924)
 * Fix rare race condition in getExpireTimeForEndpoint (CASSANDRA-4402)
 * acquire references to overlapping sstables during compaction so bloom filter
   doesn't get free'd prematurely (CASSANDRA-4934)
 * Don't share slice query filter in CQL3 SelectStatement (CASSANDRA-4928)
 * Separate tracing from Log4J (CASSANDRA-4861)
 * Exclude gcable tombstones from merkle-tree computation (CASSANDRA-4905)
 * Better printing of AbstractBounds for tracing (CASSANDRA-4931)
 * Optimize mostRecentTombstone check in CC.collectAllData (CASSANDRA-4883)
 * Change stream session ID to UUID to avoid collision from same node (CASSANDRA-4813)
 * Use Stats.db when bulk loading if present (CASSANDRA-4957)
 * Skip repair on system_trace and keyspaces with RF=1 (CASSANDRA-4956)
 * (cql3) Remove arbitrary SELECT limit (CASSANDRA-4918)
 * Correctly handle prepared operation on collections (CASSANDRA-4945)
 * Fix CQL3 LIMIT (CASSANDRA-4877)
 * Fix Stress for CQL3 (CASSANDRA-4979)
 * Remove cassandra specific exceptions from JMX interface (CASSANDRA-4893)
 * (CQL3) Force using ALLOW FILTERING on potentially inefficient queries (CASSANDRA-4915)
 * (cql3) Fix adding column when the table has collections (CASSANDRA-4982)
 * (cql3) Fix allowing collections with compact storage (CASSANDRA-4990)
 * (cql3) Refuse ttl/writetime function on collections (CASSANDRA-4992)
 * Replace IAuthority with new IAuthorizer (CASSANDRA-4874)
 * clqsh: fix KEY pseudocolumn escaping when describing Thrift tables
   in CQL3 mode (CASSANDRA-4955)
 * add basic authentication support for Pig CassandraStorage (CASSANDRA-3042)
 * fix CQL2 ALTER TABLE compaction_strategy_class altering (CASSANDRA-4965)
Merged from 1.1:
 * Fall back to old describe_splits if d_s_ex is not available (CASSANDRA-4803)
 * Improve error reporting when streaming ranges fail (CASSANDRA-5009)
 * Fix cqlsh timestamp formatting of timezone info (CASSANDRA-4746)
 * Fix assertion failure with leveled compaction (CASSANDRA-4799)
 * Check for null end_token in get_range_slice (CASSANDRA-4804)
 * Remove all remnants of removed nodes (CASSANDRA-4840)
 * Add aut-reloading of the log4j file in debian package (CASSANDRA-4855)
 * Fix estimated row cache entry size (CASSANDRA-4860)
 * reset getRangeSlice filter after finishing a row for get_paged_slice
   (CASSANDRA-4919)
 * expunge row cache post-truncate (CASSANDRA-4940)
 * Allow static CF definition with compact storage (CASSANDRA-4910)
 * Fix endless loop/compaction of schema_* CFs due to broken timestamps (CASSANDRA-4880)
 * Fix 'wrong class type' assertion in CounterColumn (CASSANDRA-4976)


1.2-beta2
 * fp rate of 1.0 disables BF entirely; LCS defaults to 1.0 (CASSANDRA-4876)
 * off-heap bloom filters for row keys (CASSANDRA_4865)
 * add extension point for sstable components (CASSANDRA-4049)
 * improve tracing output (CASSANDRA-4852, 4862)
 * make TRACE verb droppable (CASSANDRA-4672)
 * fix BulkLoader recognition of CQL3 columnfamilies (CASSANDRA-4755)
 * Sort commitlog segments for replay by id instead of mtime (CASSANDRA-4793)
 * Make hint delivery asynchronous (CASSANDRA-4761)
 * Pluggable Thrift transport factories for CLI and cqlsh (CASSANDRA-4609, 4610)
 * cassandra-cli: allow Double value type to be inserted to a column (CASSANDRA-4661)
 * Add ability to use custom TServerFactory implementations (CASSANDRA-4608)
 * optimize batchlog flushing to skip successful batches (CASSANDRA-4667)
 * include metadata for system keyspace itself in schema tables (CASSANDRA-4416)
 * add check to PropertyFileSnitch to verify presence of location for
   local node (CASSANDRA-4728)
 * add PBSPredictor consistency modeler (CASSANDRA-4261)
 * remove vestiges of Thrift unframed mode (CASSANDRA-4729)
 * optimize single-row PK lookups (CASSANDRA-4710)
 * adjust blockFor calculation to account for pending ranges due to node 
   movement (CASSANDRA-833)
 * Change CQL version to 3.0.0 and stop accepting 3.0.0-beta1 (CASSANDRA-4649)
 * (CQL3) Make prepared statement global instead of per connection 
   (CASSANDRA-4449)
 * Fix scrubbing of CQL3 created tables (CASSANDRA-4685)
 * (CQL3) Fix validation when using counter and regular columns in the same 
   table (CASSANDRA-4706)
 * Fix bug starting Cassandra with simple authentication (CASSANDRA-4648)
 * Add support for batchlog in CQL3 (CASSANDRA-4545, 4738)
 * Add support for multiple column family outputs in CFOF (CASSANDRA-4208)
 * Support repairing only the local DC nodes (CASSANDRA-4747)
 * Use rpc_address for binary protocol and change default port (CASSANDRA-4751)
 * Fix use of collections in prepared statements (CASSANDRA-4739)
 * Store more information into peers table (CASSANDRA-4351, 4814)
 * Configurable bucket size for size tiered compaction (CASSANDRA-4704)
 * Run leveled compaction in parallel (CASSANDRA-4310)
 * Fix potential NPE during CFS reload (CASSANDRA-4786)
 * Composite indexes may miss results (CASSANDRA-4796)
 * Move consistency level to the protocol level (CASSANDRA-4734, 4824)
 * Fix Subcolumn slice ends not respected (CASSANDRA-4826)
 * Fix Assertion error in cql3 select (CASSANDRA-4783)
 * Fix list prepend logic (CQL3) (CASSANDRA-4835)
 * Add booleans as literals in CQL3 (CASSANDRA-4776)
 * Allow renaming PK columns in CQL3 (CASSANDRA-4822)
 * Fix binary protocol NEW_NODE event (CASSANDRA-4679)
 * Fix potential infinite loop in tombstone compaction (CASSANDRA-4781)
 * Remove system tables accounting from schema (CASSANDRA-4850)
 * (cql3) Force provided columns in clustering key order in 
   'CLUSTERING ORDER BY' (CASSANDRA-4881)
 * Fix composite index bug (CASSANDRA-4884)
 * Fix short read protection for CQL3 (CASSANDRA-4882)
 * Add tracing support to the binary protocol (CASSANDRA-4699)
 * (cql3) Don't allow prepared marker inside collections (CASSANDRA-4890)
 * Re-allow order by on non-selected columns (CASSANDRA-4645)
 * Bug when composite index is created in a table having collections (CASSANDRA-4909)
 * log index scan subject in CompositesSearcher (CASSANDRA-4904)
Merged from 1.1:
 * add get[Row|Key]CacheEntries to CacheServiceMBean (CASSANDRA-4859)
 * fix get_paged_slice to wrap to next row correctly (CASSANDRA-4816)
 * fix indexing empty column values (CASSANDRA-4832)
 * allow JdbcDate to compose null Date objects (CASSANDRA-4830)
 * fix possible stackoverflow when compacting 1000s of sstables
   (CASSANDRA-4765)
 * fix wrong leveled compaction progress calculation (CASSANDRA-4807)
 * add a close() method to CRAR to prevent leaking file descriptors (CASSANDRA-4820)
 * fix potential infinite loop in get_count (CASSANDRA-4833)
 * fix compositeType.{get/from}String methods (CASSANDRA-4842)
 * (CQL) fix CREATE COLUMNFAMILY permissions check (CASSANDRA-4864)
 * Fix DynamicCompositeType same type comparison (CASSANDRA-4711)
 * Fix duplicate SSTable reference when stream session failed (CASSANDRA-3306)
 * Allow static CF definition with compact storage (CASSANDRA-4910)
 * Fix endless loop/compaction of schema_* CFs due to broken timestamps (CASSANDRA-4880)
 * Fix 'wrong class type' assertion in CounterColumn (CASSANDRA-4976)


1.2-beta1
 * add atomic_batch_mutate (CASSANDRA-4542, -4635)
 * increase default max_hint_window_in_ms to 3h (CASSANDRA-4632)
 * include message initiation time to replicas so they can more
   accurately drop timed-out requests (CASSANDRA-2858)
 * fix clientutil.jar dependencies (CASSANDRA-4566)
 * optimize WriteResponse (CASSANDRA-4548)
 * new metrics (CASSANDRA-4009)
 * redesign KEYS indexes to avoid read-before-write (CASSANDRA-2897)
 * debug tracing (CASSANDRA-1123)
 * parallelize row cache loading (CASSANDRA-4282)
 * Make compaction, flush JBOD-aware (CASSANDRA-4292)
 * run local range scans on the read stage (CASSANDRA-3687)
 * clean up ioexceptions (CASSANDRA-2116)
 * add disk_failure_policy (CASSANDRA-2118)
 * Introduce new json format with row level deletion (CASSANDRA-4054)
 * remove redundant "name" column from schema_keyspaces (CASSANDRA-4433)
 * improve "nodetool ring" handling of multi-dc clusters (CASSANDRA-3047)
 * update NTS calculateNaturalEndpoints to be O(N log N) (CASSANDRA-3881)
 * split up rpc timeout by operation type (CASSANDRA-2819)
 * rewrite key cache save/load to use only sequential i/o (CASSANDRA-3762)
 * update MS protocol with a version handshake + broadcast address id
   (CASSANDRA-4311)
 * multithreaded hint replay (CASSANDRA-4189)
 * add inter-node message compression (CASSANDRA-3127)
 * remove COPP (CASSANDRA-2479)
 * Track tombstone expiration and compact when tombstone content is
   higher than a configurable threshold, default 20% (CASSANDRA-3442, 4234)
 * update MurmurHash to version 3 (CASSANDRA-2975)
 * (CLI) track elapsed time for `delete' operation (CASSANDRA-4060)
 * (CLI) jline version is bumped to 1.0 to properly  support
   'delete' key function (CASSANDRA-4132)
 * Save IndexSummary into new SSTable 'Summary' component (CASSANDRA-2392, 4289)
 * Add support for range tombstones (CASSANDRA-3708)
 * Improve MessagingService efficiency (CASSANDRA-3617)
 * Avoid ID conflicts from concurrent schema changes (CASSANDRA-3794)
 * Set thrift HSHA server thread limit to unlimited by default (CASSANDRA-4277)
 * Avoids double serialization of CF id in RowMutation messages
   (CASSANDRA-4293)
 * stream compressed sstables directly with java nio (CASSANDRA-4297)
 * Support multiple ranges in SliceQueryFilter (CASSANDRA-3885)
 * Add column metadata to system column families (CASSANDRA-4018)
 * (cql3) Always use composite types by default (CASSANDRA-4329)
 * (cql3) Add support for set, map and list (CASSANDRA-3647)
 * Validate date type correctly (CASSANDRA-4441)
 * (cql3) Allow definitions with only a PK (CASSANDRA-4361)
 * (cql3) Add support for row key composites (CASSANDRA-4179)
 * improve DynamicEndpointSnitch by using reservoir sampling (CASSANDRA-4038)
 * (cql3) Add support for 2ndary indexes (CASSANDRA-3680)
 * (cql3) fix defining more than one PK to be invalid (CASSANDRA-4477)
 * remove schema agreement checking from all external APIs (Thrift, CQL and CQL3) (CASSANDRA-4487)
 * add Murmur3Partitioner and make it default for new installations (CASSANDRA-3772, 4621)
 * (cql3) update pseudo-map syntax to use map syntax (CASSANDRA-4497)
 * Finer grained exceptions hierarchy and provides error code with exceptions (CASSANDRA-3979)
 * Adds events push to binary protocol (CASSANDRA-4480)
 * Rewrite nodetool help (CASSANDRA-2293)
 * Make CQL3 the default for CQL (CASSANDRA-4640)
 * update stress tool to be able to use CQL3 (CASSANDRA-4406)
 * Accept all thrift update on CQL3 cf but don't expose their metadata (CASSANDRA-4377)
 * Replace Throttle with Guava's RateLimiter for HintedHandOff (CASSANDRA-4541)
 * fix counter add/get using CQL2 and CQL3 in stress tool (CASSANDRA-4633)
 * Add sstable count per level to cfstats (CASSANDRA-4537)
 * (cql3) Add ALTER KEYSPACE statement (CASSANDRA-4611)
 * (cql3) Allow defining default consistency levels (CASSANDRA-4448)
 * (cql3) Fix queries using LIMIT missing results (CASSANDRA-4579)
 * fix cross-version gossip messaging (CASSANDRA-4576)
 * added inet data type (CASSANDRA-4627)


1.1.6
 * Wait for writes on synchronous read digest mismatch (CASSANDRA-4792)
 * fix commitlog replay for nanotime-infected sstables (CASSANDRA-4782)
 * preflight check ttl for maximum of 20 years (CASSANDRA-4771)
 * (Pig) fix widerow input with single column rows (CASSANDRA-4789)
 * Fix HH to compact with correct gcBefore, which avoids wiping out
   undelivered hints (CASSANDRA-4772)
 * LCS will merge up to 32 L0 sstables as intended (CASSANDRA-4778)
 * NTS will default unconfigured DC replicas to zero (CASSANDRA-4675)
 * use default consistency level in counter validation if none is
   explicitly provide (CASSANDRA-4700)
 * Improve IAuthority interface by introducing fine-grained
   access permissions and grant/revoke commands (CASSANDRA-4490, 4644)
 * fix assumption error in CLI when updating/describing keyspace 
   (CASSANDRA-4322)
 * Adds offline sstablescrub to debian packaging (CASSANDRA-4642)
 * Automatic fixing of overlapping leveled sstables (CASSANDRA-4644)
 * fix error when using ORDER BY with extended selections (CASSANDRA-4689)
 * (CQL3) Fix validation for IN queries for non-PK cols (CASSANDRA-4709)
 * fix re-created keyspace disappering after 1.1.5 upgrade 
   (CASSANDRA-4698, 4752)
 * (CLI) display elapsed time in 2 fraction digits (CASSANDRA-3460)
 * add authentication support to sstableloader (CASSANDRA-4712)
 * Fix CQL3 'is reversed' logic (CASSANDRA-4716, 4759)
 * (CQL3) Don't return ReversedType in result set metadata (CASSANDRA-4717)
 * Backport adding AlterKeyspace statement (CASSANDRA-4611)
 * (CQL3) Correcty accept upper-case data types (CASSANDRA-4770)
 * Add binary protocol events for schema changes (CASSANDRA-4684)
Merged from 1.0:
 * Switch from NBHM to CHM in MessagingService's callback map, which
   prevents OOM in long-running instances (CASSANDRA-4708)


1.1.5
 * add SecondaryIndex.reload API (CASSANDRA-4581)
 * use millis + atomicint for commitlog segment creation instead of
   nanotime, which has issues under some hypervisors (CASSANDRA-4601)
 * fix FD leak in slice queries (CASSANDRA-4571)
 * avoid recursion in leveled compaction (CASSANDRA-4587)
 * increase stack size under Java7 to 180K
 * Log(info) schema changes (CASSANDRA-4547)
 * Change nodetool setcachecapcity to manipulate global caches (CASSANDRA-4563)
 * (cql3) fix setting compaction strategy (CASSANDRA-4597)
 * fix broken system.schema_* timestamps on system startup (CASSANDRA-4561)
 * fix wrong skip of cache saving (CASSANDRA-4533)
 * Avoid NPE when lost+found is in data dir (CASSANDRA-4572)
 * Respect five-minute flush moratorium after initial CL replay (CASSANDRA-4474)
 * Adds ntp as recommended in debian packaging (CASSANDRA-4606)
 * Configurable transport in CF Record{Reader|Writer} (CASSANDRA-4558)
 * (cql3) fix potential NPE with both equal and unequal restriction (CASSANDRA-4532)
 * (cql3) improves ORDER BY validation (CASSANDRA-4624)
 * Fix potential deadlock during counter writes (CASSANDRA-4578)
 * Fix cql error with ORDER BY when using IN (CASSANDRA-4612)
Merged from 1.0:
 * increase Xss to 160k to accomodate latest 1.6 JVMs (CASSANDRA-4602)
 * fix toString of hint destination tokens (CASSANDRA-4568)
 * Fix multiple values for CurrentLocal NodeID (CASSANDRA-4626)


1.1.4
 * fix offline scrub to catch >= out of order rows (CASSANDRA-4411)
 * fix cassandra-env.sh on RHEL and other non-dash-based systems 
   (CASSANDRA-4494)
Merged from 1.0:
 * (Hadoop) fix setting key length for old-style mapred api (CASSANDRA-4534)
 * (Hadoop) fix iterating through a resultset consisting entirely
   of tombstoned rows (CASSANDRA-4466)


1.1.3
 * (cqlsh) add COPY TO (CASSANDRA-4434)
 * munmap commitlog segments before rename (CASSANDRA-4337)
 * (JMX) rename getRangeKeySample to sampleKeyRange to avoid returning
   multi-MB results as an attribute (CASSANDRA-4452)
 * flush based on data size, not throughput; overwritten columns no 
   longer artificially inflate liveRatio (CASSANDRA-4399)
 * update default commitlog segment size to 32MB and total commitlog
   size to 32/1024 MB for 32/64 bit JVMs, respectively (CASSANDRA-4422)
 * avoid using global partitioner to estimate ranges in index sstables
   (CASSANDRA-4403)
 * restore pre-CASSANDRA-3862 approach to removing expired tombstones
   from row cache during compaction (CASSANDRA-4364)
 * (stress) support for CQL prepared statements (CASSANDRA-3633)
 * Correctly catch exception when Snappy cannot be loaded (CASSANDRA-4400)
 * (cql3) Support ORDER BY when IN condition is given in WHERE clause (CASSANDRA-4327)
 * (cql3) delete "component_index" column on DROP TABLE call (CASSANDRA-4420)
 * change nanoTime() to currentTimeInMillis() in schema related code (CASSANDRA-4432)
 * add a token generation tool (CASSANDRA-3709)
 * Fix LCS bug with sstable containing only 1 row (CASSANDRA-4411)
 * fix "Can't Modify Index Name" problem on CF update (CASSANDRA-4439)
 * Fix assertion error in getOverlappingSSTables during repair (CASSANDRA-4456)
 * fix nodetool's setcompactionthreshold command (CASSANDRA-4455)
 * Ensure compacted files are never used, to avoid counter overcount (CASSANDRA-4436)
Merged from 1.0:
 * Push the validation of secondary index values to the SecondaryIndexManager (CASSANDRA-4240)
 * allow dropping columns shadowed by not-yet-expired supercolumn or row
   tombstones in PrecompactedRow (CASSANDRA-4396)


1.1.2
 * Fix cleanup not deleting index entries (CASSANDRA-4379)
 * Use correct partitioner when saving + loading caches (CASSANDRA-4331)
 * Check schema before trying to export sstable (CASSANDRA-2760)
 * Raise a meaningful exception instead of NPE when PFS encounters
   an unconfigured node + no default (CASSANDRA-4349)
 * fix bug in sstable blacklisting with LCS (CASSANDRA-4343)
 * LCS no longer promotes tiny sstables out of L0 (CASSANDRA-4341)
 * skip tombstones during hint replay (CASSANDRA-4320)
 * fix NPE in compactionstats (CASSANDRA-4318)
 * enforce 1m min keycache for auto (CASSANDRA-4306)
 * Have DeletedColumn.isMFD always return true (CASSANDRA-4307)
 * (cql3) exeption message for ORDER BY constraints said primary filter can be
    an IN clause, which is misleading (CASSANDRA-4319)
 * (cql3) Reject (not yet supported) creation of 2ndardy indexes on tables with
   composite primary keys (CASSANDRA-4328)
 * Set JVM stack size to 160k for java 7 (CASSANDRA-4275)
 * cqlsh: add COPY command to load data from CSV flat files (CASSANDRA-4012)
 * CFMetaData.fromThrift to throw ConfigurationException upon error (CASSANDRA-4353)
 * Use CF comparator to sort indexed columns in SecondaryIndexManager
   (CASSANDRA-4365)
 * add strategy_options to the KSMetaData.toString() output (CASSANDRA-4248)
 * (cql3) fix range queries containing unqueried results (CASSANDRA-4372)
 * (cql3) allow updating column_alias types (CASSANDRA-4041)
 * (cql3) Fix deletion bug (CASSANDRA-4193)
 * Fix computation of overlapping sstable for leveled compaction (CASSANDRA-4321)
 * Improve scrub and allow to run it offline (CASSANDRA-4321)
 * Fix assertionError in StorageService.bulkLoad (CASSANDRA-4368)
 * (cqlsh) add option to authenticate to a keyspace at startup (CASSANDRA-4108)
 * (cqlsh) fix ASSUME functionality (CASSANDRA-4352)
 * Fix ColumnFamilyRecordReader to not return progress > 100% (CASSANDRA-3942)
Merged from 1.0:
 * Set gc_grace on index CF to 0 (CASSANDRA-4314)


1.1.1
 * add populate_io_cache_on_flush option (CASSANDRA-2635)
 * allow larger cache capacities than 2GB (CASSANDRA-4150)
 * add getsstables command to nodetool (CASSANDRA-4199)
 * apply parent CF compaction settings to secondary index CFs (CASSANDRA-4280)
 * preserve commitlog size cap when recycling segments at startup
   (CASSANDRA-4201)
 * (Hadoop) fix split generation regression (CASSANDRA-4259)
 * ignore min/max compactions settings in LCS, while preserving
   behavior that min=max=0 disables autocompaction (CASSANDRA-4233)
 * log number of rows read from saved cache (CASSANDRA-4249)
 * calculate exact size required for cleanup operations (CASSANDRA-1404)
 * avoid blocking additional writes during flush when the commitlog
   gets behind temporarily (CASSANDRA-1991)
 * enable caching on index CFs based on data CF cache setting (CASSANDRA-4197)
 * warn on invalid replication strategy creation options (CASSANDRA-4046)
 * remove [Freeable]Memory finalizers (CASSANDRA-4222)
 * include tombstone size in ColumnFamily.size, which can prevent OOM
   during sudden mass delete operations by yielding a nonzero liveRatio
   (CASSANDRA-3741)
 * Open 1 sstableScanner per level for leveled compaction (CASSANDRA-4142)
 * Optimize reads when row deletion timestamps allow us to restrict
   the set of sstables we check (CASSANDRA-4116)
 * add support for commitlog archiving and point-in-time recovery
   (CASSANDRA-3690)
 * avoid generating redundant compaction tasks during streaming
   (CASSANDRA-4174)
 * add -cf option to nodetool snapshot, and takeColumnFamilySnapshot to
   StorageService mbean (CASSANDRA-556)
 * optimize cleanup to drop entire sstables where possible (CASSANDRA-4079)
 * optimize truncate when autosnapshot is disabled (CASSANDRA-4153)
 * update caches to use byte[] keys to reduce memory overhead (CASSANDRA-3966)
 * add column limit to cli (CASSANDRA-3012, 4098)
 * clean up and optimize DataOutputBuffer, used by CQL compression and
   CompositeType (CASSANDRA-4072)
 * optimize commitlog checksumming (CASSANDRA-3610)
 * identify and blacklist corrupted SSTables from future compactions 
   (CASSANDRA-2261)
 * Move CfDef and KsDef validation out of thrift (CASSANDRA-4037)
 * Expose API to repair a user provided range (CASSANDRA-3912)
 * Add way to force the cassandra-cli to refresh its schema (CASSANDRA-4052)
 * Avoid having replicate on write tasks stacking up at CL.ONE (CASSANDRA-2889)
 * (cql3) Backwards compatibility for composite comparators in non-cql3-aware
   clients (CASSANDRA-4093)
 * (cql3) Fix order by for reversed queries (CASSANDRA-4160)
 * (cql3) Add ReversedType support (CASSANDRA-4004)
 * (cql3) Add timeuuid type (CASSANDRA-4194)
 * (cql3) Minor fixes (CASSANDRA-4185)
 * (cql3) Fix prepared statement in BATCH (CASSANDRA-4202)
 * (cql3) Reduce the list of reserved keywords (CASSANDRA-4186)
 * (cql3) Move max/min compaction thresholds to compaction strategy options
   (CASSANDRA-4187)
 * Fix exception during move when localhost is the only source (CASSANDRA-4200)
 * (cql3) Allow paging through non-ordered partitioner results (CASSANDRA-3771)
 * (cql3) Fix drop index (CASSANDRA-4192)
 * (cql3) Don't return range ghosts anymore (CASSANDRA-3982)
 * fix re-creating Keyspaces/ColumnFamilies with the same name as dropped
   ones (CASSANDRA-4219)
 * fix SecondaryIndex LeveledManifest save upon snapshot (CASSANDRA-4230)
 * fix missing arrayOffset in FBUtilities.hash (CASSANDRA-4250)
 * (cql3) Add name of parameters in CqlResultSet (CASSANDRA-4242)
 * (cql3) Correctly validate order by queries (CASSANDRA-4246)
 * rename stress to cassandra-stress for saner packaging (CASSANDRA-4256)
 * Fix exception on colum metadata with non-string comparator (CASSANDRA-4269)
 * Check for unknown/invalid compression options (CASSANDRA-4266)
 * (cql3) Adds simple access to column timestamp and ttl (CASSANDRA-4217)
 * (cql3) Fix range queries with secondary indexes (CASSANDRA-4257)
 * Better error messages from improper input in cli (CASSANDRA-3865)
 * Try to stop all compaction upon Keyspace or ColumnFamily drop (CASSANDRA-4221)
 * (cql3) Allow keyspace properties to contain hyphens (CASSANDRA-4278)
 * (cql3) Correctly validate keyspace access in create table (CASSANDRA-4296)
 * Avoid deadlock in migration stage (CASSANDRA-3882)
 * Take supercolumn names and deletion info into account in memtable throughput
   (CASSANDRA-4264)
 * Add back backward compatibility for old style replication factor (CASSANDRA-4294)
 * Preserve compatibility with pre-1.1 index queries (CASSANDRA-4262)
Merged from 1.0:
 * Fix super columns bug where cache is not updated (CASSANDRA-4190)
 * fix maxTimestamp to include row tombstones (CASSANDRA-4116)
 * (CLI) properly handle quotes in create/update keyspace commands (CASSANDRA-4129)
 * Avoids possible deadlock during bootstrap (CASSANDRA-4159)
 * fix stress tool that hangs forever on timeout or error (CASSANDRA-4128)
 * stress tool to return appropriate exit code on failure (CASSANDRA-4188)
 * fix compaction NPE when out of disk space and assertions disabled
   (CASSANDRA-3985)
 * synchronize LCS getEstimatedTasks to avoid CME (CASSANDRA-4255)
 * ensure unique streaming session id's (CASSANDRA-4223)
 * kick off background compaction when min/max thresholds change 
   (CASSANDRA-4279)
 * improve ability of STCS.getBuckets to deal with 100s of 1000s of
   sstables, such as when convertinb back from LCS (CASSANDRA-4287)
 * Oversize integer in CQL throws NumberFormatException (CASSANDRA-4291)
 * fix 1.0.x node join to mixed version cluster, other nodes >= 1.1 (CASSANDRA-4195)
 * Fix LCS splitting sstable base on uncompressed size (CASSANDRA-4419)
 * Push the validation of secondary index values to the SecondaryIndexManager (CASSANDRA-4240)
 * Don't purge columns during upgradesstables (CASSANDRA-4462)
 * Make cqlsh work with piping (CASSANDRA-4113)
 * Validate arguments for nodetool decommission (CASSANDRA-4061)
 * Report thrift status in nodetool info (CASSANDRA-4010)


1.1.0-final
 * average a reduced liveRatio estimate with the previous one (CASSANDRA-4065)
 * Allow KS and CF names up to 48 characters (CASSANDRA-4157)
 * fix stress build (CASSANDRA-4140)
 * add time remaining estimate to nodetool compactionstats (CASSANDRA-4167)
 * (cql) fix NPE in cql3 ALTER TABLE (CASSANDRA-4163)
 * (cql) Add support for CL.TWO and CL.THREE in CQL (CASSANDRA-4156)
 * (cql) Fix type in CQL3 ALTER TABLE preventing update (CASSANDRA-4170)
 * (cql) Throw invalid exception from CQL3 on obsolete options (CASSANDRA-4171)
 * (cqlsh) fix recognizing uppercase SELECT keyword (CASSANDRA-4161)
 * Pig: wide row support (CASSANDRA-3909)
Merged from 1.0:
 * avoid streaming empty files with bulk loader if sstablewriter errors out
   (CASSANDRA-3946)


1.1-rc1
 * Include stress tool in binary builds (CASSANDRA-4103)
 * (Hadoop) fix wide row iteration when last row read was deleted
   (CASSANDRA-4154)
 * fix read_repair_chance to really default to 0.1 in the cli (CASSANDRA-4114)
 * Adds caching and bloomFilterFpChange to CQL options (CASSANDRA-4042)
 * Adds posibility to autoconfigure size of the KeyCache (CASSANDRA-4087)
 * fix KEYS index from skipping results (CASSANDRA-3996)
 * Remove sliced_buffer_size_in_kb dead option (CASSANDRA-4076)
 * make loadNewSStable preserve sstable version (CASSANDRA-4077)
 * Respect 1.0 cache settings as much as possible when upgrading 
   (CASSANDRA-4088)
 * relax path length requirement for sstable files when upgrading on 
   non-Windows platforms (CASSANDRA-4110)
 * fix terminination of the stress.java when errors were encountered
   (CASSANDRA-4128)
 * Move CfDef and KsDef validation out of thrift (CASSANDRA-4037)
 * Fix get_paged_slice (CASSANDRA-4136)
 * CQL3: Support slice with exclusive start and stop (CASSANDRA-3785)
Merged from 1.0:
 * support PropertyFileSnitch in bulk loader (CASSANDRA-4145)
 * add auto_snapshot option allowing disabling snapshot before drop/truncate
   (CASSANDRA-3710)
 * allow short snitch names (CASSANDRA-4130)


1.1-beta2
 * rename loaded sstables to avoid conflicts with local snapshots
   (CASSANDRA-3967)
 * start hint replay as soon as FD notifies that the target is back up
   (CASSANDRA-3958)
 * avoid unproductive deserializing of cached rows during compaction
   (CASSANDRA-3921)
 * fix concurrency issues with CQL keyspace creation (CASSANDRA-3903)
 * Show Effective Owership via Nodetool ring <keyspace> (CASSANDRA-3412)
 * Update ORDER BY syntax for CQL3 (CASSANDRA-3925)
 * Fix BulkRecordWriter to not throw NPE if reducer gets no map data from Hadoop (CASSANDRA-3944)
 * Fix bug with counters in super columns (CASSANDRA-3821)
 * Remove deprecated merge_shard_chance (CASSANDRA-3940)
 * add a convenient way to reset a node's schema (CASSANDRA-2963)
 * fix for intermittent SchemaDisagreementException (CASSANDRA-3884)
 * CLI `list <CF>` to limit number of columns and their order (CASSANDRA-3012)
 * ignore deprecated KsDef/CfDef/ColumnDef fields in native schema (CASSANDRA-3963)
 * CLI to report when unsupported column_metadata pair was given (CASSANDRA-3959)
 * reincarnate removed and deprecated KsDef/CfDef attributes (CASSANDRA-3953)
 * Fix race between writes and read for cache (CASSANDRA-3862)
 * perform static initialization of StorageProxy on start-up (CASSANDRA-3797)
 * support trickling fsync() on writes (CASSANDRA-3950)
 * expose counters for unavailable/timeout exceptions given to thrift clients (CASSANDRA-3671)
 * avoid quadratic startup time in LeveledManifest (CASSANDRA-3952)
 * Add type information to new schema_ columnfamilies and remove thrift
   serialization for schema (CASSANDRA-3792)
 * add missing column validator options to the CLI help (CASSANDRA-3926)
 * skip reading saved key cache if CF's caching strategy is NONE or ROWS_ONLY (CASSANDRA-3954)
 * Unify migration code (CASSANDRA-4017)
Merged from 1.0:
 * cqlsh: guess correct version of Python for Arch Linux (CASSANDRA-4090)
 * (CLI) properly handle quotes in create/update keyspace commands (CASSANDRA-4129)
 * Avoids possible deadlock during bootstrap (CASSANDRA-4159)
 * fix stress tool that hangs forever on timeout or error (CASSANDRA-4128)
 * Fix super columns bug where cache is not updated (CASSANDRA-4190)
 * stress tool to return appropriate exit code on failure (CASSANDRA-4188)


1.0.9
 * improve index sampling performance (CASSANDRA-4023)
 * always compact away deleted hints immediately after handoff (CASSANDRA-3955)
 * delete hints from dropped ColumnFamilies on handoff instead of
   erroring out (CASSANDRA-3975)
 * add CompositeType ref to the CLI doc for create/update column family (CASSANDRA-3980)
 * Pig: support Counter ColumnFamilies (CASSANDRA-3973)
 * Pig: Composite column support (CASSANDRA-3684)
 * Avoid NPE during repair when a keyspace has no CFs (CASSANDRA-3988)
 * Fix division-by-zero error on get_slice (CASSANDRA-4000)
 * don't change manifest level for cleanup, scrub, and upgradesstables
   operations under LeveledCompactionStrategy (CASSANDRA-3989, 4112)
 * fix race leading to super columns assertion failure (CASSANDRA-3957)
 * fix NPE on invalid CQL delete command (CASSANDRA-3755)
 * allow custom types in CLI's assume command (CASSANDRA-4081)
 * fix totalBytes count for parallel compactions (CASSANDRA-3758)
 * fix intermittent NPE in get_slice (CASSANDRA-4095)
 * remove unnecessary asserts in native code interfaces (CASSANDRA-4096)
 * Validate blank keys in CQL to avoid assertion errors (CASSANDRA-3612)
 * cqlsh: fix bad decoding of some column names (CASSANDRA-4003)
 * cqlsh: fix incorrect padding with unicode chars (CASSANDRA-4033)
 * Fix EC2 snitch incorrectly reporting region (CASSANDRA-4026)
 * Shut down thrift during decommission (CASSANDRA-4086)
 * Expose nodetool cfhistograms for 2ndary indexes (CASSANDRA-4063)
Merged from 0.8:
 * Fix ConcurrentModificationException in gossiper (CASSANDRA-4019)


1.1-beta1
 * (cqlsh)
   + add SOURCE and CAPTURE commands, and --file option (CASSANDRA-3479)
   + add ALTER COLUMNFAMILY WITH (CASSANDRA-3523)
   + bundle Python dependencies with Cassandra (CASSANDRA-3507)
   + added to Debian package (CASSANDRA-3458)
   + display byte data instead of erroring out on decode failure 
     (CASSANDRA-3874)
 * add nodetool rebuild_index (CASSANDRA-3583)
 * add nodetool rangekeysample (CASSANDRA-2917)
 * Fix streaming too much data during move operations (CASSANDRA-3639)
 * Nodetool and CLI connect to localhost by default (CASSANDRA-3568)
 * Reduce memory used by primary index sample (CASSANDRA-3743)
 * (Hadoop) separate input/output configurations (CASSANDRA-3197, 3765)
 * avoid returning internal Cassandra classes over JMX (CASSANDRA-2805)
 * add row-level isolation via SnapTree (CASSANDRA-2893)
 * Optimize key count estimation when opening sstable on startup
   (CASSANDRA-2988)
 * multi-dc replication optimization supporting CL > ONE (CASSANDRA-3577)
 * add command to stop compactions (CASSANDRA-1740, 3566, 3582)
 * multithreaded streaming (CASSANDRA-3494)
 * removed in-tree redhat spec (CASSANDRA-3567)
 * "defragment" rows for name-based queries under STCS, again (CASSANDRA-2503)
 * Recycle commitlog segments for improved performance 
   (CASSANDRA-3411, 3543, 3557, 3615)
 * update size-tiered compaction to prioritize small tiers (CASSANDRA-2407)
 * add message expiration logic to OutboundTcpConnection (CASSANDRA-3005)
 * off-heap cache to use sun.misc.Unsafe instead of JNA (CASSANDRA-3271)
 * EACH_QUORUM is only supported for writes (CASSANDRA-3272)
 * replace compactionlock use in schema migration by checking CFS.isValid
   (CASSANDRA-3116)
 * recognize that "SELECT first ... *" isn't really "SELECT *" (CASSANDRA-3445)
 * Use faster bytes comparison (CASSANDRA-3434)
 * Bulk loader is no longer a fat client, (HADOOP) bulk load output format
   (CASSANDRA-3045)
 * (Hadoop) add support for KeyRange.filter
 * remove assumption that keys and token are in bijection
   (CASSANDRA-1034, 3574, 3604)
 * always remove endpoints from delevery queue in HH (CASSANDRA-3546)
 * fix race between cf flush and its 2ndary indexes flush (CASSANDRA-3547)
 * fix potential race in AES when a repair fails (CASSANDRA-3548)
 * Remove columns shadowed by a deleted container even when we cannot purge
   (CASSANDRA-3538)
 * Improve memtable slice iteration performance (CASSANDRA-3545)
 * more efficient allocation of small bloom filters (CASSANDRA-3618)
 * Use separate writer thread in SSTableSimpleUnsortedWriter (CASSANDRA-3619)
 * fsync the directory after new sstable or commitlog segment are created (CASSANDRA-3250)
 * fix minor issues reported by FindBugs (CASSANDRA-3658)
 * global key/row caches (CASSANDRA-3143, 3849)
 * optimize memtable iteration during range scan (CASSANDRA-3638)
 * introduce 'crc_check_chance' in CompressionParameters to support
   a checksum percentage checking chance similarly to read-repair (CASSANDRA-3611)
 * a way to deactivate global key/row cache on per-CF basis (CASSANDRA-3667)
 * fix LeveledCompactionStrategy broken because of generation pre-allocation
   in LeveledManifest (CASSANDRA-3691)
 * finer-grained control over data directories (CASSANDRA-2749)
 * Fix ClassCastException during hinted handoff (CASSANDRA-3694)
 * Upgrade Thrift to 0.7 (CASSANDRA-3213)
 * Make stress.java insert operation to use microseconds (CASSANDRA-3725)
 * Allows (internally) doing a range query with a limit of columns instead of
   rows (CASSANDRA-3742)
 * Allow rangeSlice queries to be start/end inclusive/exclusive (CASSANDRA-3749)
 * Fix BulkLoader to support new SSTable layout and add stream
   throttling to prevent an NPE when there is no yaml config (CASSANDRA-3752)
 * Allow concurrent schema migrations (CASSANDRA-1391, 3832)
 * Add SnapshotCommand to trigger snapshot on remote node (CASSANDRA-3721)
 * Make CFMetaData conversions to/from thrift/native schema inverses
   (CASSANDRA_3559)
 * Add initial code for CQL 3.0-beta (CASSANDRA-2474, 3781, 3753)
 * Add wide row support for ColumnFamilyInputFormat (CASSANDRA-3264)
 * Allow extending CompositeType comparator (CASSANDRA-3657)
 * Avoids over-paging during get_count (CASSANDRA-3798)
 * Add new command to rebuild a node without (repair) merkle tree calculations
   (CASSANDRA-3483, 3922)
 * respect not only row cache capacity but caching mode when
   trying to read data (CASSANDRA-3812)
 * fix system tests (CASSANDRA-3827)
 * CQL support for altering row key type in ALTER TABLE (CASSANDRA-3781)
 * turn compression on by default (CASSANDRA-3871)
 * make hexToBytes refuse invalid input (CASSANDRA-2851)
 * Make secondary indexes CF inherit compression and compaction from their
   parent CF (CASSANDRA-3877)
 * Finish cleanup up tombstone purge code (CASSANDRA-3872)
 * Avoid NPE on aboarted stream-out sessions (CASSANDRA-3904)
 * BulkRecordWriter throws NPE for counter columns (CASSANDRA-3906)
 * Support compression using BulkWriter (CASSANDRA-3907)


1.0.8
 * fix race between cleanup and flush on secondary index CFSes (CASSANDRA-3712)
 * avoid including non-queried nodes in rangeslice read repair
   (CASSANDRA-3843)
 * Only snapshot CF being compacted for snapshot_before_compaction 
   (CASSANDRA-3803)
 * Log active compactions in StatusLogger (CASSANDRA-3703)
 * Compute more accurate compaction score per level (CASSANDRA-3790)
 * Return InvalidRequest when using a keyspace that doesn't exist
   (CASSANDRA-3764)
 * disallow user modification of System keyspace (CASSANDRA-3738)
 * allow using sstable2json on secondary index data (CASSANDRA-3738)
 * (cqlsh) add DESCRIBE COLUMNFAMILIES (CASSANDRA-3586)
 * (cqlsh) format blobs correctly and use colors to improve output
   readability (CASSANDRA-3726)
 * synchronize BiMap of bootstrapping tokens (CASSANDRA-3417)
 * show index options in CLI (CASSANDRA-3809)
 * add optional socket timeout for streaming (CASSANDRA-3838)
 * fix truncate not to leave behind non-CFS backed secondary indexes
   (CASSANDRA-3844)
 * make CLI `show schema` to use output stream directly instead
   of StringBuilder (CASSANDRA-3842)
 * remove the wait on hint future during write (CASSANDRA-3870)
 * (cqlsh) ignore missing CfDef opts (CASSANDRA-3933)
 * (cqlsh) look for cqlshlib relative to realpath (CASSANDRA-3767)
 * Fix short read protection (CASSANDRA-3934)
 * Make sure infered and actual schema match (CASSANDRA-3371)
 * Fix NPE during HH delivery (CASSANDRA-3677)
 * Don't put boostrapping node in 'hibernate' status (CASSANDRA-3737)
 * Fix double quotes in windows bat files (CASSANDRA-3744)
 * Fix bad validator lookup (CASSANDRA-3789)
 * Fix soft reset in EC2MultiRegionSnitch (CASSANDRA-3835)
 * Don't leave zombie connections with THSHA thrift server (CASSANDRA-3867)
 * (cqlsh) fix deserialization of data (CASSANDRA-3874)
 * Fix removetoken force causing an inconsistent state (CASSANDRA-3876)
 * Fix ahndling of some types with Pig (CASSANDRA-3886)
 * Don't allow to drop the system keyspace (CASSANDRA-3759)
 * Make Pig deletes disabled by default and configurable (CASSANDRA-3628)
Merged from 0.8:
 * (Pig) fix CassandraStorage to use correct comparator in Super ColumnFamily
   case (CASSANDRA-3251)
 * fix thread safety issues in commitlog replay, primarily affecting
   systems with many (100s) of CF definitions (CASSANDRA-3751)
 * Fix relevant tombstone ignored with super columns (CASSANDRA-3875)


1.0.7
 * fix regression in HH page size calculation (CASSANDRA-3624)
 * retry failed stream on IOException (CASSANDRA-3686)
 * allow configuring bloom_filter_fp_chance (CASSANDRA-3497)
 * attempt hint delivery every ten minutes, or when failure detector
   notifies us that a node is back up, whichever comes first.  hint
   handoff throttle delay default changed to 1ms, from 50 (CASSANDRA-3554)
 * add nodetool setstreamthroughput (CASSANDRA-3571)
 * fix assertion when dropping a columnfamily with no sstables (CASSANDRA-3614)
 * more efficient allocation of small bloom filters (CASSANDRA-3618)
 * CLibrary.createHardLinkWithExec() to check for errors (CASSANDRA-3101)
 * Avoid creating empty and non cleaned writer during compaction (CASSANDRA-3616)
 * stop thrift service in shutdown hook so we can quiesce MessagingService
   (CASSANDRA-3335)
 * (CQL) compaction_strategy_options and compression_parameters for
   CREATE COLUMNFAMILY statement (CASSANDRA-3374)
 * Reset min/max compaction threshold when creating size tiered compaction
   strategy (CASSANDRA-3666)
 * Don't ignore IOException during compaction (CASSANDRA-3655)
 * Fix assertion error for CF with gc_grace=0 (CASSANDRA-3579)
 * Shutdown ParallelCompaction reducer executor after use (CASSANDRA-3711)
 * Avoid < 0 value for pending tasks in leveled compaction (CASSANDRA-3693)
 * (Hadoop) Support TimeUUID in Pig CassandraStorage (CASSANDRA-3327)
 * Check schema is ready before continuing boostrapping (CASSANDRA-3629)
 * Catch overflows during parsing of chunk_length_kb (CASSANDRA-3644)
 * Improve stream protocol mismatch errors (CASSANDRA-3652)
 * Avoid multiple thread doing HH to the same target (CASSANDRA-3681)
 * Add JMX property for rp_timeout_in_ms (CASSANDRA-2940)
 * Allow DynamicCompositeType to compare component of different types
   (CASSANDRA-3625)
 * Flush non-cfs backed secondary indexes (CASSANDRA-3659)
 * Secondary Indexes should report memory consumption (CASSANDRA-3155)
 * fix for SelectStatement start/end key are not set correctly
   when a key alias is involved (CASSANDRA-3700)
 * fix CLI `show schema` command insert of an extra comma in
   column_metadata (CASSANDRA-3714)
Merged from 0.8:
 * avoid logging (harmless) exception when GC takes < 1ms (CASSANDRA-3656)
 * prevent new nodes from thinking down nodes are up forever (CASSANDRA-3626)
 * use correct list of replicas for LOCAL_QUORUM reads when read repair
   is disabled (CASSANDRA-3696)
 * block on flush before compacting hints (may prevent OOM) (CASSANDRA-3733)


1.0.6
 * (CQL) fix cqlsh support for replicate_on_write (CASSANDRA-3596)
 * fix adding to leveled manifest after streaming (CASSANDRA-3536)
 * filter out unavailable cipher suites when using encryption (CASSANDRA-3178)
 * (HADOOP) add old-style api support for CFIF and CFRR (CASSANDRA-2799)
 * Support TimeUUIDType column names in Stress.java tool (CASSANDRA-3541)
 * (CQL) INSERT/UPDATE/DELETE/TRUNCATE commands should allow CF names to
   be qualified by keyspace (CASSANDRA-3419)
 * always remove endpoints from delevery queue in HH (CASSANDRA-3546)
 * fix race between cf flush and its 2ndary indexes flush (CASSANDRA-3547)
 * fix potential race in AES when a repair fails (CASSANDRA-3548)
 * fix default value validation usage in CLI SET command (CASSANDRA-3553)
 * Optimize componentsFor method for compaction and startup time
   (CASSANDRA-3532)
 * (CQL) Proper ColumnFamily metadata validation on CREATE COLUMNFAMILY 
   (CASSANDRA-3565)
 * fix compression "chunk_length_kb" option to set correct kb value for 
   thrift/avro (CASSANDRA-3558)
 * fix missing response during range slice repair (CASSANDRA-3551)
 * 'describe ring' moved from CLI to nodetool and available through JMX (CASSANDRA-3220)
 * add back partitioner to sstable metadata (CASSANDRA-3540)
 * fix NPE in get_count for counters (CASSANDRA-3601)
Merged from 0.8:
 * remove invalid assertion that table was opened before dropping it
   (CASSANDRA-3580)
 * range and index scans now only send requests to enough replicas to
   satisfy requested CL + RR (CASSANDRA-3598)
 * use cannonical host for local node in nodetool info (CASSANDRA-3556)
 * remove nonlocal DC write optimization since it only worked with
   CL.ONE or CL.LOCAL_QUORUM (CASSANDRA-3577, 3585)
 * detect misuses of CounterColumnType (CASSANDRA-3422)
 * turn off string interning in json2sstable, take 2 (CASSANDRA-2189)
 * validate compression parameters on add/update of the ColumnFamily 
   (CASSANDRA-3573)
 * Check for 0.0.0.0 is incorrect in CFIF (CASSANDRA-3584)
 * Increase vm.max_map_count in debian packaging (CASSANDRA-3563)
 * gossiper will never add itself to saved endpoints (CASSANDRA-3485)


1.0.5
 * revert CASSANDRA-3407 (see CASSANDRA-3540)
 * fix assertion error while forwarding writes to local nodes (CASSANDRA-3539)


1.0.4
 * fix self-hinting of timed out read repair updates and make hinted handoff
   less prone to OOMing a coordinator (CASSANDRA-3440)
 * expose bloom filter sizes via JMX (CASSANDRA-3495)
 * enforce RP tokens 0..2**127 (CASSANDRA-3501)
 * canonicalize paths exposed through JMX (CASSANDRA-3504)
 * fix "liveSize" stat when sstables are removed (CASSANDRA-3496)
 * add bloom filter FP rates to nodetool cfstats (CASSANDRA-3347)
 * record partitioner in sstable metadata component (CASSANDRA-3407)
 * add new upgradesstables nodetool command (CASSANDRA-3406)
 * skip --debug requirement to see common exceptions in CLI (CASSANDRA-3508)
 * fix incorrect query results due to invalid max timestamp (CASSANDRA-3510)
 * make sstableloader recognize compressed sstables (CASSANDRA-3521)
 * avoids race in OutboundTcpConnection in multi-DC setups (CASSANDRA-3530)
 * use SETLOCAL in cassandra.bat (CASSANDRA-3506)
 * fix ConcurrentModificationException in Table.all() (CASSANDRA-3529)
Merged from 0.8:
 * fix concurrence issue in the FailureDetector (CASSANDRA-3519)
 * fix array out of bounds error in counter shard removal (CASSANDRA-3514)
 * avoid dropping tombstones when they might still be needed to shadow
   data in a different sstable (CASSANDRA-2786)


1.0.3
 * revert name-based query defragmentation aka CASSANDRA-2503 (CASSANDRA-3491)
 * fix invalidate-related test failures (CASSANDRA-3437)
 * add next-gen cqlsh to bin/ (CASSANDRA-3188, 3131, 3493)
 * (CQL) fix handling of rows with no columns (CASSANDRA-3424, 3473)
 * fix querying supercolumns by name returning only a subset of
   subcolumns or old subcolumn versions (CASSANDRA-3446)
 * automatically compute sha1 sum for uncompressed data files (CASSANDRA-3456)
 * fix reading metadata/statistics component for version < h (CASSANDRA-3474)
 * add sstable forward-compatibility (CASSANDRA-3478)
 * report compression ratio in CFSMBean (CASSANDRA-3393)
 * fix incorrect size exception during streaming of counters (CASSANDRA-3481)
 * (CQL) fix for counter decrement syntax (CASSANDRA-3418)
 * Fix race introduced by CASSANDRA-2503 (CASSANDRA-3482)
 * Fix incomplete deletion of delivered hints (CASSANDRA-3466)
 * Avoid rescheduling compactions when no compaction was executed 
   (CASSANDRA-3484)
 * fix handling of the chunk_length_kb compression options (CASSANDRA-3492)
Merged from 0.8:
 * fix updating CF row_cache_provider (CASSANDRA-3414)
 * CFMetaData.convertToThrift method to set RowCacheProvider (CASSANDRA-3405)
 * acquire compactionlock during truncate (CASSANDRA-3399)
 * fix displaying cfdef entries for super columnfamilies (CASSANDRA-3415)
 * Make counter shard merging thread safe (CASSANDRA-3178)
 * Revert CASSANDRA-2855
 * Fix bug preventing the use of efficient cross-DC writes (CASSANDRA-3472)
 * `describe ring` command for CLI (CASSANDRA-3220)
 * (Hadoop) skip empty rows when entire row is requested, redux (CASSANDRA-2855)


1.0.2
 * "defragment" rows for name-based queries under STCS (CASSANDRA-2503)
 * Add timing information to cassandra-cli GET/SET/LIST queries (CASSANDRA-3326)
 * Only create one CompressionMetadata object per sstable (CASSANDRA-3427)
 * cleanup usage of StorageService.setMode() (CASSANDRA-3388)
 * Avoid large array allocation for compressed chunk offsets (CASSANDRA-3432)
 * fix DecimalType bytebuffer marshalling (CASSANDRA-3421)
 * fix bug that caused first column in per row indexes to be ignored 
   (CASSANDRA-3441)
 * add JMX call to clean (failed) repair sessions (CASSANDRA-3316)
 * fix sstableloader reference acquisition bug (CASSANDRA-3438)
 * fix estimated row size regression (CASSANDRA-3451)
 * make sure we don't return more columns than asked (CASSANDRA-3303, 3395)
Merged from 0.8:
 * acquire compactionlock during truncate (CASSANDRA-3399)
 * fix displaying cfdef entries for super columnfamilies (CASSANDRA-3415)


1.0.1
 * acquire references during index build to prevent delete problems
   on Windows (CASSANDRA-3314)
 * describe_ring should include datacenter/topology information (CASSANDRA-2882)
 * Thrift sockets are not properly buffered (CASSANDRA-3261)
 * performance improvement for bytebufferutil compare function (CASSANDRA-3286)
 * add system.versions ColumnFamily (CASSANDRA-3140)
 * reduce network copies (CASSANDRA-3333, 3373)
 * limit nodetool to 32MB of heap (CASSANDRA-3124)
 * (CQL) update parser to accept "timestamp" instead of "date" (CASSANDRA-3149)
 * Fix CLI `show schema` to include "compression_options" (CASSANDRA-3368)
 * Snapshot to include manifest under LeveledCompactionStrategy (CASSANDRA-3359)
 * (CQL) SELECT query should allow CF name to be qualified by keyspace (CASSANDRA-3130)
 * (CQL) Fix internal application error specifying 'using consistency ...'
   in lower case (CASSANDRA-3366)
 * fix Deflate compression when compression actually makes the data bigger
   (CASSANDRA-3370)
 * optimize UUIDGen to avoid lock contention on InetAddress.getLocalHost 
   (CASSANDRA-3387)
 * tolerate index being dropped mid-mutation (CASSANDRA-3334, 3313)
 * CompactionManager is now responsible for checking for new candidates
   post-task execution, enabling more consistent leveled compaction 
   (CASSANDRA-3391)
 * Cache HSHA threads (CASSANDRA-3372)
 * use CF/KS names as snapshot prefix for drop + truncate operations
   (CASSANDRA-2997)
 * Break bloom filters up to avoid heap fragmentation (CASSANDRA-2466)
 * fix cassandra hanging on jsvc stop (CASSANDRA-3302)
 * Avoid leveled compaction getting blocked on errors (CASSANDRA-3408)
 * Make reloading the compaction strategy safe (CASSANDRA-3409)
 * ignore 0.8 hints even if compaction begins before we try to purge
   them (CASSANDRA-3385)
 * remove procrun (bin\daemon) from Cassandra source tree and 
   artifacts (CASSANDRA-3331)
 * make cassandra compile under JDK7 (CASSANDRA-3275)
 * remove dependency of clientutil.jar to FBUtilities (CASSANDRA-3299)
 * avoid truncation errors by using long math on long values (CASSANDRA-3364)
 * avoid clock drift on some Windows machine (CASSANDRA-3375)
 * display cache provider in cli 'describe keyspace' command (CASSANDRA-3384)
 * fix incomplete topology information in describe_ring (CASSANDRA-3403)
 * expire dead gossip states based on time (CASSANDRA-2961)
 * improve CompactionTask extensibility (CASSANDRA-3330)
 * Allow one leveled compaction task to kick off another (CASSANDRA-3363)
 * allow encryption only between datacenters (CASSANDRA-2802)
Merged from 0.8:
 * fix truncate allowing data to be replayed post-restart (CASSANDRA-3297)
 * make iwriter final in IndexWriter to avoid NPE (CASSANDRA-2863)
 * (CQL) update grammar to require key clause in DELETE statement
   (CASSANDRA-3349)
 * (CQL) allow numeric keyspace names in USE statement (CASSANDRA-3350)
 * (Hadoop) skip empty rows when slicing the entire row (CASSANDRA-2855)
 * Fix handling of tombstone by SSTableExport/Import (CASSANDRA-3357)
 * fix ColumnIndexer to use long offsets (CASSANDRA-3358)
 * Improved CLI exceptions (CASSANDRA-3312)
 * Fix handling of tombstone by SSTableExport/Import (CASSANDRA-3357)
 * Only count compaction as active (for throttling) when they have
   successfully acquired the compaction lock (CASSANDRA-3344)
 * Display CLI version string on startup (CASSANDRA-3196)
 * (Hadoop) make CFIF try rpc_address or fallback to listen_address
   (CASSANDRA-3214)
 * (Hadoop) accept comma delimited lists of initial thrift connections
   (CASSANDRA-3185)
 * ColumnFamily min_compaction_threshold should be >= 2 (CASSANDRA-3342)
 * (Pig) add 0.8+ types and key validation type in schema (CASSANDRA-3280)
 * Fix completely removing column metadata using CLI (CASSANDRA-3126)
 * CLI `describe cluster;` output should be on separate lines for separate versions
   (CASSANDRA-3170)
 * fix changing durable_writes keyspace option during CF creation
   (CASSANDRA-3292)
 * avoid locking on update when no indexes are involved (CASSANDRA-3386)
 * fix assertionError during repair with ordered partitioners (CASSANDRA-3369)
 * correctly serialize key_validation_class for avro (CASSANDRA-3391)
 * don't expire counter tombstone after streaming (CASSANDRA-3394)
 * prevent nodes that failed to join from hanging around forever 
   (CASSANDRA-3351)
 * remove incorrect optimization from slice read path (CASSANDRA-3390)
 * Fix race in AntiEntropyService (CASSANDRA-3400)


1.0.0-final
 * close scrubbed sstable fd before deleting it (CASSANDRA-3318)
 * fix bug preventing obsolete commitlog segments from being removed
   (CASSANDRA-3269)
 * tolerate whitespace in seed CDL (CASSANDRA-3263)
 * Change default heap thresholds to max(min(1/2 ram, 1G), min(1/4 ram, 8GB))
   (CASSANDRA-3295)
 * Fix broken CompressedRandomAccessReaderTest (CASSANDRA-3298)
 * (CQL) fix type information returned for wildcard queries (CASSANDRA-3311)
 * add estimated tasks to LeveledCompactionStrategy (CASSANDRA-3322)
 * avoid including compaction cache-warming in keycache stats (CASSANDRA-3325)
 * run compaction and hinted handoff threads at MIN_PRIORITY (CASSANDRA-3308)
 * default hsha thrift server to cpu core count in rpc pool (CASSANDRA-3329)
 * add bin\daemon to binary tarball for Windows service (CASSANDRA-3331)
 * Fix places where uncompressed size of sstables was use in place of the
   compressed one (CASSANDRA-3338)
 * Fix hsha thrift server (CASSANDRA-3346)
 * Make sure repair only stream needed sstables (CASSANDRA-3345)


1.0.0-rc2
 * Log a meaningful warning when a node receives a message for a repair session
   that doesn't exist anymore (CASSANDRA-3256)
 * test for NUMA policy support as well as numactl presence (CASSANDRA-3245)
 * Fix FD leak when internode encryption is enabled (CASSANDRA-3257)
 * Remove incorrect assertion in mergeIterator (CASSANDRA-3260)
 * FBUtilities.hexToBytes(String) to throw NumberFormatException when string
   contains non-hex characters (CASSANDRA-3231)
 * Keep SimpleSnitch proximity ordering unchanged from what the Strategy
   generates, as intended (CASSANDRA-3262)
 * remove Scrub from compactionstats when finished (CASSANDRA-3255)
 * fix counter entry in jdbc TypesMap (CASSANDRA-3268)
 * fix full queue scenario for ParallelCompactionIterator (CASSANDRA-3270)
 * fix bootstrap process (CASSANDRA-3285)
 * don't try delivering hints if when there isn't any (CASSANDRA-3176)
 * CLI documentation change for ColumnFamily `compression_options` (CASSANDRA-3282)
 * ignore any CF ids sent by client for adding CF/KS (CASSANDRA-3288)
 * remove obsolete hints on first startup (CASSANDRA-3291)
 * use correct ISortedColumns for time-optimized reads (CASSANDRA-3289)
 * Evict gossip state immediately when a token is taken over by a new IP 
   (CASSANDRA-3259)


1.0.0-rc1
 * Update CQL to generate microsecond timestamps by default (CASSANDRA-3227)
 * Fix counting CFMetadata towards Memtable liveRatio (CASSANDRA-3023)
 * Kill server on wrapped OOME such as from FileChannel.map (CASSANDRA-3201)
 * remove unnecessary copy when adding to row cache (CASSANDRA-3223)
 * Log message when a full repair operation completes (CASSANDRA-3207)
 * Fix streamOutSession keeping sstables references forever if the remote end
   dies (CASSANDRA-3216)
 * Remove dynamic_snitch boolean from example configuration (defaulting to 
   true) and set default badness threshold to 0.1 (CASSANDRA-3229)
 * Base choice of random or "balanced" token on bootstrap on whether
   schema definitions were found (CASSANDRA-3219)
 * Fixes for LeveledCompactionStrategy score computation, prioritization,
   scheduling, and performance (CASSANDRA-3224, 3234)
 * parallelize sstable open at server startup (CASSANDRA-2988)
 * fix handling of exceptions writing to OutboundTcpConnection (CASSANDRA-3235)
 * Allow using quotes in "USE <keyspace>;" CLI command (CASSANDRA-3208)
 * Don't allow any cache loading exceptions to halt startup (CASSANDRA-3218)
 * Fix sstableloader --ignores option (CASSANDRA-3247)
 * File descriptor limit increased in packaging (CASSANDRA-3206)
 * Fix deadlock in commit log during flush (CASSANDRA-3253) 


1.0.0-beta1
 * removed binarymemtable (CASSANDRA-2692)
 * add commitlog_total_space_in_mb to prevent fragmented logs (CASSANDRA-2427)
 * removed commitlog_rotation_threshold_in_mb configuration (CASSANDRA-2771)
 * make AbstractBounds.normalize de-overlapp overlapping ranges (CASSANDRA-2641)
 * replace CollatingIterator, ReducingIterator with MergeIterator 
   (CASSANDRA-2062)
 * Fixed the ability to set compaction strategy in cli using create column 
   family command (CASSANDRA-2778)
 * clean up tmp files after failed compaction (CASSANDRA-2468)
 * restrict repair streaming to specific columnfamilies (CASSANDRA-2280)
 * don't bother persisting columns shadowed by a row tombstone (CASSANDRA-2589)
 * reset CF and SC deletion times after gc_grace (CASSANDRA-2317)
 * optimize away seek when compacting wide rows (CASSANDRA-2879)
 * single-pass streaming (CASSANDRA-2677, 2906, 2916, 3003)
 * use reference counting for deleting sstables instead of relying on GC
   (CASSANDRA-2521, 3179)
 * store hints as serialized mutations instead of pointers to data row
   (CASSANDRA-2045)
 * store hints in the coordinator node instead of in the closest replica 
   (CASSANDRA-2914)
 * add row_cache_keys_to_save CF option (CASSANDRA-1966)
 * check column family validity in nodetool repair (CASSANDRA-2933)
 * use lazy initialization instead of class initialization in NodeId
   (CASSANDRA-2953)
 * add paging to get_count (CASSANDRA-2894)
 * fix "short reads" in [multi]get (CASSANDRA-2643, 3157, 3192)
 * add optional compression for sstables (CASSANDRA-47, 2994, 3001, 3128)
 * add scheduler JMX metrics (CASSANDRA-2962)
 * add block level checksum for compressed data (CASSANDRA-1717)
 * make column family backed column map pluggable and introduce unsynchronized
   ArrayList backed one to speedup reads (CASSANDRA-2843, 3165, 3205)
 * refactoring of the secondary index api (CASSANDRA-2982)
 * make CL > ONE reads wait for digest reconciliation before returning
   (CASSANDRA-2494)
 * fix missing logging for some exceptions (CASSANDRA-2061)
 * refactor and optimize ColumnFamilyStore.files(...) and Descriptor.fromFilename(String)
   and few other places responsible for work with SSTable files (CASSANDRA-3040)
 * Stop reading from sstables once we know we have the most recent columns,
   for query-by-name requests (CASSANDRA-2498)
 * Add query-by-column mode to stress.java (CASSANDRA-3064)
 * Add "install" command to cassandra.bat (CASSANDRA-292)
 * clean up KSMetadata, CFMetadata from unnecessary
   Thrift<->Avro conversion methods (CASSANDRA-3032)
 * Add timeouts to client request schedulers (CASSANDRA-3079, 3096)
 * Cli to use hashes rather than array of hashes for strategy options (CASSANDRA-3081)
 * LeveledCompactionStrategy (CASSANDRA-1608, 3085, 3110, 3087, 3145, 3154, 3182)
 * Improvements of the CLI `describe` command (CASSANDRA-2630)
 * reduce window where dropped CF sstables may not be deleted (CASSANDRA-2942)
 * Expose gossip/FD info to JMX (CASSANDRA-2806)
 * Fix streaming over SSL when compressed SSTable involved (CASSANDRA-3051)
 * Add support for pluggable secondary index implementations (CASSANDRA-3078)
 * remove compaction_thread_priority setting (CASSANDRA-3104)
 * generate hints for replicas that timeout, not just replicas that are known
   to be down before starting (CASSANDRA-2034)
 * Add throttling for internode streaming (CASSANDRA-3080)
 * make the repair of a range repair all replica (CASSANDRA-2610, 3194)
 * expose the ability to repair the first range (as returned by the
   partitioner) of a node (CASSANDRA-2606)
 * Streams Compression (CASSANDRA-3015)
 * add ability to use multiple threads during a single compaction
   (CASSANDRA-2901)
 * make AbstractBounds.normalize support overlapping ranges (CASSANDRA-2641)
 * fix of the CQL count() behavior (CASSANDRA-3068)
 * use TreeMap backed column families for the SSTable simple writers
   (CASSANDRA-3148)
 * fix inconsistency of the CLI syntax when {} should be used instead of [{}]
   (CASSANDRA-3119)
 * rename CQL type names to match expected SQL behavior (CASSANDRA-3149, 3031)
 * Arena-based allocation for memtables (CASSANDRA-2252, 3162, 3163, 3168)
 * Default RR chance to 0.1 (CASSANDRA-3169)
 * Add RowLevel support to secondary index API (CASSANDRA-3147)
 * Make SerializingCacheProvider the default if JNA is available (CASSANDRA-3183)
 * Fix backwards compatibilty for CQL memtable properties (CASSANDRA-3190)
 * Add five-minute delay before starting compactions on a restarted server
   (CASSANDRA-3181)
 * Reduce copies done for intra-host messages (CASSANDRA-1788, 3144)
 * support of compaction strategy option for stress.java (CASSANDRA-3204)
 * make memtable throughput and column count thresholds no-ops (CASSANDRA-2449)
 * Return schema information along with the resultSet in CQL (CASSANDRA-2734)
 * Add new DecimalType (CASSANDRA-2883)
 * Fix assertion error in RowRepairResolver (CASSANDRA-3156)
 * Reduce unnecessary high buffer sizes (CASSANDRA-3171)
 * Pluggable compaction strategy (CASSANDRA-1610)
 * Add new broadcast_address config option (CASSANDRA-2491)


0.8.7
 * Kill server on wrapped OOME such as from FileChannel.map (CASSANDRA-3201)
 * Allow using quotes in "USE <keyspace>;" CLI command (CASSANDRA-3208)
 * Log message when a full repair operation completes (CASSANDRA-3207)
 * Don't allow any cache loading exceptions to halt startup (CASSANDRA-3218)
 * Fix sstableloader --ignores option (CASSANDRA-3247)
 * File descriptor limit increased in packaging (CASSANDRA-3206)
 * Log a meaningfull warning when a node receive a message for a repair session
   that doesn't exist anymore (CASSANDRA-3256)
 * Fix FD leak when internode encryption is enabled (CASSANDRA-3257)
 * FBUtilities.hexToBytes(String) to throw NumberFormatException when string
   contains non-hex characters (CASSANDRA-3231)
 * Keep SimpleSnitch proximity ordering unchanged from what the Strategy
   generates, as intended (CASSANDRA-3262)
 * remove Scrub from compactionstats when finished (CASSANDRA-3255)
 * Fix tool .bat files when CASSANDRA_HOME contains spaces (CASSANDRA-3258)
 * Force flush of status table when removing/updating token (CASSANDRA-3243)
 * Evict gossip state immediately when a token is taken over by a new IP (CASSANDRA-3259)
 * Fix bug where the failure detector can take too long to mark a host
   down (CASSANDRA-3273)
 * (Hadoop) allow wrapping ranges in queries (CASSANDRA-3137)
 * (Hadoop) check all interfaces for a match with split location
   before falling back to random replica (CASSANDRA-3211)
 * (Hadoop) Make Pig storage handle implements LoadMetadata (CASSANDRA-2777)
 * (Hadoop) Fix exception during PIG 'dump' (CASSANDRA-2810)
 * Fix stress COUNTER_GET option (CASSANDRA-3301)
 * Fix missing fields in CLI `show schema` output (CASSANDRA-3304)
 * Nodetool no longer leaks threads and closes JMX connections (CASSANDRA-3309)
 * fix truncate allowing data to be replayed post-restart (CASSANDRA-3297)
 * Move SimpleAuthority and SimpleAuthenticator to examples (CASSANDRA-2922)
 * Fix handling of tombstone by SSTableExport/Import (CASSANDRA-3357)
 * Fix transposition in cfHistograms (CASSANDRA-3222)
 * Allow using number as DC name when creating keyspace in CQL (CASSANDRA-3239)
 * Force flush of system table after updating/removing a token (CASSANDRA-3243)


0.8.6
 * revert CASSANDRA-2388
 * change TokenRange.endpoints back to listen/broadcast address to match
   pre-1777 behavior, and add TokenRange.rpc_endpoints instead (CASSANDRA-3187)
 * avoid trying to watch cassandra-topology.properties when loaded from jar
   (CASSANDRA-3138)
 * prevent users from creating keyspaces with LocalStrategy replication
   (CASSANDRA-3139)
 * fix CLI `show schema;` to output correct keyspace definition statement
   (CASSANDRA-3129)
 * CustomTThreadPoolServer to log TTransportException at DEBUG level
   (CASSANDRA-3142)
 * allow topology sort to work with non-unique rack names between 
   datacenters (CASSANDRA-3152)
 * Improve caching of same-version Messages on digest and repair paths
   (CASSANDRA-3158)
 * Randomize choice of first replica for counter increment (CASSANDRA-2890)
 * Fix using read_repair_chance instead of merge_shard_change (CASSANDRA-3202)
 * Avoid streaming data to nodes that already have it, on move as well as
   decommission (CASSANDRA-3041)
 * Fix divide by zero error in GCInspector (CASSANDRA-3164)
 * allow quoting of the ColumnFamily name in CLI `create column family`
   statement (CASSANDRA-3195)
 * Fix rolling upgrade from 0.7 to 0.8 problem (CASSANDRA-3166)
 * Accomodate missing encryption_options in IncomingTcpConnection.stream
   (CASSANDRA-3212)


0.8.5
 * fix NPE when encryption_options is unspecified (CASSANDRA-3007)
 * include column name in validation failure exceptions (CASSANDRA-2849)
 * make sure truncate clears out the commitlog so replay won't re-
   populate with truncated data (CASSANDRA-2950)
 * fix NPE when debug logging is enabled and dropped CF is present
   in a commitlog segment (CASSANDRA-3021)
 * fix cassandra.bat when CASSANDRA_HOME contains spaces (CASSANDRA-2952)
 * fix to SSTableSimpleUnsortedWriter bufferSize calculation (CASSANDRA-3027)
 * make cleanup and normal compaction able to skip empty rows
   (rows containing nothing but expired tombstones) (CASSANDRA-3039)
 * work around native memory leak in com.sun.management.GarbageCollectorMXBean
   (CASSANDRA-2868)
 * validate that column names in column_metadata are not equal to key_alias
   on create/update of the ColumnFamily and CQL 'ALTER' statement (CASSANDRA-3036)
 * return an InvalidRequestException if an indexed column is assigned
   a value larger than 64KB (CASSANDRA-3057)
 * fix of numeric-only and string column names handling in CLI "drop index" 
   (CASSANDRA-3054)
 * prune index scan resultset back to original request for lazy
   resultset expansion case (CASSANDRA-2964)
 * (Hadoop) fail jobs when Cassandra node has failed but TaskTracker
   has not (CASSANDRA-2388)
 * fix dynamic snitch ignoring nodes when read_repair_chance is zero
   (CASSANDRA-2662)
 * avoid retaining references to dropped CFS objects in 
   CompactionManager.estimatedCompactions (CASSANDRA-2708)
 * expose rpc timeouts per host in MessagingServiceMBean (CASSANDRA-2941)
 * avoid including cwd in classpath for deb and rpm packages (CASSANDRA-2881)
 * remove gossip state when a new IP takes over a token (CASSANDRA-3071)
 * allow sstable2json to work on index sstable files (CASSANDRA-3059)
 * always hint counters (CASSANDRA-3099)
 * fix log4j initialization in EmbeddedCassandraService (CASSANDRA-2857)
 * remove gossip state when a new IP takes over a token (CASSANDRA-3071)
 * work around native memory leak in com.sun.management.GarbageCollectorMXBean
    (CASSANDRA-2868)
 * fix UnavailableException with writes at CL.EACH_QUORM (CASSANDRA-3084)
 * fix parsing of the Keyspace and ColumnFamily names in numeric
   and string representations in CLI (CASSANDRA-3075)
 * fix corner cases in Range.differenceToFetch (CASSANDRA-3084)
 * fix ip address String representation in the ring cache (CASSANDRA-3044)
 * fix ring cache compatibility when mixing pre-0.8.4 nodes with post-
   in the same cluster (CASSANDRA-3023)
 * make repair report failure when a node participating dies (instead of
   hanging forever) (CASSANDRA-2433)
 * fix handling of the empty byte buffer by ReversedType (CASSANDRA-3111)
 * Add validation that Keyspace names are case-insensitively unique (CASSANDRA-3066)
 * catch invalid key_validation_class before instantiating UpdateColumnFamily (CASSANDRA-3102)
 * make Range and Bounds objects client-safe (CASSANDRA-3108)
 * optionally skip log4j configuration (CASSANDRA-3061)
 * bundle sstableloader with the debian package (CASSANDRA-3113)
 * don't try to build secondary indexes when there is none (CASSANDRA-3123)
 * improve SSTableSimpleUnsortedWriter speed for large rows (CASSANDRA-3122)
 * handle keyspace arguments correctly in nodetool snapshot (CASSANDRA-3038)
 * Fix SSTableImportTest on windows (CASSANDRA-3043)
 * expose compactionThroughputMbPerSec through JMX (CASSANDRA-3117)
 * log keyspace and CF of large rows being compacted


0.8.4
 * change TokenRing.endpoints to be a list of rpc addresses instead of 
   listen/broadcast addresses (CASSANDRA-1777)
 * include files-to-be-streamed in StreamInSession.getSources (CASSANDRA-2972)
 * use JAVA env var in cassandra-env.sh (CASSANDRA-2785, 2992)
 * avoid doing read for no-op replicate-on-write at CL=1 (CASSANDRA-2892)
 * refuse counter write for CL.ANY (CASSANDRA-2990)
 * switch back to only logging recent dropped messages (CASSANDRA-3004)
 * always deserialize RowMutation for counters (CASSANDRA-3006)
 * ignore saved replication_factor strategy_option for NTS (CASSANDRA-3011)
 * make sure pre-truncate CL segments are discarded (CASSANDRA-2950)


0.8.3
 * add ability to drop local reads/writes that are going to timeout
   (CASSANDRA-2943)
 * revamp token removal process, keep gossip states for 3 days (CASSANDRA-2496)
 * don't accept extra args for 0-arg nodetool commands (CASSANDRA-2740)
 * log unavailableexception details at debug level (CASSANDRA-2856)
 * expose data_dir though jmx (CASSANDRA-2770)
 * don't include tmp files as sstable when create cfs (CASSANDRA-2929)
 * log Java classpath on startup (CASSANDRA-2895)
 * keep gossipped version in sync with actual on migration coordinator 
   (CASSANDRA-2946)
 * use lazy initialization instead of class initialization in NodeId
   (CASSANDRA-2953)
 * check column family validity in nodetool repair (CASSANDRA-2933)
 * speedup bytes to hex conversions dramatically (CASSANDRA-2850)
 * Flush memtables on shutdown when durable writes are disabled 
   (CASSANDRA-2958)
 * improved POSIX compatibility of start scripts (CASsANDRA-2965)
 * add counter support to Hadoop InputFormat (CASSANDRA-2981)
 * fix bug where dirty commitlog segments were removed (and avoid keeping 
   segments with no post-flush activity permanently dirty) (CASSANDRA-2829)
 * fix throwing exception with batch mutation of counter super columns
   (CASSANDRA-2949)
 * ignore system tables during repair (CASSANDRA-2979)
 * throw exception when NTS is given replication_factor as an option
   (CASSANDRA-2960)
 * fix assertion error during compaction of counter CFs (CASSANDRA-2968)
 * avoid trying to create index names, when no index exists (CASSANDRA-2867)
 * don't sample the system table when choosing a bootstrap token
   (CASSANDRA-2825)
 * gossiper notifies of local state changes (CASSANDRA-2948)
 * add asynchronous and half-sync/half-async (hsha) thrift servers 
   (CASSANDRA-1405)
 * fix potential use of free'd native memory in SerializingCache 
   (CASSANDRA-2951)
 * prune index scan resultset back to original request for lazy
   resultset expansion case (CASSANDRA-2964)
 * (Hadoop) fail jobs when Cassandra node has failed but TaskTracker
    has not (CASSANDRA-2388)


0.8.2
 * CQL: 
   - include only one row per unique key for IN queries (CASSANDRA-2717)
   - respect client timestamp on full row deletions (CASSANDRA-2912)
 * improve thread-safety in StreamOutSession (CASSANDRA-2792)
 * allow deleting a row and updating indexed columns in it in the
   same mutation (CASSANDRA-2773)
 * Expose number of threads blocked on submitting memtable to flush
   in JMX (CASSANDRA-2817)
 * add ability to return "endpoints" to nodetool (CASSANDRA-2776)
 * Add support for multiple (comma-delimited) coordinator addresses
   to ColumnFamilyInputFormat (CASSANDRA-2807)
 * fix potential NPE while scheduling read repair for range slice
   (CASSANDRA-2823)
 * Fix race in SystemTable.getCurrentLocalNodeId (CASSANDRA-2824)
 * Correctly set default for replicate_on_write (CASSANDRA-2835)
 * improve nodetool compactionstats formatting (CASSANDRA-2844)
 * fix index-building status display (CASSANDRA-2853)
 * fix CLI perpetuating obsolete KsDef.replication_factor (CASSANDRA-2846)
 * improve cli treatment of multiline comments (CASSANDRA-2852)
 * handle row tombstones correctly in EchoedRow (CASSANDRA-2786)
 * add MessagingService.get[Recently]DroppedMessages and
   StorageService.getExceptionCount (CASSANDRA-2804)
 * fix possibility of spurious UnavailableException for LOCAL_QUORUM
   reads with dynamic snitch + read repair disabled (CASSANDRA-2870)
 * add ant-optional as dependence for the debian package (CASSANDRA-2164)
 * add option to specify limit for get_slice in the CLI (CASSANDRA-2646)
 * decrease HH page size (CASSANDRA-2832)
 * reset cli keyspace after dropping the current one (CASSANDRA-2763)
 * add KeyRange option to Hadoop inputformat (CASSANDRA-1125)
 * fix protocol versioning (CASSANDRA-2818, 2860)
 * support spaces in path to log4j configuration (CASSANDRA-2383)
 * avoid including inferred types in CF update (CASSANDRA-2809)
 * fix JMX bulkload call (CASSANDRA-2908)
 * fix updating KS with durable_writes=false (CASSANDRA-2907)
 * add simplified facade to SSTableWriter for bulk loading use
   (CASSANDRA-2911)
 * fix re-using index CF sstable names after drop/recreate (CASSANDRA-2872)
 * prepend CF to default index names (CASSANDRA-2903)
 * fix hint replay (CASSANDRA-2928)
 * Properly synchronize repair's merkle tree computation (CASSANDRA-2816)


0.8.1
 * CQL:
   - support for insert, delete in BATCH (CASSANDRA-2537)
   - support for IN to SELECT, UPDATE (CASSANDRA-2553)
   - timestamp support for INSERT, UPDATE, and BATCH (CASSANDRA-2555)
   - TTL support (CASSANDRA-2476)
   - counter support (CASSANDRA-2473)
   - ALTER COLUMNFAMILY (CASSANDRA-1709)
   - DROP INDEX (CASSANDRA-2617)
   - add SCHEMA/TABLE as aliases for KS/CF (CASSANDRA-2743)
   - server handles wait-for-schema-agreement (CASSANDRA-2756)
   - key alias support (CASSANDRA-2480)
 * add support for comparator parameters and a generic ReverseType
   (CASSANDRA-2355)
 * add CompositeType and DynamicCompositeType (CASSANDRA-2231)
 * optimize batches containing multiple updates to the same row
   (CASSANDRA-2583)
 * adjust hinted handoff page size to avoid OOM with large columns 
   (CASSANDRA-2652)
 * mark BRAF buffer invalid post-flush so we don't re-flush partial
   buffers again, especially on CL writes (CASSANDRA-2660)
 * add DROP INDEX support to CLI (CASSANDRA-2616)
 * don't perform HH to client-mode [storageproxy] nodes (CASSANDRA-2668)
 * Improve forceDeserialize/getCompactedRow encapsulation (CASSANDRA-2659)
 * Don't write CounterUpdateColumn to disk in tests (CASSANDRA-2650)
 * Add sstable bulk loading utility (CASSANDRA-1278)
 * avoid replaying hints to dropped columnfamilies (CASSANDRA-2685)
 * add placeholders for missing rows in range query pseudo-RR (CASSANDRA-2680)
 * remove no-op HHOM.renameHints (CASSANDRA-2693)
 * clone super columns to avoid modifying them during flush (CASSANDRA-2675)
 * allow writes to bypass the commitlog for certain keyspaces (CASSANDRA-2683)
 * avoid NPE when bypassing commitlog during memtable flush (CASSANDRA-2781)
 * Added support for making bootstrap retry if nodes flap (CASSANDRA-2644)
 * Added statusthrift to nodetool to report if thrift server is running (CASSANDRA-2722)
 * Fixed rows being cached if they do not exist (CASSANDRA-2723)
 * Support passing tableName and cfName to RowCacheProviders (CASSANDRA-2702)
 * close scrub file handles (CASSANDRA-2669)
 * throttle migration replay (CASSANDRA-2714)
 * optimize column serializer creation (CASSANDRA-2716)
 * Added support for making bootstrap retry if nodes flap (CASSANDRA-2644)
 * Added statusthrift to nodetool to report if thrift server is running
   (CASSANDRA-2722)
 * Fixed rows being cached if they do not exist (CASSANDRA-2723)
 * fix truncate/compaction race (CASSANDRA-2673)
 * workaround large resultsets causing large allocation retention
   by nio sockets (CASSANDRA-2654)
 * fix nodetool ring use with Ec2Snitch (CASSANDRA-2733)
 * fix removing columns and subcolumns that are supressed by a row or
   supercolumn tombstone during replica resolution (CASSANDRA-2590)
 * support sstable2json against snapshot sstables (CASSANDRA-2386)
 * remove active-pull schema requests (CASSANDRA-2715)
 * avoid marking entire list of sstables as actively being compacted
   in multithreaded compaction (CASSANDRA-2765)
 * seek back after deserializing a row to update cache with (CASSANDRA-2752)
 * avoid skipping rows in scrub for counter column family (CASSANDRA-2759)
 * fix ConcurrentModificationException in repair when dealing with 0.7 node
   (CASSANDRA-2767)
 * use threadsafe collections for StreamInSession (CASSANDRA-2766)
 * avoid infinite loop when creating merkle tree (CASSANDRA-2758)
 * avoids unmarking compacting sstable prematurely in cleanup (CASSANDRA-2769)
 * fix NPE when the commit log is bypassed (CASSANDRA-2718)
 * don't throw an exception in SS.isRPCServerRunning (CASSANDRA-2721)
 * make stress.jar executable (CASSANDRA-2744)
 * add daemon mode to java stress (CASSANDRA-2267)
 * expose the DC and rack of a node through JMX and nodetool ring (CASSANDRA-2531)
 * fix cache mbean getSize (CASSANDRA-2781)
 * Add Date, Float, Double, and Boolean types (CASSANDRA-2530)
 * Add startup flag to renew counter node id (CASSANDRA-2788)
 * add jamm agent to cassandra.bat (CASSANDRA-2787)
 * fix repair hanging if a neighbor has nothing to send (CASSANDRA-2797)
 * purge tombstone even if row is in only one sstable (CASSANDRA-2801)
 * Fix wrong purge of deleted cf during compaction (CASSANDRA-2786)
 * fix race that could result in Hadoop writer failing to throw an
   exception encountered after close() (CASSANDRA-2755)
 * fix scan wrongly throwing assertion error (CASSANDRA-2653)
 * Always use even distribution for merkle tree with RandomPartitionner
   (CASSANDRA-2841)
 * fix describeOwnership for OPP (CASSANDRA-2800)
 * ensure that string tokens do not contain commas (CASSANDRA-2762)


0.8.0-final
 * fix CQL grammar warning and cqlsh regression from CASSANDRA-2622
 * add ant generate-cql-html target (CASSANDRA-2526)
 * update CQL consistency levels (CASSANDRA-2566)
 * debian packaging fixes (CASSANDRA-2481, 2647)
 * fix UUIDType, IntegerType for direct buffers (CASSANDRA-2682, 2684)
 * switch to native Thrift for Hadoop map/reduce (CASSANDRA-2667)
 * fix StackOverflowError when building from eclipse (CASSANDRA-2687)
 * only provide replication_factor to strategy_options "help" for
   SimpleStrategy, OldNetworkTopologyStrategy (CASSANDRA-2678, 2713)
 * fix exception adding validators to non-string columns (CASSANDRA-2696)
 * avoid instantiating DatabaseDescriptor in JDBC (CASSANDRA-2694)
 * fix potential stack overflow during compaction (CASSANDRA-2626)
 * clone super columns to avoid modifying them during flush (CASSANDRA-2675)
 * reset underlying iterator in EchoedRow constructor (CASSANDRA-2653)


0.8.0-rc1
 * faster flushes and compaction from fixing excessively pessimistic 
   rebuffering in BRAF (CASSANDRA-2581)
 * fix returning null column values in the python cql driver (CASSANDRA-2593)
 * fix merkle tree splitting exiting early (CASSANDRA-2605)
 * snapshot_before_compaction directory name fix (CASSANDRA-2598)
 * Disable compaction throttling during bootstrap (CASSANDRA-2612) 
 * fix CQL treatment of > and < operators in range slices (CASSANDRA-2592)
 * fix potential double-application of counter updates on commitlog replay
   by moving replay position from header to sstable metadata (CASSANDRA-2419)
 * JDBC CQL driver exposes getColumn for access to timestamp
 * JDBC ResultSetMetadata properties added to AbstractType
 * r/m clustertool (CASSANDRA-2607)
 * add support for presenting row key as a column in CQL result sets 
   (CASSANDRA-2622)
 * Don't allow {LOCAL|EACH}_QUORUM unless strategy is NTS (CASSANDRA-2627)
 * validate keyspace strategy_options during CQL create (CASSANDRA-2624)
 * fix empty Result with secondary index when limit=1 (CASSANDRA-2628)
 * Fix regression where bootstrapping a node with no schema fails
   (CASSANDRA-2625)
 * Allow removing LocationInfo sstables (CASSANDRA-2632)
 * avoid attempting to replay mutations from dropped keyspaces (CASSANDRA-2631)
 * avoid using cached position of a key when GT is requested (CASSANDRA-2633)
 * fix counting bloom filter true positives (CASSANDRA-2637)
 * initialize local ep state prior to gossip startup if needed (CASSANDRA-2638)
 * fix counter increment lost after restart (CASSANDRA-2642)
 * add quote-escaping via backslash to CLI (CASSANDRA-2623)
 * fix pig example script (CASSANDRA-2487)
 * fix dynamic snitch race in adding latencies (CASSANDRA-2618)
 * Start/stop cassandra after more important services such as mdadm in
   debian packaging (CASSANDRA-2481)


0.8.0-beta2
 * fix NPE compacting index CFs (CASSANDRA-2528)
 * Remove checking all column families on startup for compaction candidates 
   (CASSANDRA-2444)
 * validate CQL create keyspace options (CASSANDRA-2525)
 * fix nodetool setcompactionthroughput (CASSANDRA-2550)
 * move	gossip heartbeat back to its own thread (CASSANDRA-2554)
 * validate cql TRUNCATE columnfamily before truncating (CASSANDRA-2570)
 * fix batch_mutate for mixed standard-counter mutations (CASSANDRA-2457)
 * disallow making schema changes to system keyspace (CASSANDRA-2563)
 * fix sending mutation messages multiple times (CASSANDRA-2557)
 * fix incorrect use of NBHM.size in ReadCallback that could cause
   reads to time out even when responses were received (CASSANDRA-2552)
 * trigger read repair correctly for LOCAL_QUORUM reads (CASSANDRA-2556)
 * Allow configuring the number of compaction thread (CASSANDRA-2558)
 * forceUserDefinedCompaction will attempt to compact what it is given
   even if the pessimistic estimate is that there is not enough disk space;
   automatic compactions will only compact 2 or more sstables (CASSANDRA-2575)
 * refuse to apply migrations with older timestamps than the current 
   schema (CASSANDRA-2536)
 * remove unframed Thrift transport option
 * include indexes in snapshots (CASSANDRA-2596)
 * improve ignoring of obsolete mutations in index maintenance (CASSANDRA-2401)
 * recognize attempt to drop just the index while leaving the column
   definition alone (CASSANDRA-2619)
  

0.8.0-beta1
 * remove Avro RPC support (CASSANDRA-926)
 * support for columns that act as incr/decr counters 
   (CASSANDRA-1072, 1937, 1944, 1936, 2101, 2093, 2288, 2105, 2384, 2236, 2342,
   2454)
 * CQL (CASSANDRA-1703, 1704, 1705, 1706, 1707, 1708, 1710, 1711, 1940, 
   2124, 2302, 2277, 2493)
 * avoid double RowMutation serialization on write path (CASSANDRA-1800)
 * make NetworkTopologyStrategy the default (CASSANDRA-1960)
 * configurable internode encryption (CASSANDRA-1567, 2152)
 * human readable column names in sstable2json output (CASSANDRA-1933)
 * change default JMX port to 7199 (CASSANDRA-2027)
 * backwards compatible internal messaging (CASSANDRA-1015)
 * atomic switch of memtables and sstables (CASSANDRA-2284)
 * add pluggable SeedProvider (CASSANDRA-1669)
 * Fix clustertool to not throw exception when calling get_endpoints (CASSANDRA-2437)
 * upgrade to thrift 0.6 (CASSANDRA-2412) 
 * repair works on a token range instead of full ring (CASSANDRA-2324)
 * purge tombstones from row cache (CASSANDRA-2305)
 * push replication_factor into strategy_options (CASSANDRA-1263)
 * give snapshots the same name on each node (CASSANDRA-1791)
 * remove "nodetool loadbalance" (CASSANDRA-2448)
 * multithreaded compaction (CASSANDRA-2191)
 * compaction throttling (CASSANDRA-2156)
 * add key type information and alias (CASSANDRA-2311, 2396)
 * cli no longer divides read_repair_chance by 100 (CASSANDRA-2458)
 * made CompactionInfo.getTaskType return an enum (CASSANDRA-2482)
 * add a server-wide cap on measured memtable memory usage and aggressively
   flush to keep under that threshold (CASSANDRA-2006)
 * add unified UUIDType (CASSANDRA-2233)
 * add off-heap row cache support (CASSANDRA-1969)


0.7.5
 * improvements/fixes to PIG driver (CASSANDRA-1618, CASSANDRA-2387,
   CASSANDRA-2465, CASSANDRA-2484)
 * validate index names (CASSANDRA-1761)
 * reduce contention on Table.flusherLock (CASSANDRA-1954)
 * try harder to detect failures during streaming, cleaning up temporary
   files more reliably (CASSANDRA-2088)
 * shut down server for OOM on a Thrift thread (CASSANDRA-2269)
 * fix tombstone handling in repair and sstable2json (CASSANDRA-2279)
 * preserve version when streaming data from old sstables (CASSANDRA-2283)
 * don't start repair if a neighboring node is marked as dead (CASSANDRA-2290)
 * purge tombstones from row cache (CASSANDRA-2305)
 * Avoid seeking when sstable2json exports the entire file (CASSANDRA-2318)
 * clear Built flag in system table when dropping an index (CASSANDRA-2320)
 * don't allow arbitrary argument for stress.java (CASSANDRA-2323)
 * validate values for index predicates in get_indexed_slice (CASSANDRA-2328)
 * queue secondary indexes for flush before the parent (CASSANDRA-2330)
 * allow job configuration to set the CL used in Hadoop jobs (CASSANDRA-2331)
 * add memtable_flush_queue_size defaulting to 4 (CASSANDRA-2333)
 * Allow overriding of initial_token, storage_port and rpc_port from system
   properties (CASSANDRA-2343)
 * fix comparator used for non-indexed secondary expressions in index scan
   (CASSANDRA-2347)
 * ensure size calculation and write phase of large-row compaction use
   the same threshold for TTL expiration (CASSANDRA-2349)
 * fix race when iterating CFs during add/drop (CASSANDRA-2350)
 * add ConsistencyLevel command to CLI (CASSANDRA-2354)
 * allow negative numbers in the cli (CASSANDRA-2358)
 * hard code serialVersionUID for tokens class (CASSANDRA-2361)
 * fix potential infinite loop in ByteBufferUtil.inputStream (CASSANDRA-2365)
 * fix encoding bugs in HintedHandoffManager, SystemTable when default
   charset is not UTF8 (CASSANDRA-2367)
 * avoids having removed node reappearing in Gossip (CASSANDRA-2371)
 * fix incorrect truncation of long to int when reading columns via block
   index (CASSANDRA-2376)
 * fix NPE during stream session (CASSANDRA-2377)
 * fix race condition that could leave orphaned data files when dropping CF or
   KS (CASSANDRA-2381)
 * fsync statistics component on write (CASSANDRA-2382)
 * fix duplicate results from CFS.scan (CASSANDRA-2406)
 * add IntegerType to CLI help (CASSANDRA-2414)
 * avoid caching token-only decoratedkeys (CASSANDRA-2416)
 * convert mmap assertion to if/throw so scrub can catch it (CASSANDRA-2417)
 * don't overwrite gc log (CASSANDR-2418)
 * invalidate row cache for streamed row to avoid inconsitencies
   (CASSANDRA-2420)
 * avoid copies in range/index scans (CASSANDRA-2425)
 * make sure we don't wipe data during cleanup if the node has not join
   the ring (CASSANDRA-2428)
 * Try harder to close files after compaction (CASSANDRA-2431)
 * re-set bootstrapped flag after move finishes (CASSANDRA-2435)
 * display validation_class in CLI 'describe keyspace' (CASSANDRA-2442)
 * make cleanup compactions cleanup the row cache (CASSANDRA-2451)
 * add column fields validation to scrub (CASSANDRA-2460)
 * use 64KB flush buffer instead of in_memory_compaction_limit (CASSANDRA-2463)
 * fix backslash substitutions in CLI (CASSANDRA-2492)
 * disable cache saving for system CFS (CASSANDRA-2502)
 * fixes for verifying destination availability under hinted conditions
   so UE can be thrown intead of timing out (CASSANDRA-2514)
 * fix update of validation class in column metadata (CASSANDRA-2512)
 * support LOCAL_QUORUM, EACH_QUORUM CLs outside of NTS (CASSANDRA-2516)
 * preserve version when streaming data from old sstables (CASSANDRA-2283)
 * fix backslash substitutions in CLI (CASSANDRA-2492)
 * count a row deletion as one operation towards memtable threshold 
   (CASSANDRA-2519)
 * support LOCAL_QUORUM, EACH_QUORUM CLs outside of NTS (CASSANDRA-2516)


0.7.4
 * add nodetool join command (CASSANDRA-2160)
 * fix secondary indexes on pre-existing or streamed data (CASSANDRA-2244)
 * initialize endpoint in gossiper earlier (CASSANDRA-2228)
 * add ability to write to Cassandra from Pig (CASSANDRA-1828)
 * add rpc_[min|max]_threads (CASSANDRA-2176)
 * add CL.TWO, CL.THREE (CASSANDRA-2013)
 * avoid exporting an un-requested row in sstable2json, when exporting 
   a key that does not exist (CASSANDRA-2168)
 * add incremental_backups option (CASSANDRA-1872)
 * add configurable row limit to Pig loadfunc (CASSANDRA-2276)
 * validate column values in batches as well as single-Column inserts
   (CASSANDRA-2259)
 * move sample schema from cassandra.yaml to schema-sample.txt,
   a cli scripts (CASSANDRA-2007)
 * avoid writing empty rows when scrubbing tombstoned rows (CASSANDRA-2296)
 * fix assertion error in range and index scans for CL < ALL
   (CASSANDRA-2282)
 * fix commitlog replay when flush position refers to data that didn't
   get synced before server died (CASSANDRA-2285)
 * fix fd leak in sstable2json with non-mmap'd i/o (CASSANDRA-2304)
 * reduce memory use during streaming of multiple sstables (CASSANDRA-2301)
 * purge tombstoned rows from cache after GCGraceSeconds (CASSANDRA-2305)
 * allow zero replicas in a NTS datacenter (CASSANDRA-1924)
 * make range queries respect snitch for local replicas (CASSANDRA-2286)
 * fix HH delivery when column index is larger than 2GB (CASSANDRA-2297)
 * make 2ary indexes use parent CF flush thresholds during initial build
   (CASSANDRA-2294)
 * update memtable_throughput to be a long (CASSANDRA-2158)


0.7.3
 * Keep endpoint state until aVeryLongTime (CASSANDRA-2115)
 * lower-latency read repair (CASSANDRA-2069)
 * add hinted_handoff_throttle_delay_in_ms option (CASSANDRA-2161)
 * fixes for cache save/load (CASSANDRA-2172, -2174)
 * Handle whole-row deletions in CFOutputFormat (CASSANDRA-2014)
 * Make memtable_flush_writers flush in parallel (CASSANDRA-2178)
 * Add compaction_preheat_key_cache option (CASSANDRA-2175)
 * refactor stress.py to have only one copy of the format string 
   used for creating row keys (CASSANDRA-2108)
 * validate index names for \w+ (CASSANDRA-2196)
 * Fix Cassandra cli to respect timeout if schema does not settle 
   (CASSANDRA-2187)
 * fix for compaction and cleanup writing old-format data into new-version 
   sstable (CASSANDRA-2211, -2216)
 * add nodetool scrub (CASSANDRA-2217, -2240)
 * fix sstable2json large-row pagination (CASSANDRA-2188)
 * fix EOFing on requests for the last bytes in a file (CASSANDRA-2213)
 * fix BufferedRandomAccessFile bugs (CASSANDRA-2218, -2241)
 * check for memtable flush_after_mins exceeded every 10s (CASSANDRA-2183)
 * fix cache saving on Windows (CASSANDRA-2207)
 * add validateSchemaAgreement call + synchronization to schema
   modification operations (CASSANDRA-2222)
 * fix for reversed slice queries on large rows (CASSANDRA-2212)
 * fat clients were writing local data (CASSANDRA-2223)
 * set DEFAULT_MEMTABLE_LIFETIME_IN_MINS to 24h
 * improve detection and cleanup of partially-written sstables 
   (CASSANDRA-2206)
 * fix supercolumn de/serialization when subcolumn comparator is different
   from supercolumn's (CASSANDRA-2104)
 * fix starting up on Windows when CASSANDRA_HOME contains whitespace
   (CASSANDRA-2237)
 * add [get|set][row|key]cacheSavePeriod to JMX (CASSANDRA-2100)
 * fix Hadoop ColumnFamilyOutputFormat dropping of mutations
   when batch fills up (CASSANDRA-2255)
 * move file deletions off of scheduledtasks executor (CASSANDRA-2253)


0.7.2
 * copy DecoratedKey.key when inserting into caches to avoid retaining
   a reference to the underlying buffer (CASSANDRA-2102)
 * format subcolumn names with subcomparator (CASSANDRA-2136)
 * fix column bloom filter deserialization (CASSANDRA-2165)


0.7.1
 * refactor MessageDigest creation code. (CASSANDRA-2107)
 * buffer network stack to avoid inefficient small TCP messages while avoiding
   the nagle/delayed ack problem (CASSANDRA-1896)
 * check log4j configuration for changes every 10s (CASSANDRA-1525, 1907)
 * more-efficient cross-DC replication (CASSANDRA-1530, -2051, -2138)
 * avoid polluting page cache with commitlog or sstable writes
   and seq scan operations (CASSANDRA-1470)
 * add RMI authentication options to nodetool (CASSANDRA-1921)
 * make snitches configurable at runtime (CASSANDRA-1374)
 * retry hadoop split requests on connection failure (CASSANDRA-1927)
 * implement describeOwnership for BOP, COPP (CASSANDRA-1928)
 * make read repair behave as expected for ConsistencyLevel > ONE
   (CASSANDRA-982, 2038)
 * distributed test harness (CASSANDRA-1859, 1964)
 * reduce flush lock contention (CASSANDRA-1930)
 * optimize supercolumn deserialization (CASSANDRA-1891)
 * fix CFMetaData.apply to only compare objects of the same class 
   (CASSANDRA-1962)
 * allow specifying specific SSTables to compact from JMX (CASSANDRA-1963)
 * fix race condition in MessagingService.targets (CASSANDRA-1959, 2094, 2081)
 * refuse to open sstables from a future version (CASSANDRA-1935)
 * zero-copy reads (CASSANDRA-1714)
 * fix copy bounds for word Text in wordcount demo (CASSANDRA-1993)
 * fixes for contrib/javautils (CASSANDRA-1979)
 * check more frequently for memtable expiration (CASSANDRA-2000)
 * fix writing SSTable column count statistics (CASSANDRA-1976)
 * fix streaming of multiple CFs during bootstrap (CASSANDRA-1992)
 * explicitly set JVM GC new generation size with -Xmn (CASSANDRA-1968)
 * add short options for CLI flags (CASSANDRA-1565)
 * make keyspace argument to "describe keyspace" in CLI optional
   when authenticated to keyspace already (CASSANDRA-2029)
 * added option to specify -Dcassandra.join_ring=false on startup
   to allow "warm spare" nodes or performing JMX maintenance before
   joining the ring (CASSANDRA-526)
 * log migrations at INFO (CASSANDRA-2028)
 * add CLI verbose option in file mode (CASSANDRA-2030)
 * add single-line "--" comments to CLI (CASSANDRA-2032)
 * message serialization tests (CASSANDRA-1923)
 * switch from ivy to maven-ant-tasks (CASSANDRA-2017)
 * CLI attempts to block for new schema to propagate (CASSANDRA-2044)
 * fix potential overflow in nodetool cfstats (CASSANDRA-2057)
 * add JVM shutdownhook to sync commitlog (CASSANDRA-1919)
 * allow nodes to be up without being part of  normal traffic (CASSANDRA-1951)
 * fix CLI "show keyspaces" with null options on NTS (CASSANDRA-2049)
 * fix possible ByteBuffer race conditions (CASSANDRA-2066)
 * reduce garbage generated by MessagingService to prevent load spikes
   (CASSANDRA-2058)
 * fix math in RandomPartitioner.describeOwnership (CASSANDRA-2071)
 * fix deletion of sstable non-data components (CASSANDRA-2059)
 * avoid blocking gossip while deleting handoff hints (CASSANDRA-2073)
 * ignore messages from newer versions, keep track of nodes in gossip 
   regardless of version (CASSANDRA-1970)
 * cache writing moved to CompactionManager to reduce i/o contention and
   updated to use non-cache-polluting writes (CASSANDRA-2053)
 * page through large rows when exporting to JSON (CASSANDRA-2041)
 * add flush_largest_memtables_at and reduce_cache_sizes_at options
   (CASSANDRA-2142)
 * add cli 'describe cluster' command (CASSANDRA-2127)
 * add cli support for setting username/password at 'connect' command 
   (CASSANDRA-2111)
 * add -D option to Stress.java to allow reading hosts from a file 
   (CASSANDRA-2149)
 * bound hints CF throughput between 32M and 256M (CASSANDRA-2148)
 * continue starting when invalid saved cache entries are encountered
   (CASSANDRA-2076)
 * add max_hint_window_in_ms option (CASSANDRA-1459)


0.7.0-final
 * fix offsets to ByteBuffer.get (CASSANDRA-1939)


0.7.0-rc4
 * fix cli crash after backgrounding (CASSANDRA-1875)
 * count timeouts in storageproxy latencies, and include latency 
   histograms in StorageProxyMBean (CASSANDRA-1893)
 * fix CLI get recognition of supercolumns (CASSANDRA-1899)
 * enable keepalive on intra-cluster sockets (CASSANDRA-1766)
 * count timeouts towards dynamicsnitch latencies (CASSANDRA-1905)
 * Expose index-building status in JMX + cli schema description
   (CASSANDRA-1871)
 * allow [LOCAL|EACH]_QUORUM to be used with non-NetworkTopology 
   replication Strategies
 * increased amount of index locks for faster commitlog replay
 * collect secondary index tombstones immediately (CASSANDRA-1914)
 * revert commitlog changes from #1780 (CASSANDRA-1917)
 * change RandomPartitioner min token to -1 to avoid collision w/
   tokens on actual nodes (CASSANDRA-1901)
 * examine the right nibble when validating TimeUUID (CASSANDRA-1910)
 * include secondary indexes in cleanup (CASSANDRA-1916)
 * CFS.scrubDataDirectories should also cleanup invalid secondary indexes
   (CASSANDRA-1904)
 * ability to disable/enable gossip on nodes to force them down
   (CASSANDRA-1108)


0.7.0-rc3
 * expose getNaturalEndpoints in StorageServiceMBean taking byte[]
   key; RMI cannot serialize ByteBuffer (CASSANDRA-1833)
 * infer org.apache.cassandra.locator for replication strategy classes
   when not otherwise specified
 * validation that generates less garbage (CASSANDRA-1814)
 * add TTL support to CLI (CASSANDRA-1838)
 * cli defaults to bytestype for subcomparator when creating
   column families (CASSANDRA-1835)
 * unregister index MBeans when index is dropped (CASSANDRA-1843)
 * make ByteBufferUtil.clone thread-safe (CASSANDRA-1847)
 * change exception for read requests during bootstrap from 
   InvalidRequest to Unavailable (CASSANDRA-1862)
 * respect row-level tombstones post-flush in range scans
   (CASSANDRA-1837)
 * ReadResponseResolver check digests against each other (CASSANDRA-1830)
 * return InvalidRequest when remove of subcolumn without supercolumn
   is requested (CASSANDRA-1866)
 * flush before repair (CASSANDRA-1748)
 * SSTableExport validates key order (CASSANDRA-1884)
 * large row support for SSTableExport (CASSANDRA-1867)
 * Re-cache hot keys post-compaction without hitting disk (CASSANDRA-1878)
 * manage read repair in coordinator instead of data source, to
   provide latency information to dynamic snitch (CASSANDRA-1873)


0.7.0-rc2
 * fix live-column-count of slice ranges including tombstoned supercolumn 
   with live subcolumn (CASSANDRA-1591)
 * rename o.a.c.internal.AntientropyStage -> AntiEntropyStage,
   o.a.c.request.Request_responseStage -> RequestResponseStage,
   o.a.c.internal.Internal_responseStage -> InternalResponseStage
 * add AbstractType.fromString (CASSANDRA-1767)
 * require index_type to be present when specifying index_name
   on ColumnDef (CASSANDRA-1759)
 * fix add/remove index bugs in CFMetadata (CASSANDRA-1768)
 * rebuild Strategy during system_update_keyspace (CASSANDRA-1762)
 * cli updates prompt to ... in continuation lines (CASSANDRA-1770)
 * support multiple Mutations per key in hadoop ColumnFamilyOutputFormat
   (CASSANDRA-1774)
 * improvements to Debian init script (CASSANDRA-1772)
 * use local classloader to check for version.properties (CASSANDRA-1778)
 * Validate that column names in column_metadata are valid for the
   defined comparator, and decode properly in cli (CASSANDRA-1773)
 * use cross-platform newlines in cli (CASSANDRA-1786)
 * add ExpiringColumn support to sstable import/export (CASSANDRA-1754)
 * add flush for each append to periodic commitlog mode; added
   periodic_without_flush option to disable this (CASSANDRA-1780)
 * close file handle used for post-flush truncate (CASSANDRA-1790)
 * various code cleanup (CASSANDRA-1793, -1794, -1795)
 * fix range queries against wrapped range (CASSANDRA-1781)
 * fix consistencylevel calculations for NetworkTopologyStrategy
   (CASSANDRA-1804)
 * cli support index type enum names (CASSANDRA-1810)
 * improved validation of column_metadata (CASSANDRA-1813)
 * reads at ConsistencyLevel > 1 throw UnavailableException
   immediately if insufficient live nodes exist (CASSANDRA-1803)
 * copy bytebuffers for local writes to avoid retaining the entire
   Thrift frame (CASSANDRA-1801)
 * fix NPE adding index to column w/o prior metadata (CASSANDRA-1764)
 * reduce fat client timeout (CASSANDRA-1730)
 * fix botched merge of CASSANDRA-1316


0.7.0-rc1
 * fix compaction and flush races with schema updates (CASSANDRA-1715)
 * add clustertool, config-converter, sstablekeys, and schematool 
   Windows .bat files (CASSANDRA-1723)
 * reject range queries received during bootstrap (CASSANDRA-1739)
 * fix wrapping-range queries on non-minimum token (CASSANDRA-1700)
 * add nodetool cfhistogram (CASSANDRA-1698)
 * limit repaired ranges to what the nodes have in common (CASSANDRA-1674)
 * index scan treats missing columns as not matching secondary
   expressions (CASSANDRA-1745)
 * Fix misuse of DataOutputBuffer.getData in AntiEntropyService
   (CASSANDRA-1729)
 * detect and warn when obsolete version of JNA is present (CASSANDRA-1760)
 * reduce fat client timeout (CASSANDRA-1730)
 * cleanup smallest CFs first to increase free temp space for larger ones
   (CASSANDRA-1811)
 * Update windows .bat files to work outside of main Cassandra
   directory (CASSANDRA-1713)
 * fix read repair regression from 0.6.7 (CASSANDRA-1727)
 * more-efficient read repair (CASSANDRA-1719)
 * fix hinted handoff replay (CASSANDRA-1656)
 * log type of dropped messages (CASSANDRA-1677)
 * upgrade to SLF4J 1.6.1
 * fix ByteBuffer bug in ExpiringColumn.updateDigest (CASSANDRA-1679)
 * fix IntegerType.getString (CASSANDRA-1681)
 * make -Djava.net.preferIPv4Stack=true the default (CASSANDRA-628)
 * add INTERNAL_RESPONSE verb to differentiate from responses related
   to client requests (CASSANDRA-1685)
 * log tpstats when dropping messages (CASSANDRA-1660)
 * include unreachable nodes in describeSchemaVersions (CASSANDRA-1678)
 * Avoid dropping messages off the client request path (CASSANDRA-1676)
 * fix jna errno reporting (CASSANDRA-1694)
 * add friendlier error for UnknownHostException on startup (CASSANDRA-1697)
 * include jna dependency in RPM package (CASSANDRA-1690)
 * add --skip-keys option to stress.py (CASSANDRA-1696)
 * improve cli handling of non-string keys and column names 
   (CASSANDRA-1701, -1693)
 * r/m extra subcomparator line in cli keyspaces output (CASSANDRA-1712)
 * add read repair chance to cli "show keyspaces"
 * upgrade to ConcurrentLinkedHashMap 1.1 (CASSANDRA-975)
 * fix index scan routing (CASSANDRA-1722)
 * fix tombstoning of supercolumns in range queries (CASSANDRA-1734)
 * clear endpoint cache after updating keyspace metadata (CASSANDRA-1741)
 * fix wrapping-range queries on non-minimum token (CASSANDRA-1700)
 * truncate includes secondary indexes (CASSANDRA-1747)
 * retain reference to PendingFile sstables (CASSANDRA-1749)
 * fix sstableimport regression (CASSANDRA-1753)
 * fix for bootstrap when no non-system tables are defined (CASSANDRA-1732)
 * handle replica unavailability in index scan (CASSANDRA-1755)
 * fix service initialization order deadlock (CASSANDRA-1756)
 * multi-line cli commands (CASSANDRA-1742)
 * fix race between snapshot and compaction (CASSANDRA-1736)
 * add listEndpointsPendingHints, deleteHintsForEndpoint JMX methods 
   (CASSANDRA-1551)


0.7.0-beta3
 * add strategy options to describe_keyspace output (CASSANDRA-1560)
 * log warning when using randomly generated token (CASSANDRA-1552)
 * re-organize JMX into .db, .net, .internal, .request (CASSANDRA-1217)
 * allow nodes to change IPs between restarts (CASSANDRA-1518)
 * remember ring state between restarts by default (CASSANDRA-1518)
 * flush index built flag so we can read it before log replay (CASSANDRA-1541)
 * lock row cache updates to prevent race condition (CASSANDRA-1293)
 * remove assertion causing rare (and harmless) error messages in
   commitlog (CASSANDRA-1330)
 * fix moving nodes with no keyspaces defined (CASSANDRA-1574)
 * fix unbootstrap when no data is present in a transfer range (CASSANDRA-1573)
 * take advantage of AVRO-495 to simplify our avro IDL (CASSANDRA-1436)
 * extend authorization hierarchy to column family (CASSANDRA-1554)
 * deletion support in secondary indexes (CASSANDRA-1571)
 * meaningful error message for invalid replication strategy class 
   (CASSANDRA-1566)
 * allow keyspace creation with RF > N (CASSANDRA-1428)
 * improve cli error handling (CASSANDRA-1580)
 * add cache save/load ability (CASSANDRA-1417, 1606, 1647)
 * add StorageService.getDrainProgress (CASSANDRA-1588)
 * Disallow bootstrap to an in-use token (CASSANDRA-1561)
 * Allow dynamic secondary index creation and destruction (CASSANDRA-1532)
 * log auto-guessed memtable thresholds (CASSANDRA-1595)
 * add ColumnDef support to cli (CASSANDRA-1583)
 * reduce index sample time by 75% (CASSANDRA-1572)
 * add cli support for column, strategy metadata (CASSANDRA-1578, 1612)
 * add cli support for schema modification (CASSANDRA-1584)
 * delete temp files on failed compactions (CASSANDRA-1596)
 * avoid blocking for dead nodes during removetoken (CASSANDRA-1605)
 * remove ConsistencyLevel.ZERO (CASSANDRA-1607)
 * expose in-progress compaction type in jmx (CASSANDRA-1586)
 * removed IClock & related classes from internals (CASSANDRA-1502)
 * fix removing tokens from SystemTable on decommission and removetoken
   (CASSANDRA-1609)
 * include CF metadata in cli 'show keyspaces' (CASSANDRA-1613)
 * switch from Properties to HashMap in PropertyFileSnitch to
   avoid synchronization bottleneck (CASSANDRA-1481)
 * PropertyFileSnitch configuration file renamed to 
   cassandra-topology.properties
 * add cli support for get_range_slices (CASSANDRA-1088, CASSANDRA-1619)
 * Make memtable flush thresholds per-CF instead of global 
   (CASSANDRA-1007, 1637)
 * add cli support for binary data without CfDef hints (CASSANDRA-1603)
 * fix building SSTable statistics post-stream (CASSANDRA-1620)
 * fix potential infinite loop in 2ary index queries (CASSANDRA-1623)
 * allow creating NTS keyspaces with no replicas configured (CASSANDRA-1626)
 * add jmx histogram of sstables accessed per read (CASSANDRA-1624)
 * remove system_rename_column_family and system_rename_keyspace from the
   client API until races can be fixed (CASSANDRA-1630, CASSANDRA-1585)
 * add cli sanity tests (CASSANDRA-1582)
 * update GC settings in cassandra.bat (CASSANDRA-1636)
 * cli support for index queries (CASSANDRA-1635)
 * cli support for updating schema memtable settings (CASSANDRA-1634)
 * cli --file option (CASSANDRA-1616)
 * reduce automatically chosen memtable sizes by 50% (CASSANDRA-1641)
 * move endpoint cache from snitch to strategy (CASSANDRA-1643)
 * fix commitlog recovery deleting the newly-created segment as well as
   the old ones (CASSANDRA-1644)
 * upgrade to Thrift 0.5 (CASSANDRA-1367)
 * renamed CL.DCQUORUM to LOCAL_QUORUM and DCQUORUMSYNC to EACH_QUORUM
 * cli truncate support (CASSANDRA-1653)
 * update GC settings in cassandra.bat (CASSANDRA-1636)
 * avoid logging when a node's ip/token is gossipped back to it (CASSANDRA-1666)


0.7-beta2
 * always use UTF-8 for hint keys (CASSANDRA-1439)
 * remove cassandra.yaml dependency from Hadoop and Pig (CASSADRA-1322)
 * expose CfDef metadata in describe_keyspaces (CASSANDRA-1363)
 * restore use of mmap_index_only option (CASSANDRA-1241)
 * dropping a keyspace with no column families generated an error 
   (CASSANDRA-1378)
 * rename RackAwareStrategy to OldNetworkTopologyStrategy, RackUnawareStrategy 
   to SimpleStrategy, DatacenterShardStrategy to NetworkTopologyStrategy,
   AbstractRackAwareSnitch to AbstractNetworkTopologySnitch (CASSANDRA-1392)
 * merge StorageProxy.mutate, mutateBlocking (CASSANDRA-1396)
 * faster UUIDType, LongType comparisons (CASSANDRA-1386, 1393)
 * fix setting read_repair_chance from CLI addColumnFamily (CASSANDRA-1399)
 * fix updates to indexed columns (CASSANDRA-1373)
 * fix race condition leaving to FileNotFoundException (CASSANDRA-1382)
 * fix sharded lock hash on index write path (CASSANDRA-1402)
 * add support for GT/E, LT/E in subordinate index clauses (CASSANDRA-1401)
 * cfId counter got out of sync when CFs were added (CASSANDRA-1403)
 * less chatty schema updates (CASSANDRA-1389)
 * rename column family mbeans. 'type' will now include either 
   'IndexColumnFamilies' or 'ColumnFamilies' depending on the CFS type.
   (CASSANDRA-1385)
 * disallow invalid keyspace and column family names. This includes name that
   matches a '^\w+' regex. (CASSANDRA-1377)
 * use JNA, if present, to take snapshots (CASSANDRA-1371)
 * truncate hints if starting 0.7 for the first time (CASSANDRA-1414)
 * fix FD leak in single-row slicepredicate queries (CASSANDRA-1416)
 * allow index expressions against columns that are not part of the 
   SlicePredicate (CASSANDRA-1410)
 * config-converter properly handles snitches and framed support 
   (CASSANDRA-1420)
 * remove keyspace argument from multiget_count (CASSANDRA-1422)
 * allow specifying cassandra.yaml location as (local or remote) URL
   (CASSANDRA-1126)
 * fix using DynamicEndpointSnitch with NetworkTopologyStrategy
   (CASSANDRA-1429)
 * Add CfDef.default_validation_class (CASSANDRA-891)
 * fix EstimatedHistogram.max (CASSANDRA-1413)
 * quorum read optimization (CASSANDRA-1622)
 * handle zero-length (or missing) rows during HH paging (CASSANDRA-1432)
 * include secondary indexes during schema migrations (CASSANDRA-1406)
 * fix commitlog header race during schema change (CASSANDRA-1435)
 * fix ColumnFamilyStoreMBeanIterator to use new type name (CASSANDRA-1433)
 * correct filename generated by xml->yaml converter (CASSANDRA-1419)
 * add CMSInitiatingOccupancyFraction=75 and UseCMSInitiatingOccupancyOnly
   to default JVM options
 * decrease jvm heap for cassandra-cli (CASSANDRA-1446)
 * ability to modify keyspaces and column family definitions on a live cluster
   (CASSANDRA-1285)
 * support for Hadoop Streaming [non-jvm map/reduce via stdin/out]
   (CASSANDRA-1368)
 * Move persistent sstable stats from the system table to an sstable component
   (CASSANDRA-1430)
 * remove failed bootstrap attempt from pending ranges when gossip times
   it out after 1h (CASSANDRA-1463)
 * eager-create tcp connections to other cluster members (CASSANDRA-1465)
 * enumerate stages and derive stage from message type instead of 
   transmitting separately (CASSANDRA-1465)
 * apply reversed flag during collation from different data sources
   (CASSANDRA-1450)
 * make failure to remove commitlog segment non-fatal (CASSANDRA-1348)
 * correct ordering of drain operations so CL.recover is no longer 
   necessary (CASSANDRA-1408)
 * removed keyspace from describe_splits method (CASSANDRA-1425)
 * rename check_schema_agreement to describe_schema_versions
   (CASSANDRA-1478)
 * fix QUORUM calculation for RF > 3 (CASSANDRA-1487)
 * remove tombstones during non-major compactions when bloom filter
   verifies that row does not exist in other sstables (CASSANDRA-1074)
 * nodes that coordinated a loadbalance in the past could not be seen by
   newly added nodes (CASSANDRA-1467)
 * exposed endpoint states (gossip details) via jmx (CASSANDRA-1467)
 * ensure that compacted sstables are not included when new readers are
   instantiated (CASSANDRA-1477)
 * by default, calculate heap size and memtable thresholds at runtime (CASSANDRA-1469)
 * fix races dealing with adding/dropping keyspaces and column families in
   rapid succession (CASSANDRA-1477)
 * clean up of Streaming system (CASSANDRA-1503, 1504, 1506)
 * add options to configure Thrift socket keepalive and buffer sizes (CASSANDRA-1426)
 * make contrib CassandraServiceDataCleaner recursive (CASSANDRA-1509)
 * min, max compaction threshold are configurable and persistent 
   per-ColumnFamily (CASSANDRA-1468)
 * fix replaying the last mutation in a commitlog unnecessarily 
   (CASSANDRA-1512)
 * invoke getDefaultUncaughtExceptionHandler from DTPE with the original
   exception rather than the ExecutionException wrapper (CASSANDRA-1226)
 * remove Clock from the Thrift (and Avro) API (CASSANDRA-1501)
 * Close intra-node sockets when connection is broken (CASSANDRA-1528)
 * RPM packaging spec file (CASSANDRA-786)
 * weighted request scheduler (CASSANDRA-1485)
 * treat expired columns as deleted (CASSANDRA-1539)
 * make IndexInterval configurable (CASSANDRA-1488)
 * add describe_snitch to Thrift API (CASSANDRA-1490)
 * MD5 authenticator compares plain text submitted password with MD5'd
   saved property, instead of vice versa (CASSANDRA-1447)
 * JMX MessagingService pending and completed counts (CASSANDRA-1533)
 * fix race condition processing repair responses (CASSANDRA-1511)
 * make repair blocking (CASSANDRA-1511)
 * create EndpointSnitchInfo and MBean to expose rack and DC (CASSANDRA-1491)
 * added option to contrib/word_count to output results back to Cassandra
   (CASSANDRA-1342)
 * rewrite Hadoop ColumnFamilyRecordWriter to pool connections, retry to
   multiple Cassandra nodes, and smooth impact on the Cassandra cluster
   by using smaller batch sizes (CASSANDRA-1434)
 * fix setting gc_grace_seconds via CLI (CASSANDRA-1549)
 * support TTL'd index values (CASSANDRA-1536)
 * make removetoken work like decommission (CASSANDRA-1216)
 * make cli comparator-aware and improve quote rules (CASSANDRA-1523,-1524)
 * make nodetool compact and cleanup blocking (CASSANDRA-1449)
 * add memtable, cache information to GCInspector logs (CASSANDRA-1558)
 * enable/disable HintedHandoff via JMX (CASSANDRA-1550)
 * Ignore stray files in the commit log directory (CASSANDRA-1547)
 * Disallow bootstrap to an in-use token (CASSANDRA-1561)


0.7-beta1
 * sstable versioning (CASSANDRA-389)
 * switched to slf4j logging (CASSANDRA-625)
 * add (optional) expiration time for column (CASSANDRA-699)
 * access levels for authentication/authorization (CASSANDRA-900)
 * add ReadRepairChance to CF definition (CASSANDRA-930)
 * fix heisenbug in system tests, especially common on OS X (CASSANDRA-944)
 * convert to byte[] keys internally and all public APIs (CASSANDRA-767)
 * ability to alter schema definitions on a live cluster (CASSANDRA-44)
 * renamed configuration file to cassandra.xml, and log4j.properties to
   log4j-server.properties, which must now be loaded from
   the classpath (which is how our scripts in bin/ have always done it)
   (CASSANDRA-971)
 * change get_count to require a SlicePredicate. create multi_get_count
   (CASSANDRA-744)
 * re-organized endpointsnitch implementations and added SimpleSnitch
   (CASSANDRA-994)
 * Added preload_row_cache option (CASSANDRA-946)
 * add CRC to commitlog header (CASSANDRA-999)
 * removed deprecated batch_insert and get_range_slice methods (CASSANDRA-1065)
 * add truncate thrift method (CASSANDRA-531)
 * http mini-interface using mx4j (CASSANDRA-1068)
 * optimize away copy of sliced row on memtable read path (CASSANDRA-1046)
 * replace constant-size 2GB mmaped segments and special casing for index 
   entries spanning segment boundaries, with SegmentedFile that computes 
   segments that always contain entire entries/rows (CASSANDRA-1117)
 * avoid reading large rows into memory during compaction (CASSANDRA-16)
 * added hadoop OutputFormat (CASSANDRA-1101)
 * efficient Streaming (no more anticompaction) (CASSANDRA-579)
 * split commitlog header into separate file and add size checksum to
   mutations (CASSANDRA-1179)
 * avoid allocating a new byte[] for each mutation on replay (CASSANDRA-1219)
 * revise HH schema to be per-endpoint (CASSANDRA-1142)
 * add joining/leaving status to nodetool ring (CASSANDRA-1115)
 * allow multiple repair sessions per node (CASSANDRA-1190)
 * optimize away MessagingService for local range queries (CASSANDRA-1261)
 * make framed transport the default so malformed requests can't OOM the 
   server (CASSANDRA-475)
 * significantly faster reads from row cache (CASSANDRA-1267)
 * take advantage of row cache during range queries (CASSANDRA-1302)
 * make GCGraceSeconds a per-ColumnFamily value (CASSANDRA-1276)
 * keep persistent row size and column count statistics (CASSANDRA-1155)
 * add IntegerType (CASSANDRA-1282)
 * page within a single row during hinted handoff (CASSANDRA-1327)
 * push DatacenterShardStrategy configuration into keyspace definition,
   eliminating datacenter.properties. (CASSANDRA-1066)
 * optimize forward slices starting with '' and single-index-block name 
   queries by skipping the column index (CASSANDRA-1338)
 * streaming refactor (CASSANDRA-1189)
 * faster comparison for UUID types (CASSANDRA-1043)
 * secondary index support (CASSANDRA-749 and subtasks)
 * make compaction buckets deterministic (CASSANDRA-1265)


0.6.6
 * Allow using DynamicEndpointSnitch with RackAwareStrategy (CASSANDRA-1429)
 * remove the remaining vestiges of the unfinished DatacenterShardStrategy 
   (replaced by NetworkTopologyStrategy in 0.7)
   

0.6.5
 * fix key ordering in range query results with RandomPartitioner
   and ConsistencyLevel > ONE (CASSANDRA-1145)
 * fix for range query starting with the wrong token range (CASSANDRA-1042)
 * page within a single row during hinted handoff (CASSANDRA-1327)
 * fix compilation on non-sun JDKs (CASSANDRA-1061)
 * remove String.trim() call on row keys in batch mutations (CASSANDRA-1235)
 * Log summary of dropped messages instead of spamming log (CASSANDRA-1284)
 * add dynamic endpoint snitch (CASSANDRA-981)
 * fix streaming for keyspaces with hyphens in their name (CASSANDRA-1377)
 * fix errors in hard-coded bloom filter optKPerBucket by computing it
   algorithmically (CASSANDRA-1220
 * remove message deserialization stage, and uncap read/write stages
   so slow reads/writes don't block gossip processing (CASSANDRA-1358)
 * add jmx port configuration to Debian package (CASSANDRA-1202)
 * use mlockall via JNA, if present, to prevent Linux from swapping
   out parts of the JVM (CASSANDRA-1214)


0.6.4
 * avoid queuing multiple hint deliveries for the same endpoint
   (CASSANDRA-1229)
 * better performance for and stricter checking of UTF8 column names
   (CASSANDRA-1232)
 * extend option to lower compaction priority to hinted handoff
   as well (CASSANDRA-1260)
 * log errors in gossip instead of re-throwing (CASSANDRA-1289)
 * avoid aborting commitlog replay prematurely if a flushed-but-
   not-removed commitlog segment is encountered (CASSANDRA-1297)
 * fix duplicate rows being read during mapreduce (CASSANDRA-1142)
 * failure detection wasn't closing command sockets (CASSANDRA-1221)
 * cassandra-cli.bat works on windows (CASSANDRA-1236)
 * pre-emptively drop requests that cannot be processed within RPCTimeout
   (CASSANDRA-685)
 * add ack to Binary write verb and update CassandraBulkLoader
   to wait for acks for each row (CASSANDRA-1093)
 * added describe_partitioner Thrift method (CASSANDRA-1047)
 * Hadoop jobs no longer require the Cassandra storage-conf.xml
   (CASSANDRA-1280, CASSANDRA-1047)
 * log thread pool stats when GC is excessive (CASSANDRA-1275)
 * remove gossip message size limit (CASSANDRA-1138)
 * parallelize local and remote reads during multiget, and respect snitch 
   when determining whether to do local read for CL.ONE (CASSANDRA-1317)
 * fix read repair to use requested consistency level on digest mismatch,
   rather than assuming QUORUM (CASSANDRA-1316)
 * process digest mismatch re-reads in parallel (CASSANDRA-1323)
 * switch hints CF comparator to BytesType (CASSANDRA-1274)


0.6.3
 * retry to make streaming connections up to 8 times. (CASSANDRA-1019)
 * reject describe_ring() calls on invalid keyspaces (CASSANDRA-1111)
 * fix cache size calculation for size of 100% (CASSANDRA-1129)
 * fix cache capacity only being recalculated once (CASSANDRA-1129)
 * remove hourly scan of all hints on the off chance that the gossiper
   missed a status change; instead, expose deliverHintsToEndpoint to JMX
   so it can be done manually, if necessary (CASSANDRA-1141)
 * don't reject reads at CL.ALL (CASSANDRA-1152)
 * reject deletions to supercolumns in CFs containing only standard
   columns (CASSANDRA-1139)
 * avoid preserving login information after client disconnects
   (CASSANDRA-1057)
 * prefer sun jdk to openjdk in debian init script (CASSANDRA-1174)
 * detect partioner config changes between restarts and fail fast 
   (CASSANDRA-1146)
 * use generation time to resolve node token reassignment disagreements
   (CASSANDRA-1118)
 * restructure the startup ordering of Gossiper and MessageService to avoid
   timing anomalies (CASSANDRA-1160)
 * detect incomplete commit log hearders (CASSANDRA-1119)
 * force anti-entropy service to stream files on the stream stage to avoid
   sending streams out of order (CASSANDRA-1169)
 * remove inactive stream managers after AES streams files (CASSANDRA-1169)
 * allow removing entire row through batch_mutate Deletion (CASSANDRA-1027)
 * add JMX metrics for row-level bloom filter false positives (CASSANDRA-1212)
 * added a redhat init script to contrib (CASSANDRA-1201)
 * use midpoint when bootstrapping a new machine into range with not
   much data yet instead of random token (CASSANDRA-1112)
 * kill server on OOM in executor stage as well as Thrift (CASSANDRA-1226)
 * remove opportunistic repairs, when two machines with overlapping replica
   responsibilities happen to finish major compactions of the same CF near
   the same time.  repairs are now fully manual (CASSANDRA-1190)
 * add ability to lower compaction priority (default is no change from 0.6.2)
   (CASSANDRA-1181)


0.6.2
 * fix contrib/word_count build. (CASSANDRA-992)
 * split CommitLogExecutorService into BatchCommitLogExecutorService and 
   PeriodicCommitLogExecutorService (CASSANDRA-1014)
 * add latency histograms to CFSMBean (CASSANDRA-1024)
 * make resolving timestamp ties deterministic by using value bytes
   as a tiebreaker (CASSANDRA-1039)
 * Add option to turn off Hinted Handoff (CASSANDRA-894)
 * fix windows startup (CASSANDRA-948)
 * make concurrent_reads, concurrent_writes configurable at runtime via JMX
   (CASSANDRA-1060)
 * disable GCInspector on non-Sun JVMs (CASSANDRA-1061)
 * fix tombstone handling in sstable rows with no other data (CASSANDRA-1063)
 * fix size of row in spanned index entries (CASSANDRA-1056)
 * install json2sstable, sstable2json, and sstablekeys to Debian package
 * StreamingService.StreamDestinations wouldn't empty itself after streaming
   finished (CASSANDRA-1076)
 * added Collections.shuffle(splits) before returning the splits in 
   ColumnFamilyInputFormat (CASSANDRA-1096)
 * do not recalculate cache capacity post-compaction if it's been manually 
   modified (CASSANDRA-1079)
 * better defaults for flush sorter + writer executor queue sizes
   (CASSANDRA-1100)
 * windows scripts for SSTableImport/Export (CASSANDRA-1051)
 * windows script for nodetool (CASSANDRA-1113)
 * expose PhiConvictThreshold (CASSANDRA-1053)
 * make repair of RF==1 a no-op (CASSANDRA-1090)
 * improve default JVM GC options (CASSANDRA-1014)
 * fix SlicePredicate serialization inside Hadoop jobs (CASSANDRA-1049)
 * close Thrift sockets in Hadoop ColumnFamilyRecordReader (CASSANDRA-1081)


0.6.1
 * fix NPE in sstable2json when no excluded keys are given (CASSANDRA-934)
 * keep the replica set constant throughout the read repair process
   (CASSANDRA-937)
 * allow querying getAllRanges with empty token list (CASSANDRA-933)
 * fix command line arguments inversion in clustertool (CASSANDRA-942)
 * fix race condition that could trigger a false-positive assertion
   during post-flush discard of old commitlog segments (CASSANDRA-936)
 * fix neighbor calculation for anti-entropy repair (CASSANDRA-924)
 * perform repair even for small entropy differences (CASSANDRA-924)
 * Use hostnames in CFInputFormat to allow Hadoop's naive string-based
   locality comparisons to work (CASSANDRA-955)
 * cache read-only BufferedRandomAccessFile length to avoid
   3 system calls per invocation (CASSANDRA-950)
 * nodes with IPv6 (and no IPv4) addresses could not join cluster
   (CASSANDRA-969)
 * Retrieve the correct number of undeleted columns, if any, from
   a supercolumn in a row that had been deleted previously (CASSANDRA-920)
 * fix index scans that cross the 2GB mmap boundaries for both mmap
   and standard i/o modes (CASSANDRA-866)
 * expose drain via nodetool (CASSANDRA-978)


0.6.0-RC1
 * JMX drain to flush memtables and run through commit log (CASSANDRA-880)
 * Bootstrapping can skip ranges under the right conditions (CASSANDRA-902)
 * fix merging row versions in range_slice for CL > ONE (CASSANDRA-884)
 * default write ConsistencyLeven chaned from ZERO to ONE
 * fix for index entries spanning mmap buffer boundaries (CASSANDRA-857)
 * use lexical comparison if time part of TimeUUIDs are the same 
   (CASSANDRA-907)
 * bound read, mutation, and response stages to fix possible OOM
   during log replay (CASSANDRA-885)
 * Use microseconds-since-epoch (UTC) in cli, instead of milliseconds
 * Treat batch_mutate Deletion with null supercolumn as "apply this predicate 
   to top level supercolumns" (CASSANDRA-834)
 * Streaming destination nodes do not update their JMX status (CASSANDRA-916)
 * Fix internal RPC timeout calculation (CASSANDRA-911)
 * Added Pig loadfunc to contrib/pig (CASSANDRA-910)


0.6.0-beta3
 * fix compaction bucketing bug (CASSANDRA-814)
 * update windows batch file (CASSANDRA-824)
 * deprecate KeysCachedFraction configuration directive in favor
   of KeysCached; move to unified-per-CF key cache (CASSANDRA-801)
 * add invalidateRowCache to ColumnFamilyStoreMBean (CASSANDRA-761)
 * send Handoff hints to natural locations to reduce load on
   remaining nodes in a failure scenario (CASSANDRA-822)
 * Add RowWarningThresholdInMB configuration option to warn before very 
   large rows get big enough to threaten node stability, and -x option to
   be able to remove them with sstable2json if the warning is unheeded
   until it's too late (CASSANDRA-843)
 * Add logging of GC activity (CASSANDRA-813)
 * fix ConcurrentModificationException in commitlog discard (CASSANDRA-853)
 * Fix hardcoded row count in Hadoop RecordReader (CASSANDRA-837)
 * Add a jmx status to the streaming service and change several DEBUG
   messages to INFO (CASSANDRA-845)
 * fix classpath in cassandra-cli.bat for Windows (CASSANDRA-858)
 * allow re-specifying host, port to cassandra-cli if invalid ones
   are first tried (CASSANDRA-867)
 * fix race condition handling rpc timeout in the coordinator
   (CASSANDRA-864)
 * Remove CalloutLocation and StagingFileDirectory from storage-conf files 
   since those settings are no longer used (CASSANDRA-878)
 * Parse a long from RowWarningThresholdInMB instead of an int (CASSANDRA-882)
 * Remove obsolete ControlPort code from DatabaseDescriptor (CASSANDRA-886)
 * move skipBytes side effect out of assert (CASSANDRA-899)
 * add "double getLoad" to StorageServiceMBean (CASSANDRA-898)
 * track row stats per CF at compaction time (CASSANDRA-870)
 * disallow CommitLogDirectory matching a DataFileDirectory (CASSANDRA-888)
 * default key cache size is 200k entries, changed from 10% (CASSANDRA-863)
 * add -Dcassandra-foreground=yes to cassandra.bat
 * exit if cluster name is changed unexpectedly (CASSANDRA-769)


0.6.0-beta1/beta2
 * add batch_mutate thrift command, deprecating batch_insert (CASSANDRA-336)
 * remove get_key_range Thrift API, deprecated in 0.5 (CASSANDRA-710)
 * add optional login() Thrift call for authentication (CASSANDRA-547)
 * support fat clients using gossiper and StorageProxy to perform
   replication in-process [jvm-only] (CASSANDRA-535)
 * support mmapped I/O for reads, on by default on 64bit JVMs 
   (CASSANDRA-408, CASSANDRA-669)
 * improve insert concurrency, particularly during Hinted Handoff
   (CASSANDRA-658)
 * faster network code (CASSANDRA-675)
 * stress.py moved to contrib (CASSANDRA-635)
 * row caching [must be explicitly enabled per-CF in config] (CASSANDRA-678)
 * present a useful measure of compaction progress in JMX (CASSANDRA-599)
 * add bin/sstablekeys (CASSNADRA-679)
 * add ConsistencyLevel.ANY (CASSANDRA-687)
 * make removetoken remove nodes from gossip entirely (CASSANDRA-644)
 * add ability to set cache sizes at runtime (CASSANDRA-708)
 * report latency and cache hit rate statistics with lifetime totals
   instead of average over the last minute (CASSANDRA-702)
 * support get_range_slice for RandomPartitioner (CASSANDRA-745)
 * per-keyspace replication factory and replication strategy (CASSANDRA-620)
 * track latency in microseconds (CASSANDRA-733)
 * add describe_ Thrift methods, deprecating get_string_property and 
   get_string_list_property
 * jmx interface for tracking operation mode and streams in general.
   (CASSANDRA-709)
 * keep memtables in sorted order to improve range query performance
   (CASSANDRA-799)
 * use while loop instead of recursion when trimming sstables compaction list 
   to avoid blowing stack in pathological cases (CASSANDRA-804)
 * basic Hadoop map/reduce support (CASSANDRA-342)


0.5.1
 * ensure all files for an sstable are streamed to the same directory.
   (CASSANDRA-716)
 * more accurate load estimate for bootstrapping (CASSANDRA-762)
 * tolerate dead or unavailable bootstrap target on write (CASSANDRA-731)
 * allow larger numbers of keys (> 140M) in a sstable bloom filter
   (CASSANDRA-790)
 * include jvm argument improvements from CASSANDRA-504 in debian package
 * change streaming chunk size to 32MB to accomodate Windows XP limitations
   (was 64MB) (CASSANDRA-795)
 * fix get_range_slice returning results in the wrong order (CASSANDRA-781)
 

0.5.0 final
 * avoid attempting to delete temporary bootstrap files twice (CASSANDRA-681)
 * fix bogus NaN in nodeprobe cfstats output (CASSANDRA-646)
 * provide a policy for dealing with single thread executors w/ a full queue
   (CASSANDRA-694)
 * optimize inner read in MessagingService, vastly improving multiple-node
   performance (CASSANDRA-675)
 * wait for table flush before streaming data back to a bootstrapping node.
   (CASSANDRA-696)
 * keep track of bootstrapping sources by table so that bootstrapping doesn't 
   give the indication of finishing early (CASSANDRA-673)


0.5.0 RC3
 * commit the correct version of the patch for CASSANDRA-663


0.5.0 RC2 (unreleased)
 * fix bugs in converting get_range_slice results to Thrift 
   (CASSANDRA-647, CASSANDRA-649)
 * expose java.util.concurrent.TimeoutException in StorageProxy methods
   (CASSANDRA-600)
 * TcpConnectionManager was holding on to disconnected connections, 
   giving the false indication they were being used. (CASSANDRA-651)
 * Remove duplicated write. (CASSANDRA-662)
 * Abort bootstrap if IP is already in the token ring (CASSANDRA-663)
 * increase default commitlog sync period, and wait for last sync to 
   finish before submitting another (CASSANDRA-668)


0.5.0 RC1
 * Fix potential NPE in get_range_slice (CASSANDRA-623)
 * add CRC32 to commitlog entries (CASSANDRA-605)
 * fix data streaming on windows (CASSANDRA-630)
 * GC compacted sstables after cleanup and compaction (CASSANDRA-621)
 * Speed up anti-entropy validation (CASSANDRA-629)
 * Fix anti-entropy assertion error (CASSANDRA-639)
 * Fix pending range conflicts when bootstapping or moving
   multiple nodes at once (CASSANDRA-603)
 * Handle obsolete gossip related to node movement in the case where
   one or more nodes is down when the movement occurs (CASSANDRA-572)
 * Include dead nodes in gossip to avoid a variety of problems
   and fix HH to removed nodes (CASSANDRA-634)
 * return an InvalidRequestException for mal-formed SlicePredicates
   (CASSANDRA-643)
 * fix bug determining closest neighbor for use in multiple datacenters
   (CASSANDRA-648)
 * Vast improvements in anticompaction speed (CASSANDRA-607)
 * Speed up log replay and writes by avoiding redundant serializations
   (CASSANDRA-652)


0.5.0 beta 2
 * Bootstrap improvements (several tickets)
 * add nodeprobe repair anti-entropy feature (CASSANDRA-193, CASSANDRA-520)
 * fix possibility of partition when many nodes restart at once
   in clusters with multiple seeds (CASSANDRA-150)
 * fix NPE in get_range_slice when no data is found (CASSANDRA-578)
 * fix potential NPE in hinted handoff (CASSANDRA-585)
 * fix cleanup of local "system" keyspace (CASSANDRA-576)
 * improve computation of cluster load balance (CASSANDRA-554)
 * added super column read/write, column count, and column/row delete to
   cassandra-cli (CASSANDRA-567, CASSANDRA-594)
 * fix returning live subcolumns of deleted supercolumns (CASSANDRA-583)
 * respect JAVA_HOME in bin/ scripts (several tickets)
 * add StorageService.initClient for fat clients on the JVM (CASSANDRA-535)
   (see contrib/client_only for an example of use)
 * make consistency_level functional in get_range_slice (CASSANDRA-568)
 * optimize key deserialization for RandomPartitioner (CASSANDRA-581)
 * avoid GCing tombstones except on major compaction (CASSANDRA-604)
 * increase failure conviction threshold, resulting in less nodes
   incorrectly (and temporarily) marked as down (CASSANDRA-610)
 * respect memtable thresholds during log replay (CASSANDRA-609)
 * support ConsistencyLevel.ALL on read (CASSANDRA-584)
 * add nodeprobe removetoken command (CASSANDRA-564)


0.5.0 beta
 * Allow multiple simultaneous flushes, improving flush throughput 
   on multicore systems (CASSANDRA-401)
 * Split up locks to improve write and read throughput on multicore systems
   (CASSANDRA-444, CASSANDRA-414)
 * More efficient use of memory during compaction (CASSANDRA-436)
 * autobootstrap option: when enabled, all non-seed nodes will attempt
   to bootstrap when started, until bootstrap successfully
   completes. -b option is removed.  (CASSANDRA-438)
 * Unless a token is manually specified in the configuration xml,
   a bootstraping node will use a token that gives it half the
   keys from the most-heavily-loaded node in the cluster,
   instead of generating a random token. 
   (CASSANDRA-385, CASSANDRA-517)
 * Miscellaneous bootstrap fixes (several tickets)
 * Ability to change a node's token even after it has data on it
   (CASSANDRA-541)
 * Ability to decommission a live node from the ring (CASSANDRA-435)
 * Semi-automatic loadbalancing via nodeprobe (CASSANDRA-192)
 * Add ability to set compaction thresholds at runtime via
   JMX / nodeprobe.  (CASSANDRA-465)
 * Add "comment" field to ColumnFamily definition. (CASSANDRA-481)
 * Additional JMX metrics (CASSANDRA-482)
 * JSON based export and import tools (several tickets)
 * Hinted Handoff fixes (several tickets)
 * Add key cache to improve read performance (CASSANDRA-423)
 * Simplified construction of custom ReplicationStrategy classes
   (CASSANDRA-497)
 * Graphical application (Swing) for ring integrity verification and 
   visualization was added to contrib (CASSANDRA-252)
 * Add DCQUORUM, DCQUORUMSYNC consistency levels and corresponding
   ReplicationStrategy / EndpointSnitch classes.  Experimental.
   (CASSANDRA-492)
 * Web client interface added to contrib (CASSANDRA-457)
 * More-efficient flush for Random, CollatedOPP partitioners 
   for normal writes (CASSANDRA-446) and bulk load (CASSANDRA-420)
 * Add MemtableFlushAfterMinutes, a global replacement for the old 
   per-CF FlushPeriodInMinutes setting (CASSANDRA-463)
 * optimizations to slice reading (CASSANDRA-350) and supercolumn
   queries (CASSANDRA-510)
 * force binding to given listenaddress for nodes with multiple
   interfaces (CASSANDRA-546)
 * stress.py benchmarking tool improvements (several tickets)
 * optimized replica placement code (CASSANDRA-525)
 * faster log replay on restart (CASSANDRA-539, CASSANDRA-540)
 * optimized local-node writes (CASSANDRA-558)
 * added get_range_slice, deprecating get_key_range (CASSANDRA-344)
 * expose TimedOutException to thrift (CASSANDRA-563)
 

0.4.2
 * Add validation disallowing null keys (CASSANDRA-486)
 * Fix race conditions in TCPConnectionManager (CASSANDRA-487)
 * Fix using non-utf8-aware comparison as a sanity check.
   (CASSANDRA-493)
 * Improve default garbage collector options (CASSANDRA-504)
 * Add "nodeprobe flush" (CASSANDRA-505)
 * remove NotFoundException from get_slice throws list (CASSANDRA-518)
 * fix get (not get_slice) of entire supercolumn (CASSANDRA-508)
 * fix null token during bootstrap (CASSANDRA-501)


0.4.1
 * Fix FlushPeriod columnfamily configuration regression
   (CASSANDRA-455)
 * Fix long column name support (CASSANDRA-460)
 * Fix for serializing a row that only contains tombstones
   (CASSANDRA-458)
 * Fix for discarding unneeded commitlog segments (CASSANDRA-459)
 * Add SnapshotBeforeCompaction configuration option (CASSANDRA-426)
 * Fix compaction abort under insufficient disk space (CASSANDRA-473)
 * Fix reading subcolumn slice from tombstoned CF (CASSANDRA-484)
 * Fix race condition in RVH causing occasional NPE (CASSANDRA-478)


0.4.0
 * fix get_key_range problems when a node is down (CASSANDRA-440)
   and add UnavailableException to more Thrift methods
 * Add example EndPointSnitch contrib code (several tickets)


0.4.0 RC2
 * fix SSTable generation clash during compaction (CASSANDRA-418)
 * reject method calls with null parameters (CASSANDRA-308)
 * properly order ranges in nodeprobe output (CASSANDRA-421)
 * fix logging of certain errors on executor threads (CASSANDRA-425)


0.4.0 RC1
 * Bootstrap feature is live; use -b on startup (several tickets)
 * Added multiget api (CASSANDRA-70)
 * fix Deadlock with SelectorManager.doProcess and TcpConnection.write
   (CASSANDRA-392)
 * remove key cache b/c of concurrency bugs in third-party
   CLHM library (CASSANDRA-405)
 * update non-major compaction logic to use two threshold values
   (CASSANDRA-407)
 * add periodic / batch commitlog sync modes (several tickets)
 * inline BatchMutation into batch_insert params (CASSANDRA-403)
 * allow setting the logging level at runtime via mbean (CASSANDRA-402)
 * change default comparator to BytesType (CASSANDRA-400)
 * add forwards-compatible ConsistencyLevel parameter to get_key_range
   (CASSANDRA-322)
 * r/m special case of blocking for local destination when writing with 
   ConsistencyLevel.ZERO (CASSANDRA-399)
 * Fixes to make BinaryMemtable [bulk load interface] useful (CASSANDRA-337);
   see contrib/bmt_example for an example of using it.
 * More JMX properties added (several tickets)
 * Thrift changes (several tickets)
    - Merged _super get methods with the normal ones; return values
      are now of ColumnOrSuperColumn.
    - Similarly, merged batch_insert_super into batch_insert.



0.4.0 beta
 * On-disk data format has changed to allow billions of keys/rows per
   node instead of only millions
 * Multi-keyspace support
 * Scan all sstables for all queries to avoid situations where
   different types of operation on the same ColumnFamily could
   disagree on what data was present
 * Snapshot support via JMX
 * Thrift API has changed a _lot_:
    - removed time-sorted CFs; instead, user-defined comparators
      may be defined on the column names, which are now byte arrays.
      Default comparators are provided for UTF8, Bytes, Ascii, Long (i64),
      and UUID types.
    - removed colon-delimited strings in thrift api in favor of explicit
      structs such as ColumnPath, ColumnParent, etc.  Also normalized
      thrift struct and argument naming.
    - Added columnFamily argument to get_key_range.
    - Change signature of get_slice to accept starting and ending
      columns as well as an offset.  (This allows use of indexes.)
      Added "ascending" flag to allow reasonably-efficient reverse
      scans as well.  Removed get_slice_by_range as redundant.
    - get_key_range operates on one CF at a time
    - changed `block` boolean on insert methods to ConsistencyLevel enum,
      with options of NONE, ONE, QUORUM, and ALL.
    - added similar consistency_level parameter to read methods
    - column-name-set slice with no names given now returns zero columns
      instead of all of them.  ("all" can run your server out of memory.
      use a range-based slice with a high max column count instead.)
 * Removed the web interface. Node information can now be obtained by 
   using the newly introduced nodeprobe utility.
 * More JMX stats
 * Remove magic values from internals (e.g. special key to indicate
   when to flush memtables)
 * Rename configuration "table" to "keyspace"
 * Moved to crash-only design; no more shutdown (just kill the process)
 * Lots of bug fixes

Full list of issues resolved in 0.4 is at https://issues.apache.org/jira/secure/IssueNavigator.jspa?reset=true&&pid=12310865&fixfor=12313862&resolution=1&sorter/field=issuekey&sorter/order=DESC


0.3.0 RC3
 * Fix potential deadlock under load in TCPConnection.
   (CASSANDRA-220)


0.3.0 RC2
 * Fix possible data loss when server is stopped after replaying
   log but before new inserts force memtable flush.
   (CASSANDRA-204)
 * Added BUGS file


0.3.0 RC1
 * Range queries on keys, including user-defined key collation
 * Remove support
 * Workarounds for a weird bug in JDK select/register that seems
   particularly common on VM environments. Cassandra should deploy
   fine on EC2 now
 * Much improved infrastructure: the beginnings of a decent test suite
   ("ant test" for unit tests; "nosetests" for system tests), code
   coverage reporting, etc.
 * Expanded node status reporting via JMX
 * Improved error reporting/logging on both server and client
 * Reduced memory footprint in default configuration
 * Combined blocking and non-blocking versions of insert APIs
 * Added FlushPeriodInMinutes configuration parameter to force
   flushing of infrequently-updated ColumnFamilies<|MERGE_RESOLUTION|>--- conflicted
+++ resolved
@@ -1,9 +1,10 @@
-<<<<<<< HEAD
 2.2.12
  * Fix the inspectJvmOptions startup check (CASSANDRA-14112)
  * Fix race that prevents submitting compaction for a table when executor is full (CASSANDRA-13801)
  * Rely on the JVM to handle OutOfMemoryErrors (CASSANDRA-13006)
  * Grab refs during scrub/index redistribution/cleanup (CASSANDRA-13873)
+Merged from 2.1:
+ * More PEP8 compliance for cqlsh (CASSANDRA-14021)
 
 2.2.11
  * Safely handle empty buffers when outputting to JSON (CASSANDRA-13868)
@@ -19,12 +20,6 @@
  * Fix nested Tuples/UDTs validation (CASSANDRA-13646)
  * Remove unused max_value_size_in_mb config setting from yaml (CASSANDRA-13625
 Merged from 2.1:
-=======
-2.1.20
- * More PEP8 compliance for cqlsh (CASSANDRA-14021)
-
-2.1.19
->>>>>>> f8d73a3a
  * Add storage port options to sstableloader (CASSANDRA-13844)
  * Remove stress-test target in CircleCI as it's not existing (CASSANDRA-13775)
  * Clone HeartBeatState when building gossip messages. Make its generation/version volatile (CASSANDRA-13700)
