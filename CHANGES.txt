2.0.0-rc1
 * improve DecimalSerializer performance (CASSANDRA-5837)
 * fix potential spurious wakeup in AsyncOneResponse (CASSANDRA-5690)
 * fix schema-related trigger issues (CASSANDRA-5774)
 * Better validation when accessing CQL3 table from thrift (CASSANDRA-5138)
 * Fix assertion error during repair (CASSANDRA-5801)
 * Fix range tombstone bug (CASSANDRA-5805)
 * DC-local CAS (CASSANDRA-5797)
 * Add a native_protocol_version column to the system.local table (CASSANRDA-5819)
 * Use index_interval from cassandra.yaml when upgraded (CASSANDRA-5822)
 * Fix buffer underflow on socket close (CASSANDRA-5792)
Merged from 1.2:
 * fix bulk-loading compressed sstables (CASSANDRA-5820)
 * (Hadoop) fix quoting in CqlPagingRecordReader and CqlRecordWriter 
   (CASSANDRA-5824)
 * update default LCS sstable size to 160MB (CASSANDRA-5727)
 * Allow compacting 2Is via nodetool (CASSANDRA-5670)
 * Hex-encode non-String keys in OPP (CASSANDRA-5793)
 * nodetool history logging (CASSANDRA-5823)
<<<<<<< HEAD
=======
 * (Hadoop) fix support for Thrift tables in CqlPagingRecordReader 
   (CASSANDRA-5752)
 * add "all time blocked" to StatusLogger output (CASSANDRA-5825)
>>>>>>> ec673ac9


1.2.8
 * Fix reading DeletionTime from 1.1-format sstables (CASSANDRA-5814)
 * cqlsh: add collections support to COPY (CASSANDRA-5698)
 * retry important messages for any IOException (CASSANDRA-5804)
 * Allow empty IN relations in SELECT/UPDATE/DELETE statements (CASSANDRA-5626)
 * cqlsh: fix crashing on Windows due to libedit detection (CASSANDRA-5812)


2.0.0-beta2
 * Replace countPendingHints with Hints Created metric (CASSANDRA-5746)
 * Allow nodetool with no args, and with help to run without a server (CASSANDRA-5734)
 * Cleanup AbstractType/TypeSerializer classes (CASSANDRA-5744)
 * Remove unimplemented cli option schema-mwt (CASSANDRA-5754)
 * Support range tombstones in thrift (CASSANDRA-5435)
 * Normalize table-manipulating CQL3 statements' class names (CASSANDRA-5759)
 * cqlsh: add missing table options to DESCRIBE output (CASSANDRA-5749)
 * Fix assertion error during repair (CASSANDRA-5757)
 * Fix bulkloader (CASSANDRA-5542)
 * Add LZ4 compression to the native protocol (CASSANDRA-5765)
 * Fix bugs in the native protocol v2 (CASSANDRA-5770)
 * CAS on 'primary key only' table (CASSANDRA-5715)
 * Support streaming SSTables of old versions (CASSANDRA-5772)
 * Always respect protocol version in native protocol (CASSANDRA-5778)
 * Fix ConcurrentModificationException during streaming (CASSANDRA-5782)
 * Update deletion timestamp in Commit#updatesWithPaxosTime (CASSANDRA-5787)
 * Thrift cas() method crashes if input columns are not sorted (CASSANDRA-5786)
 * Order columns names correctly when querying for CAS (CASSANDRA-5788)
 * Fix streaming retry (CASSANDRA-5775)
Merged from 1.2:
 * if no seeds can be a reached a node won't start in a ring by itself (CASSANDRA-5768)
 * add cassandra.unsafesystem property (CASSANDRA-5704)
 * (Hadoop) quote identifiers in CqlPagingRecordReader (CASSANDRA-5763)
 * Add replace_node functionality for vnodes (CASSANDRA-5337)
 * Add timeout events to query traces (CASSANDRA-5520)
 * Fix serialization of the LEFT gossip value (CASSANDRA-5696)
 * Expose native protocol server status in nodetool info (CASSANDRA-5735)
 * Fix pathetic performance of range tombstones (CASSANDRA-5677)
 * Fix querying with an empty (impossible) range (CASSANDRA-5573)
 * cqlsh: handle CUSTOM 2i in DESCRIBE output (CASSANDRA-5760)
 * Fix minor bug in Range.intersects(Bound) (CASSANDRA-5771)
 * cqlsh: handle disabled compression in DESCRIBE output (CASSANDRA-5766)
 * Ensure all UP events are notified on the native protocol (CASSANDRA-5769)
 * Fix formatting of sstable2json with multiple -k arguments (CASSANDRA-5781)
 * Don't rely on row marker for queries in general to hide lost markers
   after TTL expires (CASSANDRA-5762)
 * Sort nodetool help output (CASSANDRA-5776)
 * Fix column expiring during 2 phases compaction (CASSANDRA-5799)
 * now() is being rejected in INSERTs when inside collections (CASSANDRA-5795)


2.0.0-beta1
 * Removed on-heap row cache (CASSANDRA-5348)
 * use nanotime consistently for node-local timeouts (CASSANDRA-5581)
 * Avoid unnecessary second pass on name-based queries (CASSANDRA-5577)
 * Experimental triggers (CASSANDRA-1311)
 * JEMalloc support for off-heap allocation (CASSANDRA-3997)
 * Single-pass compaction (CASSANDRA-4180)
 * Removed token range bisection (CASSANDRA-5518)
 * Removed compatibility with pre-1.2.5 sstables and network messages
   (CASSANDRA-5511)
 * removed PBSPredictor (CASSANDRA-5455)
 * CAS support (CASSANDRA-5062, 5441, 5442, 5443, 5619, 5667)
 * Leveled compaction performs size-tiered compactions in L0 
   (CASSANDRA-5371, 5439)
 * Add yaml network topology snitch for mixed ec2/other envs (CASSANDRA-5339)
 * Log when a node is down longer than the hint window (CASSANDRA-4554)
 * Optimize tombstone creation for ExpiringColumns (CASSANDRA-4917)
 * Improve LeveledScanner work estimation (CASSANDRA-5250, 5407)
 * Replace compaction lock with runWithCompactionsDisabled (CASSANDRA-3430)
 * Change Message IDs to ints (CASSANDRA-5307)
 * Move sstable level information into the Stats component, removing the
   need for a separate Manifest file (CASSANDRA-4872)
 * avoid serializing to byte[] on commitlog append (CASSANDRA-5199)
 * make index_interval configurable per columnfamily (CASSANDRA-3961, CASSANDRA-5650)
 * add default_time_to_live (CASSANDRA-3974)
 * add memtable_flush_period_in_ms (CASSANDRA-4237)
 * replace supercolumns internally by composites (CASSANDRA-3237, 5123)
 * upgrade thrift to 0.9.0 (CASSANDRA-3719)
 * drop unnecessary keyspace parameter from user-defined compaction API 
   (CASSANDRA-5139)
 * more robust solution to incomplete compactions + counters (CASSANDRA-5151)
 * Change order of directory searching for c*.in.sh (CASSANDRA-3983)
 * Add tool to reset SSTable compaction level for LCS (CASSANDRA-5271)
 * Allow custom configuration loader (CASSANDRA-5045)
 * Remove memory emergency pressure valve logic (CASSANDRA-3534)
 * Reduce request latency with eager retry (CASSANDRA-4705)
 * cqlsh: Remove ASSUME command (CASSANDRA-5331)
 * Rebuild BF when loading sstables if bloom_filter_fp_chance
   has changed since compaction (CASSANDRA-5015)
 * remove row-level bloom filters (CASSANDRA-4885)
 * Change Kernel Page Cache skipping into row preheating (disabled by default)
   (CASSANDRA-4937)
 * Improve repair by deciding on a gcBefore before sending
   out TreeRequests (CASSANDRA-4932)
 * Add an official way to disable compactions (CASSANDRA-5074)
 * Reenable ALTER TABLE DROP with new semantics (CASSANDRA-3919)
 * Add binary protocol versioning (CASSANDRA-5436)
 * Swap THshaServer for TThreadedSelectorServer (CASSANDRA-5530)
 * Add alias support to SELECT statement (CASSANDRA-5075)
 * Don't create empty RowMutations in CommitLogReplayer (CASSANDRA-5541)
 * Use range tombstones when dropping cfs/columns from schema (CASSANDRA-5579)
 * cqlsh: drop CQL2/CQL3-beta support (CASSANDRA-5585)
 * Track max/min column names in sstables to be able to optimize slice
   queries (CASSANDRA-5514, CASSANDRA-5595, CASSANDRA-5600)
 * Binary protocol: allow batching already prepared statements (CASSANDRA-4693)
 * Allow preparing timestamp, ttl and limit in CQL3 queries (CASSANDRA-4450)
 * Support native link w/o JNA in Java7 (CASSANDRA-3734)
 * Use SASL authentication in binary protocol v2 (CASSANDRA-5545)
 * Replace Thrift HsHa with LMAX Disruptor based implementation (CASSANDRA-5582)
 * cqlsh: Add row count to SELECT output (CASSANDRA-5636)
 * Include a timestamp with all read commands to determine column expiration
   (CASSANDRA-5149)
 * Streaming 2.0 (CASSANDRA-5286, 5699)
 * Conditional create/drop ks/table/index statements in CQL3 (CASSANDRA-2737)
 * more pre-table creation property validation (CASSANDRA-5693)
 * Redesign repair messages (CASSANDRA-5426)
 * Fix ALTER RENAME post-5125 (CASSANDRA-5702)
 * Disallow renaming a 2ndary indexed column (CASSANDRA-5705)
 * Rename Table to Keyspace (CASSANDRA-5613)
 * Ensure changing column_index_size_in_kb on different nodes don't corrupt the
   sstable (CASSANDRA-5454)
 * Move resultset type information into prepare, not execute (CASSANDRA-5649)
 * Auto paging in binary protocol (CASSANDRA-4415, 5714)
 * Don't tie client side use of AbstractType to JDBC (CASSANDRA-4495)
 * Adds new TimestampType to replace DateType (CASSANDRA-5723, CASSANDRA-5729)
Merged from 1.2:
 * make starting native protocol server idempotent (CASSANDRA-5728)
 * Fix loading key cache when a saved entry is no longer valid (CASSANDRA-5706)
 * Fix serialization of the LEFT gossip value (CASSANDRA-5696)
 * cqlsh: Don't show 'null' in place of empty values (CASSANDRA-5675)
 * Race condition in detecting version on a mixed 1.1/1.2 cluster
   (CASSANDRA-5692)
 * Fix skipping range tombstones with reverse queries (CASSANDRA-5712)
 * Expire entries out of ThriftSessionManager (CASSANRDA-5719)
 * Don't keep ancestor information in memory (CASSANDRA-5342)
 * cqlsh: fix handling of semicolons inside BATCH queries (CASSANDRA-5697)


1.2.6
 * Fix tracing when operation completes before all responses arrive 
   (CASSANDRA-5668)
 * Fix cross-DC mutation forwarding (CASSANDRA-5632)
 * Reduce SSTableLoader memory usage (CASSANDRA-5555)
 * Scale hinted_handoff_throttle_in_kb to cluster size (CASSANDRA-5272)
 * (Hadoop) Add CQL3 input/output formats (CASSANDRA-4421, 5622)
 * (Hadoop) Fix InputKeyRange in CFIF (CASSANDRA-5536)
 * Fix dealing with ridiculously large max sstable sizes in LCS (CASSANDRA-5589)
 * Ignore pre-truncate hints (CASSANDRA-4655)
 * Move System.exit on OOM into a separate thread (CASSANDRA-5273)
 * Write row markers when serializing schema (CASSANDRA-5572)
 * Check only SSTables for the requested range when streaming (CASSANDRA-5569)
 * Improve batchlog replay behavior and hint ttl handling (CASSANDRA-5314)
 * Exclude localTimestamp from validation for tombstones (CASSANDRA-5398)
 * cqlsh: add custom prompt support (CASSANDRA-5539)
 * Reuse prepared statements in hot auth queries (CASSANDRA-5594)
 * cqlsh: add vertical output option (see EXPAND) (CASSANDRA-5597)
 * Add a rate limit option to stress (CASSANDRA-5004)
 * have BulkLoader ignore snapshots directories (CASSANDRA-5587) 
 * fix SnitchProperties logging context (CASSANDRA-5602)
 * Expose whether jna is enabled and memory is locked via JMX (CASSANDRA-5508)
 * cqlsh: fix COPY FROM with ReversedType (CASSANDRA-5610)
 * Allow creating CUSTOM indexes on collections (CASSANDRA-5615)
 * Evaluate now() function at execution time (CASSANDRA-5616)
 * Expose detailed read repair metrics (CASSANDRA-5618)
 * Correct blob literal + ReversedType parsing (CASSANDRA-5629)
 * Allow GPFS to prefer the internal IP like EC2MRS (CASSANDRA-5630)
 * fix help text for -tspw cassandra-cli (CASSANDRA-5643)
 * don't throw away initial causes exceptions for internode encryption issues 
   (CASSANDRA-5644)
 * Fix message spelling errors for cql select statements (CASSANDRA-5647)
 * Suppress custom exceptions thru jmx (CASSANDRA-5652)
 * Update CREATE CUSTOM INDEX syntax (CASSANDRA-5639)
 * Fix PermissionDetails.equals() method (CASSANDRA-5655)
 * Never allow partition key ranges in CQL3 without token() (CASSANDRA-5666)
 * Gossiper incorrectly drops AppState for an upgrading node (CASSANDRA-5660)
 * Connection thrashing during multi-region ec2 during upgrade, due to 
   messaging version (CASSANDRA-5669)
 * Avoid over reconnecting in EC2MRS (CASSANDRA-5678)
 * Fix ReadResponseSerializer.serializedSize() for digest reads (CASSANDRA-5476)
 * allow sstable2json on 2i CFs (CASSANDRA-5694)
Merged from 1.1:
 * Remove buggy thrift max message length option (CASSANDRA-5529)
 * Fix NPE in Pig's widerow mode (CASSANDRA-5488)
 * Add split size parameter to Pig and disable split combination (CASSANDRA-5544)


1.2.5
 * make BytesToken.toString only return hex bytes (CASSANDRA-5566)
 * Ensure that submitBackground enqueues at least one task (CASSANDRA-5554)
 * fix 2i updates with identical values and timestamps (CASSANDRA-5540)
 * fix compaction throttling bursty-ness (CASSANDRA-4316)
 * reduce memory consumption of IndexSummary (CASSANDRA-5506)
 * remove per-row column name bloom filters (CASSANDRA-5492)
 * Include fatal errors in trace events (CASSANDRA-5447)
 * Ensure that PerRowSecondaryIndex is notified of row-level deletes
   (CASSANDRA-5445)
 * Allow empty blob literals in CQL3 (CASSANDRA-5452)
 * Fix streaming RangeTombstones at column index boundary (CASSANDRA-5418)
 * Fix preparing statements when current keyspace is not set (CASSANDRA-5468)
 * Fix SemanticVersion.isSupportedBy minor/patch handling (CASSANDRA-5496)
 * Don't provide oldCfId for post-1.1 system cfs (CASSANDRA-5490)
 * Fix primary range ignores replication strategy (CASSANDRA-5424)
 * Fix shutdown of binary protocol server (CASSANDRA-5507)
 * Fix repair -snapshot not working (CASSANDRA-5512)
 * Set isRunning flag later in binary protocol server (CASSANDRA-5467)
 * Fix use of CQL3 functions with descending clustering order (CASSANDRA-5472)
 * Disallow renaming columns one at a time for thrift table in CQL3
   (CASSANDRA-5531)
 * cqlsh: add CLUSTERING ORDER BY support to DESCRIBE (CASSANDRA-5528)
 * Add custom secondary index support to CQL3 (CASSANDRA-5484)
 * Fix repair hanging silently on unexpected error (CASSANDRA-5229)
 * Fix Ec2Snitch regression introduced by CASSANDRA-5171 (CASSANDRA-5432)
 * Add nodetool enablebackup/disablebackup (CASSANDRA-5556)
 * cqlsh: fix DESCRIBE after case insensitive USE (CASSANDRA-5567)
Merged from 1.1
 * Remove buggy thrift max message length option (CASSANDRA-5529)
 * Add retry mechanism to OTC for non-droppable_verbs (CASSANDRA-5393)
 * Use allocator information to improve memtable memory usage estimate
   (CASSANDRA-5497)
 * Fix trying to load deleted row into row cache on startup (CASSANDRA-4463)
 * fsync leveled manifest to avoid corruption (CASSANDRA-5535)
 * Fix Bound intersection computation (CASSANDRA-5551)
 * sstablescrub now respects max memory size in cassandra.in.sh (CASSANDRA-5562)


1.2.4
 * Ensure that PerRowSecondaryIndex updates see the most recent values
   (CASSANDRA-5397)
 * avoid duplicate index entries ind PrecompactedRow and 
   ParallelCompactionIterable (CASSANDRA-5395)
 * remove the index entry on oldColumn when new column is a tombstone 
   (CASSANDRA-5395)
 * Change default stream throughput from 400 to 200 mbps (CASSANDRA-5036)
 * Gossiper logs DOWN for symmetry with UP (CASSANDRA-5187)
 * Fix mixing prepared statements between keyspaces (CASSANDRA-5352)
 * Fix consistency level during bootstrap - strike 3 (CASSANDRA-5354)
 * Fix transposed arguments in AlreadyExistsException (CASSANDRA-5362)
 * Improve asynchronous hint delivery (CASSANDRA-5179)
 * Fix Guava dependency version (12.0 -> 13.0.1) for Maven (CASSANDRA-5364)
 * Validate that provided CQL3 collection value are < 64K (CASSANDRA-5355)
 * Make upgradeSSTable skip current version sstables by default (CASSANDRA-5366)
 * Optimize min/max timestamp collection (CASSANDRA-5373)
 * Invalid streamId in cql binary protocol when using invalid CL 
   (CASSANDRA-5164)
 * Fix validation for IN where clauses with collections (CASSANDRA-5376)
 * Copy resultSet on count query to avoid ConcurrentModificationException 
   (CASSANDRA-5382)
 * Correctly typecheck in CQL3 even with ReversedType (CASSANDRA-5386)
 * Fix streaming compressed files when using encryption (CASSANDRA-5391)
 * cassandra-all 1.2.0 pom missing netty dependency (CASSANDRA-5392)
 * Fix writetime/ttl functions on null values (CASSANDRA-5341)
 * Fix NPE during cql3 select with token() (CASSANDRA-5404)
 * IndexHelper.skipBloomFilters won't skip non-SHA filters (CASSANDRA-5385)
 * cqlsh: Print maps ordered by key, sort sets (CASSANDRA-5413)
 * Add null syntax support in CQL3 for inserts (CASSANDRA-3783)
 * Allow unauthenticated set_keyspace() calls (CASSANDRA-5423)
 * Fix potential incremental backups race (CASSANDRA-5410)
 * Fix prepared BATCH statements with batch-level timestamps (CASSANDRA-5415)
 * Allow overriding superuser setup delay (CASSANDRA-5430)
 * cassandra-shuffle with JMX usernames and passwords (CASSANDRA-5431)
Merged from 1.1:
 * cli: Quote ks and cf names in schema output when needed (CASSANDRA-5052)
 * Fix bad default for min/max timestamp in SSTableMetadata (CASSANDRA-5372)
 * Fix cf name extraction from manifest in Directories.migrateFile() 
   (CASSANDRA-5242)
 * Support pluggable internode authentication (CASSANDRA-5401)


1.2.3
 * add check for sstable overlap within a level on startup (CASSANDRA-5327)
 * replace ipv6 colons in jmx object names (CASSANDRA-5298, 5328)
 * Avoid allocating SSTableBoundedScanner during repair when the range does 
   not intersect the sstable (CASSANDRA-5249)
 * Don't lowercase property map keys (this breaks NTS) (CASSANDRA-5292)
 * Fix composite comparator with super columns (CASSANDRA-5287)
 * Fix insufficient validation of UPDATE queries against counter cfs
   (CASSANDRA-5300)
 * Fix PropertyFileSnitch default DC/Rack behavior (CASSANDRA-5285)
 * Handle null values when executing prepared statement (CASSANDRA-5081)
 * Add netty to pom dependencies (CASSANDRA-5181)
 * Include type arguments in Thrift CQLPreparedResult (CASSANDRA-5311)
 * Fix compaction not removing columns when bf_fp_ratio is 1 (CASSANDRA-5182)
 * cli: Warn about missing CQL3 tables in schema descriptions (CASSANDRA-5309)
 * Re-enable unknown option in replication/compaction strategies option for
   backward compatibility (CASSANDRA-4795)
 * Add binary protocol support to stress (CASSANDRA-4993)
 * cqlsh: Fix COPY FROM value quoting and null handling (CASSANDRA-5305)
 * Fix repair -pr for vnodes (CASSANDRA-5329)
 * Relax CL for auth queries for non-default users (CASSANDRA-5310)
 * Fix AssertionError during repair (CASSANDRA-5245)
 * Don't announce migrations to pre-1.2 nodes (CASSANDRA-5334)
Merged from 1.1:
 * Fix trying to load deleted row into row cache on startup (CASSANDRA-4463)
 * Update offline scrub for 1.0 -> 1.1 directory structure (CASSANDRA-5195)
 * add tmp flag to Descriptor hashcode (CASSANDRA-4021)
 * fix logging of "Found table data in data directories" when only system tables
   are present (CASSANDRA-5289)
 * cli: Add JMX authentication support (CASSANDRA-5080)
 * nodetool: ability to repair specific range (CASSANDRA-5280)
 * Fix possible assertion triggered in SliceFromReadCommand (CASSANDRA-5284)
 * cqlsh: Add inet type support on Windows (ipv4-only) (CASSANDRA-4801)
 * Fix race when initializing ColumnFamilyStore (CASSANDRA-5350)
 * Add UseTLAB JVM flag (CASSANDRA-5361)


1.2.2
 * fix potential for multiple concurrent compactions of the same sstables
   (CASSANDRA-5256)
 * avoid no-op caching of byte[] on commitlog append (CASSANDRA-5199)
 * fix symlinks under data dir not working (CASSANDRA-5185)
 * fix bug in compact storage metadata handling (CASSANDRA-5189)
 * Validate login for USE queries (CASSANDRA-5207)
 * cli: remove default username and password (CASSANDRA-5208)
 * configure populate_io_cache_on_flush per-CF (CASSANDRA-4694)
 * allow configuration of internode socket buffer (CASSANDRA-3378)
 * Make sstable directory picking blacklist-aware again (CASSANDRA-5193)
 * Correctly expire gossip states for edge cases (CASSANDRA-5216)
 * Improve handling of directory creation failures (CASSANDRA-5196)
 * Expose secondary indicies to the rest of nodetool (CASSANDRA-4464)
 * Binary protocol: avoid sending notification for 0.0.0.0 (CASSANDRA-5227)
 * add UseCondCardMark XX jvm settings on jdk 1.7 (CASSANDRA-4366)
 * CQL3 refactor to allow conversion function (CASSANDRA-5226)
 * Fix drop of sstables in some circumstance (CASSANDRA-5232)
 * Implement caching of authorization results (CASSANDRA-4295)
 * Add support for LZ4 compression (CASSANDRA-5038)
 * Fix missing columns in wide rows queries (CASSANDRA-5225)
 * Simplify auth setup and make system_auth ks alterable (CASSANDRA-5112)
 * Stop compactions from hanging during bootstrap (CASSANDRA-5244)
 * fix compressed streaming sending extra chunk (CASSANDRA-5105)
 * Add CQL3-based implementations of IAuthenticator and IAuthorizer
   (CASSANDRA-4898)
 * Fix timestamp-based tomstone removal logic (CASSANDRA-5248)
 * cli: Add JMX authentication support (CASSANDRA-5080)
 * Fix forceFlush behavior (CASSANDRA-5241)
 * cqlsh: Add username autocompletion (CASSANDRA-5231)
 * Fix CQL3 composite partition key error (CASSANDRA-5240)
 * Allow IN clause on last clustering key (CASSANDRA-5230)
Merged from 1.1:
 * fix start key/end token validation for wide row iteration (CASSANDRA-5168)
 * add ConfigHelper support for Thrift frame and max message sizes (CASSANDRA-5188)
 * fix nodetool repair not fail on node down (CASSANDRA-5203)
 * always collect tombstone hints (CASSANDRA-5068)
 * Fix error when sourcing file in cqlsh (CASSANDRA-5235)


1.2.1
 * stream undelivered hints on decommission (CASSANDRA-5128)
 * GossipingPropertyFileSnitch loads saved dc/rack info if needed (CASSANDRA-5133)
 * drain should flush system CFs too (CASSANDRA-4446)
 * add inter_dc_tcp_nodelay setting (CASSANDRA-5148)
 * re-allow wrapping ranges for start_token/end_token range pairitspwng (CASSANDRA-5106)
 * fix validation compaction of empty rows (CASSADRA-5136)
 * nodetool methods to enable/disable hint storage/delivery (CASSANDRA-4750)
 * disallow bloom filter false positive chance of 0 (CASSANDRA-5013)
 * add threadpool size adjustment methods to JMXEnabledThreadPoolExecutor and 
   CompactionManagerMBean (CASSANDRA-5044)
 * fix hinting for dropped local writes (CASSANDRA-4753)
 * off-heap cache doesn't need mutable column container (CASSANDRA-5057)
 * apply disk_failure_policy to bad disks on initial directory creation 
   (CASSANDRA-4847)
 * Optimize name-based queries to use ArrayBackedSortedColumns (CASSANDRA-5043)
 * Fall back to old manifest if most recent is unparseable (CASSANDRA-5041)
 * pool [Compressed]RandomAccessReader objects on the partitioned read path
   (CASSANDRA-4942)
 * Add debug logging to list filenames processed by Directories.migrateFile 
   method (CASSANDRA-4939)
 * Expose black-listed directories via JMX (CASSANDRA-4848)
 * Log compaction merge counts (CASSANDRA-4894)
 * Minimize byte array allocation by AbstractData{Input,Output} (CASSANDRA-5090)
 * Add SSL support for the binary protocol (CASSANDRA-5031)
 * Allow non-schema system ks modification for shuffle to work (CASSANDRA-5097)
 * cqlsh: Add default limit to SELECT statements (CASSANDRA-4972)
 * cqlsh: fix DESCRIBE for 1.1 cfs in CQL3 (CASSANDRA-5101)
 * Correctly gossip with nodes >= 1.1.7 (CASSANDRA-5102)
 * Ensure CL guarantees on digest mismatch (CASSANDRA-5113)
 * Validate correctly selects on composite partition key (CASSANDRA-5122)
 * Fix exception when adding collection (CASSANDRA-5117)
 * Handle states for non-vnode clusters correctly (CASSANDRA-5127)
 * Refuse unrecognized replication and compaction strategy options (CASSANDRA-4795)
 * Pick the correct value validator in sstable2json for cql3 tables (CASSANDRA-5134)
 * Validate login for describe_keyspace, describe_keyspaces and set_keyspace
   (CASSANDRA-5144)
 * Fix inserting empty maps (CASSANDRA-5141)
 * Don't remove tokens from System table for node we know (CASSANDRA-5121)
 * fix streaming progress report for compresed files (CASSANDRA-5130)
 * Coverage analysis for low-CL queries (CASSANDRA-4858)
 * Stop interpreting dates as valid timeUUID value (CASSANDRA-4936)
 * Adds E notation for floating point numbers (CASSANDRA-4927)
 * Detect (and warn) unintentional use of the cql2 thrift methods when cql3 was
   intended (CASSANDRA-5172)
 * cli: Quote ks and cf names in schema output when needed (CASSANDRA-5052)
 * Fix bad default for min/max timestamp in SSTableMetadata (CASSANDRA-5372)
 * Fix cf name extraction from manifest in Directories.migrateFile() (CASSANDRA-5242)
 * Support pluggable internode authentication (CASSANDRA-5401)
 * Replace mistaken usage of commons-logging with slf4j (CASSANDRA-5464)
 * Ensure Jackson dependency matches lib (CASSANDRA-5126)
 * Expose droppable tombstone ratio stats over JMX (CASSANDRA-5159)
Merged from 1.1:
 * Simplify CompressedRandomAccessReader to work around JDK FD bug (CASSANDRA-5088)
 * Improve handling a changing target throttle rate mid-compaction (CASSANDRA-5087)
 * Pig: correctly decode row keys in widerow mode (CASSANDRA-5098)
 * nodetool repair command now prints progress (CASSANDRA-4767)
 * fix user defined compaction to run against 1.1 data directory (CASSANDRA-5118)
 * Fix CQL3 BATCH authorization caching (CASSANDRA-5145)
 * fix get_count returns incorrect value with TTL (CASSANDRA-5099)
 * better handling for mid-compaction failure (CASSANDRA-5137)
 * convert default marshallers list to map for better readability (CASSANDRA-5109)
 * fix ConcurrentModificationException in getBootstrapSource (CASSANDRA-5170)
 * fix sstable maxtimestamp for row deletes and pre-1.1.1 sstables (CASSANDRA-5153)
 * Fix thread growth on node removal (CASSANDRA-5175)
 * Make Ec2Region's datacenter name configurable (CASSANDRA-5155)


1.2.0
 * Disallow counters in collections (CASSANDRA-5082)
 * cqlsh: add unit tests (CASSANDRA-3920)
 * fix default bloom_filter_fp_chance for LeveledCompactionStrategy (CASSANDRA-5093)
Merged from 1.1:
 * add validation for get_range_slices with start_key and end_token (CASSANDRA-5089)


1.2.0-rc2
 * fix nodetool ownership display with vnodes (CASSANDRA-5065)
 * cqlsh: add DESCRIBE KEYSPACES command (CASSANDRA-5060)
 * Fix potential infinite loop when reloading CFS (CASSANDRA-5064)
 * Fix SimpleAuthorizer example (CASSANDRA-5072)
 * cqlsh: force CL.ONE for tracing and system.schema* queries (CASSANDRA-5070)
 * Includes cassandra-shuffle in the debian package (CASSANDRA-5058)
Merged from 1.1:
 * fix multithreaded compaction deadlock (CASSANDRA-4492)
 * fix temporarily missing schema after upgrade from pre-1.1.5 (CASSANDRA-5061)
 * Fix ALTER TABLE overriding compression options with defaults
   (CASSANDRA-4996, 5066)
 * fix specifying and altering crc_check_chance (CASSANDRA-5053)
 * fix Murmur3Partitioner ownership% calculation (CASSANDRA-5076)
 * Don't expire columns sooner than they should in 2ndary indexes (CASSANDRA-5079)


1.2-rc1
 * rename rpc_timeout settings to request_timeout (CASSANDRA-5027)
 * add BF with 0.1 FP to LCS by default (CASSANDRA-5029)
 * Fix preparing insert queries (CASSANDRA-5016)
 * Fix preparing queries with counter increment (CASSANDRA-5022)
 * Fix preparing updates with collections (CASSANDRA-5017)
 * Don't generate UUID based on other node address (CASSANDRA-5002)
 * Fix message when trying to alter a clustering key type (CASSANDRA-5012)
 * Update IAuthenticator to match the new IAuthorizer (CASSANDRA-5003)
 * Fix inserting only a key in CQL3 (CASSANDRA-5040)
 * Fix CQL3 token() function when used with strings (CASSANDRA-5050)
Merged from 1.1:
 * reduce log spam from invalid counter shards (CASSANDRA-5026)
 * Improve schema propagation performance (CASSANDRA-5025)
 * Fix for IndexHelper.IndexFor throws OOB Exception (CASSANDRA-5030)
 * cqlsh: make it possible to describe thrift CFs (CASSANDRA-4827)
 * cqlsh: fix timestamp formatting on some platforms (CASSANDRA-5046)


1.2-beta3
 * make consistency level configurable in cqlsh (CASSANDRA-4829)
 * fix cqlsh rendering of blob fields (CASSANDRA-4970)
 * fix cqlsh DESCRIBE command (CASSANDRA-4913)
 * save truncation position in system table (CASSANDRA-4906)
 * Move CompressionMetadata off-heap (CASSANDRA-4937)
 * allow CLI to GET cql3 columnfamily data (CASSANDRA-4924)
 * Fix rare race condition in getExpireTimeForEndpoint (CASSANDRA-4402)
 * acquire references to overlapping sstables during compaction so bloom filter
   doesn't get free'd prematurely (CASSANDRA-4934)
 * Don't share slice query filter in CQL3 SelectStatement (CASSANDRA-4928)
 * Separate tracing from Log4J (CASSANDRA-4861)
 * Exclude gcable tombstones from merkle-tree computation (CASSANDRA-4905)
 * Better printing of AbstractBounds for tracing (CASSANDRA-4931)
 * Optimize mostRecentTombstone check in CC.collectAllData (CASSANDRA-4883)
 * Change stream session ID to UUID to avoid collision from same node (CASSANDRA-4813)
 * Use Stats.db when bulk loading if present (CASSANDRA-4957)
 * Skip repair on system_trace and keyspaces with RF=1 (CASSANDRA-4956)
 * (cql3) Remove arbitrary SELECT limit (CASSANDRA-4918)
 * Correctly handle prepared operation on collections (CASSANDRA-4945)
 * Fix CQL3 LIMIT (CASSANDRA-4877)
 * Fix Stress for CQL3 (CASSANDRA-4979)
 * Remove cassandra specific exceptions from JMX interface (CASSANDRA-4893)
 * (CQL3) Force using ALLOW FILTERING on potentially inefficient queries (CASSANDRA-4915)
 * (cql3) Fix adding column when the table has collections (CASSANDRA-4982)
 * (cql3) Fix allowing collections with compact storage (CASSANDRA-4990)
 * (cql3) Refuse ttl/writetime function on collections (CASSANDRA-4992)
 * Replace IAuthority with new IAuthorizer (CASSANDRA-4874)
 * clqsh: fix KEY pseudocolumn escaping when describing Thrift tables
   in CQL3 mode (CASSANDRA-4955)
 * add basic authentication support for Pig CassandraStorage (CASSANDRA-3042)
 * fix CQL2 ALTER TABLE compaction_strategy_class altering (CASSANDRA-4965)
Merged from 1.1:
 * Fall back to old describe_splits if d_s_ex is not available (CASSANDRA-4803)
 * Improve error reporting when streaming ranges fail (CASSANDRA-5009)
 * Fix cqlsh timestamp formatting of timezone info (CASSANDRA-4746)
 * Fix assertion failure with leveled compaction (CASSANDRA-4799)
 * Check for null end_token in get_range_slice (CASSANDRA-4804)
 * Remove all remnants of removed nodes (CASSANDRA-4840)
 * Add aut-reloading of the log4j file in debian package (CASSANDRA-4855)
 * Fix estimated row cache entry size (CASSANDRA-4860)
 * reset getRangeSlice filter after finishing a row for get_paged_slice
   (CASSANDRA-4919)
 * expunge row cache post-truncate (CASSANDRA-4940)
 * Allow static CF definition with compact storage (CASSANDRA-4910)
 * Fix endless loop/compaction of schema_* CFs due to broken timestamps (CASSANDRA-4880)
 * Fix 'wrong class type' assertion in CounterColumn (CASSANDRA-4976)


1.2-beta2
 * fp rate of 1.0 disables BF entirely; LCS defaults to 1.0 (CASSANDRA-4876)
 * off-heap bloom filters for row keys (CASSANDRA_4865)
 * add extension point for sstable components (CASSANDRA-4049)
 * improve tracing output (CASSANDRA-4852, 4862)
 * make TRACE verb droppable (CASSANDRA-4672)
 * fix BulkLoader recognition of CQL3 columnfamilies (CASSANDRA-4755)
 * Sort commitlog segments for replay by id instead of mtime (CASSANDRA-4793)
 * Make hint delivery asynchronous (CASSANDRA-4761)
 * Pluggable Thrift transport factories for CLI and cqlsh (CASSANDRA-4609, 4610)
 * cassandra-cli: allow Double value type to be inserted to a column (CASSANDRA-4661)
 * Add ability to use custom TServerFactory implementations (CASSANDRA-4608)
 * optimize batchlog flushing to skip successful batches (CASSANDRA-4667)
 * include metadata for system keyspace itself in schema tables (CASSANDRA-4416)
 * add check to PropertyFileSnitch to verify presence of location for
   local node (CASSANDRA-4728)
 * add PBSPredictor consistency modeler (CASSANDRA-4261)
 * remove vestiges of Thrift unframed mode (CASSANDRA-4729)
 * optimize single-row PK lookups (CASSANDRA-4710)
 * adjust blockFor calculation to account for pending ranges due to node 
   movement (CASSANDRA-833)
 * Change CQL version to 3.0.0 and stop accepting 3.0.0-beta1 (CASSANDRA-4649)
 * (CQL3) Make prepared statement global instead of per connection 
   (CASSANDRA-4449)
 * Fix scrubbing of CQL3 created tables (CASSANDRA-4685)
 * (CQL3) Fix validation when using counter and regular columns in the same 
   table (CASSANDRA-4706)
 * Fix bug starting Cassandra with simple authentication (CASSANDRA-4648)
 * Add support for batchlog in CQL3 (CASSANDRA-4545, 4738)
 * Add support for multiple column family outputs in CFOF (CASSANDRA-4208)
 * Support repairing only the local DC nodes (CASSANDRA-4747)
 * Use rpc_address for binary protocol and change default port (CASSANRA-4751)
 * Fix use of collections in prepared statements (CASSANDRA-4739)
 * Store more information into peers table (CASSANDRA-4351, 4814)
 * Configurable bucket size for size tiered compaction (CASSANDRA-4704)
 * Run leveled compaction in parallel (CASSANDRA-4310)
 * Fix potential NPE during CFS reload (CASSANDRA-4786)
 * Composite indexes may miss results (CASSANDRA-4796)
 * Move consistency level to the protocol level (CASSANDRA-4734, 4824)
 * Fix Subcolumn slice ends not respected (CASSANDRA-4826)
 * Fix Assertion error in cql3 select (CASSANDRA-4783)
 * Fix list prepend logic (CQL3) (CASSANDRA-4835)
 * Add booleans as literals in CQL3 (CASSANDRA-4776)
 * Allow renaming PK columns in CQL3 (CASSANDRA-4822)
 * Fix binary protocol NEW_NODE event (CASSANDRA-4679)
 * Fix potential infinite loop in tombstone compaction (CASSANDRA-4781)
 * Remove system tables accounting from schema (CASSANDRA-4850)
 * (cql3) Force provided columns in clustering key order in 
   'CLUSTERING ORDER BY' (CASSANDRA-4881)
 * Fix composite index bug (CASSANDRA-4884)
 * Fix short read protection for CQL3 (CASSANDRA-4882)
 * Add tracing support to the binary protocol (CASSANDRA-4699)
 * (cql3) Don't allow prepared marker inside collections (CASSANDRA-4890)
 * Re-allow order by on non-selected columns (CASSANDRA-4645)
 * Bug when composite index is created in a table having collections (CASSANDRA-4909)
 * log index scan subject in CompositesSearcher (CASSANDRA-4904)
Merged from 1.1:
 * add get[Row|Key]CacheEntries to CacheServiceMBean (CASSANDRA-4859)
 * fix get_paged_slice to wrap to next row correctly (CASSANDRA-4816)
 * fix indexing empty column values (CASSANDRA-4832)
 * allow JdbcDate to compose null Date objects (CASSANDRA-4830)
 * fix possible stackoverflow when compacting 1000s of sstables
   (CASSANDRA-4765)
 * fix wrong leveled compaction progress calculation (CASSANDRA-4807)
 * add a close() method to CRAR to prevent leaking file descriptors (CASSANDRA-4820)
 * fix potential infinite loop in get_count (CASSANDRA-4833)
 * fix compositeType.{get/from}String methods (CASSANDRA-4842)
 * (CQL) fix CREATE COLUMNFAMILY permissions check (CASSANDRA-4864)
 * Fix DynamicCompositeType same type comparison (CASSANDRA-4711)
 * Fix duplicate SSTable reference when stream session failed (CASSANDRA-3306)
 * Allow static CF definition with compact storage (CASSANDRA-4910)
 * Fix endless loop/compaction of schema_* CFs due to broken timestamps (CASSANDRA-4880)
 * Fix 'wrong class type' assertion in CounterColumn (CASSANDRA-4976)


1.2-beta1
 * add atomic_batch_mutate (CASSANDRA-4542, -4635)
 * increase default max_hint_window_in_ms to 3h (CASSANDRA-4632)
 * include message initiation time to replicas so they can more
   accurately drop timed-out requests (CASSANDRA-2858)
 * fix clientutil.jar dependencies (CASSANDRA-4566)
 * optimize WriteResponse (CASSANDRA-4548)
 * new metrics (CASSANDRA-4009)
 * redesign KEYS indexes to avoid read-before-write (CASSANDRA-2897)
 * debug tracing (CASSANDRA-1123)
 * parallelize row cache loading (CASSANDRA-4282)
 * Make compaction, flush JBOD-aware (CASSANDRA-4292)
 * run local range scans on the read stage (CASSANDRA-3687)
 * clean up ioexceptions (CASSANDRA-2116)
 * add disk_failure_policy (CASSANDRA-2118)
 * Introduce new json format with row level deletion (CASSANDRA-4054)
 * remove redundant "name" column from schema_keyspaces (CASSANDRA-4433)
 * improve "nodetool ring" handling of multi-dc clusters (CASSANDRA-3047)
 * update NTS calculateNaturalEndpoints to be O(N log N) (CASSANDRA-3881)
 * split up rpc timeout by operation type (CASSANDRA-2819)
 * rewrite key cache save/load to use only sequential i/o (CASSANDRA-3762)
 * update MS protocol with a version handshake + broadcast address id
   (CASSANDRA-4311)
 * multithreaded hint replay (CASSANDRA-4189)
 * add inter-node message compression (CASSANDRA-3127)
 * remove COPP (CASSANDRA-2479)
 * Track tombstone expiration and compact when tombstone content is
   higher than a configurable threshold, default 20% (CASSANDRA-3442, 4234)
 * update MurmurHash to version 3 (CASSANDRA-2975)
 * (CLI) track elapsed time for `delete' operation (CASSANDRA-4060)
 * (CLI) jline version is bumped to 1.0 to properly  support
   'delete' key function (CASSANDRA-4132)
 * Save IndexSummary into new SSTable 'Summary' component (CASSANDRA-2392, 4289)
 * Add support for range tombstones (CASSANDRA-3708)
 * Improve MessagingService efficiency (CASSANDRA-3617)
 * Avoid ID conflicts from concurrent schema changes (CASSANDRA-3794)
 * Set thrift HSHA server thread limit to unlimited by default (CASSANDRA-4277)
 * Avoids double serialization of CF id in RowMutation messages
   (CASSANDRA-4293)
 * stream compressed sstables directly with java nio (CASSANDRA-4297)
 * Support multiple ranges in SliceQueryFilter (CASSANDRA-3885)
 * Add column metadata to system column families (CASSANDRA-4018)
 * (cql3) Always use composite types by default (CASSANDRA-4329)
 * (cql3) Add support for set, map and list (CASSANDRA-3647)
 * Validate date type correctly (CASSANDRA-4441)
 * (cql3) Allow definitions with only a PK (CASSANDRA-4361)
 * (cql3) Add support for row key composites (CASSANDRA-4179)
 * improve DynamicEndpointSnitch by using reservoir sampling (CASSANDRA-4038)
 * (cql3) Add support for 2ndary indexes (CASSANDRA-3680)
 * (cql3) fix defining more than one PK to be invalid (CASSANDRA-4477)
 * remove schema agreement checking from all external APIs (Thrift, CQL and CQL3) (CASSANDRA-4487)
 * add Murmur3Partitioner and make it default for new installations (CASSANDRA-3772, 4621)
 * (cql3) update pseudo-map syntax to use map syntax (CASSANDRA-4497)
 * Finer grained exceptions hierarchy and provides error code with exceptions (CASSANDRA-3979)
 * Adds events push to binary protocol (CASSANDRA-4480)
 * Rewrite nodetool help (CASSANDRA-2293)
 * Make CQL3 the default for CQL (CASSANDRA-4640)
 * update stress tool to be able to use CQL3 (CASSANDRA-4406)
 * Accept all thrift update on CQL3 cf but don't expose their metadata (CASSANDRA-4377)
 * Replace Throttle with Guava's RateLimiter for HintedHandOff (CASSANDRA-4541)
 * fix counter add/get using CQL2 and CQL3 in stress tool (CASSANDRA-4633)
 * Add sstable count per level to cfstats (CASSANDRA-4537)
 * (cql3) Add ALTER KEYSPACE statement (CASSANDRA-4611)
 * (cql3) Allow defining default consistency levels (CASSANDRA-4448)
 * (cql3) Fix queries using LIMIT missing results (CASSANDRA-4579)
 * fix cross-version gossip messaging (CASSANDRA-4576)
 * added inet data type (CASSANDRA-4627)


1.1.6
 * Wait for writes on synchronous read digest mismatch (CASSANDRA-4792)
 * fix commitlog replay for nanotime-infected sstables (CASSANDRA-4782)
 * preflight check ttl for maximum of 20 years (CASSANDRA-4771)
 * (Pig) fix widerow input with single column rows (CASSANDRA-4789)
 * Fix HH to compact with correct gcBefore, which avoids wiping out
   undelivered hints (CASSANDRA-4772)
 * LCS will merge up to 32 L0 sstables as intended (CASSANDRA-4778)
 * NTS will default unconfigured DC replicas to zero (CASSANDRA-4675)
 * use default consistency level in counter validation if none is
   explicitly provide (CASSANDRA-4700)
 * Improve IAuthority interface by introducing fine-grained
   access permissions and grant/revoke commands (CASSANDRA-4490, 4644)
 * fix assumption error in CLI when updating/describing keyspace 
   (CASSANDRA-4322)
 * Adds offline sstablescrub to debian packaging (CASSANDRA-4642)
 * Automatic fixing of overlapping leveled sstables (CASSANDRA-4644)
 * fix error when using ORDER BY with extended selections (CASSANDRA-4689)
 * (CQL3) Fix validation for IN queries for non-PK cols (CASSANDRA-4709)
 * fix re-created keyspace disappering after 1.1.5 upgrade 
   (CASSANDRA-4698, 4752)
 * (CLI) display elapsed time in 2 fraction digits (CASSANDRA-3460)
 * add authentication support to sstableloader (CASSANDRA-4712)
 * Fix CQL3 'is reversed' logic (CASSANDRA-4716, 4759)
 * (CQL3) Don't return ReversedType in result set metadata (CASSANDRA-4717)
 * Backport adding AlterKeyspace statement (CASSANDRA-4611)
 * (CQL3) Correcty accept upper-case data types (CASSANDRA-4770)
 * Add binary protocol events for schema changes (CASSANDRA-4684)
Merged from 1.0:
 * Switch from NBHM to CHM in MessagingService's callback map, which
   prevents OOM in long-running instances (CASSANDRA-4708)


1.1.5
 * add SecondaryIndex.reload API (CASSANDRA-4581)
 * use millis + atomicint for commitlog segment creation instead of
   nanotime, which has issues under some hypervisors (CASSANDRA-4601)
 * fix FD leak in slice queries (CASSANDRA-4571)
 * avoid recursion in leveled compaction (CASSANDRA-4587)
 * increase stack size under Java7 to 180K
 * Log(info) schema changes (CASSANDRA-4547)
 * Change nodetool setcachecapcity to manipulate global caches (CASSANDRA-4563)
 * (cql3) fix setting compaction strategy (CASSANDRA-4597)
 * fix broken system.schema_* timestamps on system startup (CASSANDRA-4561)
 * fix wrong skip of cache saving (CASSANDRA-4533)
 * Avoid NPE when lost+found is in data dir (CASSANDRA-4572)
 * Respect five-minute flush moratorium after initial CL replay (CASSANDRA-4474)
 * Adds ntp as recommended in debian packaging (CASSANDRA-4606)
 * Configurable transport in CF Record{Reader|Writer} (CASSANDRA-4558)
 * (cql3) fix potential NPE with both equal and unequal restriction (CASSANDRA-4532)
 * (cql3) improves ORDER BY validation (CASSANDRA-4624)
 * Fix potential deadlock during counter writes (CASSANDRA-4578)
 * Fix cql error with ORDER BY when using IN (CASSANDRA-4612)
Merged from 1.0:
 * increase Xss to 160k to accomodate latest 1.6 JVMs (CASSANDRA-4602)
 * fix toString of hint destination tokens (CASSANDRA-4568)
 * Fix multiple values for CurrentLocal NodeID (CASSANDRA-4626)


1.1.4
 * fix offline scrub to catch >= out of order rows (CASSANDRA-4411)
 * fix cassandra-env.sh on RHEL and other non-dash-based systems 
   (CASSANDRA-4494)
Merged from 1.0:
 * (Hadoop) fix setting key length for old-style mapred api (CASSANDRA-4534)
 * (Hadoop) fix iterating through a resultset consisting entirely
   of tombstoned rows (CASSANDRA-4466)
 * Fix multiple values for CurrentLocal NodeID (CASSANDRA-4626)


1.1.3
 * (cqlsh) add COPY TO (CASSANDRA-4434)
 * munmap commitlog segments before rename (CASSANDRA-4337)
 * (JMX) rename getRangeKeySample to sampleKeyRange to avoid returning
   multi-MB results as an attribute (CASSANDRA-4452)
 * flush based on data size, not throughput; overwritten columns no 
   longer artificially inflate liveRatio (CASSANDRA-4399)
 * update default commitlog segment size to 32MB and total commitlog
   size to 32/1024 MB for 32/64 bit JVMs, respectively (CASSANDRA-4422)
 * avoid using global partitioner to estimate ranges in index sstables
   (CASSANDRA-4403)
 * restore pre-CASSANDRA-3862 approach to removing expired tombstones
   from row cache during compaction (CASSANDRA-4364)
 * (stress) support for CQL prepared statements (CASSANDRA-3633)
 * Correctly catch exception when Snappy cannot be loaded (CASSANDRA-4400)
 * (cql3) Support ORDER BY when IN condition is given in WHERE clause (CASSANDRA-4327)
 * (cql3) delete "component_index" column on DROP TABLE call (CASSANDRA-4420)
 * change nanoTime() to currentTimeInMillis() in schema related code (CASSANDRA-4432)
 * add a token generation tool (CASSANDRA-3709)
 * Fix LCS bug with sstable containing only 1 row (CASSANDRA-4411)
 * fix "Can't Modify Index Name" problem on CF update (CASSANDRA-4439)
 * Fix assertion error in getOverlappingSSTables during repair (CASSANDRA-4456)
 * fix nodetool's setcompactionthreshold command (CASSANDRA-4455)
 * Ensure compacted files are never used, to avoid counter overcount (CASSANDRA-4436)
Merged from 1.0:
 * Push the validation of secondary index values to the SecondaryIndexManager (CASSANDRA-4240)
 * (Hadoop) fix iterating through a resultset consisting entirely
   of tombstoned rows (CASSANDRA-4466)
 * allow dropping columns shadowed by not-yet-expired supercolumn or row
   tombstones in PrecompactedRow (CASSANDRA-4396)


1.1.2
 * Fix cleanup not deleting index entries (CASSANDRA-4379)
 * Use correct partitioner when saving + loading caches (CASSANDRA-4331)
 * Check schema before trying to export sstable (CASSANDRA-2760)
 * Raise a meaningful exception instead of NPE when PFS encounters
   an unconfigured node + no default (CASSANDRA-4349)
 * fix bug in sstable blacklisting with LCS (CASSANDRA-4343)
 * LCS no longer promotes tiny sstables out of L0 (CASSANDRA-4341)
 * skip tombstones during hint replay (CASSANDRA-4320)
 * fix NPE in compactionstats (CASSANDRA-4318)
 * enforce 1m min keycache for auto (CASSANDRA-4306)
 * Have DeletedColumn.isMFD always return true (CASSANDRA-4307)
 * (cql3) exeption message for ORDER BY constraints said primary filter can be
    an IN clause, which is misleading (CASSANDRA-4319)
 * (cql3) Reject (not yet supported) creation of 2ndardy indexes on tables with
   composite primary keys (CASSANDRA-4328)
 * Set JVM stack size to 160k for java 7 (CASSANDRA-4275)
 * cqlsh: add COPY command to load data from CSV flat files (CASSANDRA-4012)
 * CFMetaData.fromThrift to throw ConfigurationException upon error (CASSANDRA-4353)
 * Use CF comparator to sort indexed columns in SecondaryIndexManager
   (CASSANDRA-4365)
 * add strategy_options to the KSMetaData.toString() output (CASSANDRA-4248)
 * (cql3) fix range queries containing unqueried results (CASSANDRA-4372)
 * (cql3) allow updating column_alias types (CASSANDRA-4041)
 * (cql3) Fix deletion bug (CASSANDRA-4193)
 * Fix computation of overlapping sstable for leveled compaction (CASSANDRA-4321)
 * Improve scrub and allow to run it offline (CASSANDRA-4321)
 * Fix assertionError in StorageService.bulkLoad (CASSANDRA-4368)
 * (cqlsh) add option to authenticate to a keyspace at startup (CASSANDRA-4108)
 * (cqlsh) fix ASSUME functionality (CASSANDRA-4352)
 * Fix ColumnFamilyRecordReader to not return progress > 100% (CASSANDRA-3942)
Merged from 1.0:
 * Set gc_grace on index CF to 0 (CASSANDRA-4314)


1.1.1
 * allow larger cache capacities than 2GB (CASSANDRA-4150)
 * add getsstables command to nodetool (CASSANDRA-4199)
 * apply parent CF compaction settings to secondary index CFs (CASSANDRA-4280)
 * preserve commitlog size cap when recycling segments at startup
   (CASSANDRA-4201)
 * (Hadoop) fix split generation regression (CASSANDRA-4259)
 * ignore min/max compactions settings in LCS, while preserving
   behavior that min=max=0 disables autocompaction (CASSANDRA-4233)
 * log number of rows read from saved cache (CASSANDRA-4249)
 * calculate exact size required for cleanup operations (CASSANDRA-1404)
 * avoid blocking additional writes during flush when the commitlog
   gets behind temporarily (CASSANDRA-1991)
 * enable caching on index CFs based on data CF cache setting (CASSANDRA-4197)
 * warn on invalid replication strategy creation options (CASSANDRA-4046)
 * remove [Freeable]Memory finalizers (CASSANDRA-4222)
 * include tombstone size in ColumnFamily.size, which can prevent OOM
   during sudden mass delete operations by yielding a nonzero liveRatio
   (CASSANDRA-3741)
 * Open 1 sstableScanner per level for leveled compaction (CASSANDRA-4142)
 * Optimize reads when row deletion timestamps allow us to restrict
   the set of sstables we check (CASSANDRA-4116)
 * add support for commitlog archiving and point-in-time recovery
   (CASSANDRA-3690)
 * avoid generating redundant compaction tasks during streaming
   (CASSANDRA-4174)
 * add -cf option to nodetool snapshot, and takeColumnFamilySnapshot to
   StorageService mbean (CASSANDRA-556)
 * optimize cleanup to drop entire sstables where possible (CASSANDRA-4079)
 * optimize truncate when autosnapshot is disabled (CASSANDRA-4153)
 * update caches to use byte[] keys to reduce memory overhead (CASSANDRA-3966)
 * add column limit to cli (CASSANDRA-3012, 4098)
 * clean up and optimize DataOutputBuffer, used by CQL compression and
   CompositeType (CASSANDRA-4072)
 * optimize commitlog checksumming (CASSANDRA-3610)
 * identify and blacklist corrupted SSTables from future compactions 
   (CASSANDRA-2261)
 * Move CfDef and KsDef validation out of thrift (CASSANDRA-4037)
 * Expose API to repair a user provided range (CASSANDRA-3912)
 * Add way to force the cassandra-cli to refresh its schema (CASSANDRA-4052)
 * Avoid having replicate on write tasks stacking up at CL.ONE (CASSANDRA-2889)
 * (cql3) Backwards compatibility for composite comparators in non-cql3-aware
   clients (CASSANDRA-4093)
 * (cql3) Fix order by for reversed queries (CASSANDRA-4160)
 * (cql3) Add ReversedType support (CASSANDRA-4004)
 * (cql3) Add timeuuid type (CASSANDRA-4194)
 * (cql3) Minor fixes (CASSANDRA-4185)
 * (cql3) Fix prepared statement in BATCH (CASSANDRA-4202)
 * (cql3) Reduce the list of reserved keywords (CASSANDRA-4186)
 * (cql3) Move max/min compaction thresholds to compaction strategy options
   (CASSANDRA-4187)
 * Fix exception during move when localhost is the only source (CASSANDRA-4200)
 * (cql3) Allow paging through non-ordered partitioner results (CASSANDRA-3771)
 * (cql3) Fix drop index (CASSANDRA-4192)
 * (cql3) Don't return range ghosts anymore (CASSANDRA-3982)
 * fix re-creating Keyspaces/ColumnFamilies with the same name as dropped
   ones (CASSANDRA-4219)
 * fix SecondaryIndex LeveledManifest save upon snapshot (CASSANDRA-4230)
 * fix missing arrayOffset in FBUtilities.hash (CASSANDRA-4250)
 * (cql3) Add name of parameters in CqlResultSet (CASSANDRA-4242)
 * (cql3) Correctly validate order by queries (CASSANDRA-4246)
 * rename stress to cassandra-stress for saner packaging (CASSANDRA-4256)
 * Fix exception on colum metadata with non-string comparator (CASSANDRA-4269)
 * Check for unknown/invalid compression options (CASSANDRA-4266)
 * (cql3) Adds simple access to column timestamp and ttl (CASSANDRA-4217)
 * (cql3) Fix range queries with secondary indexes (CASSANDRA-4257)
 * Better error messages from improper input in cli (CASSANDRA-3865)
 * Try to stop all compaction upon Keyspace or ColumnFamily drop (CASSANDRA-4221)
 * (cql3) Allow keyspace properties to contain hyphens (CASSANDRA-4278)
 * (cql3) Correctly validate keyspace access in create table (CASSANDRA-4296)
 * Avoid deadlock in migration stage (CASSANDRA-3882)
 * Take supercolumn names and deletion info into account in memtable throughput
   (CASSANDRA-4264)
 * Add back backward compatibility for old style replication factor (CASSANDRA-4294)
 * Preserve compatibility with pre-1.1 index queries (CASSANDRA-4262)
Merged from 1.0:
 * Fix super columns bug where cache is not updated (CASSANDRA-4190)
 * fix maxTimestamp to include row tombstones (CASSANDRA-4116)
 * (CLI) properly handle quotes in create/update keyspace commands (CASSANDRA-4129)
 * Avoids possible deadlock during bootstrap (CASSANDRA-4159)
 * fix stress tool that hangs forever on timeout or error (CASSANDRA-4128)
 * stress tool to return appropriate exit code on failure (CASSANDRA-4188)
 * fix compaction NPE when out of disk space and assertions disabled
   (CASSANDRA-3985)
 * synchronize LCS getEstimatedTasks to avoid CME (CASSANDRA-4255)
 * ensure unique streaming session id's (CASSANDRA-4223)
 * kick off background compaction when min/max thresholds change 
   (CASSANDRA-4279)
 * improve ability of STCS.getBuckets to deal with 100s of 1000s of
   sstables, such as when convertinb back from LCS (CASSANDRA-4287)
 * Oversize integer in CQL throws NumberFormatException (CASSANDRA-4291)
 * fix 1.0.x node join to mixed version cluster, other nodes >= 1.1 (CASSANDRA-4195)
 * Fix LCS splitting sstable base on uncompressed size (CASSANDRA-4419)
 * Push the validation of secondary index values to the SecondaryIndexManager (CASSANDRA-4240)
 * Don't purge columns during upgradesstables (CASSANDRA-4462)
 * Make cqlsh work with piping (CASSANDRA-4113)
 * Validate arguments for nodetool decommission (CASSANDRA-4061)
 * Report thrift status in nodetool info (CASSANDRA-4010)


1.1.0-final
 * average a reduced liveRatio estimate with the previous one (CASSANDRA-4065)
 * Allow KS and CF names up to 48 characters (CASSANDRA-4157)
 * fix stress build (CASSANDRA-4140)
 * add time remaining estimate to nodetool compactionstats (CASSANDRA-4167)
 * (cql) fix NPE in cql3 ALTER TABLE (CASSANDRA-4163)
 * (cql) Add support for CL.TWO and CL.THREE in CQL (CASSANDRA-4156)
 * (cql) Fix type in CQL3 ALTER TABLE preventing update (CASSANDRA-4170)
 * (cql) Throw invalid exception from CQL3 on obsolete options (CASSANDRA-4171)
 * (cqlsh) fix recognizing uppercase SELECT keyword (CASSANDRA-4161)
 * Pig: wide row support (CASSANDRA-3909)
Merged from 1.0:
 * avoid streaming empty files with bulk loader if sstablewriter errors out
   (CASSANDRA-3946)


1.1-rc1
 * Include stress tool in binary builds (CASSANDRA-4103)
 * (Hadoop) fix wide row iteration when last row read was deleted
   (CASSANDRA-4154)
 * fix read_repair_chance to really default to 0.1 in the cli (CASSANDRA-4114)
 * Adds caching and bloomFilterFpChange to CQL options (CASSANDRA-4042)
 * Adds posibility to autoconfigure size of the KeyCache (CASSANDRA-4087)
 * fix KEYS index from skipping results (CASSANDRA-3996)
 * Remove sliced_buffer_size_in_kb dead option (CASSANDRA-4076)
 * make loadNewSStable preserve sstable version (CASSANDRA-4077)
 * Respect 1.0 cache settings as much as possible when upgrading 
   (CASSANDRA-4088)
 * relax path length requirement for sstable files when upgrading on 
   non-Windows platforms (CASSANDRA-4110)
 * fix terminination of the stress.java when errors were encountered
   (CASSANDRA-4128)
 * Move CfDef and KsDef validation out of thrift (CASSANDRA-4037)
 * Fix get_paged_slice (CASSANDRA-4136)
 * CQL3: Support slice with exclusive start and stop (CASSANDRA-3785)
Merged from 1.0:
 * support PropertyFileSnitch in bulk loader (CASSANDRA-4145)
 * add auto_snapshot option allowing disabling snapshot before drop/truncate
   (CASSANDRA-3710)
 * allow short snitch names (CASSANDRA-4130)


1.1-beta2
 * rename loaded sstables to avoid conflicts with local snapshots
   (CASSANDRA-3967)
 * start hint replay as soon as FD notifies that the target is back up
   (CASSANDRA-3958)
 * avoid unproductive deserializing of cached rows during compaction
   (CASSANDRA-3921)
 * fix concurrency issues with CQL keyspace creation (CASSANDRA-3903)
 * Show Effective Owership via Nodetool ring <keyspace> (CASSANDRA-3412)
 * Update ORDER BY syntax for CQL3 (CASSANDRA-3925)
 * Fix BulkRecordWriter to not throw NPE if reducer gets no map data from Hadoop (CASSANDRA-3944)
 * Fix bug with counters in super columns (CASSANDRA-3821)
 * Remove deprecated merge_shard_chance (CASSANDRA-3940)
 * add a convenient way to reset a node's schema (CASSANDRA-2963)
 * fix for intermittent SchemaDisagreementException (CASSANDRA-3884)
 * CLI `list <CF>` to limit number of columns and their order (CASSANDRA-3012)
 * ignore deprecated KsDef/CfDef/ColumnDef fields in native schema (CASSANDRA-3963)
 * CLI to report when unsupported column_metadata pair was given (CASSANDRA-3959)
 * reincarnate removed and deprecated KsDef/CfDef attributes (CASSANDRA-3953)
 * Fix race between writes and read for cache (CASSANDRA-3862)
 * perform static initialization of StorageProxy on start-up (CASSANDRA-3797)
 * support trickling fsync() on writes (CASSANDRA-3950)
 * expose counters for unavailable/timeout exceptions given to thrift clients (CASSANDRA-3671)
 * avoid quadratic startup time in LeveledManifest (CASSANDRA-3952)
 * Add type information to new schema_ columnfamilies and remove thrift
   serialization for schema (CASSANDRA-3792)
 * add missing column validator options to the CLI help (CASSANDRA-3926)
 * skip reading saved key cache if CF's caching strategy is NONE or ROWS_ONLY (CASSANDRA-3954)
 * Unify migration code (CASSANDRA-4017)
Merged from 1.0:
 * cqlsh: guess correct version of Python for Arch Linux (CASSANDRA-4090)
 * (CLI) properly handle quotes in create/update keyspace commands (CASSANDRA-4129)
 * Avoids possible deadlock during bootstrap (CASSANDRA-4159)
 * fix stress tool that hangs forever on timeout or error (CASSANDRA-4128)
 * Fix super columns bug where cache is not updated (CASSANDRA-4190)
 * stress tool to return appropriate exit code on failure (CASSANDRA-4188)


1.0.9
 * improve index sampling performance (CASSANDRA-4023)
 * always compact away deleted hints immediately after handoff (CASSANDRA-3955)
 * delete hints from dropped ColumnFamilies on handoff instead of
   erroring out (CASSANDRA-3975)
 * add CompositeType ref to the CLI doc for create/update column family (CASSANDRA-3980)
 * Pig: support Counter ColumnFamilies (CASSANDRA-3973)
 * Pig: Composite column support (CASSANDRA-3684)
 * Avoid NPE during repair when a keyspace has no CFs (CASSANDRA-3988)
 * Fix division-by-zero error on get_slice (CASSANDRA-4000)
 * don't change manifest level for cleanup, scrub, and upgradesstables
   operations under LeveledCompactionStrategy (CASSANDRA-3989, 4112)
 * fix race leading to super columns assertion failure (CASSANDRA-3957)
 * fix NPE on invalid CQL delete command (CASSANDRA-3755)
 * allow custom types in CLI's assume command (CASSANDRA-4081)
 * fix totalBytes count for parallel compactions (CASSANDRA-3758)
 * fix intermittent NPE in get_slice (CASSANDRA-4095)
 * remove unnecessary asserts in native code interfaces (CASSANDRA-4096)
 * Validate blank keys in CQL to avoid assertion errors (CASSANDRA-3612)
 * cqlsh: fix bad decoding of some column names (CASSANDRA-4003)
 * cqlsh: fix incorrect padding with unicode chars (CASSANDRA-4033)
 * Fix EC2 snitch incorrectly reporting region (CASSANDRA-4026)
 * Shut down thrift during decommission (CASSANDRA-4086)
 * Expose nodetool cfhistograms for 2ndary indexes (CASSANDRA-4063)
Merged from 0.8:
 * Fix ConcurrentModificationException in gossiper (CASSANDRA-4019)


1.1-beta1
 * (cqlsh)
   + add SOURCE and CAPTURE commands, and --file option (CASSANDRA-3479)
   + add ALTER COLUMNFAMILY WITH (CASSANDRA-3523)
   + bundle Python dependencies with Cassandra (CASSANDRA-3507)
   + added to Debian package (CASSANDRA-3458)
   + display byte data instead of erroring out on decode failure 
     (CASSANDRA-3874)
 * add nodetool rebuild_index (CASSANDRA-3583)
 * add nodetool rangekeysample (CASSANDRA-2917)
 * Fix streaming too much data during move operations (CASSANDRA-3639)
 * Nodetool and CLI connect to localhost by default (CASSANDRA-3568)
 * Reduce memory used by primary index sample (CASSANDRA-3743)
 * (Hadoop) separate input/output configurations (CASSANDRA-3197, 3765)
 * avoid returning internal Cassandra classes over JMX (CASSANDRA-2805)
 * add row-level isolation via SnapTree (CASSANDRA-2893)
 * Optimize key count estimation when opening sstable on startup
   (CASSANDRA-2988)
 * multi-dc replication optimization supporting CL > ONE (CASSANDRA-3577)
 * add command to stop compactions (CASSANDRA-1740, 3566, 3582)
 * multithreaded streaming (CASSANDRA-3494)
 * removed in-tree redhat spec (CASSANDRA-3567)
 * "defragment" rows for name-based queries under STCS, again (CASSANDRA-2503)
 * Recycle commitlog segments for improved performance 
   (CASSANDRA-3411, 3543, 3557, 3615)
 * update size-tiered compaction to prioritize small tiers (CASSANDRA-2407)
 * add message expiration logic to OutboundTcpConnection (CASSANDRA-3005)
 * off-heap cache to use sun.misc.Unsafe instead of JNA (CASSANDRA-3271)
 * EACH_QUORUM is only supported for writes (CASSANDRA-3272)
 * replace compactionlock use in schema migration by checking CFS.isValid
   (CASSANDRA-3116)
 * recognize that "SELECT first ... *" isn't really "SELECT *" (CASSANDRA-3445)
 * Use faster bytes comparison (CASSANDRA-3434)
 * Bulk loader is no longer a fat client, (HADOOP) bulk load output format
   (CASSANDRA-3045)
 * (Hadoop) add support for KeyRange.filter
 * remove assumption that keys and token are in bijection
   (CASSANDRA-1034, 3574, 3604)
 * always remove endpoints from delevery queue in HH (CASSANDRA-3546)
 * fix race between cf flush and its 2ndary indexes flush (CASSANDRA-3547)
 * fix potential race in AES when a repair fails (CASSANDRA-3548)
 * Remove columns shadowed by a deleted container even when we cannot purge
   (CASSANDRA-3538)
 * Improve memtable slice iteration performance (CASSANDRA-3545)
 * more efficient allocation of small bloom filters (CASSANDRA-3618)
 * Use separate writer thread in SSTableSimpleUnsortedWriter (CASSANDRA-3619)
 * fsync the directory after new sstable or commitlog segment are created (CASSANDRA-3250)
 * fix minor issues reported by FindBugs (CASSANDRA-3658)
 * global key/row caches (CASSANDRA-3143, 3849)
 * optimize memtable iteration during range scan (CASSANDRA-3638)
 * introduce 'crc_check_chance' in CompressionParameters to support
   a checksum percentage checking chance similarly to read-repair (CASSANDRA-3611)
 * a way to deactivate global key/row cache on per-CF basis (CASSANDRA-3667)
 * fix LeveledCompactionStrategy broken because of generation pre-allocation
   in LeveledManifest (CASSANDRA-3691)
 * finer-grained control over data directories (CASSANDRA-2749)
 * Fix ClassCastException during hinted handoff (CASSANDRA-3694)
 * Upgrade Thrift to 0.7 (CASSANDRA-3213)
 * Make stress.java insert operation to use microseconds (CASSANDRA-3725)
 * Allows (internally) doing a range query with a limit of columns instead of
   rows (CASSANDRA-3742)
 * Allow rangeSlice queries to be start/end inclusive/exclusive (CASSANDRA-3749)
 * Fix BulkLoader to support new SSTable layout and add stream
   throttling to prevent an NPE when there is no yaml config (CASSANDRA-3752)
 * Allow concurrent schema migrations (CASSANDRA-1391, 3832)
 * Add SnapshotCommand to trigger snapshot on remote node (CASSANDRA-3721)
 * Make CFMetaData conversions to/from thrift/native schema inverses
   (CASSANDRA_3559)
 * Add initial code for CQL 3.0-beta (CASSANDRA-2474, 3781, 3753)
 * Add wide row support for ColumnFamilyInputFormat (CASSANDRA-3264)
 * Allow extending CompositeType comparator (CASSANDRA-3657)
 * Avoids over-paging during get_count (CASSANDRA-3798)
 * Add new command to rebuild a node without (repair) merkle tree calculations
   (CASSANDRA-3483, 3922)
 * respect not only row cache capacity but caching mode when
   trying to read data (CASSANDRA-3812)
 * fix system tests (CASSANDRA-3827)
 * CQL support for altering row key type in ALTER TABLE (CASSANDRA-3781)
 * turn compression on by default (CASSANDRA-3871)
 * make hexToBytes refuse invalid input (CASSANDRA-2851)
 * Make secondary indexes CF inherit compression and compaction from their
   parent CF (CASSANDRA-3877)
 * Finish cleanup up tombstone purge code (CASSANDRA-3872)
 * Avoid NPE on aboarted stream-out sessions (CASSANDRA-3904)
 * BulkRecordWriter throws NPE for counter columns (CASSANDRA-3906)
 * Support compression using BulkWriter (CASSANDRA-3907)


1.0.8
 * fix race between cleanup and flush on secondary index CFSes (CASSANDRA-3712)
 * avoid including non-queried nodes in rangeslice read repair
   (CASSANDRA-3843)
 * Only snapshot CF being compacted for snapshot_before_compaction 
   (CASSANDRA-3803)
 * Log active compactions in StatusLogger (CASSANDRA-3703)
 * Compute more accurate compaction score per level (CASSANDRA-3790)
 * Return InvalidRequest when using a keyspace that doesn't exist
   (CASSANDRA-3764)
 * disallow user modification of System keyspace (CASSANDRA-3738)
 * allow using sstable2json on secondary index data (CASSANDRA-3738)
 * (cqlsh) add DESCRIBE COLUMNFAMILIES (CASSANDRA-3586)
 * (cqlsh) format blobs correctly and use colors to improve output
   readability (CASSANDRA-3726)
 * synchronize BiMap of bootstrapping tokens (CASSANDRA-3417)
 * show index options in CLI (CASSANDRA-3809)
 * add optional socket timeout for streaming (CASSANDRA-3838)
 * fix truncate not to leave behind non-CFS backed secondary indexes
   (CASSANDRA-3844)
 * make CLI `show schema` to use output stream directly instead
   of StringBuilder (CASSANDRA-3842)
 * remove the wait on hint future during write (CASSANDRA-3870)
 * (cqlsh) ignore missing CfDef opts (CASSANDRA-3933)
 * (cqlsh) look for cqlshlib relative to realpath (CASSANDRA-3767)
 * Fix short read protection (CASSANDRA-3934)
 * Make sure infered and actual schema match (CASSANDRA-3371)
 * Fix NPE during HH delivery (CASSANDRA-3677)
 * Don't put boostrapping node in 'hibernate' status (CASSANDRA-3737)
 * Fix double quotes in windows bat files (CASSANDRA-3744)
 * Fix bad validator lookup (CASSANDRA-3789)
 * Fix soft reset in EC2MultiRegionSnitch (CASSANDRA-3835)
 * Don't leave zombie connections with THSHA thrift server (CASSANDRA-3867)
 * (cqlsh) fix deserialization of data (CASSANDRA-3874)
 * Fix removetoken force causing an inconsistent state (CASSANDRA-3876)
 * Fix ahndling of some types with Pig (CASSANDRA-3886)
 * Don't allow to drop the system keyspace (CASSANDRA-3759)
 * Make Pig deletes disabled by default and configurable (CASSANDRA-3628)
Merged from 0.8:
 * (Pig) fix CassandraStorage to use correct comparator in Super ColumnFamily
   case (CASSANDRA-3251)
 * fix thread safety issues in commitlog replay, primarily affecting
   systems with many (100s) of CF definitions (CASSANDRA-3751)
 * Fix relevant tombstone ignored with super columns (CASSANDRA-3875)


1.0.7
 * fix regression in HH page size calculation (CASSANDRA-3624)
 * retry failed stream on IOException (CASSANDRA-3686)
 * allow configuring bloom_filter_fp_chance (CASSANDRA-3497)
 * attempt hint delivery every ten minutes, or when failure detector
   notifies us that a node is back up, whichever comes first.  hint
   handoff throttle delay default changed to 1ms, from 50 (CASSANDRA-3554)
 * add nodetool setstreamthroughput (CASSANDRA-3571)
 * fix assertion when dropping a columnfamily with no sstables (CASSANDRA-3614)
 * more efficient allocation of small bloom filters (CASSANDRA-3618)
 * CLibrary.createHardLinkWithExec() to check for errors (CASSANDRA-3101)
 * Avoid creating empty and non cleaned writer during compaction (CASSANDRA-3616)
 * stop thrift service in shutdown hook so we can quiesce MessagingService
   (CASSANDRA-3335)
 * (CQL) compaction_strategy_options and compression_parameters for
   CREATE COLUMNFAMILY statement (CASSANDRA-3374)
 * Reset min/max compaction threshold when creating size tiered compaction
   strategy (CASSANDRA-3666)
 * Don't ignore IOException during compaction (CASSANDRA-3655)
 * Fix assertion error for CF with gc_grace=0 (CASSANDRA-3579)
 * Shutdown ParallelCompaction reducer executor after use (CASSANDRA-3711)
 * Avoid < 0 value for pending tasks in leveled compaction (CASSANDRA-3693)
 * (Hadoop) Support TimeUUID in Pig CassandraStorage (CASSANDRA-3327)
 * Check schema is ready before continuing boostrapping (CASSANDRA-3629)
 * Catch overflows during parsing of chunk_length_kb (CASSANDRA-3644)
 * Improve stream protocol mismatch errors (CASSANDRA-3652)
 * Avoid multiple thread doing HH to the same target (CASSANDRA-3681)
 * Add JMX property for rp_timeout_in_ms (CASSANDRA-2940)
 * Allow DynamicCompositeType to compare component of different types
   (CASSANDRA-3625)
 * Flush non-cfs backed secondary indexes (CASSANDRA-3659)
 * Secondary Indexes should report memory consumption (CASSANDRA-3155)
 * fix for SelectStatement start/end key are not set correctly
   when a key alias is involved (CASSANDRA-3700)
 * fix CLI `show schema` command insert of an extra comma in
   column_metadata (CASSANDRA-3714)
Merged from 0.8:
 * avoid logging (harmless) exception when GC takes < 1ms (CASSANDRA-3656)
 * prevent new nodes from thinking down nodes are up forever (CASSANDRA-3626)
 * use correct list of replicas for LOCAL_QUORUM reads when read repair
   is disabled (CASSANDRA-3696)
 * block on flush before compacting hints (may prevent OOM) (CASSANDRA-3733)


1.0.6
 * (CQL) fix cqlsh support for replicate_on_write (CASSANDRA-3596)
 * fix adding to leveled manifest after streaming (CASSANDRA-3536)
 * filter out unavailable cipher suites when using encryption (CASSANDRA-3178)
 * (HADOOP) add old-style api support for CFIF and CFRR (CASSANDRA-2799)
 * Support TimeUUIDType column names in Stress.java tool (CASSANDRA-3541)
 * (CQL) INSERT/UPDATE/DELETE/TRUNCATE commands should allow CF names to
   be qualified by keyspace (CASSANDRA-3419)
 * always remove endpoints from delevery queue in HH (CASSANDRA-3546)
 * fix race between cf flush and its 2ndary indexes flush (CASSANDRA-3547)
 * fix potential race in AES when a repair fails (CASSANDRA-3548)
 * fix default value validation usage in CLI SET command (CASSANDRA-3553)
 * Optimize componentsFor method for compaction and startup time
   (CASSANDRA-3532)
 * (CQL) Proper ColumnFamily metadata validation on CREATE COLUMNFAMILY 
   (CASSANDRA-3565)
 * fix compression "chunk_length_kb" option to set correct kb value for 
   thrift/avro (CASSANDRA-3558)
 * fix missing response during range slice repair (CASSANDRA-3551)
 * 'describe ring' moved from CLI to nodetool and available through JMX (CASSANDRA-3220)
 * add back partitioner to sstable metadata (CASSANDRA-3540)
 * fix NPE in get_count for counters (CASSANDRA-3601)
Merged from 0.8:
 * remove invalid assertion that table was opened before dropping it
   (CASSANDRA-3580)
 * range and index scans now only send requests to enough replicas to
   satisfy requested CL + RR (CASSANDRA-3598)
 * use cannonical host for local node in nodetool info (CASSANDRA-3556)
 * remove nonlocal DC write optimization since it only worked with
   CL.ONE or CL.LOCAL_QUORUM (CASSANDRA-3577, 3585)
 * detect misuses of CounterColumnType (CASSANDRA-3422)
 * turn off string interning in json2sstable, take 2 (CASSANDRA-2189)
 * validate compression parameters on add/update of the ColumnFamily 
   (CASSANDRA-3573)
 * Check for 0.0.0.0 is incorrect in CFIF (CASSANDRA-3584)
 * Increase vm.max_map_count in debian packaging (CASSANDRA-3563)
 * gossiper will never add itself to saved endpoints (CASSANDRA-3485)


1.0.5
 * revert CASSANDRA-3407 (see CASSANDRA-3540)
 * fix assertion error while forwarding writes to local nodes (CASSANDRA-3539)


1.0.4
 * fix self-hinting of timed out read repair updates and make hinted handoff
   less prone to OOMing a coordinator (CASSANDRA-3440)
 * expose bloom filter sizes via JMX (CASSANDRA-3495)
 * enforce RP tokens 0..2**127 (CASSANDRA-3501)
 * canonicalize paths exposed through JMX (CASSANDRA-3504)
 * fix "liveSize" stat when sstables are removed (CASSANDRA-3496)
 * add bloom filter FP rates to nodetool cfstats (CASSANDRA-3347)
 * record partitioner in sstable metadata component (CASSANDRA-3407)
 * add new upgradesstables nodetool command (CASSANDRA-3406)
 * skip --debug requirement to see common exceptions in CLI (CASSANDRA-3508)
 * fix incorrect query results due to invalid max timestamp (CASSANDRA-3510)
 * make sstableloader recognize compressed sstables (CASSANDRA-3521)
 * avoids race in OutboundTcpConnection in multi-DC setups (CASSANDRA-3530)
 * use SETLOCAL in cassandra.bat (CASANDRA-3506)
 * fix ConcurrentModificationException in Table.all() (CASSANDRA-3529)
Merged from 0.8:
 * fix concurrence issue in the FailureDetector (CASSANDRA-3519)
 * fix array out of bounds error in counter shard removal (CASSANDRA-3514)
 * avoid dropping tombstones when they might still be needed to shadow
   data in a different sstable (CASSANDRA-2786)


1.0.3
 * revert name-based query defragmentation aka CASSANDRA-2503 (CASSANDRA-3491)
 * fix invalidate-related test failures (CASSANDRA-3437)
 * add next-gen cqlsh to bin/ (CASSANDRA-3188, 3131, 3493)
 * (CQL) fix handling of rows with no columns (CASSANDRA-3424, 3473)
 * fix querying supercolumns by name returning only a subset of
   subcolumns or old subcolumn versions (CASSANDRA-3446)
 * automatically compute sha1 sum for uncompressed data files (CASSANDRA-3456)
 * fix reading metadata/statistics component for version < h (CASSANDRA-3474)
 * add sstable forward-compatibility (CASSANDRA-3478)
 * report compression ratio in CFSMBean (CASSANDRA-3393)
 * fix incorrect size exception during streaming of counters (CASSANDRA-3481)
 * (CQL) fix for counter decrement syntax (CASSANDRA-3418)
 * Fix race introduced by CASSANDRA-2503 (CASSANDRA-3482)
 * Fix incomplete deletion of delivered hints (CASSANDRA-3466)
 * Avoid rescheduling compactions when no compaction was executed 
   (CASSANDRA-3484)
 * fix handling of the chunk_length_kb compression options (CASSANDRA-3492)
Merged from 0.8:
 * fix updating CF row_cache_provider (CASSANDRA-3414)
 * CFMetaData.convertToThrift method to set RowCacheProvider (CASSANDRA-3405)
 * acquire compactionlock during truncate (CASSANDRA-3399)
 * fix displaying cfdef entries for super columnfamilies (CASSANDRA-3415)
 * Make counter shard merging thread safe (CASSANDRA-3178)
 * Revert CASSANDRA-2855
 * Fix bug preventing the use of efficient cross-DC writes (CASSANDRA-3472)
 * `describe ring` command for CLI (CASSANDRA-3220)
 * (Hadoop) skip empty rows when entire row is requested, redux (CASSANDRA-2855)


1.0.2
 * "defragment" rows for name-based queries under STCS (CASSANDRA-2503)
 * Add timing information to cassandra-cli GET/SET/LIST queries (CASSANDRA-3326)
 * Only create one CompressionMetadata object per sstable (CASSANDRA-3427)
 * cleanup usage of StorageService.setMode() (CASANDRA-3388)
 * Avoid large array allocation for compressed chunk offsets (CASSANDRA-3432)
 * fix DecimalType bytebuffer marshalling (CASSANDRA-3421)
 * fix bug that caused first column in per row indexes to be ignored 
   (CASSANDRA-3441)
 * add JMX call to clean (failed) repair sessions (CASSANDRA-3316)
 * fix sstableloader reference acquisition bug (CASSANDRA-3438)
 * fix estimated row size regression (CASSANDRA-3451)
 * make sure we don't return more columns than asked (CASSANDRA-3303, 3395)
Merged from 0.8:
 * acquire compactionlock during truncate (CASSANDRA-3399)
 * fix displaying cfdef entries for super columnfamilies (CASSANDRA-3415)


1.0.1
 * acquire references during index build to prevent delete problems
   on Windows (CASSANDRA-3314)
 * describe_ring should include datacenter/topology information (CASSANDRA-2882)
 * Thrift sockets are not properly buffered (CASSANDRA-3261)
 * performance improvement for bytebufferutil compare function (CASSANDRA-3286)
 * add system.versions ColumnFamily (CASSANDRA-3140)
 * reduce network copies (CASSANDRA-3333, 3373)
 * limit nodetool to 32MB of heap (CASSANDRA-3124)
 * (CQL) update parser to accept "timestamp" instead of "date" (CASSANDRA-3149)
 * Fix CLI `show schema` to include "compression_options" (CASSANDRA-3368)
 * Snapshot to include manifest under LeveledCompactionStrategy (CASSANDRA-3359)
 * (CQL) SELECT query should allow CF name to be qualified by keyspace (CASSANDRA-3130)
 * (CQL) Fix internal application error specifying 'using consistency ...'
   in lower case (CASSANDRA-3366)
 * fix Deflate compression when compression actually makes the data bigger
   (CASSANDRA-3370)
 * optimize UUIDGen to avoid lock contention on InetAddress.getLocalHost 
   (CASSANDRA-3387)
 * tolerate index being dropped mid-mutation (CASSANDRA-3334, 3313)
 * CompactionManager is now responsible for checking for new candidates
   post-task execution, enabling more consistent leveled compaction 
   (CASSANDRA-3391)
 * Cache HSHA threads (CASSANDRA-3372)
 * use CF/KS names as snapshot prefix for drop + truncate operations
   (CASSANDRA-2997)
 * Break bloom filters up to avoid heap fragmentation (CASSANDRA-2466)
 * fix cassandra hanging on jsvc stop (CASSANDRA-3302)
 * Avoid leveled compaction getting blocked on errors (CASSANDRA-3408)
 * Make reloading the compaction strategy safe (CASSANDRA-3409)
 * ignore 0.8 hints even if compaction begins before we try to purge
   them (CASSANDRA-3385)
 * remove procrun (bin\daemon) from Cassandra source tree and 
   artifacts (CASSANDRA-3331)
 * make cassandra compile under JDK7 (CASSANDRA-3275)
 * remove dependency of clientutil.jar to FBUtilities (CASSANDRA-3299)
 * avoid truncation errors by using long math on long values (CASSANDRA-3364)
 * avoid clock drift on some Windows machine (CASSANDRA-3375)
 * display cache provider in cli 'describe keyspace' command (CASSANDRA-3384)
 * fix incomplete topology information in describe_ring (CASSANDRA-3403)
 * expire dead gossip states based on time (CASSANDRA-2961)
 * improve CompactionTask extensibility (CASSANDRA-3330)
 * Allow one leveled compaction task to kick off another (CASSANDRA-3363)
 * allow encryption only between datacenters (CASSANDRA-2802)
Merged from 0.8:
 * fix truncate allowing data to be replayed post-restart (CASSANDRA-3297)
 * make iwriter final in IndexWriter to avoid NPE (CASSANDRA-2863)
 * (CQL) update grammar to require key clause in DELETE statement
   (CASSANDRA-3349)
 * (CQL) allow numeric keyspace names in USE statement (CASSANDRA-3350)
 * (Hadoop) skip empty rows when slicing the entire row (CASSANDRA-2855)
 * Fix handling of tombstone by SSTableExport/Import (CASSANDRA-3357)
 * fix ColumnIndexer to use long offsets (CASSANDRA-3358)
 * Improved CLI exceptions (CASSANDRA-3312)
 * Fix handling of tombstone by SSTableExport/Import (CASSANDRA-3357)
 * Only count compaction as active (for throttling) when they have
   successfully acquired the compaction lock (CASSANDRA-3344)
 * Display CLI version string on startup (CASSANDRA-3196)
 * (Hadoop) make CFIF try rpc_address or fallback to listen_address
   (CASSANDRA-3214)
 * (Hadoop) accept comma delimited lists of initial thrift connections
   (CASSANDRA-3185)
 * ColumnFamily min_compaction_threshold should be >= 2 (CASSANDRA-3342)
 * (Pig) add 0.8+ types and key validation type in schema (CASSANDRA-3280)
 * Fix completely removing column metadata using CLI (CASSANDRA-3126)
 * CLI `describe cluster;` output should be on separate lines for separate versions
   (CASSANDRA-3170)
 * fix changing durable_writes keyspace option during CF creation
   (CASSANDRA-3292)
 * avoid locking on update when no indexes are involved (CASSANDRA-3386)
 * fix assertionError during repair with ordered partitioners (CASSANDRA-3369)
 * correctly serialize key_validation_class for avro (CASSANDRA-3391)
 * don't expire counter tombstone after streaming (CASSANDRA-3394)
 * prevent nodes that failed to join from hanging around forever 
   (CASSANDRA-3351)
 * remove incorrect optimization from slice read path (CASSANDRA-3390)
 * Fix race in AntiEntropyService (CASSANDRA-3400)


1.0.0-final
 * close scrubbed sstable fd before deleting it (CASSANDRA-3318)
 * fix bug preventing obsolete commitlog segments from being removed
   (CASSANDRA-3269)
 * tolerate whitespace in seed CDL (CASSANDRA-3263)
 * Change default heap thresholds to max(min(1/2 ram, 1G), min(1/4 ram, 8GB))
   (CASSANDRA-3295)
 * Fix broken CompressedRandomAccessReaderTest (CASSANDRA-3298)
 * (CQL) fix type information returned for wildcard queries (CASSANDRA-3311)
 * add estimated tasks to LeveledCompactionStrategy (CASSANDRA-3322)
 * avoid including compaction cache-warming in keycache stats (CASSANDRA-3325)
 * run compaction and hinted handoff threads at MIN_PRIORITY (CASSANDRA-3308)
 * default hsha thrift server to cpu core count in rpc pool (CASSANDRA-3329)
 * add bin\daemon to binary tarball for Windows service (CASSANDRA-3331)
 * Fix places where uncompressed size of sstables was use in place of the
   compressed one (CASSANDRA-3338)
 * Fix hsha thrift server (CASSANDRA-3346)
 * Make sure repair only stream needed sstables (CASSANDRA-3345)


1.0.0-rc2
 * Log a meaningful warning when a node receives a message for a repair session
   that doesn't exist anymore (CASSANDRA-3256)
 * test for NUMA policy support as well as numactl presence (CASSANDRA-3245)
 * Fix FD leak when internode encryption is enabled (CASSANDRA-3257)
 * Remove incorrect assertion in mergeIterator (CASSANDRA-3260)
 * FBUtilities.hexToBytes(String) to throw NumberFormatException when string
   contains non-hex characters (CASSANDRA-3231)
 * Keep SimpleSnitch proximity ordering unchanged from what the Strategy
   generates, as intended (CASSANDRA-3262)
 * remove Scrub from compactionstats when finished (CASSANDRA-3255)
 * fix counter entry in jdbc TypesMap (CASSANDRA-3268)
 * fix full queue scenario for ParallelCompactionIterator (CASSANDRA-3270)
 * fix bootstrap process (CASSANDRA-3285)
 * don't try delivering hints if when there isn't any (CASSANDRA-3176)
 * CLI documentation change for ColumnFamily `compression_options` (CASSANDRA-3282)
 * ignore any CF ids sent by client for adding CF/KS (CASSANDRA-3288)
 * remove obsolete hints on first startup (CASSANDRA-3291)
 * use correct ISortedColumns for time-optimized reads (CASSANDRA-3289)
 * Evict gossip state immediately when a token is taken over by a new IP 
   (CASSANDRA-3259)


1.0.0-rc1
 * Update CQL to generate microsecond timestamps by default (CASSANDRA-3227)
 * Fix counting CFMetadata towards Memtable liveRatio (CASSANDRA-3023)
 * Kill server on wrapped OOME such as from FileChannel.map (CASSANDRA-3201)
 * remove unnecessary copy when adding to row cache (CASSANDRA-3223)
 * Log message when a full repair operation completes (CASSANDRA-3207)
 * Fix streamOutSession keeping sstables references forever if the remote end
   dies (CASSANDRA-3216)
 * Remove dynamic_snitch boolean from example configuration (defaulting to 
   true) and set default badness threshold to 0.1 (CASSANDRA-3229)
 * Base choice of random or "balanced" token on bootstrap on whether
   schema definitions were found (CASSANDRA-3219)
 * Fixes for LeveledCompactionStrategy score computation, prioritization,
   scheduling, and performance (CASSANDRA-3224, 3234)
 * parallelize sstable open at server startup (CASSANDRA-2988)
 * fix handling of exceptions writing to OutboundTcpConnection (CASSANDRA-3235)
 * Allow using quotes in "USE <keyspace>;" CLI command (CASSANDRA-3208)
 * Don't allow any cache loading exceptions to halt startup (CASSANDRA-3218)
 * Fix sstableloader --ignores option (CASSANDRA-3247)
 * File descriptor limit increased in packaging (CASSANDRA-3206)
 * Fix deadlock in commit log during flush (CASSANDRA-3253) 


1.0.0-beta1
 * removed binarymemtable (CASSANDRA-2692)
 * add commitlog_total_space_in_mb to prevent fragmented logs (CASSANDRA-2427)
 * removed commitlog_rotation_threshold_in_mb configuration (CASSANDRA-2771)
 * make AbstractBounds.normalize de-overlapp overlapping ranges (CASSANDRA-2641)
 * replace CollatingIterator, ReducingIterator with MergeIterator 
   (CASSANDRA-2062)
 * Fixed the ability to set compaction strategy in cli using create column 
   family command (CASSANDRA-2778)
 * clean up tmp files after failed compaction (CASSANDRA-2468)
 * restrict repair streaming to specific columnfamilies (CASSANDRA-2280)
 * don't bother persisting columns shadowed by a row tombstone (CASSANDRA-2589)
 * reset CF and SC deletion times after gc_grace (CASSANDRA-2317)
 * optimize away seek when compacting wide rows (CASSANDRA-2879)
 * single-pass streaming (CASSANDRA-2677, 2906, 2916, 3003)
 * use reference counting for deleting sstables instead of relying on GC
   (CASSANDRA-2521, 3179)
 * store hints as serialized mutations instead of pointers to data row
   (CASSANDRA-2045)
 * store hints in the coordinator node instead of in the closest replica 
   (CASSANDRA-2914)
 * add row_cache_keys_to_save CF option (CASSANDRA-1966)
 * check column family validity in nodetool repair (CASSANDRA-2933)
 * use lazy initialization instead of class initialization in NodeId
   (CASSANDRA-2953)
 * add paging to get_count (CASSANDRA-2894)
 * fix "short reads" in [multi]get (CASSANDRA-2643, 3157, 3192)
 * add optional compression for sstables (CASSANDRA-47, 2994, 3001, 3128)
 * add scheduler JMX metrics (CASSANDRA-2962)
 * add block level checksum for compressed data (CASSANDRA-1717)
 * make column family backed column map pluggable and introduce unsynchronized
   ArrayList backed one to speedup reads (CASSANDRA-2843, 3165, 3205)
 * refactoring of the secondary index api (CASSANDRA-2982)
 * make CL > ONE reads wait for digest reconciliation before returning
   (CASSANDRA-2494)
 * fix missing logging for some exceptions (CASSANDRA-2061)
 * refactor and optimize ColumnFamilyStore.files(...) and Descriptor.fromFilename(String)
   and few other places responsible for work with SSTable files (CASSANDRA-3040)
 * Stop reading from sstables once we know we have the most recent columns,
   for query-by-name requests (CASSANDRA-2498)
 * Add query-by-column mode to stress.java (CASSANDRA-3064)
 * Add "install" command to cassandra.bat (CASSANDRA-292)
 * clean up KSMetadata, CFMetadata from unnecessary
   Thrift<->Avro conversion methods (CASSANDRA-3032)
 * Add timeouts to client request schedulers (CASSANDRA-3079, 3096)
 * Cli to use hashes rather than array of hashes for strategy options (CASSANDRA-3081)
 * LeveledCompactionStrategy (CASSANDRA-1608, 3085, 3110, 3087, 3145, 3154, 3182)
 * Improvements of the CLI `describe` command (CASSANDRA-2630)
 * reduce window where dropped CF sstables may not be deleted (CASSANDRA-2942)
 * Expose gossip/FD info to JMX (CASSANDRA-2806)
 * Fix streaming over SSL when compressed SSTable involved (CASSANDRA-3051)
 * Add support for pluggable secondary index implementations (CASSANDRA-3078)
 * remove compaction_thread_priority setting (CASSANDRA-3104)
 * generate hints for replicas that timeout, not just replicas that are known
   to be down before starting (CASSANDRA-2034)
 * Add throttling for internode streaming (CASSANDRA-3080)
 * make the repair of a range repair all replica (CASSANDRA-2610, 3194)
 * expose the ability to repair the first range (as returned by the
   partitioner) of a node (CASSANDRA-2606)
 * Streams Compression (CASSANDRA-3015)
 * add ability to use multiple threads during a single compaction
   (CASSANDRA-2901)
 * make AbstractBounds.normalize support overlapping ranges (CASSANDRA-2641)
 * fix of the CQL count() behavior (CASSANDRA-3068)
 * use TreeMap backed column families for the SSTable simple writers
   (CASSANDRA-3148)
 * fix inconsistency of the CLI syntax when {} should be used instead of [{}]
   (CASSANDRA-3119)
 * rename CQL type names to match expected SQL behavior (CASSANDRA-3149, 3031)
 * Arena-based allocation for memtables (CASSANDRA-2252, 3162, 3163, 3168)
 * Default RR chance to 0.1 (CASSANDRA-3169)
 * Add RowLevel support to secondary index API (CASSANDRA-3147)
 * Make SerializingCacheProvider the default if JNA is available (CASSANDRA-3183)
 * Fix backwards compatibilty for CQL memtable properties (CASSANDRA-3190)
 * Add five-minute delay before starting compactions on a restarted server
   (CASSANDRA-3181)
 * Reduce copies done for intra-host messages (CASSANDRA-1788, 3144)
 * support of compaction strategy option for stress.java (CASSANDRA-3204)
 * make memtable throughput and column count thresholds no-ops (CASSANDRA-2449)
 * Return schema information along with the resultSet in CQL (CASSANDRA-2734)
 * Add new DecimalType (CASSANDRA-2883)
 * Fix assertion error in RowRepairResolver (CASSANDRA-3156)
 * Reduce unnecessary high buffer sizes (CASSANDRA-3171)
 * Pluggable compaction strategy (CASSANDRA-1610)
 * Add new broadcast_address config option (CASSANDRA-2491)


0.8.7
 * Kill server on wrapped OOME such as from FileChannel.map (CASSANDRA-3201)
 * Allow using quotes in "USE <keyspace>;" CLI command (CASSANDRA-3208)
 * Log message when a full repair operation completes (CASSANDRA-3207)
 * Don't allow any cache loading exceptions to halt startup (CASSANDRA-3218)
 * Fix sstableloader --ignores option (CASSANDRA-3247)
 * File descriptor limit increased in packaging (CASSANDRA-3206)
 * Log a meaningfull warning when a node receive a message for a repair session
   that doesn't exist anymore (CASSANDRA-3256)
 * Fix FD leak when internode encryption is enabled (CASSANDRA-3257)
 * FBUtilities.hexToBytes(String) to throw NumberFormatException when string
   contains non-hex characters (CASSANDRA-3231)
 * Keep SimpleSnitch proximity ordering unchanged from what the Strategy
   generates, as intended (CASSANDRA-3262)
 * remove Scrub from compactionstats when finished (CASSANDRA-3255)
 * Fix tool .bat files when CASSANDRA_HOME contains spaces (CASSANDRA-3258)
 * Force flush of status table when removing/updating token (CASSANDRA-3243)
 * Evict gossip state immediately when a token is taken over by a new IP (CASSANDRA-3259)
 * Fix bug where the failure detector can take too long to mark a host
   down (CASSANDRA-3273)
 * (Hadoop) allow wrapping ranges in queries (CASSANDRA-3137)
 * (Hadoop) check all interfaces for a match with split location
   before falling back to random replica (CASSANDRA-3211)
 * (Hadoop) Make Pig storage handle implements LoadMetadata (CASSANDRA-2777)
 * (Hadoop) Fix exception during PIG 'dump' (CASSANDRA-2810)
 * Fix stress COUNTER_GET option (CASSANDRA-3301)
 * Fix missing fields in CLI `show schema` output (CASSANDRA-3304)
 * Nodetool no longer leaks threads and closes JMX connections (CASSANDRA-3309)
 * fix truncate allowing data to be replayed post-restart (CASSANDRA-3297)
 * Move SimpleAuthority and SimpleAuthenticator to examples (CASSANDRA-2922)
 * Fix handling of tombstone by SSTableExport/Import (CASSANDRA-3357)
 * Fix transposition in cfHistograms (CASSANDRA-3222)
 * Allow using number as DC name when creating keyspace in CQL (CASSANDRA-3239)
 * Force flush of system table after updating/removing a token (CASSANDRA-3243)


0.8.6
 * revert CASSANDRA-2388
 * change TokenRange.endpoints back to listen/broadcast address to match
   pre-1777 behavior, and add TokenRange.rpc_endpoints instead (CASSANDRA-3187)
 * avoid trying to watch cassandra-topology.properties when loaded from jar
   (CASSANDRA-3138)
 * prevent users from creating keyspaces with LocalStrategy replication
   (CASSANDRA-3139)
 * fix CLI `show schema;` to output correct keyspace definition statement
   (CASSANDRA-3129)
 * CustomTThreadPoolServer to log TTransportException at DEBUG level
   (CASSANDRA-3142)
 * allow topology sort to work with non-unique rack names between 
   datacenters (CASSANDRA-3152)
 * Improve caching of same-version Messages on digest and repair paths
   (CASSANDRA-3158)
 * Randomize choice of first replica for counter increment (CASSANDRA-2890)
 * Fix using read_repair_chance instead of merge_shard_change (CASSANDRA-3202)
 * Avoid streaming data to nodes that already have it, on move as well as
   decommission (CASSANDRA-3041)
 * Fix divide by zero error in GCInspector (CASSANDRA-3164)
 * allow quoting of the ColumnFamily name in CLI `create column family`
   statement (CASSANDRA-3195)
 * Fix rolling upgrade from 0.7 to 0.8 problem (CASANDRA-3166)
 * Accomodate missing encryption_options in IncomingTcpConnection.stream
   (CASSANDRA-3212)


0.8.5
 * fix NPE when encryption_options is unspecified (CASSANDRA-3007)
 * include column name in validation failure exceptions (CASSANDRA-2849)
 * make sure truncate clears out the commitlog so replay won't re-
   populate with truncated data (CASSANDRA-2950)
 * fix NPE when debug logging is enabled and dropped CF is present
   in a commitlog segment (CASSANDRA-3021)
 * fix cassandra.bat when CASSANDRA_HOME contains spaces (CASSANDRA-2952)
 * fix to SSTableSimpleUnsortedWriter bufferSize calculation (CASSANDRA-3027)
 * make cleanup and normal compaction able to skip empty rows
   (rows containing nothing but expired tombstones) (CASSANDRA-3039)
 * work around native memory leak in com.sun.management.GarbageCollectorMXBean
   (CASSANDRA-2868)
 * validate that column names in column_metadata are not equal to key_alias
   on create/update of the ColumnFamily and CQL 'ALTER' statement (CASSANDRA-3036)
 * return an InvalidRequestException if an indexed column is assigned
   a value larger than 64KB (CASSANDRA-3057)
 * fix of numeric-only and string column names handling in CLI "drop index" 
   (CASSANDRA-3054)
 * prune index scan resultset back to original request for lazy
   resultset expansion case (CASSANDRA-2964)
 * (Hadoop) fail jobs when Cassandra node has failed but TaskTracker
   has not (CASSANDRA-2388)
 * fix dynamic snitch ignoring nodes when read_repair_chance is zero
   (CASSANDRA-2662)
 * avoid retaining references to dropped CFS objects in 
   CompactionManager.estimatedCompactions (CASSANDRA-2708)
 * expose rpc timeouts per host in MessagingServiceMBean (CASSANDRA-2941)
 * avoid including cwd in classpath for deb and rpm packages (CASSANDRA-2881)
 * remove gossip state when a new IP takes over a token (CASSANDRA-3071)
 * allow sstable2json to work on index sstable files (CASSANDRA-3059)
 * always hint counters (CASSANDRA-3099)
 * fix log4j initialization in EmbeddedCassandraService (CASSANDRA-2857)
 * remove gossip state when a new IP takes over a token (CASSANDRA-3071)
 * work around native memory leak in com.sun.management.GarbageCollectorMXBean
    (CASSANDRA-2868)
 * fix UnavailableException with writes at CL.EACH_QUORM (CASSANDRA-3084)
 * fix parsing of the Keyspace and ColumnFamily names in numeric
   and string representations in CLI (CASSANDRA-3075)
 * fix corner cases in Range.differenceToFetch (CASSANDRA-3084)
 * fix ip address String representation in the ring cache (CASSANDRA-3044)
 * fix ring cache compatibility when mixing pre-0.8.4 nodes with post-
   in the same cluster (CASSANDRA-3023)
 * make repair report failure when a node participating dies (instead of
   hanging forever) (CASSANDRA-2433)
 * fix handling of the empty byte buffer by ReversedType (CASSANDRA-3111)
 * Add validation that Keyspace names are case-insensitively unique (CASSANDRA-3066)
 * catch invalid key_validation_class before instantiating UpdateColumnFamily (CASSANDRA-3102)
 * make Range and Bounds objects client-safe (CASSANDRA-3108)
 * optionally skip log4j configuration (CASSANDRA-3061)
 * bundle sstableloader with the debian package (CASSANDRA-3113)
 * don't try to build secondary indexes when there is none (CASSANDRA-3123)
 * improve SSTableSimpleUnsortedWriter speed for large rows (CASSANDRA-3122)
 * handle keyspace arguments correctly in nodetool snapshot (CASSANDRA-3038)
 * Fix SSTableImportTest on windows (CASSANDRA-3043)
 * expose compactionThroughputMbPerSec through JMX (CASSANDRA-3117)
 * log keyspace and CF of large rows being compacted


0.8.4
 * change TokenRing.endpoints to be a list of rpc addresses instead of 
   listen/broadcast addresses (CASSANDRA-1777)
 * include files-to-be-streamed in StreamInSession.getSources (CASSANDRA-2972)
 * use JAVA env var in cassandra-env.sh (CASSANDRA-2785, 2992)
 * avoid doing read for no-op replicate-on-write at CL=1 (CASSANDRA-2892)
 * refuse counter write for CL.ANY (CASSANDRA-2990)
 * switch back to only logging recent dropped messages (CASSANDRA-3004)
 * always deserialize RowMutation for counters (CASSANDRA-3006)
 * ignore saved replication_factor strategy_option for NTS (CASSANDRA-3011)
 * make sure pre-truncate CL segments are discarded (CASSANDRA-2950)


0.8.3
 * add ability to drop local reads/writes that are going to timeout
   (CASSANDRA-2943)
 * revamp token removal process, keep gossip states for 3 days (CASSANDRA-2496)
 * don't accept extra args for 0-arg nodetool commands (CASSANDRA-2740)
 * log unavailableexception details at debug level (CASSANDRA-2856)
 * expose data_dir though jmx (CASSANDRA-2770)
 * don't include tmp files as sstable when create cfs (CASSANDRA-2929)
 * log Java classpath on startup (CASSANDRA-2895)
 * keep gossipped version in sync with actual on migration coordinator 
   (CASSANDRA-2946)
 * use lazy initialization instead of class initialization in NodeId
   (CASSANDRA-2953)
 * check column family validity in nodetool repair (CASSANDRA-2933)
 * speedup bytes to hex conversions dramatically (CASSANDRA-2850)
 * Flush memtables on shutdown when durable writes are disabled 
   (CASSANDRA-2958)
 * improved POSIX compatibility of start scripts (CASsANDRA-2965)
 * add counter support to Hadoop InputFormat (CASSANDRA-2981)
 * fix bug where dirty commitlog segments were removed (and avoid keeping 
   segments with no post-flush activity permanently dirty) (CASSANDRA-2829)
 * fix throwing exception with batch mutation of counter super columns
   (CASSANDRA-2949)
 * ignore system tables during repair (CASSANDRA-2979)
 * throw exception when NTS is given replication_factor as an option
   (CASSANDRA-2960)
 * fix assertion error during compaction of counter CFs (CASSANDRA-2968)
 * avoid trying to create index names, when no index exists (CASSANDRA-2867)
 * don't sample the system table when choosing a bootstrap token
   (CASSANDRA-2825)
 * gossiper notifies of local state changes (CASSANDRA-2948)
 * add asynchronous and half-sync/half-async (hsha) thrift servers 
   (CASSANDRA-1405)
 * fix potential use of free'd native memory in SerializingCache 
   (CASSANDRA-2951)
 * prune index scan resultset back to original request for lazy
   resultset expansion case (CASSANDRA-2964)
 * (Hadoop) fail jobs when Cassandra node has failed but TaskTracker
    has not (CASSANDRA-2388)


0.8.2
 * CQL: 
   - include only one row per unique key for IN queries (CASSANDRA-2717)
   - respect client timestamp on full row deletions (CASSANDRA-2912)
 * improve thread-safety in StreamOutSession (CASSANDRA-2792)
 * allow deleting a row and updating indexed columns in it in the
   same mutation (CASSANDRA-2773)
 * Expose number of threads blocked on submitting memtable to flush
   in JMX (CASSANDRA-2817)
 * add ability to return "endpoints" to nodetool (CASSANDRA-2776)
 * Add support for multiple (comma-delimited) coordinator addresses
   to ColumnFamilyInputFormat (CASSANDRA-2807)
 * fix potential NPE while scheduling read repair for range slice
   (CASSANDRA-2823)
 * Fix race in SystemTable.getCurrentLocalNodeId (CASSANDRA-2824)
 * Correctly set default for replicate_on_write (CASSANDRA-2835)
 * improve nodetool compactionstats formatting (CASSANDRA-2844)
 * fix index-building status display (CASSANDRA-2853)
 * fix CLI perpetuating obsolete KsDef.replication_factor (CASSANDRA-2846)
 * improve cli treatment of multiline comments (CASSANDRA-2852)
 * handle row tombstones correctly in EchoedRow (CASSANDRA-2786)
 * add MessagingService.get[Recently]DroppedMessages and
   StorageService.getExceptionCount (CASSANDRA-2804)
 * fix possibility of spurious UnavailableException for LOCAL_QUORUM
   reads with dynamic snitch + read repair disabled (CASSANDRA-2870)
 * add ant-optional as dependence for the debian package (CASSANDRA-2164)
 * add option to specify limit for get_slice in the CLI (CASSANDRA-2646)
 * decrease HH page size (CASSANDRA-2832)
 * reset cli keyspace after dropping the current one (CASSANDRA-2763)
 * add KeyRange option to Hadoop inputformat (CASSANDRA-1125)
 * fix protocol versioning (CASSANDRA-2818, 2860)
 * support spaces in path to log4j configuration (CASSANDRA-2383)
 * avoid including inferred types in CF update (CASSANDRA-2809)
 * fix JMX bulkload call (CASSANDRA-2908)
 * fix updating KS with durable_writes=false (CASSANDRA-2907)
 * add simplified facade to SSTableWriter for bulk loading use
   (CASSANDRA-2911)
 * fix re-using index CF sstable names after drop/recreate (CASSANDRA-2872)
 * prepend CF to default index names (CASSANDRA-2903)
 * fix hint replay (CASSANDRA-2928)
 * Properly synchronize repair's merkle tree computation (CASSANDRA-2816)


0.8.1
 * CQL:
   - support for insert, delete in BATCH (CASSANDRA-2537)
   - support for IN to SELECT, UPDATE (CASSANDRA-2553)
   - timestamp support for INSERT, UPDATE, and BATCH (CASSANDRA-2555)
   - TTL support (CASSANDRA-2476)
   - counter support (CASSANDRA-2473)
   - ALTER COLUMNFAMILY (CASSANDRA-1709)
   - DROP INDEX (CASSANDRA-2617)
   - add SCHEMA/TABLE as aliases for KS/CF (CASSANDRA-2743)
   - server handles wait-for-schema-agreement (CASSANDRA-2756)
   - key alias support (CASSANDRA-2480)
 * add support for comparator parameters and a generic ReverseType
   (CASSANDRA-2355)
 * add CompositeType and DynamicCompositeType (CASSANDRA-2231)
 * optimize batches containing multiple updates to the same row
   (CASSANDRA-2583)
 * adjust hinted handoff page size to avoid OOM with large columns 
   (CASSANDRA-2652)
 * mark BRAF buffer invalid post-flush so we don't re-flush partial
   buffers again, especially on CL writes (CASSANDRA-2660)
 * add DROP INDEX support to CLI (CASSANDRA-2616)
 * don't perform HH to client-mode [storageproxy] nodes (CASSANDRA-2668)
 * Improve forceDeserialize/getCompactedRow encapsulation (CASSANDRA-2659)
 * Don't write CounterUpdateColumn to disk in tests (CASSANDRA-2650)
 * Add sstable bulk loading utility (CASSANDRA-1278)
 * avoid replaying hints to dropped columnfamilies (CASSANDRA-2685)
 * add placeholders for missing rows in range query pseudo-RR (CASSANDRA-2680)
 * remove no-op HHOM.renameHints (CASSANDRA-2693)
 * clone super columns to avoid modifying them during flush (CASSANDRA-2675)
 * allow writes to bypass the commitlog for certain keyspaces (CASSANDRA-2683)
 * avoid NPE when bypassing commitlog during memtable flush (CASSANDRA-2781)
 * Added support for making bootstrap retry if nodes flap (CASSANDRA-2644)
 * Added statusthrift to nodetool to report if thrift server is running (CASSANDRA-2722)
 * Fixed rows being cached if they do not exist (CASSANDRA-2723)
 * Support passing tableName and cfName to RowCacheProviders (CASSANDRA-2702)
 * close scrub file handles (CASSANDRA-2669)
 * throttle migration replay (CASSANDRA-2714)
 * optimize column serializer creation (CASSANDRA-2716)
 * Added support for making bootstrap retry if nodes flap (CASSANDRA-2644)
 * Added statusthrift to nodetool to report if thrift server is running
   (CASSANDRA-2722)
 * Fixed rows being cached if they do not exist (CASSANDRA-2723)
 * fix truncate/compaction race (CASSANDRA-2673)
 * workaround large resultsets causing large allocation retention
   by nio sockets (CASSANDRA-2654)
 * fix nodetool ring use with Ec2Snitch (CASSANDRA-2733)
 * fix removing columns and subcolumns that are supressed by a row or
   supercolumn tombstone during replica resolution (CASSANDRA-2590)
 * support sstable2json against snapshot sstables (CASSANDRA-2386)
 * remove active-pull schema requests (CASSANDRA-2715)
 * avoid marking entire list of sstables as actively being compacted
   in multithreaded compaction (CASSANDRA-2765)
 * seek back after deserializing a row to update cache with (CASSANDRA-2752)
 * avoid skipping rows in scrub for counter column family (CASSANDRA-2759)
 * fix ConcurrentModificationException in repair when dealing with 0.7 node
   (CASSANDRA-2767)
 * use threadsafe collections for StreamInSession (CASSANDRA-2766)
 * avoid infinite loop when creating merkle tree (CASSANDRA-2758)
 * avoids unmarking compacting sstable prematurely in cleanup (CASSANDRA-2769)
 * fix NPE when the commit log is bypassed (CASSANDRA-2718)
 * don't throw an exception in SS.isRPCServerRunning (CASSANDRA-2721)
 * make stress.jar executable (CASSANDRA-2744)
 * add daemon mode to java stress (CASSANDRA-2267)
 * expose the DC and rack of a node through JMX and nodetool ring (CASSANDRA-2531)
 * fix cache mbean getSize (CASSANDRA-2781)
 * Add Date, Float, Double, and Boolean types (CASSANDRA-2530)
 * Add startup flag to renew counter node id (CASSANDRA-2788)
 * add jamm agent to cassandra.bat (CASSANDRA-2787)
 * fix repair hanging if a neighbor has nothing to send (CASSANDRA-2797)
 * purge tombstone even if row is in only one sstable (CASSANDRA-2801)
 * Fix wrong purge of deleted cf during compaction (CASSANDRA-2786)
 * fix race that could result in Hadoop writer failing to throw an
   exception encountered after close() (CASSANDRA-2755)
 * fix scan wrongly throwing assertion error (CASSANDRA-2653)
 * Always use even distribution for merkle tree with RandomPartitionner
   (CASSANDRA-2841)
 * fix describeOwnership for OPP (CASSANDRA-2800)
 * ensure that string tokens do not contain commas (CASSANDRA-2762)


0.8.0-final
 * fix CQL grammar warning and cqlsh regression from CASSANDRA-2622
 * add ant generate-cql-html target (CASSANDRA-2526)
 * update CQL consistency levels (CASSANDRA-2566)
 * debian packaging fixes (CASSANDRA-2481, 2647)
 * fix UUIDType, IntegerType for direct buffers (CASSANDRA-2682, 2684)
 * switch to native Thrift for Hadoop map/reduce (CASSANDRA-2667)
 * fix StackOverflowError when building from eclipse (CASSANDRA-2687)
 * only provide replication_factor to strategy_options "help" for
   SimpleStrategy, OldNetworkTopologyStrategy (CASSANDRA-2678, 2713)
 * fix exception adding validators to non-string columns (CASSANDRA-2696)
 * avoid instantiating DatabaseDescriptor in JDBC (CASSANDRA-2694)
 * fix potential stack overflow during compaction (CASSANDRA-2626)
 * clone super columns to avoid modifying them during flush (CASSANDRA-2675)
 * reset underlying iterator in EchoedRow constructor (CASSANDRA-2653)


0.8.0-rc1
 * faster flushes and compaction from fixing excessively pessimistic 
   rebuffering in BRAF (CASSANDRA-2581)
 * fix returning null column values in the python cql driver (CASSANDRA-2593)
 * fix merkle tree splitting exiting early (CASSANDRA-2605)
 * snapshot_before_compaction directory name fix (CASSANDRA-2598)
 * Disable compaction throttling during bootstrap (CASSANDRA-2612) 
 * fix CQL treatment of > and < operators in range slices (CASSANDRA-2592)
 * fix potential double-application of counter updates on commitlog replay
   by moving replay position from header to sstable metadata (CASSANDRA-2419)
 * JDBC CQL driver exposes getColumn for access to timestamp
 * JDBC ResultSetMetadata properties added to AbstractType
 * r/m clustertool (CASSANDRA-2607)
 * add support for presenting row key as a column in CQL result sets 
   (CASSANDRA-2622)
 * Don't allow {LOCAL|EACH}_QUORUM unless strategy is NTS (CASSANDRA-2627)
 * validate keyspace strategy_options during CQL create (CASSANDRA-2624)
 * fix empty Result with secondary index when limit=1 (CASSANDRA-2628)
 * Fix regression where bootstrapping a node with no schema fails
   (CASSANDRA-2625)
 * Allow removing LocationInfo sstables (CASSANDRA-2632)
 * avoid attempting to replay mutations from dropped keyspaces (CASSANDRA-2631)
 * avoid using cached position of a key when GT is requested (CASSANDRA-2633)
 * fix counting bloom filter true positives (CASSANDRA-2637)
 * initialize local ep state prior to gossip startup if needed (CASSANDRA-2638)
 * fix counter increment lost after restart (CASSANDRA-2642)
 * add quote-escaping via backslash to CLI (CASSANDRA-2623)
 * fix pig example script (CASSANDRA-2487)
 * fix dynamic snitch race in adding latencies (CASSANDRA-2618)
 * Start/stop cassandra after more important services such as mdadm in
   debian packaging (CASSANDRA-2481)


0.8.0-beta2
 * fix NPE compacting index CFs (CASSANDRA-2528)
 * Remove checking all column families on startup for compaction candidates 
   (CASSANDRA-2444)
 * validate CQL create keyspace options (CASSANDRA-2525)
 * fix nodetool setcompactionthroughput (CASSANDRA-2550)
 * move	gossip heartbeat back to its own thread (CASSANDRA-2554)
 * validate cql TRUNCATE columnfamily before truncating (CASSANDRA-2570)
 * fix batch_mutate for mixed standard-counter mutations (CASSANDRA-2457)
 * disallow making schema changes to system keyspace (CASSANDRA-2563)
 * fix sending mutation messages multiple times (CASSANDRA-2557)
 * fix incorrect use of NBHM.size in ReadCallback that could cause
   reads to time out even when responses were received (CASSAMDRA-2552)
 * trigger read repair correctly for LOCAL_QUORUM reads (CASSANDRA-2556)
 * Allow configuring the number of compaction thread (CASSANDRA-2558)
 * forceUserDefinedCompaction will attempt to compact what it is given
   even if the pessimistic estimate is that there is not enough disk space;
   automatic compactions will only compact 2 or more sstables (CASSANDRA-2575)
 * refuse to apply migrations with older timestamps than the current 
   schema (CASSANDRA-2536)
 * remove unframed Thrift transport option
 * include indexes in snapshots (CASSANDRA-2596)
 * improve ignoring of obsolete mutations in index maintenance (CASSANDRA-2401)
 * recognize attempt to drop just the index while leaving the column
   definition alone (CASSANDRA-2619)
  

0.8.0-beta1
 * remove Avro RPC support (CASSANDRA-926)
 * support for columns that act as incr/decr counters 
   (CASSANDRA-1072, 1937, 1944, 1936, 2101, 2093, 2288, 2105, 2384, 2236, 2342,
   2454)
 * CQL (CASSANDRA-1703, 1704, 1705, 1706, 1707, 1708, 1710, 1711, 1940, 
   2124, 2302, 2277, 2493)
 * avoid double RowMutation serialization on write path (CASSANDRA-1800)
 * make NetworkTopologyStrategy the default (CASSANDRA-1960)
 * configurable internode encryption (CASSANDRA-1567, 2152)
 * human readable column names in sstable2json output (CASSANDRA-1933)
 * change default JMX port to 7199 (CASSANDRA-2027)
 * backwards compatible internal messaging (CASSANDRA-1015)
 * atomic switch of memtables and sstables (CASSANDRA-2284)
 * add pluggable SeedProvider (CASSANDRA-1669)
 * Fix clustertool to not throw exception when calling get_endpoints (CASSANDRA-2437)
 * upgrade to thrift 0.6 (CASSANDRA-2412) 
 * repair works on a token range instead of full ring (CASSANDRA-2324)
 * purge tombstones from row cache (CASSANDRA-2305)
 * push replication_factor into strategy_options (CASSANDRA-1263)
 * give snapshots the same name on each node (CASSANDRA-1791)
 * remove "nodetool loadbalance" (CASSANDRA-2448)
 * multithreaded compaction (CASSANDRA-2191)
 * compaction throttling (CASSANDRA-2156)
 * add key type information and alias (CASSANDRA-2311, 2396)
 * cli no longer divides read_repair_chance by 100 (CASSANDRA-2458)
 * made CompactionInfo.getTaskType return an enum (CASSANDRA-2482)
 * add a server-wide cap on measured memtable memory usage and aggressively
   flush to keep under that threshold (CASSANDRA-2006)
 * add unified UUIDType (CASSANDRA-2233)
 * add off-heap row cache support (CASSANDRA-1969)


0.7.5
 * improvements/fixes to PIG driver (CASSANDRA-1618, CASSANDRA-2387,
   CASSANDRA-2465, CASSANDRA-2484)
 * validate index names (CASSANDRA-1761)
 * reduce contention on Table.flusherLock (CASSANDRA-1954)
 * try harder to detect failures during streaming, cleaning up temporary
   files more reliably (CASSANDRA-2088)
 * shut down server for OOM on a Thrift thread (CASSANDRA-2269)
 * fix tombstone handling in repair and sstable2json (CASSANDRA-2279)
 * preserve version when streaming data from old sstables (CASSANDRA-2283)
 * don't start repair if a neighboring node is marked as dead (CASSANDRA-2290)
 * purge tombstones from row cache (CASSANDRA-2305)
 * Avoid seeking when sstable2json exports the entire file (CASSANDRA-2318)
 * clear Built flag in system table when dropping an index (CASSANDRA-2320)
 * don't allow arbitrary argument for stress.java (CASSANDRA-2323)
 * validate values for index predicates in get_indexed_slice (CASSANDRA-2328)
 * queue secondary indexes for flush before the parent (CASSANDRA-2330)
 * allow job configuration to set the CL used in Hadoop jobs (CASSANDRA-2331)
 * add memtable_flush_queue_size defaulting to 4 (CASSANDRA-2333)
 * Allow overriding of initial_token, storage_port and rpc_port from system
   properties (CASSANDRA-2343)
 * fix comparator used for non-indexed secondary expressions in index scan
   (CASSANDRA-2347)
 * ensure size calculation and write phase of large-row compaction use
   the same threshold for TTL expiration (CASSANDRA-2349)
 * fix race when iterating CFs during add/drop (CASSANDRA-2350)
 * add ConsistencyLevel command to CLI (CASSANDRA-2354)
 * allow negative numbers in the cli (CASSANDRA-2358)
 * hard code serialVersionUID for tokens class (CASSANDRA-2361)
 * fix potential infinite loop in ByteBufferUtil.inputStream (CASSANDRA-2365)
 * fix encoding bugs in HintedHandoffManager, SystemTable when default
   charset is not UTF8 (CASSANDRA-2367)
 * avoids having removed node reappearing in Gossip (CASSANDRA-2371)
 * fix incorrect truncation of long to int when reading columns via block
   index (CASSANDRA-2376)
 * fix NPE during stream session (CASSANDRA-2377)
 * fix race condition that could leave orphaned data files when dropping CF or
   KS (CASSANDRA-2381)
 * fsync statistics component on write (CASSANDRA-2382)
 * fix duplicate results from CFS.scan (CASSANDRA-2406)
 * add IntegerType to CLI help (CASSANDRA-2414)
 * avoid caching token-only decoratedkeys (CASSANDRA-2416)
 * convert mmap assertion to if/throw so scrub can catch it (CASSANDRA-2417)
 * don't overwrite gc log (CASSANDR-2418)
 * invalidate row cache for streamed row to avoid inconsitencies
   (CASSANDRA-2420)
 * avoid copies in range/index scans (CASSANDRA-2425)
 * make sure we don't wipe data during cleanup if the node has not join
   the ring (CASSANDRA-2428)
 * Try harder to close files after compaction (CASSANDRA-2431)
 * re-set bootstrapped flag after move finishes (CASSANDRA-2435)
 * display validation_class in CLI 'describe keyspace' (CASSANDRA-2442)
 * make cleanup compactions cleanup the row cache (CASSANDRA-2451)
 * add column fields validation to scrub (CASSANDRA-2460)
 * use 64KB flush buffer instead of in_memory_compaction_limit (CASSANDRA-2463)
 * fix backslash substitutions in CLI (CASSANDRA-2492)
 * disable cache saving for system CFS (CASSANDRA-2502)
 * fixes for verifying destination availability under hinted conditions
   so UE can be thrown intead of timing out (CASSANDRA-2514)
 * fix update of validation class in column metadata (CASSANDRA-2512)
 * support LOCAL_QUORUM, EACH_QUORUM CLs outside of NTS (CASSANDRA-2516)
 * preserve version when streaming data from old sstables (CASSANDRA-2283)
 * fix backslash substitutions in CLI (CASSANDRA-2492)
 * count a row deletion as one operation towards memtable threshold 
   (CASSANDRA-2519)
 * support LOCAL_QUORUM, EACH_QUORUM CLs outside of NTS (CASSANDRA-2516)


0.7.4
 * add nodetool join command (CASSANDRA-2160)
 * fix secondary indexes on pre-existing or streamed data (CASSANDRA-2244)
 * initialize endpoint in gossiper earlier (CASSANDRA-2228)
 * add ability to write to Cassandra from Pig (CASSANDRA-1828)
 * add rpc_[min|max]_threads (CASSANDRA-2176)
 * add CL.TWO, CL.THREE (CASSANDRA-2013)
 * avoid exporting an un-requested row in sstable2json, when exporting 
   a key that does not exist (CASSANDRA-2168)
 * add incremental_backups option (CASSANDRA-1872)
 * add configurable row limit to Pig loadfunc (CASSANDRA-2276)
 * validate column values in batches as well as single-Column inserts
   (CASSANDRA-2259)
 * move sample schema from cassandra.yaml to schema-sample.txt,
   a cli scripts (CASSANDRA-2007)
 * avoid writing empty rows when scrubbing tombstoned rows (CASSANDRA-2296)
 * fix assertion error in range and index scans for CL < ALL
   (CASSANDRA-2282)
 * fix commitlog replay when flush position refers to data that didn't
   get synced before server died (CASSANDRA-2285)
 * fix fd leak in sstable2json with non-mmap'd i/o (CASSANDRA-2304)
 * reduce memory use during streaming of multiple sstables (CASSANDRA-2301)
 * purge tombstoned rows from cache after GCGraceSeconds (CASSANDRA-2305)
 * allow zero replicas in a NTS datacenter (CASSANDRA-1924)
 * make range queries respect snitch for local replicas (CASSANDRA-2286)
 * fix HH delivery when column index is larger than 2GB (CASSANDRA-2297)
 * make 2ary indexes use parent CF flush thresholds during initial build
   (CASSANDRA-2294)
 * update memtable_throughput to be a long (CASSANDRA-2158)


0.7.3
 * Keep endpoint state until aVeryLongTime (CASSANDRA-2115)
 * lower-latency read repair (CASSANDRA-2069)
 * add hinted_handoff_throttle_delay_in_ms option (CASSANDRA-2161)
 * fixes for cache save/load (CASSANDRA-2172, -2174)
 * Handle whole-row deletions in CFOutputFormat (CASSANDRA-2014)
 * Make memtable_flush_writers flush in parallel (CASSANDRA-2178)
 * Add compaction_preheat_key_cache option (CASSANDRA-2175)
 * refactor stress.py to have only one copy of the format string 
   used for creating row keys (CASSANDRA-2108)
 * validate index names for \w+ (CASSANDRA-2196)
 * Fix Cassandra cli to respect timeout if schema does not settle 
   (CASSANDRA-2187)
 * fix for compaction and cleanup writing old-format data into new-version 
   sstable (CASSANDRA-2211, -2216)
 * add nodetool scrub (CASSANDRA-2217, -2240)
 * fix sstable2json large-row pagination (CASSANDRA-2188)
 * fix EOFing on requests for the last bytes in a file (CASSANDRA-2213)
 * fix BufferedRandomAccessFile bugs (CASSANDRA-2218, -2241)
 * check for memtable flush_after_mins exceeded every 10s (CASSANDRA-2183)
 * fix cache saving on Windows (CASSANDRA-2207)
 * add validateSchemaAgreement call + synchronization to schema
   modification operations (CASSANDRA-2222)
 * fix for reversed slice queries on large rows (CASSANDRA-2212)
 * fat clients were writing local data (CASSANDRA-2223)
 * set DEFAULT_MEMTABLE_LIFETIME_IN_MINS to 24h
 * improve detection and cleanup of partially-written sstables 
   (CASSANDRA-2206)
 * fix supercolumn de/serialization when subcolumn comparator is different
   from supercolumn's (CASSANDRA-2104)
 * fix starting up on Windows when CASSANDRA_HOME contains whitespace
   (CASSANDRA-2237)
 * add [get|set][row|key]cacheSavePeriod to JMX (CASSANDRA-2100)
 * fix Hadoop ColumnFamilyOutputFormat dropping of mutations
   when batch fills up (CASSANDRA-2255)
 * move file deletions off of scheduledtasks executor (CASSANDRA-2253)


0.7.2
 * copy DecoratedKey.key when inserting into caches to avoid retaining
   a reference to the underlying buffer (CASSANDRA-2102)
 * format subcolumn names with subcomparator (CASSANDRA-2136)
 * fix column bloom filter deserialization (CASSANDRA-2165)


0.7.1
 * refactor MessageDigest creation code. (CASSANDRA-2107)
 * buffer network stack to avoid inefficient small TCP messages while avoiding
   the nagle/delayed ack problem (CASSANDRA-1896)
 * check log4j configuration for changes every 10s (CASSANDRA-1525, 1907)
 * more-efficient cross-DC replication (CASSANDRA-1530, -2051, -2138)
 * avoid polluting page cache with commitlog or sstable writes
   and seq scan operations (CASSANDRA-1470)
 * add RMI authentication options to nodetool (CASSANDRA-1921)
 * make snitches configurable at runtime (CASSANDRA-1374)
 * retry hadoop split requests on connection failure (CASSANDRA-1927)
 * implement describeOwnership for BOP, COPP (CASSANDRA-1928)
 * make read repair behave as expected for ConsistencyLevel > ONE
   (CASSANDRA-982, 2038)
 * distributed test harness (CASSANDRA-1859, 1964)
 * reduce flush lock contention (CASSANDRA-1930)
 * optimize supercolumn deserialization (CASSANDRA-1891)
 * fix CFMetaData.apply to only compare objects of the same class 
   (CASSANDRA-1962)
 * allow specifying specific SSTables to compact from JMX (CASSANDRA-1963)
 * fix race condition in MessagingService.targets (CASSANDRA-1959, 2094, 2081)
 * refuse to open sstables from a future version (CASSANDRA-1935)
 * zero-copy reads (CASSANDRA-1714)
 * fix copy bounds for word Text in wordcount demo (CASSANDRA-1993)
 * fixes for contrib/javautils (CASSANDRA-1979)
 * check more frequently for memtable expiration (CASSANDRA-2000)
 * fix writing SSTable column count statistics (CASSANDRA-1976)
 * fix streaming of multiple CFs during bootstrap (CASSANDRA-1992)
 * explicitly set JVM GC new generation size with -Xmn (CASSANDRA-1968)
 * add short options for CLI flags (CASSANDRA-1565)
 * make keyspace argument to "describe keyspace" in CLI optional
   when authenticated to keyspace already (CASSANDRA-2029)
 * added option to specify -Dcassandra.join_ring=false on startup
   to allow "warm spare" nodes or performing JMX maintenance before
   joining the ring (CASSANDRA-526)
 * log migrations at INFO (CASSANDRA-2028)
 * add CLI verbose option in file mode (CASSANDRA-2030)
 * add single-line "--" comments to CLI (CASSANDRA-2032)
 * message serialization tests (CASSANDRA-1923)
 * switch from ivy to maven-ant-tasks (CASSANDRA-2017)
 * CLI attempts to block for new schema to propagate (CASSANDRA-2044)
 * fix potential overflow in nodetool cfstats (CASSANDRA-2057)
 * add JVM shutdownhook to sync commitlog (CASSANDRA-1919)
 * allow nodes to be up without being part of  normal traffic (CASSANDRA-1951)
 * fix CLI "show keyspaces" with null options on NTS (CASSANDRA-2049)
 * fix possible ByteBuffer race conditions (CASSANDRA-2066)
 * reduce garbage generated by MessagingService to prevent load spikes
   (CASSANDRA-2058)
 * fix math in RandomPartitioner.describeOwnership (CASSANDRA-2071)
 * fix deletion of sstable non-data components (CASSANDRA-2059)
 * avoid blocking gossip while deleting handoff hints (CASSANDRA-2073)
 * ignore messages from newer versions, keep track of nodes in gossip 
   regardless of version (CASSANDRA-1970)
 * cache writing moved to CompactionManager to reduce i/o contention and
   updated to use non-cache-polluting writes (CASSANDRA-2053)
 * page through large rows when exporting to JSON (CASSANDRA-2041)
 * add flush_largest_memtables_at and reduce_cache_sizes_at options
   (CASSANDRA-2142)
 * add cli 'describe cluster' command (CASSANDRA-2127)
 * add cli support for setting username/password at 'connect' command 
   (CASSANDRA-2111)
 * add -D option to Stress.java to allow reading hosts from a file 
   (CASSANDRA-2149)
 * bound hints CF throughput between 32M and 256M (CASSANDRA-2148)
 * continue starting when invalid saved cache entries are encountered
   (CASSANDRA-2076)
 * add max_hint_window_in_ms option (CASSANDRA-1459)


0.7.0-final
 * fix offsets to ByteBuffer.get (CASSANDRA-1939)


0.7.0-rc4
 * fix cli crash after backgrounding (CASSANDRA-1875)
 * count timeouts in storageproxy latencies, and include latency 
   histograms in StorageProxyMBean (CASSANDRA-1893)
 * fix CLI get recognition of supercolumns (CASSANDRA-1899)
 * enable keepalive on intra-cluster sockets (CASSANDRA-1766)
 * count timeouts towards dynamicsnitch latencies (CASSANDRA-1905)
 * Expose index-building status in JMX + cli schema description
   (CASSANDRA-1871)
 * allow [LOCAL|EACH]_QUORUM to be used with non-NetworkTopology 
   replication Strategies
 * increased amount of index locks for faster commitlog replay
 * collect secondary index tombstones immediately (CASSANDRA-1914)
 * revert commitlog changes from #1780 (CASSANDRA-1917)
 * change RandomPartitioner min token to -1 to avoid collision w/
   tokens on actual nodes (CASSANDRA-1901)
 * examine the right nibble when validating TimeUUID (CASSANDRA-1910)
 * include secondary indexes in cleanup (CASSANDRA-1916)
 * CFS.scrubDataDirectories should also cleanup invalid secondary indexes
   (CASSANDRA-1904)
 * ability to disable/enable gossip on nodes to force them down
   (CASSANDRA-1108)


0.7.0-rc3
 * expose getNaturalEndpoints in StorageServiceMBean taking byte[]
   key; RMI cannot serialize ByteBuffer (CASSANDRA-1833)
 * infer org.apache.cassandra.locator for replication strategy classes
   when not otherwise specified
 * validation that generates less garbage (CASSANDRA-1814)
 * add TTL support to CLI (CASSANDRA-1838)
 * cli defaults to bytestype for subcomparator when creating
   column families (CASSANDRA-1835)
 * unregister index MBeans when index is dropped (CASSANDRA-1843)
 * make ByteBufferUtil.clone thread-safe (CASSANDRA-1847)
 * change exception for read requests during bootstrap from 
   InvalidRequest to Unavailable (CASSANDRA-1862)
 * respect row-level tombstones post-flush in range scans
   (CASSANDRA-1837)
 * ReadResponseResolver check digests against each other (CASSANDRA-1830)
 * return InvalidRequest when remove of subcolumn without supercolumn
   is requested (CASSANDRA-1866)
 * flush before repair (CASSANDRA-1748)
 * SSTableExport validates key order (CASSANDRA-1884)
 * large row support for SSTableExport (CASSANDRA-1867)
 * Re-cache hot keys post-compaction without hitting disk (CASSANDRA-1878)
 * manage read repair in coordinator instead of data source, to
   provide latency information to dynamic snitch (CASSANDRA-1873)


0.7.0-rc2
 * fix live-column-count of slice ranges including tombstoned supercolumn 
   with live subcolumn (CASSANDRA-1591)
 * rename o.a.c.internal.AntientropyStage -> AntiEntropyStage,
   o.a.c.request.Request_responseStage -> RequestResponseStage,
   o.a.c.internal.Internal_responseStage -> InternalResponseStage
 * add AbstractType.fromString (CASSANDRA-1767)
 * require index_type to be present when specifying index_name
   on ColumnDef (CASSANDRA-1759)
 * fix add/remove index bugs in CFMetadata (CASSANDRA-1768)
 * rebuild Strategy during system_update_keyspace (CASSANDRA-1762)
 * cli updates prompt to ... in continuation lines (CASSANDRA-1770)
 * support multiple Mutations per key in hadoop ColumnFamilyOutputFormat
   (CASSANDRA-1774)
 * improvements to Debian init script (CASSANDRA-1772)
 * use local classloader to check for version.properties (CASSANDRA-1778)
 * Validate that column names in column_metadata are valid for the
   defined comparator, and decode properly in cli (CASSANDRA-1773)
 * use cross-platform newlines in cli (CASSANDRA-1786)
 * add ExpiringColumn support to sstable import/export (CASSANDRA-1754)
 * add flush for each append to periodic commitlog mode; added
   periodic_without_flush option to disable this (CASSANDRA-1780)
 * close file handle used for post-flush truncate (CASSANDRA-1790)
 * various code cleanup (CASSANDRA-1793, -1794, -1795)
 * fix range queries against wrapped range (CASSANDRA-1781)
 * fix consistencylevel calculations for NetworkTopologyStrategy
   (CASSANDRA-1804)
 * cli support index type enum names (CASSANDRA-1810)
 * improved validation of column_metadata (CASSANDRA-1813)
 * reads at ConsistencyLevel > 1 throw UnavailableException
   immediately if insufficient live nodes exist (CASSANDRA-1803)
 * copy bytebuffers for local writes to avoid retaining the entire
   Thrift frame (CASSANDRA-1801)
 * fix NPE adding index to column w/o prior metadata (CASSANDRA-1764)
 * reduce fat client timeout (CASSANDRA-1730)
 * fix botched merge of CASSANDRA-1316


0.7.0-rc1
 * fix compaction and flush races with schema updates (CASSANDRA-1715)
 * add clustertool, config-converter, sstablekeys, and schematool 
   Windows .bat files (CASSANDRA-1723)
 * reject range queries received during bootstrap (CASSANDRA-1739)
 * fix wrapping-range queries on non-minimum token (CASSANDRA-1700)
 * add nodetool cfhistogram (CASSANDRA-1698)
 * limit repaired ranges to what the nodes have in common (CASSANDRA-1674)
 * index scan treats missing columns as not matching secondary
   expressions (CASSANDRA-1745)
 * Fix misuse of DataOutputBuffer.getData in AntiEntropyService
   (CASSANDRA-1729)
 * detect and warn when obsolete version of JNA is present (CASSANDRA-1760)
 * reduce fat client timeout (CASSANDRA-1730)
 * cleanup smallest CFs first to increase free temp space for larger ones
   (CASSANDRA-1811)
 * Update windows .bat files to work outside of main Cassandra
   directory (CASSANDRA-1713)
 * fix read repair regression from 0.6.7 (CASSANDRA-1727)
 * more-efficient read repair (CASSANDRA-1719)
 * fix hinted handoff replay (CASSANDRA-1656)
 * log type of dropped messages (CASSANDRA-1677)
 * upgrade to SLF4J 1.6.1
 * fix ByteBuffer bug in ExpiringColumn.updateDigest (CASSANDRA-1679)
 * fix IntegerType.getString (CASSANDRA-1681)
 * make -Djava.net.preferIPv4Stack=true the default (CASSANDRA-628)
 * add INTERNAL_RESPONSE verb to differentiate from responses related
   to client requests (CASSANDRA-1685)
 * log tpstats when dropping messages (CASSANDRA-1660)
 * include unreachable nodes in describeSchemaVersions (CASSANDRA-1678)
 * Avoid dropping messages off the client request path (CASSANDRA-1676)
 * fix jna errno reporting (CASSANDRA-1694)
 * add friendlier error for UnknownHostException on startup (CASSANDRA-1697)
 * include jna dependency in RPM package (CASSANDRA-1690)
 * add --skip-keys option to stress.py (CASSANDRA-1696)
 * improve cli handling of non-string keys and column names 
   (CASSANDRA-1701, -1693)
 * r/m extra subcomparator line in cli keyspaces output (CASSANDRA-1712)
 * add read repair chance to cli "show keyspaces"
 * upgrade to ConcurrentLinkedHashMap 1.1 (CASSANDRA-975)
 * fix index scan routing (CASSANDRA-1722)
 * fix tombstoning of supercolumns in range queries (CASSANDRA-1734)
 * clear endpoint cache after updating keyspace metadata (CASSANDRA-1741)
 * fix wrapping-range queries on non-minimum token (CASSANDRA-1700)
 * truncate includes secondary indexes (CASSANDRA-1747)
 * retain reference to PendingFile sstables (CASSANDRA-1749)
 * fix sstableimport regression (CASSANDRA-1753)
 * fix for bootstrap when no non-system tables are defined (CASSANDRA-1732)
 * handle replica unavailability in index scan (CASSANDRA-1755)
 * fix service initialization order deadlock (CASSANDRA-1756)
 * multi-line cli commands (CASSANDRA-1742)
 * fix race between snapshot and compaction (CASSANDRA-1736)
 * add listEndpointsPendingHints, deleteHintsForEndpoint JMX methods 
   (CASSANDRA-1551)


0.7.0-beta3
 * add strategy options to describe_keyspace output (CASSANDRA-1560)
 * log warning when using randomly generated token (CASSANDRA-1552)
 * re-organize JMX into .db, .net, .internal, .request (CASSANDRA-1217)
 * allow nodes to change IPs between restarts (CASSANDRA-1518)
 * remember ring state between restarts by default (CASSANDRA-1518)
 * flush index built flag so we can read it before log replay (CASSANDRA-1541)
 * lock row cache updates to prevent race condition (CASSANDRA-1293)
 * remove assertion causing rare (and harmless) error messages in
   commitlog (CASSANDRA-1330)
 * fix moving nodes with no keyspaces defined (CASSANDRA-1574)
 * fix unbootstrap when no data is present in a transfer range (CASSANDRA-1573)
 * take advantage of AVRO-495 to simplify our avro IDL (CASSANDRA-1436)
 * extend authorization hierarchy to column family (CASSANDRA-1554)
 * deletion support in secondary indexes (CASSANDRA-1571)
 * meaningful error message for invalid replication strategy class 
   (CASSANDRA-1566)
 * allow keyspace creation with RF > N (CASSANDRA-1428)
 * improve cli error handling (CASSANDRA-1580)
 * add cache save/load ability (CASSANDRA-1417, 1606, 1647)
 * add StorageService.getDrainProgress (CASSANDRA-1588)
 * Disallow bootstrap to an in-use token (CASSANDRA-1561)
 * Allow dynamic secondary index creation and destruction (CASSANDRA-1532)
 * log auto-guessed memtable thresholds (CASSANDRA-1595)
 * add ColumnDef support to cli (CASSANDRA-1583)
 * reduce index sample time by 75% (CASSANDRA-1572)
 * add cli support for column, strategy metadata (CASSANDRA-1578, 1612)
 * add cli support for schema modification (CASSANDRA-1584)
 * delete temp files on failed compactions (CASSANDRA-1596)
 * avoid blocking for dead nodes during removetoken (CASSANDRA-1605)
 * remove ConsistencyLevel.ZERO (CASSANDRA-1607)
 * expose in-progress compaction type in jmx (CASSANDRA-1586)
 * removed IClock & related classes from internals (CASSANDRA-1502)
 * fix removing tokens from SystemTable on decommission and removetoken
   (CASSANDRA-1609)
 * include CF metadata in cli 'show keyspaces' (CASSANDRA-1613)
 * switch from Properties to HashMap in PropertyFileSnitch to
   avoid synchronization bottleneck (CASSANDRA-1481)
 * PropertyFileSnitch configuration file renamed to 
   cassandra-topology.properties
 * add cli support for get_range_slices (CASSANDRA-1088, CASSANDRA-1619)
 * Make memtable flush thresholds per-CF instead of global 
   (CASSANDRA-1007, 1637)
 * add cli support for binary data without CfDef hints (CASSANDRA-1603)
 * fix building SSTable statistics post-stream (CASSANDRA-1620)
 * fix potential infinite loop in 2ary index queries (CASSANDRA-1623)
 * allow creating NTS keyspaces with no replicas configured (CASSANDRA-1626)
 * add jmx histogram of sstables accessed per read (CASSANDRA-1624)
 * remove system_rename_column_family and system_rename_keyspace from the
   client API until races can be fixed (CASSANDRA-1630, CASSANDRA-1585)
 * add cli sanity tests (CASSANDRA-1582)
 * update GC settings in cassandra.bat (CASSANDRA-1636)
 * cli support for index queries (CASSANDRA-1635)
 * cli support for updating schema memtable settings (CASSANDRA-1634)
 * cli --file option (CASSANDRA-1616)
 * reduce automatically chosen memtable sizes by 50% (CASSANDRA-1641)
 * move endpoint cache from snitch to strategy (CASSANDRA-1643)
 * fix commitlog recovery deleting the newly-created segment as well as
   the old ones (CASSANDRA-1644)
 * upgrade to Thrift 0.5 (CASSANDRA-1367)
 * renamed CL.DCQUORUM to LOCAL_QUORUM and DCQUORUMSYNC to EACH_QUORUM
 * cli truncate support (CASSANDRA-1653)
 * update GC settings in cassandra.bat (CASSANDRA-1636)
 * avoid logging when a node's ip/token is gossipped back to it (CASSANDRA-1666)


0.7-beta2
 * always use UTF-8 for hint keys (CASSANDRA-1439)
 * remove cassandra.yaml dependency from Hadoop and Pig (CASSADRA-1322)
 * expose CfDef metadata in describe_keyspaces (CASSANDRA-1363)
 * restore use of mmap_index_only option (CASSANDRA-1241)
 * dropping a keyspace with no column families generated an error 
   (CASSANDRA-1378)
 * rename RackAwareStrategy to OldNetworkTopologyStrategy, RackUnawareStrategy 
   to SimpleStrategy, DatacenterShardStrategy to NetworkTopologyStrategy,
   AbstractRackAwareSnitch to AbstractNetworkTopologySnitch (CASSANDRA-1392)
 * merge StorageProxy.mutate, mutateBlocking (CASSANDRA-1396)
 * faster UUIDType, LongType comparisons (CASSANDRA-1386, 1393)
 * fix setting read_repair_chance from CLI addColumnFamily (CASSANDRA-1399)
 * fix updates to indexed columns (CASSANDRA-1373)
 * fix race condition leaving to FileNotFoundException (CASSANDRA-1382)
 * fix sharded lock hash on index write path (CASSANDRA-1402)
 * add support for GT/E, LT/E in subordinate index clauses (CASSANDRA-1401)
 * cfId counter got out of sync when CFs were added (CASSANDRA-1403)
 * less chatty schema updates (CASSANDRA-1389)
 * rename column family mbeans. 'type' will now include either 
   'IndexColumnFamilies' or 'ColumnFamilies' depending on the CFS type.
   (CASSANDRA-1385)
 * disallow invalid keyspace and column family names. This includes name that
   matches a '^\w+' regex. (CASSANDRA-1377)
 * use JNA, if present, to take snapshots (CASSANDRA-1371)
 * truncate hints if starting 0.7 for the first time (CASSANDRA-1414)
 * fix FD leak in single-row slicepredicate queries (CASSANDRA-1416)
 * allow index expressions against columns that are not part of the 
   SlicePredicate (CASSANDRA-1410)
 * config-converter properly handles snitches and framed support 
   (CASSANDRA-1420)
 * remove keyspace argument from multiget_count (CASSANDRA-1422)
 * allow specifying cassandra.yaml location as (local or remote) URL
   (CASSANDRA-1126)
 * fix using DynamicEndpointSnitch with NetworkTopologyStrategy
   (CASSANDRA-1429)
 * Add CfDef.default_validation_class (CASSANDRA-891)
 * fix EstimatedHistogram.max (CASSANDRA-1413)
 * quorum read optimization (CASSANDRA-1622)
 * handle zero-length (or missing) rows during HH paging (CASSANDRA-1432)
 * include secondary indexes during schema migrations (CASSANDRA-1406)
 * fix commitlog header race during schema change (CASSANDRA-1435)
 * fix ColumnFamilyStoreMBeanIterator to use new type name (CASSANDRA-1433)
 * correct filename generated by xml->yaml converter (CASSANDRA-1419)
 * add CMSInitiatingOccupancyFraction=75 and UseCMSInitiatingOccupancyOnly
   to default JVM options
 * decrease jvm heap for cassandra-cli (CASSANDRA-1446)
 * ability to modify keyspaces and column family definitions on a live cluster
   (CASSANDRA-1285)
 * support for Hadoop Streaming [non-jvm map/reduce via stdin/out]
   (CASSANDRA-1368)
 * Move persistent sstable stats from the system table to an sstable component
   (CASSANDRA-1430)
 * remove failed bootstrap attempt from pending ranges when gossip times
   it out after 1h (CASSANDRA-1463)
 * eager-create tcp connections to other cluster members (CASSANDRA-1465)
 * enumerate stages and derive stage from message type instead of 
   transmitting separately (CASSANDRA-1465)
 * apply reversed flag during collation from different data sources
   (CASSANDRA-1450)
 * make failure to remove commitlog segment non-fatal (CASSANDRA-1348)
 * correct ordering of drain operations so CL.recover is no longer 
   necessary (CASSANDRA-1408)
 * removed keyspace from describe_splits method (CASSANDRA-1425)
 * rename check_schema_agreement to describe_schema_versions
   (CASSANDRA-1478)
 * fix QUORUM calculation for RF > 3 (CASSANDRA-1487)
 * remove tombstones during non-major compactions when bloom filter
   verifies that row does not exist in other sstables (CASSANDRA-1074)
 * nodes that coordinated a loadbalance in the past could not be seen by
   newly added nodes (CASSANDRA-1467)
 * exposed endpoint states (gossip details) via jmx (CASSANDRA-1467)
 * ensure that compacted sstables are not included when new readers are
   instantiated (CASSANDRA-1477)
 * by default, calculate heap size and memtable thresholds at runtime (CASSANDRA-1469)
 * fix races dealing with adding/dropping keyspaces and column families in
   rapid succession (CASSANDRA-1477)
 * clean up of Streaming system (CASSANDRA-1503, 1504, 1506)
 * add options to configure Thrift socket keepalive and buffer sizes (CASSANDRA-1426)
 * make contrib CassandraServiceDataCleaner recursive (CASSANDRA-1509)
 * min, max compaction threshold are configurable and persistent 
   per-ColumnFamily (CASSANDRA-1468)
 * fix replaying the last mutation in a commitlog unnecessarily 
   (CASSANDRA-1512)
 * invoke getDefaultUncaughtExceptionHandler from DTPE with the original
   exception rather than the ExecutionException wrapper (CASSANDRA-1226)
 * remove Clock from the Thrift (and Avro) API (CASSANDRA-1501)
 * Close intra-node sockets when connection is broken (CASSANDRA-1528)
 * RPM packaging spec file (CASSANDRA-786)
 * weighted request scheduler (CASSANDRA-1485)
 * treat expired columns as deleted (CASSANDRA-1539)
 * make IndexInterval configurable (CASSANDRA-1488)
 * add describe_snitch to Thrift API (CASSANDRA-1490)
 * MD5 authenticator compares plain text submitted password with MD5'd
   saved property, instead of vice versa (CASSANDRA-1447)
 * JMX MessagingService pending and completed counts (CASSANDRA-1533)
 * fix race condition processing repair responses (CASSANDRA-1511)
 * make repair blocking (CASSANDRA-1511)
 * create EndpointSnitchInfo and MBean to expose rack and DC (CASSANDRA-1491)
 * added option to contrib/word_count to output results back to Cassandra
   (CASSANDRA-1342)
 * rewrite Hadoop ColumnFamilyRecordWriter to pool connections, retry to
   multiple Cassandra nodes, and smooth impact on the Cassandra cluster
   by using smaller batch sizes (CASSANDRA-1434)
 * fix setting gc_grace_seconds via CLI (CASSANDRA-1549)
 * support TTL'd index values (CASSANDRA-1536)
 * make removetoken work like decommission (CASSANDRA-1216)
 * make cli comparator-aware and improve quote rules (CASSANDRA-1523,-1524)
 * make nodetool compact and cleanup blocking (CASSANDRA-1449)
 * add memtable, cache information to GCInspector logs (CASSANDRA-1558)
 * enable/disable HintedHandoff via JMX (CASSANDRA-1550)
 * Ignore stray files in the commit log directory (CASSANDRA-1547)
 * Disallow bootstrap to an in-use token (CASSANDRA-1561)


0.7-beta1
 * sstable versioning (CASSANDRA-389)
 * switched to slf4j logging (CASSANDRA-625)
 * add (optional) expiration time for column (CASSANDRA-699)
 * access levels for authentication/authorization (CASSANDRA-900)
 * add ReadRepairChance to CF definition (CASSANDRA-930)
 * fix heisenbug in system tests, especially common on OS X (CASSANDRA-944)
 * convert to byte[] keys internally and all public APIs (CASSANDRA-767)
 * ability to alter schema definitions on a live cluster (CASSANDRA-44)
 * renamed configuration file to cassandra.xml, and log4j.properties to
   log4j-server.properties, which must now be loaded from
   the classpath (which is how our scripts in bin/ have always done it)
   (CASSANDRA-971)
 * change get_count to require a SlicePredicate. create multi_get_count
   (CASSANDRA-744)
 * re-organized endpointsnitch implementations and added SimpleSnitch
   (CASSANDRA-994)
 * Added preload_row_cache option (CASSANDRA-946)
 * add CRC to commitlog header (CASSANDRA-999)
 * removed deprecated batch_insert and get_range_slice methods (CASSANDRA-1065)
 * add truncate thrift method (CASSANDRA-531)
 * http mini-interface using mx4j (CASSANDRA-1068)
 * optimize away copy of sliced row on memtable read path (CASSANDRA-1046)
 * replace constant-size 2GB mmaped segments and special casing for index 
   entries spanning segment boundaries, with SegmentedFile that computes 
   segments that always contain entire entries/rows (CASSANDRA-1117)
 * avoid reading large rows into memory during compaction (CASSANDRA-16)
 * added hadoop OutputFormat (CASSANDRA-1101)
 * efficient Streaming (no more anticompaction) (CASSANDRA-579)
 * split commitlog header into separate file and add size checksum to
   mutations (CASSANDRA-1179)
 * avoid allocating a new byte[] for each mutation on replay (CASSANDRA-1219)
 * revise HH schema to be per-endpoint (CASSANDRA-1142)
 * add joining/leaving status to nodetool ring (CASSANDRA-1115)
 * allow multiple repair sessions per node (CASSANDRA-1190)
 * optimize away MessagingService for local range queries (CASSANDRA-1261)
 * make framed transport the default so malformed requests can't OOM the 
   server (CASSANDRA-475)
 * significantly faster reads from row cache (CASSANDRA-1267)
 * take advantage of row cache during range queries (CASSANDRA-1302)
 * make GCGraceSeconds a per-ColumnFamily value (CASSANDRA-1276)
 * keep persistent row size and column count statistics (CASSANDRA-1155)
 * add IntegerType (CASSANDRA-1282)
 * page within a single row during hinted handoff (CASSANDRA-1327)
 * push DatacenterShardStrategy configuration into keyspace definition,
   eliminating datacenter.properties. (CASSANDRA-1066)
 * optimize forward slices starting with '' and single-index-block name 
   queries by skipping the column index (CASSANDRA-1338)
 * streaming refactor (CASSANDRA-1189)
 * faster comparison for UUID types (CASSANDRA-1043)
 * secondary index support (CASSANDRA-749 and subtasks)
 * make compaction buckets deterministic (CASSANDRA-1265)


0.6.6
 * Allow using DynamicEndpointSnitch with RackAwareStrategy (CASSANDRA-1429)
 * remove the remaining vestiges of the unfinished DatacenterShardStrategy 
   (replaced by NetworkTopologyStrategy in 0.7)
   

0.6.5
 * fix key ordering in range query results with RandomPartitioner
   and ConsistencyLevel > ONE (CASSANDRA-1145)
 * fix for range query starting with the wrong token range (CASSANDRA-1042)
 * page within a single row during hinted handoff (CASSANDRA-1327)
 * fix compilation on non-sun JDKs (CASSANDRA-1061)
 * remove String.trim() call on row keys in batch mutations (CASSANDRA-1235)
 * Log summary of dropped messages instead of spamming log (CASSANDRA-1284)
 * add dynamic endpoint snitch (CASSANDRA-981)
 * fix streaming for keyspaces with hyphens in their name (CASSANDRA-1377)
 * fix errors in hard-coded bloom filter optKPerBucket by computing it
   algorithmically (CASSANDRA-1220
 * remove message deserialization stage, and uncap read/write stages
   so slow reads/writes don't block gossip processing (CASSANDRA-1358)
 * add jmx port configuration to Debian package (CASSANDRA-1202)
 * use mlockall via JNA, if present, to prevent Linux from swapping
   out parts of the JVM (CASSANDRA-1214)


0.6.4
 * avoid queuing multiple hint deliveries for the same endpoint
   (CASSANDRA-1229)
 * better performance for and stricter checking of UTF8 column names
   (CASSANDRA-1232)
 * extend option to lower compaction priority to hinted handoff
   as well (CASSANDRA-1260)
 * log errors in gossip instead of re-throwing (CASSANDRA-1289)
 * avoid aborting commitlog replay prematurely if a flushed-but-
   not-removed commitlog segment is encountered (CASSANDRA-1297)
 * fix duplicate rows being read during mapreduce (CASSANDRA-1142)
 * failure detection wasn't closing command sockets (CASSANDRA-1221)
 * cassandra-cli.bat works on windows (CASSANDRA-1236)
 * pre-emptively drop requests that cannot be processed within RPCTimeout
   (CASSANDRA-685)
 * add ack to Binary write verb and update CassandraBulkLoader
   to wait for acks for each row (CASSANDRA-1093)
 * added describe_partitioner Thrift method (CASSANDRA-1047)
 * Hadoop jobs no longer require the Cassandra storage-conf.xml
   (CASSANDRA-1280, CASSANDRA-1047)
 * log thread pool stats when GC is excessive (CASSANDRA-1275)
 * remove gossip message size limit (CASSANDRA-1138)
 * parallelize local and remote reads during multiget, and respect snitch 
   when determining whether to do local read for CL.ONE (CASSANDRA-1317)
 * fix read repair to use requested consistency level on digest mismatch,
   rather than assuming QUORUM (CASSANDRA-1316)
 * process digest mismatch re-reads in parallel (CASSANDRA-1323)
 * switch hints CF comparator to BytesType (CASSANDRA-1274)


0.6.3
 * retry to make streaming connections up to 8 times. (CASSANDRA-1019)
 * reject describe_ring() calls on invalid keyspaces (CASSANDRA-1111)
 * fix cache size calculation for size of 100% (CASSANDRA-1129)
 * fix cache capacity only being recalculated once (CASSANDRA-1129)
 * remove hourly scan of all hints on the off chance that the gossiper
   missed a status change; instead, expose deliverHintsToEndpoint to JMX
   so it can be done manually, if necessary (CASSANDRA-1141)
 * don't reject reads at CL.ALL (CASSANDRA-1152)
 * reject deletions to supercolumns in CFs containing only standard
   columns (CASSANDRA-1139)
 * avoid preserving login information after client disconnects
   (CASSANDRA-1057)
 * prefer sun jdk to openjdk in debian init script (CASSANDRA-1174)
 * detect partioner config changes between restarts and fail fast 
   (CASSANDRA-1146)
 * use generation time to resolve node token reassignment disagreements
   (CASSANDRA-1118)
 * restructure the startup ordering of Gossiper and MessageService to avoid
   timing anomalies (CASSANDRA-1160)
 * detect incomplete commit log hearders (CASSANDRA-1119)
 * force anti-entropy service to stream files on the stream stage to avoid
   sending streams out of order (CASSANDRA-1169)
 * remove inactive stream managers after AES streams files (CASSANDRA-1169)
 * allow removing entire row through batch_mutate Deletion (CASSANDRA-1027)
 * add JMX metrics for row-level bloom filter false positives (CASSANDRA-1212)
 * added a redhat init script to contrib (CASSANDRA-1201)
 * use midpoint when bootstrapping a new machine into range with not
   much data yet instead of random token (CASSANDRA-1112)
 * kill server on OOM in executor stage as well as Thrift (CASSANDRA-1226)
 * remove opportunistic repairs, when two machines with overlapping replica
   responsibilities happen to finish major compactions of the same CF near
   the same time.  repairs are now fully manual (CASSANDRA-1190)
 * add ability to lower compaction priority (default is no change from 0.6.2)
   (CASSANDRA-1181)


0.6.2
 * fix contrib/word_count build. (CASSANDRA-992)
 * split CommitLogExecutorService into BatchCommitLogExecutorService and 
   PeriodicCommitLogExecutorService (CASSANDRA-1014)
 * add latency histograms to CFSMBean (CASSANDRA-1024)
 * make resolving timestamp ties deterministic by using value bytes
   as a tiebreaker (CASSANDRA-1039)
 * Add option to turn off Hinted Handoff (CASSANDRA-894)
 * fix windows startup (CASSANDRA-948)
 * make concurrent_reads, concurrent_writes configurable at runtime via JMX
   (CASSANDRA-1060)
 * disable GCInspector on non-Sun JVMs (CASSANDRA-1061)
 * fix tombstone handling in sstable rows with no other data (CASSANDRA-1063)
 * fix size of row in spanned index entries (CASSANDRA-1056)
 * install json2sstable, sstable2json, and sstablekeys to Debian package
 * StreamingService.StreamDestinations wouldn't empty itself after streaming
   finished (CASSANDRA-1076)
 * added Collections.shuffle(splits) before returning the splits in 
   ColumnFamilyInputFormat (CASSANDRA-1096)
 * do not recalculate cache capacity post-compaction if it's been manually 
   modified (CASSANDRA-1079)
 * better defaults for flush sorter + writer executor queue sizes
   (CASSANDRA-1100)
 * windows scripts for SSTableImport/Export (CASSANDRA-1051)
 * windows script for nodetool (CASSANDRA-1113)
 * expose PhiConvictThreshold (CASSANDRA-1053)
 * make repair of RF==1 a no-op (CASSANDRA-1090)
 * improve default JVM GC options (CASSANDRA-1014)
 * fix SlicePredicate serialization inside Hadoop jobs (CASSANDRA-1049)
 * close Thrift sockets in Hadoop ColumnFamilyRecordReader (CASSANDRA-1081)


0.6.1
 * fix NPE in sstable2json when no excluded keys are given (CASSANDRA-934)
 * keep the replica set constant throughout the read repair process
   (CASSANDRA-937)
 * allow querying getAllRanges with empty token list (CASSANDRA-933)
 * fix command line arguments inversion in clustertool (CASSANDRA-942)
 * fix race condition that could trigger a false-positive assertion
   during post-flush discard of old commitlog segments (CASSANDRA-936)
 * fix neighbor calculation for anti-entropy repair (CASSANDRA-924)
 * perform repair even for small entropy differences (CASSANDRA-924)
 * Use hostnames in CFInputFormat to allow Hadoop's naive string-based
   locality comparisons to work (CASSANDRA-955)
 * cache read-only BufferedRandomAccessFile length to avoid
   3 system calls per invocation (CASSANDRA-950)
 * nodes with IPv6 (and no IPv4) addresses could not join cluster
   (CASSANDRA-969)
 * Retrieve the correct number of undeleted columns, if any, from
   a supercolumn in a row that had been deleted previously (CASSANDRA-920)
 * fix index scans that cross the 2GB mmap boundaries for both mmap
   and standard i/o modes (CASSANDRA-866)
 * expose drain via nodetool (CASSANDRA-978)


0.6.0-RC1
 * JMX drain to flush memtables and run through commit log (CASSANDRA-880)
 * Bootstrapping can skip ranges under the right conditions (CASSANDRA-902)
 * fix merging row versions in range_slice for CL > ONE (CASSANDRA-884)
 * default write ConsistencyLeven chaned from ZERO to ONE
 * fix for index entries spanning mmap buffer boundaries (CASSANDRA-857)
 * use lexical comparison if time part of TimeUUIDs are the same 
   (CASSANDRA-907)
 * bound read, mutation, and response stages to fix possible OOM
   during log replay (CASSANDRA-885)
 * Use microseconds-since-epoch (UTC) in cli, instead of milliseconds
 * Treat batch_mutate Deletion with null supercolumn as "apply this predicate 
   to top level supercolumns" (CASSANDRA-834)
 * Streaming destination nodes do not update their JMX status (CASSANDRA-916)
 * Fix internal RPC timeout calculation (CASSANDRA-911)
 * Added Pig loadfunc to contrib/pig (CASSANDRA-910)


0.6.0-beta3
 * fix compaction bucketing bug (CASSANDRA-814)
 * update windows batch file (CASSANDRA-824)
 * deprecate KeysCachedFraction configuration directive in favor
   of KeysCached; move to unified-per-CF key cache (CASSANDRA-801)
 * add invalidateRowCache to ColumnFamilyStoreMBean (CASSANDRA-761)
 * send Handoff hints to natural locations to reduce load on
   remaining nodes in a failure scenario (CASSANDRA-822)
 * Add RowWarningThresholdInMB configuration option to warn before very 
   large rows get big enough to threaten node stability, and -x option to
   be able to remove them with sstable2json if the warning is unheeded
   until it's too late (CASSANDRA-843)
 * Add logging of GC activity (CASSANDRA-813)
 * fix ConcurrentModificationException in commitlog discard (CASSANDRA-853)
 * Fix hardcoded row count in Hadoop RecordReader (CASSANDRA-837)
 * Add a jmx status to the streaming service and change several DEBUG
   messages to INFO (CASSANDRA-845)
 * fix classpath in cassandra-cli.bat for Windows (CASSANDRA-858)
 * allow re-specifying host, port to cassandra-cli if invalid ones
   are first tried (CASSANDRA-867)
 * fix race condition handling rpc timeout in the coordinator
   (CASSANDRA-864)
 * Remove CalloutLocation and StagingFileDirectory from storage-conf files 
   since those settings are no longer used (CASSANDRA-878)
 * Parse a long from RowWarningThresholdInMB instead of an int (CASSANDRA-882)
 * Remove obsolete ControlPort code from DatabaseDescriptor (CASSANDRA-886)
 * move skipBytes side effect out of assert (CASSANDRA-899)
 * add "double getLoad" to StorageServiceMBean (CASSANDRA-898)
 * track row stats per CF at compaction time (CASSANDRA-870)
 * disallow CommitLogDirectory matching a DataFileDirectory (CASSANDRA-888)
 * default key cache size is 200k entries, changed from 10% (CASSANDRA-863)
 * add -Dcassandra-foreground=yes to cassandra.bat
 * exit if cluster name is changed unexpectedly (CASSANDRA-769)


0.6.0-beta1/beta2
 * add batch_mutate thrift command, deprecating batch_insert (CASSANDRA-336)
 * remove get_key_range Thrift API, deprecated in 0.5 (CASSANDRA-710)
 * add optional login() Thrift call for authentication (CASSANDRA-547)
 * support fat clients using gossiper and StorageProxy to perform
   replication in-process [jvm-only] (CASSANDRA-535)
 * support mmapped I/O for reads, on by default on 64bit JVMs 
   (CASSANDRA-408, CASSANDRA-669)
 * improve insert concurrency, particularly during Hinted Handoff
   (CASSANDRA-658)
 * faster network code (CASSANDRA-675)
 * stress.py moved to contrib (CASSANDRA-635)
 * row caching [must be explicitly enabled per-CF in config] (CASSANDRA-678)
 * present a useful measure of compaction progress in JMX (CASSANDRA-599)
 * add bin/sstablekeys (CASSNADRA-679)
 * add ConsistencyLevel.ANY (CASSANDRA-687)
 * make removetoken remove nodes from gossip entirely (CASSANDRA-644)
 * add ability to set cache sizes at runtime (CASSANDRA-708)
 * report latency and cache hit rate statistics with lifetime totals
   instead of average over the last minute (CASSANDRA-702)
 * support get_range_slice for RandomPartitioner (CASSANDRA-745)
 * per-keyspace replication factory and replication strategy (CASSANDRA-620)
 * track latency in microseconds (CASSANDRA-733)
 * add describe_ Thrift methods, deprecating get_string_property and 
   get_string_list_property
 * jmx interface for tracking operation mode and streams in general.
   (CASSANDRA-709)
 * keep memtables in sorted order to improve range query performance
   (CASSANDRA-799)
 * use while loop instead of recursion when trimming sstables compaction list 
   to avoid blowing stack in pathological cases (CASSANDRA-804)
 * basic Hadoop map/reduce support (CASSANDRA-342)


0.5.1
 * ensure all files for an sstable are streamed to the same directory.
   (CASSANDRA-716)
 * more accurate load estimate for bootstrapping (CASSANDRA-762)
 * tolerate dead or unavailable bootstrap target on write (CASSANDRA-731)
 * allow larger numbers of keys (> 140M) in a sstable bloom filter
   (CASSANDRA-790)
 * include jvm argument improvements from CASSANDRA-504 in debian package
 * change streaming chunk size to 32MB to accomodate Windows XP limitations
   (was 64MB) (CASSANDRA-795)
 * fix get_range_slice returning results in the wrong order (CASSANDRA-781)
 

0.5.0 final
 * avoid attempting to delete temporary bootstrap files twice (CASSANDRA-681)
 * fix bogus NaN in nodeprobe cfstats output (CASSANDRA-646)
 * provide a policy for dealing with single thread executors w/ a full queue
   (CASSANDRA-694)
 * optimize inner read in MessagingService, vastly improving multiple-node
   performance (CASSANDRA-675)
 * wait for table flush before streaming data back to a bootstrapping node.
   (CASSANDRA-696)
 * keep track of bootstrapping sources by table so that bootstrapping doesn't 
   give the indication of finishing early (CASSANDRA-673)


0.5.0 RC3
 * commit the correct version of the patch for CASSANDRA-663


0.5.0 RC2 (unreleased)
 * fix bugs in converting get_range_slice results to Thrift 
   (CASSANDRA-647, CASSANDRA-649)
 * expose java.util.concurrent.TimeoutException in StorageProxy methods
   (CASSANDRA-600)
 * TcpConnectionManager was holding on to disconnected connections, 
   giving the false indication they were being used. (CASSANDRA-651)
 * Remove duplicated write. (CASSANDRA-662)
 * Abort bootstrap if IP is already in the token ring (CASSANDRA-663)
 * increase default commitlog sync period, and wait for last sync to 
   finish before submitting another (CASSANDRA-668)


0.5.0 RC1
 * Fix potential NPE in get_range_slice (CASSANDRA-623)
 * add CRC32 to commitlog entries (CASSANDRA-605)
 * fix data streaming on windows (CASSANDRA-630)
 * GC compacted sstables after cleanup and compaction (CASSANDRA-621)
 * Speed up anti-entropy validation (CASSANDRA-629)
 * Fix anti-entropy assertion error (CASSANDRA-639)
 * Fix pending range conflicts when bootstapping or moving
   multiple nodes at once (CASSANDRA-603)
 * Handle obsolete gossip related to node movement in the case where
   one or more nodes is down when the movement occurs (CASSANDRA-572)
 * Include dead nodes in gossip to avoid a variety of problems
   and fix HH to removed nodes (CASSANDRA-634)
 * return an InvalidRequestException for mal-formed SlicePredicates
   (CASSANDRA-643)
 * fix bug determining closest neighbor for use in multiple datacenters
   (CASSANDRA-648)
 * Vast improvements in anticompaction speed (CASSANDRA-607)
 * Speed up log replay and writes by avoiding redundant serializations
   (CASSANDRA-652)


0.5.0 beta 2
 * Bootstrap improvements (several tickets)
 * add nodeprobe repair anti-entropy feature (CASSANDRA-193, CASSANDRA-520)
 * fix possibility of partition when many nodes restart at once
   in clusters with multiple seeds (CASSANDRA-150)
 * fix NPE in get_range_slice when no data is found (CASSANDRA-578)
 * fix potential NPE in hinted handoff (CASSANDRA-585)
 * fix cleanup of local "system" keyspace (CASSANDRA-576)
 * improve computation of cluster load balance (CASSANDRA-554)
 * added super column read/write, column count, and column/row delete to
   cassandra-cli (CASSANDRA-567, CASSANDRA-594)
 * fix returning live subcolumns of deleted supercolumns (CASSANDRA-583)
 * respect JAVA_HOME in bin/ scripts (several tickets)
 * add StorageService.initClient for fat clients on the JVM (CASSANDRA-535)
   (see contrib/client_only for an example of use)
 * make consistency_level functional in get_range_slice (CASSANDRA-568)
 * optimize key deserialization for RandomPartitioner (CASSANDRA-581)
 * avoid GCing tombstones except on major compaction (CASSANDRA-604)
 * increase failure conviction threshold, resulting in less nodes
   incorrectly (and temporarily) marked as down (CASSANDRA-610)
 * respect memtable thresholds during log replay (CASSANDRA-609)
 * support ConsistencyLevel.ALL on read (CASSANDRA-584)
 * add nodeprobe removetoken command (CASSANDRA-564)


0.5.0 beta
 * Allow multiple simultaneous flushes, improving flush throughput 
   on multicore systems (CASSANDRA-401)
 * Split up locks to improve write and read throughput on multicore systems
   (CASSANDRA-444, CASSANDRA-414)
 * More efficient use of memory during compaction (CASSANDRA-436)
 * autobootstrap option: when enabled, all non-seed nodes will attempt
   to bootstrap when started, until bootstrap successfully
   completes. -b option is removed.  (CASSANDRA-438)
 * Unless a token is manually specified in the configuration xml,
   a bootstraping node will use a token that gives it half the
   keys from the most-heavily-loaded node in the cluster,
   instead of generating a random token. 
   (CASSANDRA-385, CASSANDRA-517)
 * Miscellaneous bootstrap fixes (several tickets)
 * Ability to change a node's token even after it has data on it
   (CASSANDRA-541)
 * Ability to decommission a live node from the ring (CASSANDRA-435)
 * Semi-automatic loadbalancing via nodeprobe (CASSANDRA-192)
 * Add ability to set compaction thresholds at runtime via
   JMX / nodeprobe.  (CASSANDRA-465)
 * Add "comment" field to ColumnFamily definition. (CASSANDRA-481)
 * Additional JMX metrics (CASSANDRA-482)
 * JSON based export and import tools (several tickets)
 * Hinted Handoff fixes (several tickets)
 * Add key cache to improve read performance (CASSANDRA-423)
 * Simplified construction of custom ReplicationStrategy classes
   (CASSANDRA-497)
 * Graphical application (Swing) for ring integrity verification and 
   visualization was added to contrib (CASSANDRA-252)
 * Add DCQUORUM, DCQUORUMSYNC consistency levels and corresponding
   ReplicationStrategy / EndpointSnitch classes.  Experimental.
   (CASSANDRA-492)
 * Web client interface added to contrib (CASSANDRA-457)
 * More-efficient flush for Random, CollatedOPP partitioners 
   for normal writes (CASSANDRA-446) and bulk load (CASSANDRA-420)
 * Add MemtableFlushAfterMinutes, a global replacement for the old 
   per-CF FlushPeriodInMinutes setting (CASSANDRA-463)
 * optimizations to slice reading (CASSANDRA-350) and supercolumn
   queries (CASSANDRA-510)
 * force binding to given listenaddress for nodes with multiple
   interfaces (CASSANDRA-546)
 * stress.py benchmarking tool improvements (several tickets)
 * optimized replica placement code (CASSANDRA-525)
 * faster log replay on restart (CASSANDRA-539, CASSANDRA-540)
 * optimized local-node writes (CASSANDRA-558)
 * added get_range_slice, deprecating get_key_range (CASSANDRA-344)
 * expose TimedOutException to thrift (CASSANDRA-563)
 

0.4.2
 * Add validation disallowing null keys (CASSANDRA-486)
 * Fix race conditions in TCPConnectionManager (CASSANDRA-487)
 * Fix using non-utf8-aware comparison as a sanity check.
   (CASSANDRA-493)
 * Improve default garbage collector options (CASSANDRA-504)
 * Add "nodeprobe flush" (CASSANDRA-505)
 * remove NotFoundException from get_slice throws list (CASSANDRA-518)
 * fix get (not get_slice) of entire supercolumn (CASSANDRA-508)
 * fix null token during bootstrap (CASSANDRA-501)


0.4.1
 * Fix FlushPeriod columnfamily configuration regression
   (CASSANDRA-455)
 * Fix long column name support (CASSANDRA-460)
 * Fix for serializing a row that only contains tombstones
   (CASSANDRA-458)
 * Fix for discarding unneeded commitlog segments (CASSANDRA-459)
 * Add SnapshotBeforeCompaction configuration option (CASSANDRA-426)
 * Fix compaction abort under insufficient disk space (CASSANDRA-473)
 * Fix reading subcolumn slice from tombstoned CF (CASSANDRA-484)
 * Fix race condition in RVH causing occasional NPE (CASSANDRA-478)


0.4.0
 * fix get_key_range problems when a node is down (CASSANDRA-440)
   and add UnavailableException to more Thrift methods
 * Add example EndPointSnitch contrib code (several tickets)


0.4.0 RC2
 * fix SSTable generation clash during compaction (CASSANDRA-418)
 * reject method calls with null parameters (CASSANDRA-308)
 * properly order ranges in nodeprobe output (CASSANDRA-421)
 * fix logging of certain errors on executor threads (CASSANDRA-425)


0.4.0 RC1
 * Bootstrap feature is live; use -b on startup (several tickets)
 * Added multiget api (CASSANDRA-70)
 * fix Deadlock with SelectorManager.doProcess and TcpConnection.write
   (CASSANDRA-392)
 * remove key cache b/c of concurrency bugs in third-party
   CLHM library (CASSANDRA-405)
 * update non-major compaction logic to use two threshold values
   (CASSANDRA-407)
 * add periodic / batch commitlog sync modes (several tickets)
 * inline BatchMutation into batch_insert params (CASSANDRA-403)
 * allow setting the logging level at runtime via mbean (CASSANDRA-402)
 * change default comparator to BytesType (CASSANDRA-400)
 * add forwards-compatible ConsistencyLevel parameter to get_key_range
   (CASSANDRA-322)
 * r/m special case of blocking for local destination when writing with 
   ConsistencyLevel.ZERO (CASSANDRA-399)
 * Fixes to make BinaryMemtable [bulk load interface] useful (CASSANDRA-337);
   see contrib/bmt_example for an example of using it.
 * More JMX properties added (several tickets)
 * Thrift changes (several tickets)
    - Merged _super get methods with the normal ones; return values
      are now of ColumnOrSuperColumn.
    - Similarly, merged batch_insert_super into batch_insert.



0.4.0 beta
 * On-disk data format has changed to allow billions of keys/rows per
   node instead of only millions
 * Multi-keyspace support
 * Scan all sstables for all queries to avoid situations where
   different types of operation on the same ColumnFamily could
   disagree on what data was present
 * Snapshot support via JMX
 * Thrift API has changed a _lot_:
    - removed time-sorted CFs; instead, user-defined comparators
      may be defined on the column names, which are now byte arrays.
      Default comparators are provided for UTF8, Bytes, Ascii, Long (i64),
      and UUID types.
    - removed colon-delimited strings in thrift api in favor of explicit
      structs such as ColumnPath, ColumnParent, etc.  Also normalized
      thrift struct and argument naming.
    - Added columnFamily argument to get_key_range.
    - Change signature of get_slice to accept starting and ending
      columns as well as an offset.  (This allows use of indexes.)
      Added "ascending" flag to allow reasonably-efficient reverse
      scans as well.  Removed get_slice_by_range as redundant.
    - get_key_range operates on one CF at a time
    - changed `block` boolean on insert methods to ConsistencyLevel enum,
      with options of NONE, ONE, QUORUM, and ALL.
    - added similar consistency_level parameter to read methods
    - column-name-set slice with no names given now returns zero columns
      instead of all of them.  ("all" can run your server out of memory.
      use a range-based slice with a high max column count instead.)
 * Removed the web interface. Node information can now be obtained by 
   using the newly introduced nodeprobe utility.
 * More JMX stats
 * Remove magic values from internals (e.g. special key to indicate
   when to flush memtables)
 * Rename configuration "table" to "keyspace"
 * Moved to crash-only design; no more shutdown (just kill the process)
 * Lots of bug fixes

Full list of issues resolved in 0.4 is at https://issues.apache.org/jira/secure/IssueNavigator.jspa?reset=true&&pid=12310865&fixfor=12313862&resolution=1&sorter/field=issuekey&sorter/order=DESC


0.3.0 RC3
 * Fix potential deadlock under load in TCPConnection.
   (CASSANDRA-220)


0.3.0 RC2
 * Fix possible data loss when server is stopped after replaying
   log but before new inserts force memtable flush.
   (CASSANDRA-204)
 * Added BUGS file


0.3.0 RC1
 * Range queries on keys, including user-defined key collation
 * Remove support
 * Workarounds for a weird bug in JDK select/register that seems
   particularly common on VM environments. Cassandra should deploy
   fine on EC2 now
 * Much improved infrastructure: the beginnings of a decent test suite
   ("ant test" for unit tests; "nosetests" for system tests), code
   coverage reporting, etc.
 * Expanded node status reporting via JMX
 * Improved error reporting/logging on both server and client
 * Reduced memory footprint in default configuration
 * Combined blocking and non-blocking versions of insert APIs
 * Added FlushPeriodInMinutes configuration parameter to force
   flushing of infrequently-updated ColumnFamilies<|MERGE_RESOLUTION|>--- conflicted
+++ resolved
@@ -17,12 +17,9 @@
  * Allow compacting 2Is via nodetool (CASSANDRA-5670)
  * Hex-encode non-String keys in OPP (CASSANDRA-5793)
  * nodetool history logging (CASSANDRA-5823)
-<<<<<<< HEAD
-=======
  * (Hadoop) fix support for Thrift tables in CqlPagingRecordReader 
    (CASSANDRA-5752)
  * add "all time blocked" to StatusLogger output (CASSANDRA-5825)
->>>>>>> ec673ac9
 
 
 1.2.8
