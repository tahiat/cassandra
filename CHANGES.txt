--- conflicted
+++ resolved
@@ -1,13 +1,9 @@
-<<<<<<< HEAD
 3.3
  * Avoid infinite loop if owned range is smaller than number of
    data dirs (CASSANDRA-11034)
  * Avoid bootstrap hanging when existing nodes have no data to stream (CASSANDRA-11010)
 Merged from 3.0:
-=======
-3.0.3
  * Mutations do not block for completion under view lock contention (CASSANDRA-10779)
->>>>>>> 839a5bab
  * Invalidate legacy schema tables when unloading them (CASSANDRA-11071)
  * (cqlsh) handle INSERT and UPDATE statements with LWT conditions correctly
    (CASSANDRA-11003)
