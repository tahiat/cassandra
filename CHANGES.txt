--- conflicted
+++ resolved
@@ -33,11 +33,8 @@
  * Improve handling a changing target throttle rate mid-compaction (CASSANDRA-5087)
  * Pig: correctly decode row keys in widerow mode (CASSANDRA-5098)
  * nodetool repair command now prints progress (CASSANDRA-4767)
-<<<<<<< HEAD
  * Ensure Jackson dependency matches lib (CASSANDRA-5126)
-=======
  * fix user defined compaction to run against 1.1 data directory (CASSANDRA-5118)
->>>>>>> f481a391
 
 
 1.2.0
