4.0
 * Use standard Amazon naming for datacenter and rack in Ec2Snitch (CASSANDRA-7839)
 * Fix junit failure for SSTableReaderTest (CASSANDRA-14387)
 * Abstract write path for pluggable storage (CASSANDRA-14118)
 * nodetool describecluster should be more informative (CASSANDRA-13853)
 * Compaction performance improvements (CASSANDRA-14261) 
 * Refactor Pair usage to avoid boxing ints/longs (CASSANDRA-14260)
 * Add options to nodetool tablestats to sort and limit output (CASSANDRA-13889)
 * Rename internals to reflect CQL vocabulary (CASSANDRA-14354)
 * Add support for hybrid MIN(), MAX() speculative retry policies
   (CASSANDRA-14293, CASSANDRA-14338, CASSANDRA-14352)
 * Fix some regressions caused by 14058 (CASSANDRA-14353)
 * Abstract repair for pluggable storage (CASSANDRA-14116)
 * Add meaningful toString() impls (CASSANDRA-13653)
 * Add sstableloader option to accept target keyspace name (CASSANDRA-13884)
 * Move processing of EchoMessage response to gossip stage (CASSANDRA-13713)
 * Add coordinator write metric per CF (CASSANDRA-14232)
 * Correct and clarify SSLFactory.getSslContext method and call sites (CASSANDRA-14314)
 * Handle static and partition deletion properly on ThrottledUnfilteredIterator (CASSANDRA-14315)
 * NodeTool clientstats should show SSL Cipher (CASSANDRA-14322)
 * Add ability to specify driver name and version (CASSANDRA-14275)
 * Abstract streaming for pluggable storage (CASSANDRA-14115)
 * Forced incremental repairs should promote sstables if they can (CASSANDRA-14294)
 * Use Murmur3 for validation compactions (CASSANDRA-14002)
 * Comma at the end of the seed list is interpretated as localhost (CASSANDRA-14285)
 * Refactor read executor and response resolver, abstract read repair (CASSANDRA-14058)
 * Add optional startup delay to wait until peers are ready (CASSANDRA-13993)
 * Add a few options to nodetool verify (CASSANDRA-14201)
 * CVE-2017-5929 Security vulnerability and redefine default log rotation policy (CASSANDRA-14183)
 * Use JVM default SSL validation algorithm instead of custom default (CASSANDRA-13259)
 * Better document in code InetAddressAndPort usage post 7544, incorporate port into UUIDGen node (CASSANDRA-14226)
 * Fix sstablemetadata date string for minLocalDeletionTime (CASSANDRA-14132)
 * Make it possible to change neverPurgeTombstones during runtime (CASSANDRA-14214)
 * Remove GossipDigestSynVerbHandler#doSort() (CASSANDRA-14174)
 * Add nodetool clientlist (CASSANDRA-13665)
 * Revert ProtocolVersion changes from CASSANDRA-7544 (CASSANDRA-14211)
 * Non-disruptive seed node list reload (CASSANDRA-14190)
 * Nodetool tablehistograms to print statics for all the tables (CASSANDRA-14185)
 * Migrate dtests to use pytest and python3 (CASSANDRA-14134)
 * Allow storage port to be configurable per node (CASSANDRA-7544)
 * Make sub-range selection for non-frozen collections return null instead of empty (CASSANDRA-14182)
 * BloomFilter serialization format should not change byte ordering (CASSANDRA-9067)
 * Remove unused on-heap BloomFilter implementation (CASSANDRA-14152)
 * Delete temp test files on exit (CASSANDRA-14153)
 * Make PartitionUpdate and Mutation immutable (CASSANDRA-13867)
 * Fix CommitLogReplayer exception for CDC data (CASSANDRA-14066)
 * Fix cassandra-stress startup failure (CASSANDRA-14106)
 * Remove initialDirectories from CFS (CASSANDRA-13928)
 * Fix trivial log format error (CASSANDRA-14015)
 * Allow sstabledump to do a json object per partition (CASSANDRA-13848)
 * Add option to optimise merkle tree comparison across replicas (CASSANDRA-3200)
 * Remove unused and deprecated methods from AbstractCompactionStrategy (CASSANDRA-14081)
 * Fix Distribution.average in cassandra-stress (CASSANDRA-14090)
 * Support a means of logging all queries as they were invoked (CASSANDRA-13983)
 * Presize collections (CASSANDRA-13760)
 * Add GroupCommitLogService (CASSANDRA-13530)
 * Parallelize initial materialized view build (CASSANDRA-12245)
 * Fix flaky SecondaryIndexManagerTest.assert[Not]MarkedAsBuilt (CASSANDRA-13965)
 * Make LWTs send resultset metadata on every request (CASSANDRA-13992)
 * Fix flaky indexWithFailedInitializationIsNotQueryableAfterPartialRebuild (CASSANDRA-13963)
 * Introduce leaf-only iterator (CASSANDRA-9988)
 * Upgrade Guava to 23.3 and Airline to 0.8 (CASSANDRA-13997)
 * Allow only one concurrent call to StatusLogger (CASSANDRA-12182)
 * Refactoring to specialised functional interfaces (CASSANDRA-13982)
 * Speculative retry should allow more friendly params (CASSANDRA-13876)
 * Throw exception if we send/receive repair messages to incompatible nodes (CASSANDRA-13944)
 * Replace usages of MessageDigest with Guava's Hasher (CASSANDRA-13291)
 * Add nodetool cmd to print hinted handoff window (CASSANDRA-13728)
 * Fix some alerts raised by static analysis (CASSANDRA-13799)
 * Checksum sstable metadata (CASSANDRA-13321, CASSANDRA-13593)
 * Add result set metadata to prepared statement MD5 hash calculation (CASSANDRA-10786)
 * Refactor GcCompactionTest to avoid boxing (CASSANDRA-13941)
 * Expose recent histograms in JmxHistograms (CASSANDRA-13642)
 * Fix buffer length comparison when decompressing in netty-based streaming (CASSANDRA-13899)
 * Properly close StreamCompressionInputStream to release any ByteBuf (CASSANDRA-13906)
 * Add SERIAL and LOCAL_SERIAL support for cassandra-stress (CASSANDRA-13925)
 * LCS needlessly checks for L0 STCS candidates multiple times (CASSANDRA-12961)
 * Correctly close netty channels when a stream session ends (CASSANDRA-13905)
 * Update lz4 to 1.4.0 (CASSANDRA-13741)
 * Optimize Paxos prepare and propose stage for local requests (CASSANDRA-13862)
 * Throttle base partitions during MV repair streaming to prevent OOM (CASSANDRA-13299)
 * Use compaction threshold for STCS in L0 (CASSANDRA-13861)
 * Fix problem with min_compress_ratio: 1 and disallow ratio < 1 (CASSANDRA-13703)
 * Add extra information to SASI timeout exception (CASSANDRA-13677)
 * Add incremental repair support for --hosts, --force, and subrange repair (CASSANDRA-13818)
 * Rework CompactionStrategyManager.getScanners synchronization (CASSANDRA-13786)
 * Add additional unit tests for batch behavior, TTLs, Timestamps (CASSANDRA-13846)
 * Add keyspace and table name in schema validation exception (CASSANDRA-13845)
 * Emit metrics whenever we hit tombstone failures and warn thresholds (CASSANDRA-13771)
 * Make netty EventLoopGroups daemon threads (CASSANDRA-13837)
 * Race condition when closing stream sessions (CASSANDRA-13852)
 * NettyFactoryTest is failing in trunk on macOS (CASSANDRA-13831)
 * Allow changing log levels via nodetool for related classes (CASSANDRA-12696)
 * Add stress profile yaml with LWT (CASSANDRA-7960)
 * Reduce memory copies and object creations when acting on ByteBufs (CASSANDRA-13789)
 * Simplify mx4j configuration (Cassandra-13578)
 * Fix trigger example on 4.0 (CASSANDRA-13796)
 * Force minumum timeout value (CASSANDRA-9375)
 * Use netty for streaming (CASSANDRA-12229)
 * Use netty for internode messaging (CASSANDRA-8457)
 * Add bytes repaired/unrepaired to nodetool tablestats (CASSANDRA-13774)
 * Don't delete incremental repair sessions if they still have sstables (CASSANDRA-13758)
 * Fix pending repair manager index out of bounds check (CASSANDRA-13769)
 * Don't use RangeFetchMapCalculator when RF=1 (CASSANDRA-13576)
 * Don't optimise trivial ranges in RangeFetchMapCalculator (CASSANDRA-13664)
 * Use an ExecutorService for repair commands instead of new Thread(..).start() (CASSANDRA-13594)
 * Fix race / ref leak in anticompaction (CASSANDRA-13688)
 * Expose tasks queue length via JMX (CASSANDRA-12758)
 * Fix race / ref leak in PendingRepairManager (CASSANDRA-13751)
 * Enable ppc64le runtime as unsupported architecture (CASSANDRA-13615)
 * Improve sstablemetadata output (CASSANDRA-11483)
 * Support for migrating legacy users to roles has been dropped (CASSANDRA-13371)
 * Introduce error metrics for repair (CASSANDRA-13387)
 * Refactoring to primitive functional interfaces in AuthCache (CASSANDRA-13732)
 * Update metrics to 3.1.5 (CASSANDRA-13648)
 * batch_size_warn_threshold_in_kb can now be set at runtime (CASSANDRA-13699)
 * Avoid always rebuilding secondary indexes at startup (CASSANDRA-13725)
 * Upgrade JMH from 1.13 to 1.19 (CASSANDRA-13727)
 * Upgrade SLF4J from 1.7.7 to 1.7.25 (CASSANDRA-12996)
 * Default for start_native_transport now true if not set in config (CASSANDRA-13656)
 * Don't add localhost to the graph when calculating where to stream from (CASSANDRA-13583)
 * Make CDC availability more deterministic via hard-linking (CASSANDRA-12148)
 * Allow skipping equality-restricted clustering columns in ORDER BY clause (CASSANDRA-10271)
 * Use common nowInSec for validation compactions (CASSANDRA-13671)
 * Improve handling of IR prepare failures (CASSANDRA-13672)
 * Send IR coordinator messages synchronously (CASSANDRA-13673)
 * Flush system.repair table before IR finalize promise (CASSANDRA-13660)
 * Fix column filter creation for wildcard queries (CASSANDRA-13650)
 * Add 'nodetool getbatchlogreplaythrottle' and 'nodetool setbatchlogreplaythrottle' (CASSANDRA-13614)
 * fix race condition in PendingRepairManager (CASSANDRA-13659)
 * Allow noop incremental repair state transitions (CASSANDRA-13658)
 * Run repair with down replicas (CASSANDRA-10446)
 * Added started & completed repair metrics (CASSANDRA-13598)
 * Added started & completed repair metrics (CASSANDRA-13598)
 * Improve secondary index (re)build failure and concurrency handling (CASSANDRA-10130)
 * Improve calculation of available disk space for compaction (CASSANDRA-13068)
 * Change the accessibility of RowCacheSerializer for third party row cache plugins (CASSANDRA-13579)
 * Allow sub-range repairs for a preview of repaired data (CASSANDRA-13570)
 * NPE in IR cleanup when columnfamily has no sstables (CASSANDRA-13585)
 * Fix Randomness of stress values (CASSANDRA-12744)
 * Allow selecting Map values and Set elements (CASSANDRA-7396)
 * Fast and garbage-free Streaming Histogram (CASSANDRA-13444)
 * Update repairTime for keyspaces on completion (CASSANDRA-13539)
 * Add configurable upper bound for validation executor threads (CASSANDRA-13521)
 * Bring back maxHintTTL propery (CASSANDRA-12982)
 * Add testing guidelines (CASSANDRA-13497)
 * Add more repair metrics (CASSANDRA-13531)
 * RangeStreamer should be smarter when picking endpoints for streaming (CASSANDRA-4650)
 * Avoid rewrapping an exception thrown for cache load functions (CASSANDRA-13367)
 * Log time elapsed for each incremental repair phase (CASSANDRA-13498)
 * Add multiple table operation support to cassandra-stress (CASSANDRA-8780)
 * Fix incorrect cqlsh results when selecting same columns multiple times (CASSANDRA-13262)
 * Fix WriteResponseHandlerTest is sensitive to test execution order (CASSANDRA-13421)
 * Improve incremental repair logging (CASSANDRA-13468)
 * Start compaction when incremental repair finishes (CASSANDRA-13454)
 * Add repair streaming preview (CASSANDRA-13257)
 * Cleanup isIncremental/repairedAt usage (CASSANDRA-13430)
 * Change protocol to allow sending key space independent of query string (CASSANDRA-10145)
 * Make gc_log and gc_warn settable at runtime (CASSANDRA-12661)
 * Take number of files in L0 in account when estimating remaining compaction tasks (CASSANDRA-13354)
 * Skip building views during base table streams on range movements (CASSANDRA-13065)
 * Improve error messages for +/- operations on maps and tuples (CASSANDRA-13197)
 * Remove deprecated repair JMX APIs (CASSANDRA-11530)
 * Fix version check to enable streaming keep-alive (CASSANDRA-12929)
 * Make it possible to monitor an ideal consistency level separate from actual consistency level (CASSANDRA-13289)
 * Outbound TCP connections ignore internode authenticator (CASSANDRA-13324)
 * Upgrade junit from 4.6 to 4.12 (CASSANDRA-13360)
 * Cleanup ParentRepairSession after repairs (CASSANDRA-13359)
 * Upgrade snappy-java to 1.1.2.6 (CASSANDRA-13336)
 * Incremental repair not streaming correct sstables (CASSANDRA-13328)
 * Upgrade the jna version to 4.3.0 (CASSANDRA-13300)
 * Add the currentTimestamp, currentDate, currentTime and currentTimeUUID functions (CASSANDRA-13132)
 * Remove config option index_interval (CASSANDRA-10671)
 * Reduce lock contention for collection types and serializers (CASSANDRA-13271)
 * Make it possible to override MessagingService.Verb ids (CASSANDRA-13283)
 * Avoid synchronized on prepareForRepair in ActiveRepairService (CASSANDRA-9292)
 * Adds the ability to use uncompressed chunks in compressed files (CASSANDRA-10520)
 * Don't flush sstables when streaming for incremental repair (CASSANDRA-13226)
 * Remove unused method (CASSANDRA-13227)
 * Fix minor bugs related to #9143 (CASSANDRA-13217)
 * Output warning if user increases RF (CASSANDRA-13079)
 * Remove pre-3.0 streaming compatibility code for 4.0 (CASSANDRA-13081)
 * Add support for + and - operations on dates (CASSANDRA-11936)
 * Fix consistency of incrementally repaired data (CASSANDRA-9143)
 * Increase commitlog version (CASSANDRA-13161)
 * Make TableMetadata immutable, optimize Schema (CASSANDRA-9425)
 * Refactor ColumnCondition (CASSANDRA-12981)
 * Parallelize streaming of different keyspaces (CASSANDRA-4663)
 * Improved compactions metrics (CASSANDRA-13015)
 * Speed-up start-up sequence by avoiding un-needed flushes (CASSANDRA-13031)
 * Use Caffeine (W-TinyLFU) for on-heap caches (CASSANDRA-10855)
 * Thrift removal (CASSANDRA-11115)
 * Remove pre-3.0 compatibility code for 4.0 (CASSANDRA-12716)
 * Add column definition kind to dropped columns in schema (CASSANDRA-12705)
 * Add (automate) Nodetool Documentation (CASSANDRA-12672)
 * Update bundled cqlsh python driver to 3.7.0 (CASSANDRA-12736)
 * Reject invalid replication settings when creating or altering a keyspace (CASSANDRA-12681)
 * Clean up the SSTableReader#getScanner API wrt removal of RateLimiter (CASSANDRA-12422)
 * Use new token allocation for non bootstrap case as well (CASSANDRA-13080)
 * Avoid byte-array copy when key cache is disabled (CASSANDRA-13084)
 * Require forceful decommission if number of nodes is less than replication factor (CASSANDRA-12510)
 * Allow IN restrictions on column families with collections (CASSANDRA-12654)
 * Log message size in trace message in OutboundTcpConnection (CASSANDRA-13028)
 * Add timeUnit Days for cassandra-stress (CASSANDRA-13029)
 * Add mutation size and batch metrics (CASSANDRA-12649)
 * Add method to get size of endpoints to TokenMetadata (CASSANDRA-12999)
 * Expose time spent waiting in thread pool queue (CASSANDRA-8398)
 * Conditionally update index built status to avoid unnecessary flushes (CASSANDRA-12969)
 * cqlsh auto completion: refactor definition of compaction strategy options (CASSANDRA-12946)
 * Add support for arithmetic operators (CASSANDRA-11935)
 * Add histogram for delay to deliver hints (CASSANDRA-13234)
 * Fix cqlsh automatic protocol downgrade regression (CASSANDRA-13307)
 * Changing `max_hint_window_in_ms` at runtime (CASSANDRA-11720)
 * Trivial format error in StorageProxy (CASSANDRA-13551)
 * Nodetool repair can hang forever if we lose the notification for the repair completing/failing (CASSANDRA-13480)
 * Anticompaction can cause noisy log messages (CASSANDRA-13684)
 * Switch to client init for sstabledump (CASSANDRA-13683)
 * CQLSH: Don't pause when capturing data (CASSANDRA-13743)
 * nodetool clearsnapshot requires --all to clear all snapshots (CASSANDRA-13391)
 * Correctly count range tombstones in traces and tombstone thresholds (CASSANDRA-8527)
 * cqlshrc.sample uses incorrect option for time formatting (CASSANDRA-14243)


3.11.3
 * Downgrade log level to trace for CommitLogSegmentManager (CASSANDRA-14370)
 * CQL fromJson(null) throws NullPointerException (CASSANDRA-13891)
 * Serialize empty buffer as empty string for json output format (CASSANDRA-14245)
 * Allow logging implementation to be interchanged for embedded testing (CASSANDRA-13396)
 * SASI tokenizer for simple delimiter based entries (CASSANDRA-14247)
 * Fix Loss of digits when doing CAST from varint/bigint to decimal (CASSANDRA-14170)
 * RateBasedBackPressure unnecessarily invokes a lock on the Guava RateLimiter (CASSANDRA-14163)
 * Fix wildcard GROUP BY queries (CASSANDRA-14209)
Merged from 3.0:
 * Avoid deadlock when running nodetool refresh before node is fully up (CASSANDRA-14310)
 * Handle all exceptions when opening sstables (CASSANDRA-14202)
 * Handle incompletely written hint descriptors during startup (CASSANDRA-14080)
 * Handle repeat open bound from SRP in read repair (CASSANDRA-14330)
 * Use zero as default score in DynamicEndpointSnitch (CASSANDRA-14252)
 * Respect max hint window when hinting for LWT (CASSANDRA-14215)
 * Adding missing WriteType enum values to v3, v4, and v5 spec (CASSANDRA-13697)
 * Don't regenerate bloomfilter and summaries on startup (CASSANDRA-11163)
 * Fix NPE when performing comparison against a null frozen in LWT (CASSANDRA-14087)
 * Log when SSTables are deleted (CASSANDRA-14302)
 * Fix batch commitlog sync regression (CASSANDRA-14292)
 * Write to pending endpoint when view replica is also base replica (CASSANDRA-14251)
 * Chain commit log marker potential performance regression in batch commit mode (CASSANDRA-14194)
 * Fully utilise specified compaction threads (CASSANDRA-14210)
 * Pre-create deletion log records to finish compactions quicker (CASSANDRA-12763)
<<<<<<< HEAD
 Merged from 2.1:
=======
Merged from 2.2:
 * Fix JSON queries with IN restrictions and ORDER BY clause (CASSANDRA-14286)
 * Backport circleci yaml (CASSANDRA-14240)
Merged from 2.1:
>>>>>>> 95cfee62
 * Check checksum before decompressing data (CASSANDRA-14284)


3.11.2
 * Fix ReadCommandTest (CASSANDRA-14234)
 * Remove trailing period from latency reports at keyspace level (CASSANDRA-14233)
 * Remove dependencies on JVM internal classes from JMXServerUtils (CASSANDRA-14173) 
 * Add DEFAULT, UNSET, MBEAN and MBEANS to `ReservedKeywords` (CASSANDRA-14205)
 * Print correct snitch info from nodetool describecluster (CASSANDRA-13528)
 * Enable CDC unittest (CASSANDRA-14141)
 * Acquire read lock before accessing CompactionStrategyManager fields (CASSANDRA-14139)
 * Avoid invalidating disk boundaries unnecessarily (CASSANDRA-14083)
 * Avoid exposing compaction strategy index externally (CASSANDRA-14082)
 * Fix imbalanced disks when replacing node with same address with JBOD (CASSANDRA-14084)
 * Reload compaction strategies when disk boundaries are invalidated (CASSANDRA-13948)
 * Remove OpenJDK log warning (CASSANDRA-13916)
 * Prevent compaction strategies from looping indefinitely (CASSANDRA-14079)
 * Cache disk boundaries (CASSANDRA-13215)
 * Add asm jar to build.xml for maven builds (CASSANDRA-11193)
 * Round buffer size to powers of 2 for the chunk cache (CASSANDRA-13897)
 * Update jackson JSON jars (CASSANDRA-13949)
 * Avoid locks when checking LCS fanout and if we should defrag (CASSANDRA-13930)
Merged from 3.0:
 * Fix unit test failures in ViewComplexTest (CASSANDRA-14219)
 * Add MinGW uname check to start scripts (CASSANDRA-12840)
 * Use the correct digest file and reload sstable metadata in nodetool verify (CASSANDRA-14217)
 * Handle failure when mutating repaired status in Verifier (CASSANDRA-13933)
 * Set encoding for javadoc generation (CASSANDRA-14154)
 * Fix index target computation for dense composite tables with dropped compact storage (CASSANDRA-14104)
 * Improve commit log chain marker updating (CASSANDRA-14108)
 * Extra range tombstone bound creates double rows (CASSANDRA-14008)
 * Fix SStable ordering by max timestamp in SinglePartitionReadCommand (CASSANDRA-14010)
 * Accept role names containing forward-slash (CASSANDRA-14088)
 * Optimize CRC check chance probability calculations (CASSANDRA-14094)
 * Fix cleanup on keyspace with no replicas (CASSANDRA-13526)
 * Fix updating base table rows with TTL not removing materialized view entries (CASSANDRA-14071)
 * Reduce garbage created by DynamicSnitch (CASSANDRA-14091)
 * More frequent commitlog chained markers (CASSANDRA-13987)
 * Fix serialized size of DataLimits (CASSANDRA-14057)
 * Add flag to allow dropping oversized read repair mutations (CASSANDRA-13975)
 * Fix SSTableLoader logger message (CASSANDRA-14003)
 * Fix repair race that caused gossip to block (CASSANDRA-13849)
 * Tracing interferes with digest requests when using RandomPartitioner (CASSANDRA-13964)
 * Add flag to disable materialized views, and warnings on creation (CASSANDRA-13959)
 * Don't let user drop or generally break tables in system_distributed (CASSANDRA-13813)
 * Provide a JMX call to sync schema with local storage (CASSANDRA-13954)
 * Mishandling of cells for removed/dropped columns when reading legacy files (CASSANDRA-13939)
 * Deserialise sstable metadata in nodetool verify (CASSANDRA-13922)
Merged from 2.2:
 * Fix the inspectJvmOptions startup check (CASSANDRA-14112)
 * Fix race that prevents submitting compaction for a table when executor is full (CASSANDRA-13801)
 * Rely on the JVM to handle OutOfMemoryErrors (CASSANDRA-13006)
 * Grab refs during scrub/index redistribution/cleanup (CASSANDRA-13873)
Merged from 2.1:
 * Protect against overflow of local expiration time (CASSANDRA-14092)
 * RPM package spec: fix permissions for installed jars and config files (CASSANDRA-14181)
 * More PEP8 compliance for cqlsh


3.11.1
 * Fix the computation of cdc_total_space_in_mb for exabyte filesystems (CASSANDRA-13808)
 * AbstractTokenTreeBuilder#serializedSize returns wrong value when there is a single leaf and overflow collisions (CASSANDRA-13869)
 * Add a compaction option to TWCS to ignore sstables overlapping checks (CASSANDRA-13418)
 * BTree.Builder memory leak (CASSANDRA-13754)
 * Revert CASSANDRA-10368 of supporting non-pk column filtering due to correctness (CASSANDRA-13798)
 * Add a skip read validation flag to cassandra-stress (CASSANDRA-13772)
 * Fix cassandra-stress hang issues when an error during cluster connection happens (CASSANDRA-12938)
 * Better bootstrap failure message when blocked by (potential) range movement (CASSANDRA-13744)
 * "ignore" option is ignored in sstableloader (CASSANDRA-13721)
 * Deadlock in AbstractCommitLogSegmentManager (CASSANDRA-13652)
 * Duplicate the buffer before passing it to analyser in SASI operation (CASSANDRA-13512)
 * Properly evict pstmts from prepared statements cache (CASSANDRA-13641)
Merged from 3.0:
 * Improve TRUNCATE performance (CASSANDRA-13909)
 * Implement short read protection on partition boundaries (CASSANDRA-13595)
 * Fix ISE thrown by UPI.Serializer.hasNext() for some SELECT queries (CASSANDRA-13911)
 * Filter header only commit logs before recovery (CASSANDRA-13918)
 * AssertionError prepending to a list (CASSANDRA-13149)
 * Fix support for SuperColumn tables (CASSANDRA-12373)
 * Handle limit correctly on tables with strict liveness (CASSANDRA-13883)
 * Fix missing original update in TriggerExecutor (CASSANDRA-13894)
 * Remove non-rpc-ready nodes from counter leader candidates (CASSANDRA-13043)
 * Improve short read protection performance (CASSANDRA-13794)
 * Fix sstable reader to support range-tombstone-marker for multi-slices (CASSANDRA-13787)
 * Fix short read protection for tables with no clustering columns (CASSANDRA-13880)
 * Make isBuilt volatile in PartitionUpdate (CASSANDRA-13619)
 * Prevent integer overflow of timestamps in CellTest and RowsTest (CASSANDRA-13866)
 * Fix counter application order in short read protection (CASSANDRA-12872)
 * Don't block RepairJob execution on validation futures (CASSANDRA-13797)
 * Wait for all management tasks to complete before shutting down CLSM (CASSANDRA-13123)
 * INSERT statement fails when Tuple type is used as clustering column with default DESC order (CASSANDRA-13717)
 * Fix pending view mutations handling and cleanup batchlog when there are local and remote paired mutations (CASSANDRA-13069)
 * Improve config validation and documentation on overflow and NPE (CASSANDRA-13622)
 * Range deletes in a CAS batch are ignored (CASSANDRA-13655)
 * Avoid assertion error when IndexSummary > 2G (CASSANDRA-12014)
 * Change repair midpoint logging for tiny ranges (CASSANDRA-13603)
 * Better handle corrupt final commitlog segment (CASSANDRA-11995)
 * StreamingHistogram is not thread safe (CASSANDRA-13756)
 * Fix MV timestamp issues (CASSANDRA-11500)
 * Better tolerate improperly formatted bcrypt hashes (CASSANDRA-13626)
 * Fix race condition in read command serialization (CASSANDRA-13363)
 * Fix AssertionError in short read protection (CASSANDRA-13747)
 * Don't skip corrupted sstables on startup (CASSANDRA-13620)
 * Fix the merging of cells with different user type versions (CASSANDRA-13776)
 * Copy session properties on cqlsh.py do_login (CASSANDRA-13640)
 * Potential AssertionError during ReadRepair of range tombstone and partition deletions (CASSANDRA-13719)
 * Don't let stress write warmup data if n=0 (CASSANDRA-13773)
 * Gossip thread slows down when using batch commit log (CASSANDRA-12966)
 * Randomize batchlog endpoint selection with only 1 or 2 racks (CASSANDRA-12884)
 * Fix digest calculation for counter cells (CASSANDRA-13750)
 * Fix ColumnDefinition.cellValueType() for non-frozen collection and change SSTabledump to use type.toJSONString() (CASSANDRA-13573)
 * Skip materialized view addition if the base table doesn't exist (CASSANDRA-13737)
 * Drop table should remove corresponding entries in dropped_columns table (CASSANDRA-13730)
 * Log warn message until legacy auth tables have been migrated (CASSANDRA-13371)
 * Fix incorrect [2.1 <- 3.0] serialization of counter cells created in 2.0 (CASSANDRA-13691)
 * Fix invalid writetime for null cells (CASSANDRA-13711)
 * Fix ALTER TABLE statement to atomically propagate changes to the table and its MVs (CASSANDRA-12952)
 * Fixed ambiguous output of nodetool tablestats command (CASSANDRA-13722)
 * Fix Digest mismatch Exception if hints file has UnknownColumnFamily (CASSANDRA-13696)
 * Purge tombstones created by expired cells (CASSANDRA-13643)
 * Make concat work with iterators that have different subsets of columns (CASSANDRA-13482)
 * Set test.runners based on cores and memory size (CASSANDRA-13078)
 * Allow different NUMACTL_ARGS to be passed in (CASSANDRA-13557)
 * Allow native function calls in CQLSSTableWriter (CASSANDRA-12606)
 * Fix secondary index queries on COMPACT tables (CASSANDRA-13627)
 * Nodetool listsnapshots output is missing a newline, if there are no snapshots (CASSANDRA-13568)
 * sstabledump reports incorrect usage for argument order (CASSANDRA-13532)
Merged from 2.2:
 * Safely handle empty buffers when outputting to JSON (CASSANDRA-13868)
 * Copy session properties on cqlsh.py do_login (CASSANDRA-13847)
 * Fix load over calculated issue in IndexSummaryRedistribution (CASSANDRA-13738)
 * Fix compaction and flush exception not captured (CASSANDRA-13833)
 * Uncaught exceptions in Netty pipeline (CASSANDRA-13649)
 * Prevent integer overflow on exabyte filesystems (CASSANDRA-13067)
 * Fix queries with LIMIT and filtering on clustering columns (CASSANDRA-11223)
 * Fix potential NPE when resume bootstrap fails (CASSANDRA-13272)
 * Fix toJSONString for the UDT, tuple and collection types (CASSANDRA-13592)
 * Fix nested Tuples/UDTs validation (CASSANDRA-13646)
Merged from 2.1:
 * Clone HeartBeatState when building gossip messages. Make its generation/version volatile (CASSANDRA-13700)


3.11.0
 * Allow native function calls in CQLSSTableWriter (CASSANDRA-12606)
 * Replace string comparison with regex/number checks in MessagingService test (CASSANDRA-13216)
 * Fix formatting of duration columns in CQLSH (CASSANDRA-13549)
 * Fix the problem with duplicated rows when using paging with SASI (CASSANDRA-13302)
 * Allow CONTAINS statements filtering on the partition key and it’s parts (CASSANDRA-13275)
 * Fall back to even ranges calculation in clusters with vnodes when tokens are distributed unevenly (CASSANDRA-13229)
 * Fix duration type validation to prevent overflow (CASSANDRA-13218)
 * Forbid unsupported creation of SASI indexes over partition key columns (CASSANDRA-13228)
 * Reject multiple values for a key in CQL grammar. (CASSANDRA-13369)
 * UDA fails without input rows (CASSANDRA-13399)
 * Fix compaction-stress by using daemonInitialization (CASSANDRA-13188)
 * V5 protocol flags decoding broken (CASSANDRA-13443)
 * Use write lock not read lock for removing sstables from compaction strategies. (CASSANDRA-13422)
 * Use corePoolSize equal to maxPoolSize in JMXEnabledThreadPoolExecutors (CASSANDRA-13329)
 * Avoid rebuilding SASI indexes containing no values (CASSANDRA-12962)
 * Add charset to Analyser input stream (CASSANDRA-13151)
 * Fix testLimitSSTables flake caused by concurrent flush (CASSANDRA-12820)
 * cdc column addition strikes again (CASSANDRA-13382)
 * Fix static column indexes (CASSANDRA-13277)
 * DataOutputBuffer.asNewBuffer broken (CASSANDRA-13298)
 * unittest CipherFactoryTest failed on MacOS (CASSANDRA-13370)
 * Forbid SELECT restrictions and CREATE INDEX over non-frozen UDT columns (CASSANDRA-13247)
 * Default logging we ship will incorrectly print "?:?" for "%F:%L" pattern (CASSANDRA-13317)
 * Possible AssertionError in UnfilteredRowIteratorWithLowerBound (CASSANDRA-13366)
 * Support unaligned memory access for AArch64 (CASSANDRA-13326)
 * Improve SASI range iterator efficiency on intersection with an empty range (CASSANDRA-12915).
 * Fix equality comparisons of columns using the duration type (CASSANDRA-13174)
 * Move to FastThreadLocalThread and FastThreadLocal (CASSANDRA-13034)
 * nodetool stopdaemon errors out (CASSANDRA-13030)
 * Tables in system_distributed should not use gcgs of 0 (CASSANDRA-12954)
 * Fix primary index calculation for SASI (CASSANDRA-12910)
 * More fixes to the TokenAllocator (CASSANDRA-12990)
 * NoReplicationTokenAllocator should work with zero replication factor (CASSANDRA-12983)
 * Address message coalescing regression (CASSANDRA-12676)
 * Delete illegal character from StandardTokenizerImpl.jflex (CASSANDRA-13417)
 * Fix cqlsh automatic protocol downgrade regression (CASSANDRA-13307)
 * Tracing payload not passed from QueryMessage to tracing session (CASSANDRA-12835)
Merged from 3.0:
 * Filter header only commit logs before recovery (CASSANDRA-13918)
 * Ensure int overflow doesn't occur when calculating large partition warning size (CASSANDRA-13172)
 * Ensure consistent view of partition columns between coordinator and replica in ColumnFilter (CASSANDRA-13004)
 * Failed unregistering mbean during drop keyspace (CASSANDRA-13346)
 * nodetool scrub/cleanup/upgradesstables exit code is wrong (CASSANDRA-13542)
 * Fix the reported number of sstable data files accessed per read (CASSANDRA-13120)
 * Fix schema digest mismatch during rolling upgrades from versions before 3.0.12 (CASSANDRA-13559)
 * Upgrade JNA version to 4.4.0 (CASSANDRA-13072)
 * Interned ColumnIdentifiers should use minimal ByteBuffers (CASSANDRA-13533)
 * Fix repair process violating start/end token limits for small ranges (CASSANDRA-13052)
 * Add storage port options to sstableloader (CASSANDRA-13518)
 * Properly handle quoted index names in cqlsh DESCRIBE output (CASSANDRA-12847)
 * Fix NPE in StorageService.excise() (CASSANDRA-13163)
 * Expire OutboundTcpConnection messages by a single Thread (CASSANDRA-13265)
 * Fail repair if insufficient responses received (CASSANDRA-13397)
 * Fix SSTableLoader fail when the loaded table contains dropped columns (CASSANDRA-13276)
 * Avoid name clashes in CassandraIndexTest (CASSANDRA-13427)
 * Handling partially written hint files (CASSANDRA-12728)
 * Interrupt replaying hints on decommission (CASSANDRA-13308)
 * Handling partially written hint files (CASSANDRA-12728)
 * Fix NPE issue in StorageService (CASSANDRA-13060)
 * Make reading of range tombstones more reliable (CASSANDRA-12811)
 * Fix startup problems due to schema tables not completely flushed (CASSANDRA-12213)
 * Fix view builder bug that can filter out data on restart (CASSANDRA-13405)
 * Fix 2i page size calculation when there are no regular columns (CASSANDRA-13400)
 * Fix the conversion of 2.X expired rows without regular column data (CASSANDRA-13395)
 * Fix hint delivery when using ext+internal IPs with prefer_local enabled (CASSANDRA-13020)
 * Legacy deserializer can create empty range tombstones (CASSANDRA-13341)
 * Legacy caching options can prevent 3.0 upgrade (CASSANDRA-13384)
 * Use the Kernel32 library to retrieve the PID on Windows and fix startup checks (CASSANDRA-13333)
 * Fix code to not exchange schema across major versions (CASSANDRA-13274)
 * Dropping column results in "corrupt" SSTable (CASSANDRA-13337)
 * Bugs handling range tombstones in the sstable iterators (CASSANDRA-13340)
 * Fix CONTAINS filtering for null collections (CASSANDRA-13246)
 * Applying: Use a unique metric reservoir per test run when using Cassandra-wide metrics residing in MBeans (CASSANDRA-13216)
 * Propagate row deletions in 2i tables on upgrade (CASSANDRA-13320)
 * Slice.isEmpty() returns false for some empty slices (CASSANDRA-13305)
 * Add formatted row output to assertEmpty in CQL Tester (CASSANDRA-13238)
 * Prevent data loss on upgrade 2.1 - 3.0 by adding component separator to LogRecord absolute path (CASSANDRA-13294)
 * Improve testing on macOS by eliminating sigar logging (CASSANDRA-13233)
 * Cqlsh copy-from should error out when csv contains invalid data for collections (CASSANDRA-13071)
 * Fix "multiple versions of ant detected..." when running ant test (CASSANDRA-13232)
 * Coalescing strategy sleeps too much (CASSANDRA-13090)
 * Faster StreamingHistogram (CASSANDRA-13038)
 * Legacy deserializer can create unexpected boundary range tombstones (CASSANDRA-13237)
 * Remove unnecessary assertion from AntiCompactionTest (CASSANDRA-13070)
 * Fix cqlsh COPY for dates before 1900 (CASSANDRA-13185)
 * Use keyspace replication settings on system.size_estimates table (CASSANDRA-9639)
 * Add vm.max_map_count StartupCheck (CASSANDRA-13008)
 * Obfuscate password in stress-graphs (CASSANDRA-12233)
 * Hint related logging should include the IP address of the destination in addition to
   host ID (CASSANDRA-13205)
 * Reloading logback.xml does not work (CASSANDRA-13173)
 * Lightweight transactions temporarily fail after upgrade from 2.1 to 3.0 (CASSANDRA-13109)
 * Duplicate rows after upgrading from 2.1.16 to 3.0.10/3.9 (CASSANDRA-13125)
 * Fix UPDATE queries with empty IN restrictions (CASSANDRA-13152)
 * Fix handling of partition with partition-level deletion plus
   live rows in sstabledump (CASSANDRA-13177)
 * Provide user workaround when system_schema.columns does not contain entries
   for a table that's in system_schema.tables (CASSANDRA-13180)
 * Nodetool upgradesstables/scrub/compact ignores system tables (CASSANDRA-13410)
 * Fix schema version calculation for rolling upgrades (CASSANDRA-13441)
Merged from 2.2:
 * Nodes started with join_ring=False should be able to serve requests when authentication is enabled (CASSANDRA-11381)
 * cqlsh COPY FROM: increment error count only for failures, not for attempts (CASSANDRA-13209)
 * Avoid starting gossiper in RemoveTest (CASSANDRA-13407)
 * Fix weightedSize() for row-cache reported by JMX and NodeTool (CASSANDRA-13393)
 * Fix JVM metric names (CASSANDRA-13103)
 * Honor truststore-password parameter in cassandra-stress (CASSANDRA-12773)
 * Discard in-flight shadow round responses (CASSANDRA-12653)
 * Don't anti-compact repaired data to avoid inconsistencies (CASSANDRA-13153)
 * Wrong logger name in AnticompactionTask (CASSANDRA-13343)
 * Commitlog replay may fail if last mutation is within 4 bytes of end of segment (CASSANDRA-13282)
 * Fix queries updating multiple time the same list (CASSANDRA-13130)
 * Fix GRANT/REVOKE when keyspace isn't specified (CASSANDRA-13053)
 * Fix flaky LongLeveledCompactionStrategyTest (CASSANDRA-12202)
 * Fix failing COPY TO STDOUT (CASSANDRA-12497)
 * Fix ColumnCounter::countAll behaviour for reverse queries (CASSANDRA-13222)
 * Exceptions encountered calling getSeeds() breaks OTC thread (CASSANDRA-13018)
 * Fix negative mean latency metric (CASSANDRA-12876)
 * Use only one file pointer when creating commitlog segments (CASSANDRA-12539)
Merged from 2.1:
 * Fix 2ndary index queries on partition keys for tables with static columns (CASSANDRA-13147)
 * Fix ParseError unhashable type list in cqlsh copy from (CASSANDRA-13364)
 * Remove unused repositories (CASSANDRA-13278)
 * Log stacktrace of uncaught exceptions (CASSANDRA-13108)
 * Use portable stderr for java error in startup (CASSANDRA-13211)
 * Fix Thread Leak in OutboundTcpConnection (CASSANDRA-13204)
 * Upgrade netty version to fix memory leak with client encryption (CASSANDRA-13114)
 * Coalescing strategy can enter infinite loop (CASSANDRA-13159)


3.10
 * Fix secondary index queries regression (CASSANDRA-13013)
 * Add duration type to the protocol V5 (CASSANDRA-12850)
 * Fix duration type validation (CASSANDRA-13143)
 * Fix flaky GcCompactionTest (CASSANDRA-12664)
 * Fix TestHintedHandoff.hintedhandoff_decom_test (CASSANDRA-13058)
 * Fixed query monitoring for range queries (CASSANDRA-13050)
 * Remove outboundBindAny configuration property (CASSANDRA-12673)
 * Use correct bounds for all-data range when filtering (CASSANDRA-12666)
 * Remove timing window in test case (CASSANDRA-12875)
 * Resolve unit testing without JCE security libraries installed (CASSANDRA-12945)
 * Fix inconsistencies in cassandra-stress load balancing policy (CASSANDRA-12919)
 * Fix validation of non-frozen UDT cells (CASSANDRA-12916)
 * Don't shut down socket input/output on StreamSession (CASSANDRA-12903)
 * Fix Murmur3PartitionerTest (CASSANDRA-12858)
 * Move cqlsh syntax rules into separate module and allow easier customization (CASSANDRA-12897)
 * Fix CommitLogSegmentManagerTest (CASSANDRA-12283)
 * Fix cassandra-stress truncate option (CASSANDRA-12695)
 * Fix crossNode value when receiving messages (CASSANDRA-12791)
 * Don't load MX4J beans twice (CASSANDRA-12869)
 * Extend native protocol request flags, add versions to SUPPORTED, and introduce ProtocolVersion enum (CASSANDRA-12838)
 * Set JOINING mode when running pre-join tasks (CASSANDRA-12836)
 * remove net.mintern.primitive library due to license issue (CASSANDRA-12845)
 * Properly format IPv6 addresses when logging JMX service URL (CASSANDRA-12454)
 * Optimize the vnode allocation for single replica per DC (CASSANDRA-12777)
 * Use non-token restrictions for bounds when token restrictions are overridden (CASSANDRA-12419)
 * Fix CQLSH auto completion for PER PARTITION LIMIT (CASSANDRA-12803)
 * Use different build directories for Eclipse and Ant (CASSANDRA-12466)
 * Avoid potential AttributeError in cqlsh due to no table metadata (CASSANDRA-12815)
 * Fix RandomReplicationAwareTokenAllocatorTest.testExistingCluster (CASSANDRA-12812)
 * Upgrade commons-codec to 1.9 (CASSANDRA-12790)
 * Add duration data type (CASSANDRA-11873)
 * Make the fanout size for LeveledCompactionStrategy to be configurable (CASSANDRA-11550)
 * Fix timeout in ReplicationAwareTokenAllocatorTest (CASSANDRA-12784)
 * Improve sum aggregate functions (CASSANDRA-12417)
 * Make cassandra.yaml docs for batch_size_*_threshold_in_kb reflect changes in CASSANDRA-10876 (CASSANDRA-12761)
 * cqlsh fails to format collections when using aliases (CASSANDRA-11534)
 * Check for hash conflicts in prepared statements (CASSANDRA-12733)
 * Exit query parsing upon first error (CASSANDRA-12598)
 * Fix cassandra-stress to use single seed in UUID generation (CASSANDRA-12729)
 * CQLSSTableWriter does not allow Update statement (CASSANDRA-12450)
 * Config class uses boxed types but DD exposes primitive types (CASSANDRA-12199)
 * Add pre- and post-shutdown hooks to Storage Service (CASSANDRA-12461)
 * Add hint delivery metrics (CASSANDRA-12693)
 * Remove IndexInfo cache from FileIndexInfoRetriever (CASSANDRA-12731)
 * ColumnIndex does not reuse buffer (CASSANDRA-12502)
 * cdc column addition still breaks schema migration tasks (CASSANDRA-12697)
 * Upgrade metrics-reporter dependencies (CASSANDRA-12089)
 * Tune compaction thread count via nodetool (CASSANDRA-12248)
 * Add +=/-= shortcut syntax for update queries (CASSANDRA-12232)
 * Include repair session IDs in repair start message (CASSANDRA-12532)
 * Add a blocking task to Index, run before joining the ring (CASSANDRA-12039)
 * Fix NPE when using CQLSSTableWriter (CASSANDRA-12667)
 * Support optional backpressure strategies at the coordinator (CASSANDRA-9318)
 * Make randompartitioner work with new vnode allocation (CASSANDRA-12647)
 * Fix cassandra-stress graphing (CASSANDRA-12237)
 * Allow filtering on partition key columns for queries without secondary indexes (CASSANDRA-11031)
 * Fix Cassandra Stress reporting thread model and precision (CASSANDRA-12585)
 * Add JMH benchmarks.jar (CASSANDRA-12586)
 * Cleanup uses of AlterTableStatementColumn (CASSANDRA-12567)
 * Add keep-alive to streaming (CASSANDRA-11841)
 * Tracing payload is passed through newSession(..) (CASSANDRA-11706)
 * avoid deleting non existing sstable files and improve related log messages (CASSANDRA-12261)
 * json/yaml output format for nodetool compactionhistory (CASSANDRA-12486)
 * Retry all internode messages once after a connection is
   closed and reopened (CASSANDRA-12192)
 * Add support to rebuild from targeted replica (CASSANDRA-9875)
 * Add sequence distribution type to cassandra stress (CASSANDRA-12490)
 * "SELECT * FROM foo LIMIT ;" does not error out (CASSANDRA-12154)
 * Define executeLocally() at the ReadQuery Level (CASSANDRA-12474)
 * Extend read/write failure messages with a map of replica addresses
   to error codes in the v5 native protocol (CASSANDRA-12311)
 * Fix rebuild of SASI indexes with existing index files (CASSANDRA-12374)
 * Let DatabaseDescriptor not implicitly startup services (CASSANDRA-9054, 12550)
 * Fix clustering indexes in presence of static columns in SASI (CASSANDRA-12378)
 * Fix queries on columns with reversed type on SASI indexes (CASSANDRA-12223)
 * Added slow query log (CASSANDRA-12403)
 * Count full coordinated request against timeout (CASSANDRA-12256)
 * Allow TTL with null value on insert and update (CASSANDRA-12216)
 * Make decommission operation resumable (CASSANDRA-12008)
 * Add support to one-way targeted repair (CASSANDRA-9876)
 * Remove clientutil jar (CASSANDRA-11635)
 * Fix compaction throughput throttle (CASSANDRA-12366, CASSANDRA-12717)
 * Delay releasing Memtable memory on flush until PostFlush has finished running (CASSANDRA-12358)
 * Cassandra stress should dump all setting on startup (CASSANDRA-11914)
 * Make it possible to compact a given token range (CASSANDRA-10643)
 * Allow updating DynamicEndpointSnitch properties via JMX (CASSANDRA-12179)
 * Collect metrics on queries by consistency level (CASSANDRA-7384)
 * Add support for GROUP BY to SELECT statement (CASSANDRA-10707)
 * Deprecate memtable_cleanup_threshold and update default for memtable_flush_writers (CASSANDRA-12228)
 * Upgrade to OHC 0.4.4 (CASSANDRA-12133)
 * Add version command to cassandra-stress (CASSANDRA-12258)
 * Create compaction-stress tool (CASSANDRA-11844)
 * Garbage-collecting compaction operation and schema option (CASSANDRA-7019)
 * Add beta protocol flag for v5 native protocol (CASSANDRA-12142)
 * Support filtering on non-PRIMARY KEY columns in the CREATE
   MATERIALIZED VIEW statement's WHERE clause (CASSANDRA-10368)
 * Unify STDOUT and SYSTEMLOG logback format (CASSANDRA-12004)
 * COPY FROM should raise error for non-existing input files (CASSANDRA-12174)
 * Faster write path (CASSANDRA-12269)
 * Option to leave omitted columns in INSERT JSON unset (CASSANDRA-11424)
 * Support json/yaml output in nodetool tpstats (CASSANDRA-12035)
 * Expose metrics for successful/failed authentication attempts (CASSANDRA-10635)
 * Prepend snapshot name with "truncated" or "dropped" when a snapshot
   is taken before truncating or dropping a table (CASSANDRA-12178)
 * Optimize RestrictionSet (CASSANDRA-12153)
 * cqlsh does not automatically downgrade CQL version (CASSANDRA-12150)
 * Omit (de)serialization of state variable in UDAs (CASSANDRA-9613)
 * Create a system table to expose prepared statements (CASSANDRA-8831)
 * Reuse DataOutputBuffer from ColumnIndex (CASSANDRA-11970)
 * Remove DatabaseDescriptor dependency from SegmentedFile (CASSANDRA-11580)
 * Add supplied username to authentication error messages (CASSANDRA-12076)
 * Remove pre-startup check for open JMX port (CASSANDRA-12074)
 * Remove compaction Severity from DynamicEndpointSnitch (CASSANDRA-11738)
 * Restore resumable hints delivery (CASSANDRA-11960)
 * Properly record CAS contention (CASSANDRA-12626)
Merged from 3.0:
 * Dump threads when unit tests time out (CASSANDRA-13117)
 * Better error when modifying function permissions without explicit keyspace (CASSANDRA-12925)
 * Indexer is not correctly invoked when building indexes over sstables (CASSANDRA-13075)
 * Stress daemon help is incorrect (CASSANDRA-12563)
 * Read repair is not blocking repair to finish in foreground repair (CASSANDRA-13115)
 * Replace empty strings with null values if they cannot be converted (CASSANDRA-12794)
 * Remove support for non-JavaScript UDFs (CASSANDRA-12883)
 * Fix deserialization of 2.x DeletedCells (CASSANDRA-12620)
 * Add parent repair session id to anticompaction log message (CASSANDRA-12186)
 * Improve contention handling on failure to acquire MV lock for streaming and hints (CASSANDRA-12905)
 * Fix DELETE and UPDATE queries with empty IN restrictions (CASSANDRA-12829)
 * Mark MVs as built after successful bootstrap (CASSANDRA-12984)
 * Estimated TS drop-time histogram updated with Cell.NO_DELETION_TIME (CASSANDRA-13040)
 * Nodetool compactionstats fails with NullPointerException (CASSANDRA-13021)
 * Thread local pools never cleaned up (CASSANDRA-13033)
 * Set RPC_READY to false when draining or if a node is marked as shutdown (CASSANDRA-12781)
 * CQL often queries static columns unnecessarily (CASSANDRA-12768)
 * Make sure sstables only get committed when it's safe to discard commit log records (CASSANDRA-12956)
 * Reject default_time_to_live option when creating or altering MVs (CASSANDRA-12868)
 * Nodetool should use a more sane max heap size (CASSANDRA-12739)
 * LocalToken ensures token values are cloned on heap (CASSANDRA-12651)
 * AnticompactionRequestSerializer serializedSize is incorrect (CASSANDRA-12934)
 * Prevent reloading of logback.xml from UDF sandbox (CASSANDRA-12535)
 * Reenable HeapPool (CASSANDRA-12900)
 * Disallow offheap_buffers memtable allocation (CASSANDRA-11039)
 * Fix CommitLogSegmentManagerTest (CASSANDRA-12283)
 * Pass root cause to CorruptBlockException when uncompression failed (CASSANDRA-12889)
 * Batch with multiple conditional updates for the same partition causes AssertionError (CASSANDRA-12867)
 * Make AbstractReplicationStrategy extendable from outside its package (CASSANDRA-12788)
 * Don't tell users to turn off consistent rangemovements during rebuild. (CASSANDRA-12296)
 * Fix CommitLogTest.testDeleteIfNotDirty (CASSANDRA-12854)
 * Avoid deadlock due to MV lock contention (CASSANDRA-12689)
 * Fix for KeyCacheCqlTest flakiness (CASSANDRA-12801)
 * Include SSTable filename in compacting large row message (CASSANDRA-12384)
 * Fix potential socket leak (CASSANDRA-12329, CASSANDRA-12330)
 * Fix ViewTest.testCompaction (CASSANDRA-12789)
 * Improve avg aggregate functions (CASSANDRA-12417)
 * Preserve quoted reserved keyword column names in MV creation (CASSANDRA-11803)
 * nodetool stopdaemon errors out (CASSANDRA-12646)
 * Split materialized view mutations on build to prevent OOM (CASSANDRA-12268)
 * mx4j does not work in 3.0.8 (CASSANDRA-12274)
 * Abort cqlsh copy-from in case of no answer after prolonged period of time (CASSANDRA-12740)
 * Avoid sstable corrupt exception due to dropped static column (CASSANDRA-12582)
 * Make stress use client mode to avoid checking commit log size on startup (CASSANDRA-12478)
 * Fix exceptions with new vnode allocation (CASSANDRA-12715)
 * Unify drain and shutdown processes (CASSANDRA-12509)
 * Fix NPE in ComponentOfSlice.isEQ() (CASSANDRA-12706)
 * Fix failure in LogTransactionTest (CASSANDRA-12632)
 * Fix potentially incomplete non-frozen UDT values when querying with the
   full primary key specified (CASSANDRA-12605)
 * Make sure repaired tombstones are dropped when only_purge_repaired_tombstones is enabled (CASSANDRA-12703)
 * Skip writing MV mutations to commitlog on mutation.applyUnsafe() (CASSANDRA-11670)
 * Establish consistent distinction between non-existing partition and NULL value for LWTs on static columns (CASSANDRA-12060)
 * Extend ColumnIdentifier.internedInstances key to include the type that generated the byte buffer (CASSANDRA-12516)
 * Handle composite prefixes with final EOC=0 as in 2.x and refactor LegacyLayout.decodeBound (CASSANDRA-12423)
 * select_distinct_with_deletions_test failing on non-vnode environments (CASSANDRA-11126)
 * Stack Overflow returned to queries while upgrading (CASSANDRA-12527)
 * Fix legacy regex for temporary files from 2.2 (CASSANDRA-12565)
 * Add option to state current gc_grace_seconds to tools/bin/sstablemetadata (CASSANDRA-12208)
 * Fix file system race condition that may cause LogAwareFileLister to fail to classify files (CASSANDRA-11889)
 * Fix file handle leaks due to simultaneous compaction/repair and
   listing snapshots, calculating snapshot sizes, or making schema
   changes (CASSANDRA-11594)
 * Fix nodetool repair exits with 0 for some errors (CASSANDRA-12508)
 * Do not shut down BatchlogManager twice during drain (CASSANDRA-12504)
 * Disk failure policy should not be invoked on out of space (CASSANDRA-12385)
 * Calculate last compacted key on startup (CASSANDRA-6216)
 * Add schema to snapshot manifest, add USING TIMESTAMP clause to ALTER TABLE statements (CASSANDRA-7190)
 * If CF has no clustering columns, any row cache is full partition cache (CASSANDRA-12499)
 * Correct log message for statistics of offheap memtable flush (CASSANDRA-12776)
 * Explicitly set locale for string validation (CASSANDRA-12541,CASSANDRA-12542,CASSANDRA-12543,CASSANDRA-12545)
Merged from 2.2:
 * Fix speculative retry bugs (CASSANDRA-13009)
 * Fix handling of nulls and unsets in IN conditions (CASSANDRA-12981)
 * Fix race causing infinite loop if Thrift server is stopped before it starts listening (CASSANDRA-12856)
 * CompactionTasks now correctly drops sstables out of compaction when not enough disk space is available (CASSANDRA-12979)
 * Fix DynamicEndpointSnitch noop in multi-datacenter situations (CASSANDRA-13074)
 * cqlsh copy-from: encode column names to avoid primary key parsing errors (CASSANDRA-12909)
 * Temporarily fix bug that creates commit log when running offline tools (CASSANDRA-8616)
 * Reduce granuality of OpOrder.Group during index build (CASSANDRA-12796)
 * Test bind parameters and unset parameters in InsertUpdateIfConditionTest (CASSANDRA-12980)
 * Use saved tokens when setting local tokens on StorageService.joinRing (CASSANDRA-12935)
 * cqlsh: fix DESC TYPES errors (CASSANDRA-12914)
 * Fix leak on skipped SSTables in sstableupgrade (CASSANDRA-12899)
 * Avoid blocking gossip during pending range calculation (CASSANDRA-12281)
 * Fix purgeability of tombstones with max timestamp (CASSANDRA-12792)
 * Fail repair if participant dies during sync or anticompaction (CASSANDRA-12901)
 * cqlsh COPY: unprotected pk values before converting them if not using prepared statements (CASSANDRA-12863)
 * Fix Util.spinAssertEquals (CASSANDRA-12283)
 * Fix potential NPE for compactionstats (CASSANDRA-12462)
 * Prepare legacy authenticate statement if credentials table initialised after node startup (CASSANDRA-12813)
 * Change cassandra.wait_for_tracing_events_timeout_secs default to 0 (CASSANDRA-12754)
 * Clean up permissions when a UDA is dropped (CASSANDRA-12720)
 * Limit colUpdateTimeDelta histogram updates to reasonable deltas (CASSANDRA-11117)
 * Fix leak errors and execution rejected exceptions when draining (CASSANDRA-12457)
 * Fix merkle tree depth calculation (CASSANDRA-12580)
 * Make Collections deserialization more robust (CASSANDRA-12618)
 * Fix exceptions when enabling gossip on nodes that haven't joined the ring (CASSANDRA-12253)
 * Fix authentication problem when invoking cqlsh copy from a SOURCE command (CASSANDRA-12642)
 * Decrement pending range calculator jobs counter in finally block
 * cqlshlib tests: increase default execute timeout (CASSANDRA-12481)
 * Forward writes to replacement node when replace_address != broadcast_address (CASSANDRA-8523)
 * Fail repair on non-existing table (CASSANDRA-12279)
 * Enable repair -pr and -local together (fix regression of CASSANDRA-7450) (CASSANDRA-12522)
 * Better handle invalid system roles table (CASSANDRA-12700)
 * Split consistent range movement flag correction (CASSANDRA-12786)
Merged from 2.1:
 * cqlsh copy-from: sort user type fields in csv (CASSANDRA-12959)
 * Don't skip sstables based on maxLocalDeletionTime (CASSANDRA-12765)


3.8, 3.9
 * Fix value skipping with counter columns (CASSANDRA-11726)
 * Fix nodetool tablestats miss SSTable count (CASSANDRA-12205)
 * Fixed flacky SSTablesIteratedTest (CASSANDRA-12282)
 * Fixed flacky SSTableRewriterTest: check file counts before calling validateCFS (CASSANDRA-12348)
 * cqlsh: Fix handling of $$-escaped strings (CASSANDRA-12189)
 * Fix SSL JMX requiring truststore containing server cert (CASSANDRA-12109)
 * RTE from new CDC column breaks in flight queries (CASSANDRA-12236)
 * Fix hdr logging for single operation workloads (CASSANDRA-12145)
 * Fix SASI PREFIX search in CONTAINS mode with partial terms (CASSANDRA-12073)
 * Increase size of flushExecutor thread pool (CASSANDRA-12071)
 * Partial revert of CASSANDRA-11971, cannot recycle buffer in SP.sendMessagesToNonlocalDC (CASSANDRA-11950)
 * Upgrade netty to 4.0.39 (CASSANDRA-12032, CASSANDRA-12034)
 * Improve details in compaction log message (CASSANDRA-12080)
 * Allow unset values in CQLSSTableWriter (CASSANDRA-11911)
 * Chunk cache to request compressor-compatible buffers if pool space is exhausted (CASSANDRA-11993)
 * Remove DatabaseDescriptor dependencies from SequentialWriter (CASSANDRA-11579)
 * Move skip_stop_words filter before stemming (CASSANDRA-12078)
 * Support seek() in EncryptedFileSegmentInputStream (CASSANDRA-11957)
 * SSTable tools mishandling LocalPartitioner (CASSANDRA-12002)
 * When SEPWorker assigned work, set thread name to match pool (CASSANDRA-11966)
 * Add cross-DC latency metrics (CASSANDRA-11596)
 * Allow terms in selection clause (CASSANDRA-10783)
 * Add bind variables to trace (CASSANDRA-11719)
 * Switch counter shards' clock to timestamps (CASSANDRA-9811)
 * Introduce HdrHistogram and response/service/wait separation to stress tool (CASSANDRA-11853)
 * entry-weighers in QueryProcessor should respect partitionKeyBindIndexes field (CASSANDRA-11718)
 * Support older ant versions (CASSANDRA-11807)
 * Estimate compressed on disk size when deciding if sstable size limit reached (CASSANDRA-11623)
 * cassandra-stress profiles should support case sensitive schemas (CASSANDRA-11546)
 * Remove DatabaseDescriptor dependency from FileUtils (CASSANDRA-11578)
 * Faster streaming (CASSANDRA-9766)
 * Add prepared query parameter to trace for "Execute CQL3 prepared query" session (CASSANDRA-11425)
 * Add repaired percentage metric (CASSANDRA-11503)
 * Add Change-Data-Capture (CASSANDRA-8844)
Merged from 3.0:
 * Fix paging for 2.x to 3.x upgrades (CASSANDRA-11195)
 * Fix clean interval not sent to commit log for empty memtable flush (CASSANDRA-12436)
 * Fix potential resource leak in RMIServerSocketFactoryImpl (CASSANDRA-12331)
 * Make sure compaction stats are updated when compaction is interrupted (CASSANDRA-12100)
 * Change commitlog and sstables to track dirty and clean intervals (CASSANDRA-11828)
 * NullPointerException during compaction on table with static columns (CASSANDRA-12336)
 * Fixed ConcurrentModificationException when reading metrics in GraphiteReporter (CASSANDRA-11823)
 * Fix upgrade of super columns on thrift (CASSANDRA-12335)
 * Fixed flacky BlacklistingCompactionsTest, switched to fixed size types and increased corruption size (CASSANDRA-12359)
 * Rerun ReplicationAwareTokenAllocatorTest on failure to avoid flakiness (CASSANDRA-12277)
 * Exception when computing read-repair for range tombstones (CASSANDRA-12263)
 * Lost counter writes in compact table and static columns (CASSANDRA-12219)
 * AssertionError with MVs on updating a row that isn't indexed due to a null value (CASSANDRA-12247)
 * Disable RR and speculative retry with EACH_QUORUM reads (CASSANDRA-11980)
 * Add option to override compaction space check (CASSANDRA-12180)
 * Faster startup by only scanning each directory for temporary files once (CASSANDRA-12114)
 * Respond with v1/v2 protocol header when responding to driver that attempts
   to connect with too low of a protocol version (CASSANDRA-11464)
 * NullPointerExpception when reading/compacting table (CASSANDRA-11988)
 * Fix problem with undeleteable rows on upgrade to new sstable format (CASSANDRA-12144)
 * Fix potential bad messaging service message for paged range reads
   within mixed-version 3.x clusters (CASSANDRA-12249)
 * Fix paging logic for deleted partitions with static columns (CASSANDRA-12107)
 * Wait until the message is being send to decide which serializer must be used (CASSANDRA-11393)
 * Fix migration of static thrift column names with non-text comparators (CASSANDRA-12147)
 * Fix upgrading sparse tables that are incorrectly marked as dense (CASSANDRA-11315)
 * Fix reverse queries ignoring range tombstones (CASSANDRA-11733)
 * Avoid potential race when rebuilding CFMetaData (CASSANDRA-12098)
 * Avoid missing sstables when getting the canonical sstables (CASSANDRA-11996)
 * Always select the live sstables when getting sstables in bounds (CASSANDRA-11944)
 * Fix column ordering of results with static columns for Thrift requests in
   a mixed 2.x/3.x cluster, also fix potential non-resolved duplication of
   those static columns in query results (CASSANDRA-12123)
 * Avoid digest mismatch with empty but static rows (CASSANDRA-12090)
 * Fix EOF exception when altering column type (CASSANDRA-11820)
 * Fix potential race in schema during new table creation (CASSANDRA-12083)
 * cqlsh: fix error handling in rare COPY FROM failure scenario (CASSANDRA-12070)
 * Disable autocompaction during drain (CASSANDRA-11878)
 * Add a metrics timer to MemtablePool and use it to track time spent blocked on memory in MemtableAllocator (CASSANDRA-11327)
 * Fix upgrading schema with super columns with non-text subcomparators (CASSANDRA-12023)
 * Add TimeWindowCompactionStrategy (CASSANDRA-9666)
 * Fix JsonTransformer output of partition with deletion info (CASSANDRA-12418)
 * Fix NPE in SSTableLoader when specifying partial directory path (CASSANDRA-12609)
Merged from 2.2:
 * Add local address entry in PropertyFileSnitch (CASSANDRA-11332)
 * cqlsh copy: fix missing counter values (CASSANDRA-12476)
 * Move migration tasks to non-periodic queue, assure flush executor shutdown after non-periodic executor (CASSANDRA-12251)
 * cqlsh copy: fixed possible race in initializing feeding thread (CASSANDRA-11701)
 * Only set broadcast_rpc_address on Ec2MultiRegionSnitch if it's not set (CASSANDRA-11357)
 * Update StorageProxy range metrics for timeouts, failures and unavailables (CASSANDRA-9507)
 * Add Sigar to classes included in clientutil.jar (CASSANDRA-11635)
 * Add decay to histograms and timers used for metrics (CASSANDRA-11752)
 * Fix hanging stream session (CASSANDRA-10992)
 * Fix INSERT JSON, fromJson() support of smallint, tinyint types (CASSANDRA-12371)
 * Restore JVM metric export for metric reporters (CASSANDRA-12312)
 * Release sstables of failed stream sessions only when outgoing transfers are finished (CASSANDRA-11345)
 * Wait for tracing events before returning response and query at same consistency level client side (CASSANDRA-11465)
 * cqlsh copyutil should get host metadata by connected address (CASSANDRA-11979)
 * Fixed cqlshlib.test.remove_test_db (CASSANDRA-12214)
 * Synchronize ThriftServer::stop() (CASSANDRA-12105)
 * Use dedicated thread for JMX notifications (CASSANDRA-12146)
 * Improve streaming synchronization and fault tolerance (CASSANDRA-11414)
 * MemoryUtil.getShort() should return an unsigned short also for architectures not supporting unaligned memory accesses (CASSANDRA-11973)
Merged from 2.1:
 * Fix queries with empty ByteBuffer values in clustering column restrictions (CASSANDRA-12127)
 * Disable passing control to post-flush after flush failure to prevent data loss (CASSANDRA-11828)
 * Allow STCS-in-L0 compactions to reduce scope with LCS (CASSANDRA-12040)
 * cannot use cql since upgrading python to 2.7.11+ (CASSANDRA-11850)
 * Fix filtering on clustering columns when 2i is used (CASSANDRA-11907)


3.0.8
 * Fix potential race in schema during new table creation (CASSANDRA-12083)
 * cqlsh: fix error handling in rare COPY FROM failure scenario (CASSANDRA-12070)
 * Disable autocompaction during drain (CASSANDRA-11878)
 * Add a metrics timer to MemtablePool and use it to track time spent blocked on memory in MemtableAllocator (CASSANDRA-11327)
 * Fix upgrading schema with super columns with non-text subcomparators (CASSANDRA-12023)
 * Add TimeWindowCompactionStrategy (CASSANDRA-9666)
Merged from 2.2:
 * Allow nodetool info to run with readonly JMX access (CASSANDRA-11755)
 * Validate bloom_filter_fp_chance against lowest supported
   value when the table is created (CASSANDRA-11920)
 * Don't send erroneous NEW_NODE notifications on restart (CASSANDRA-11038)
 * StorageService shutdown hook should use a volatile variable (CASSANDRA-11984)
Merged from 2.1:
 * Add system property to set the max number of native transport requests in queue (CASSANDRA-11363)
 * Fix queries with empty ByteBuffer values in clustering column restrictions (CASSANDRA-12127)
 * Disable passing control to post-flush after flush failure to prevent data loss (CASSANDRA-11828)
 * Allow STCS-in-L0 compactions to reduce scope with LCS (CASSANDRA-12040)
 * cannot use cql since upgrading python to 2.7.11+ (CASSANDRA-11850)
 * Fix filtering on clustering columns when 2i is used (CASSANDRA-11907)
 * Avoid stalling paxos when the paxos state expires (CASSANDRA-12043)
 * Remove finished incoming streaming connections from MessagingService (CASSANDRA-11854)
 * Don't try to get sstables for non-repairing column families (CASSANDRA-12077)
 * Avoid marking too many sstables as repaired (CASSANDRA-11696)
 * Prevent select statements with clustering key > 64k (CASSANDRA-11882)
 * Fix clock skew corrupting other nodes with paxos (CASSANDRA-11991)
 * Remove distinction between non-existing static columns and existing but null in LWTs (CASSANDRA-9842)
 * Cache local ranges when calculating repair neighbors (CASSANDRA-11934)
 * Allow LWT operation on static column with only partition keys (CASSANDRA-10532)
 * Create interval tree over canonical sstables to avoid missing sstables during streaming (CASSANDRA-11886)
 * cqlsh COPY FROM: shutdown parent cluster after forking, to avoid corrupting SSL connections (CASSANDRA-11749)


3.7
 * Support multiple folders for user defined compaction tasks (CASSANDRA-11765)
 * Fix race in CompactionStrategyManager's pause/resume (CASSANDRA-11922)
Merged from 3.0:
 * Fix legacy serialization of Thrift-generated non-compound range tombstones
   when communicating with 2.x nodes (CASSANDRA-11930)
 * Fix Directories instantiations where CFS.initialDirectories should be used (CASSANDRA-11849)
 * Avoid referencing DatabaseDescriptor in AbstractType (CASSANDRA-11912)
 * Don't use static dataDirectories field in Directories instances (CASSANDRA-11647)
 * Fix sstables not being protected from removal during index build (CASSANDRA-11905)
 * cqlsh: Suppress stack trace from Read/WriteFailures (CASSANDRA-11032)
 * Remove unneeded code to repair index summaries that have
   been improperly down-sampled (CASSANDRA-11127)
 * Avoid WriteTimeoutExceptions during commit log replay due to materialized
   view lock contention (CASSANDRA-11891)
 * Prevent OOM failures on SSTable corruption, improve tests for corruption detection (CASSANDRA-9530)
 * Use CFS.initialDirectories when clearing snapshots (CASSANDRA-11705)
 * Allow compaction strategies to disable early open (CASSANDRA-11754)
 * Refactor Materialized View code (CASSANDRA-11475)
 * Update Java Driver (CASSANDRA-11615)
Merged from 2.2:
 * Persist local metadata earlier in startup sequence (CASSANDRA-11742)
 * cqlsh: fix tab completion for case-sensitive identifiers (CASSANDRA-11664)
 * Avoid showing estimated key as -1 in tablestats (CASSANDRA-11587)
 * Fix possible race condition in CommitLog.recover (CASSANDRA-11743)
 * Enable client encryption in sstableloader with cli options (CASSANDRA-11708)
 * Possible memory leak in NIODataInputStream (CASSANDRA-11867)
 * Add seconds to cqlsh tracing session duration (CASSANDRA-11753)
 * Fix commit log replay after out-of-order flush completion (CASSANDRA-9669)
 * Prohibit Reversed Counter type as part of the PK (CASSANDRA-9395)
 * cqlsh: correctly handle non-ascii chars in error messages (CASSANDRA-11626)
Merged from 2.1:
 * Run CommitLog tests with different compression settings (CASSANDRA-9039)
 * cqlsh: apply current keyspace to source command (CASSANDRA-11152)
 * Clear out parent repair session if repair coordinator dies (CASSANDRA-11824)
 * Set default streaming_socket_timeout_in_ms to 24 hours (CASSANDRA-11840)
 * Do not consider local node a valid source during replace (CASSANDRA-11848)
 * Add message dropped tasks to nodetool netstats (CASSANDRA-11855)
 * Avoid holding SSTableReaders for duration of incremental repair (CASSANDRA-11739)


3.6
 * Correctly migrate schema for frozen UDTs during 2.x -> 3.x upgrades
   (does not affect any released versions) (CASSANDRA-11613)
 * Allow server startup if JMX is configured directly (CASSANDRA-11725)
 * Prevent direct memory OOM on buffer pool allocations (CASSANDRA-11710)
 * Enhanced Compaction Logging (CASSANDRA-10805)
 * Make prepared statement cache size configurable (CASSANDRA-11555)
 * Integrated JMX authentication and authorization (CASSANDRA-10091)
 * Add units to stress ouput (CASSANDRA-11352)
 * Fix PER PARTITION LIMIT for single and multi partitions queries (CASSANDRA-11603)
 * Add uncompressed chunk cache for RandomAccessReader (CASSANDRA-5863)
 * Clarify ClusteringPrefix hierarchy (CASSANDRA-11213)
 * Always perform collision check before joining ring (CASSANDRA-10134)
 * SSTableWriter output discrepancy (CASSANDRA-11646)
 * Fix potential timeout in NativeTransportService.testConcurrentDestroys (CASSANDRA-10756)
 * Support large partitions on the 3.0 sstable format (CASSANDRA-11206,11763)
 * Add support to rebuild from specific range (CASSANDRA-10406)
 * Optimize the overlapping lookup by calculating all the
   bounds in advance (CASSANDRA-11571)
 * Support json/yaml output in nodetool tablestats (CASSANDRA-5977)
 * (stress) Add datacenter option to -node options (CASSANDRA-11591)
 * Fix handling of empty slices (CASSANDRA-11513)
 * Make number of cores used by cqlsh COPY visible to testing code (CASSANDRA-11437)
 * Allow filtering on clustering columns for queries without secondary indexes (CASSANDRA-11310)
 * Refactor Restriction hierarchy (CASSANDRA-11354)
 * Eliminate allocations in R/W path (CASSANDRA-11421)
 * Update Netty to 4.0.36 (CASSANDRA-11567)
 * Fix PER PARTITION LIMIT for queries requiring post-query ordering (CASSANDRA-11556)
 * Allow instantiation of UDTs and tuples in UDFs (CASSANDRA-10818)
 * Support UDT in CQLSSTableWriter (CASSANDRA-10624)
 * Support for non-frozen user-defined types, updating
   individual fields of user-defined types (CASSANDRA-7423)
 * Make LZ4 compression level configurable (CASSANDRA-11051)
 * Allow per-partition LIMIT clause in CQL (CASSANDRA-7017)
 * Make custom filtering more extensible with UserExpression (CASSANDRA-11295)
 * Improve field-checking and error reporting in cassandra.yaml (CASSANDRA-10649)
 * Print CAS stats in nodetool proxyhistograms (CASSANDRA-11507)
 * More user friendly error when providing an invalid token to nodetool (CASSANDRA-9348)
 * Add static column support to SASI index (CASSANDRA-11183)
 * Support EQ/PREFIX queries in SASI CONTAINS mode without tokenization (CASSANDRA-11434)
 * Support LIKE operator in prepared statements (CASSANDRA-11456)
 * Add a command to see if a Materialized View has finished building (CASSANDRA-9967)
 * Log endpoint and port associated with streaming operation (CASSANDRA-8777)
 * Print sensible units for all log messages (CASSANDRA-9692)
 * Upgrade Netty to version 4.0.34 (CASSANDRA-11096)
 * Break the CQL grammar into separate Parser and Lexer (CASSANDRA-11372)
 * Compress only inter-dc traffic by default (CASSANDRA-8888)
 * Add metrics to track write amplification (CASSANDRA-11420)
 * cassandra-stress: cannot handle "value-less" tables (CASSANDRA-7739)
 * Add/drop multiple columns in one ALTER TABLE statement (CASSANDRA-10411)
 * Add require_endpoint_verification opt for internode encryption (CASSANDRA-9220)
 * Add auto import java.util for UDF code block (CASSANDRA-11392)
 * Add --hex-format option to nodetool getsstables (CASSANDRA-11337)
 * sstablemetadata should print sstable min/max token (CASSANDRA-7159)
 * Do not wrap CassandraException in TriggerExecutor (CASSANDRA-9421)
 * COPY TO should have higher double precision (CASSANDRA-11255)
 * Stress should exit with non-zero status after failure (CASSANDRA-10340)
 * Add client to cqlsh SHOW_SESSION (CASSANDRA-8958)
 * Fix nodetool tablestats keyspace level metrics (CASSANDRA-11226)
 * Store repair options in parent_repair_history (CASSANDRA-11244)
 * Print current leveling in sstableofflinerelevel (CASSANDRA-9588)
 * Change repair message for keyspaces with RF 1 (CASSANDRA-11203)
 * Remove hard-coded SSL cipher suites and protocols (CASSANDRA-10508)
 * Improve concurrency in CompactionStrategyManager (CASSANDRA-10099)
 * (cqlsh) interpret CQL type for formatting blobs (CASSANDRA-11274)
 * Refuse to start and print txn log information in case of disk
   corruption (CASSANDRA-10112)
 * Resolve some eclipse-warnings (CASSANDRA-11086)
 * (cqlsh) Show static columns in a different color (CASSANDRA-11059)
 * Allow to remove TTLs on table with default_time_to_live (CASSANDRA-11207)
Merged from 3.0:
 * Disallow creating view with a static column (CASSANDRA-11602)
 * Reduce the amount of object allocations caused by the getFunctions methods (CASSANDRA-11593)
 * Potential error replaying commitlog with smallint/tinyint/date/time types (CASSANDRA-11618)
 * Fix queries with filtering on counter columns (CASSANDRA-11629)
 * Improve tombstone printing in sstabledump (CASSANDRA-11655)
 * Fix paging for range queries where all clustering columns are specified (CASSANDRA-11669)
 * Don't require HEAP_NEW_SIZE to be set when using G1 (CASSANDRA-11600)
 * Fix sstabledump not showing cells after tombstone marker (CASSANDRA-11654)
 * Ignore all LocalStrategy keyspaces for streaming and other related
   operations (CASSANDRA-11627)
 * Ensure columnfilter covers indexed columns for thrift 2i queries (CASSANDRA-11523)
 * Only open one sstable scanner per sstable (CASSANDRA-11412)
 * Option to specify ProtocolVersion in cassandra-stress (CASSANDRA-11410)
 * ArithmeticException in avgFunctionForDecimal (CASSANDRA-11485)
 * LogAwareFileLister should only use OLD sstable files in current folder to determine disk consistency (CASSANDRA-11470)
 * Notify indexers of expired rows during compaction (CASSANDRA-11329)
 * Properly respond with ProtocolError when a v1/v2 native protocol
   header is received (CASSANDRA-11464)
 * Validate that num_tokens and initial_token are consistent with one another (CASSANDRA-10120)
Merged from 2.2:
 * Exit JVM if JMX server fails to startup (CASSANDRA-11540)
 * Produce a heap dump when exiting on OOM (CASSANDRA-9861)
 * Restore ability to filter on clustering columns when using a 2i (CASSANDRA-11510)
 * JSON datetime formatting needs timezone (CASSANDRA-11137)
 * Fix is_dense recalculation for Thrift-updated tables (CASSANDRA-11502)
 * Remove unnescessary file existence check during anticompaction (CASSANDRA-11660)
 * Add missing files to debian packages (CASSANDRA-11642)
 * Avoid calling Iterables::concat in loops during ModificationStatement::getFunctions (CASSANDRA-11621)
 * cqlsh: COPY FROM should use regular inserts for single statement batches and
   report errors correctly if workers processes crash on initialization (CASSANDRA-11474)
 * Always close cluster with connection in CqlRecordWriter (CASSANDRA-11553)
 * Allow only DISTINCT queries with partition keys restrictions (CASSANDRA-11339)
 * CqlConfigHelper no longer requires both a keystore and truststore to work (CASSANDRA-11532)
 * Make deprecated repair methods backward-compatible with previous notification service (CASSANDRA-11430)
 * IncomingStreamingConnection version check message wrong (CASSANDRA-11462)
Merged from 2.1:
 * Support mlockall on IBM POWER arch (CASSANDRA-11576)
 * Add option to disable use of severity in DynamicEndpointSnitch (CASSANDRA-11737)
 * cqlsh COPY FROM fails for null values with non-prepared statements (CASSANDRA-11631)
 * Make cython optional in pylib/setup.py (CASSANDRA-11630)
 * Change order of directory searching for cassandra.in.sh to favor local one (CASSANDRA-11628)
 * cqlsh COPY FROM fails with []{} chars in UDT/tuple fields/values (CASSANDRA-11633)
 * clqsh: COPY FROM throws TypeError with Cython extensions enabled (CASSANDRA-11574)
 * cqlsh: COPY FROM ignores NULL values in conversion (CASSANDRA-11549)
 * Validate levels when building LeveledScanner to avoid overlaps with orphaned sstables (CASSANDRA-9935)


3.5
 * StaticTokenTreeBuilder should respect posibility of duplicate tokens (CASSANDRA-11525)
 * Correctly fix potential assertion error during compaction (CASSANDRA-11353)
 * Avoid index segment stitching in RAM which lead to OOM on big SSTable files (CASSANDRA-11383)
 * Fix clustering and row filters for LIKE queries on clustering columns (CASSANDRA-11397)
Merged from 3.0:
 * Fix rare NPE on schema upgrade from 2.x to 3.x (CASSANDRA-10943)
 * Improve backoff policy for cqlsh COPY FROM (CASSANDRA-11320)
 * Improve IF NOT EXISTS check in CREATE INDEX (CASSANDRA-11131)
 * Upgrade ohc to 0.4.3
 * Enable SO_REUSEADDR for JMX RMI server sockets (CASSANDRA-11093)
 * Allocate merkletrees with the correct size (CASSANDRA-11390)
 * Support streaming pre-3.0 sstables (CASSANDRA-10990)
 * Add backpressure to compressed or encrypted commit log (CASSANDRA-10971)
 * SSTableExport supports secondary index tables (CASSANDRA-11330)
 * Fix sstabledump to include missing info in debug output (CASSANDRA-11321)
 * Establish and implement canonical bulk reading workload(s) (CASSANDRA-10331)
 * Fix paging for IN queries on tables without clustering columns (CASSANDRA-11208)
 * Remove recursive call from CompositesSearcher (CASSANDRA-11304)
 * Fix filtering on non-primary key columns for queries without index (CASSANDRA-6377)
 * Fix sstableloader fail when using materialized view (CASSANDRA-11275)
Merged from 2.2:
 * DatabaseDescriptor should log stacktrace in case of Eception during seed provider creation (CASSANDRA-11312)
 * Use canonical path for directory in SSTable descriptor (CASSANDRA-10587)
 * Add cassandra-stress keystore option (CASSANDRA-9325)
 * Dont mark sstables as repairing with sub range repairs (CASSANDRA-11451)
 * Notify when sstables change after cancelling compaction (CASSANDRA-11373)
 * cqlsh: COPY FROM should check that explicit column names are valid (CASSANDRA-11333)
 * Add -Dcassandra.start_gossip startup option (CASSANDRA-10809)
 * Fix UTF8Validator.validate() for modified UTF-8 (CASSANDRA-10748)
 * Clarify that now() function is calculated on the coordinator node in CQL documentation (CASSANDRA-10900)
 * Fix bloom filter sizing with LCS (CASSANDRA-11344)
 * (cqlsh) Fix error when result is 0 rows with EXPAND ON (CASSANDRA-11092)
 * Add missing newline at end of bin/cqlsh (CASSANDRA-11325)
 * Unresolved hostname leads to replace being ignored (CASSANDRA-11210)
 * Only log yaml config once, at startup (CASSANDRA-11217)
 * Reference leak with parallel repairs on the same table (CASSANDRA-11215)
Merged from 2.1:
 * Add a -j parameter to scrub/cleanup/upgradesstables to state how
   many threads to use (CASSANDRA-11179)
 * COPY FROM on large datasets: fix progress report and debug performance (CASSANDRA-11053)
 * InvalidateKeys should have a weak ref to key cache (CASSANDRA-11176)


3.4
 * (cqlsh) add cqlshrc option to always connect using ssl (CASSANDRA-10458)
 * Cleanup a few resource warnings (CASSANDRA-11085)
 * Allow custom tracing implementations (CASSANDRA-10392)
 * Extract LoaderOptions to be able to be used from outside (CASSANDRA-10637)
 * fix OnDiskIndexTest to properly treat empty ranges (CASSANDRA-11205)
 * fix TrackerTest to handle new notifications (CASSANDRA-11178)
 * add SASI validation for partitioner and complex columns (CASSANDRA-11169)
 * Add caching of encrypted credentials in PasswordAuthenticator (CASSANDRA-7715)
 * fix SASI memtable switching on flush (CASSANDRA-11159)
 * Remove duplicate offline compaction tracking (CASSANDRA-11148)
 * fix EQ semantics of analyzed SASI indexes (CASSANDRA-11130)
 * Support long name output for nodetool commands (CASSANDRA-7950)
 * Encrypted hints (CASSANDRA-11040)
 * SASI index options validation (CASSANDRA-11136)
 * Optimize disk seek using min/max column name meta data when the LIMIT clause is used
   (CASSANDRA-8180)
 * Add LIKE support to CQL3 (CASSANDRA-11067)
 * Generic Java UDF types (CASSANDRA-10819)
 * cqlsh: Include sub-second precision in timestamps by default (CASSANDRA-10428)
 * Set javac encoding to utf-8 (CASSANDRA-11077)
 * Integrate SASI index into Cassandra (CASSANDRA-10661)
 * Add --skip-flush option to nodetool snapshot
 * Skip values for non-queried columns (CASSANDRA-10657)
 * Add support for secondary indexes on static columns (CASSANDRA-8103)
 * CommitLogUpgradeTestMaker creates broken commit logs (CASSANDRA-11051)
 * Add metric for number of dropped mutations (CASSANDRA-10866)
 * Simplify row cache invalidation code (CASSANDRA-10396)
 * Support user-defined compaction through nodetool (CASSANDRA-10660)
 * Stripe view locks by key and table ID to reduce contention (CASSANDRA-10981)
 * Add nodetool gettimeout and settimeout commands (CASSANDRA-10953)
 * Add 3.0 metadata to sstablemetadata output (CASSANDRA-10838)
Merged from 3.0:
 * MV should only query complex columns included in the view (CASSANDRA-11069)
 * Failed aggregate creation breaks server permanently (CASSANDRA-11064)
 * Add sstabledump tool (CASSANDRA-7464)
 * Introduce backpressure for hints (CASSANDRA-10972)
 * Fix ClusteringPrefix not being able to read tombstone range boundaries (CASSANDRA-11158)
 * Prevent logging in sandboxed state (CASSANDRA-11033)
 * Disallow drop/alter operations of UDTs used by UDAs (CASSANDRA-10721)
 * Add query time validation method on Index (CASSANDRA-11043)
 * Avoid potential AssertionError in mixed version cluster (CASSANDRA-11128)
 * Properly handle hinted handoff after topology changes (CASSANDRA-5902)
 * AssertionError when listing sstable files on inconsistent disk state (CASSANDRA-11156)
 * Fix wrong rack counting and invalid conditions check for TokenAllocation
   (CASSANDRA-11139)
 * Avoid creating empty hint files (CASSANDRA-11090)
 * Fix leak detection strong reference loop using weak reference (CASSANDRA-11120)
 * Configurie BatchlogManager to stop delayed tasks on shutdown (CASSANDRA-11062)
 * Hadoop integration is incompatible with Cassandra Driver 3.0.0 (CASSANDRA-11001)
 * Add dropped_columns to the list of schema table so it gets handled
   properly (CASSANDRA-11050)
 * Fix NPE when using forceRepairRangeAsync without DC (CASSANDRA-11239)
Merged from 2.2:
 * Preserve order for preferred SSL cipher suites (CASSANDRA-11164)
 * Range.compareTo() violates the contract of Comparable (CASSANDRA-11216)
 * Avoid NPE when serializing ErrorMessage with null message (CASSANDRA-11167)
 * Replacing an aggregate with a new version doesn't reset INITCOND (CASSANDRA-10840)
 * (cqlsh) cqlsh cannot be called through symlink (CASSANDRA-11037)
 * fix ohc and java-driver pom dependencies in build.xml (CASSANDRA-10793)
 * Protect from keyspace dropped during repair (CASSANDRA-11065)
 * Handle adding fields to a UDT in SELECT JSON and toJson() (CASSANDRA-11146)
 * Better error message for cleanup (CASSANDRA-10991)
 * cqlsh pg-style-strings broken if line ends with ';' (CASSANDRA-11123)
 * Always persist upsampled index summaries (CASSANDRA-10512)
 * (cqlsh) Fix inconsistent auto-complete (CASSANDRA-10733)
 * Make SELECT JSON and toJson() threadsafe (CASSANDRA-11048)
 * Fix SELECT on tuple relations for mixed ASC/DESC clustering order (CASSANDRA-7281)
 * Use cloned TokenMetadata in size estimates to avoid race against membership check
   (CASSANDRA-10736)
 * (cqlsh) Support utf-8/cp65001 encoding on Windows (CASSANDRA-11030)
 * Fix paging on DISTINCT queries repeats result when first row in partition changes
   (CASSANDRA-10010)
 * (cqlsh) Support timezone conversion using pytz (CASSANDRA-10397)
 * cqlsh: change default encoding to UTF-8 (CASSANDRA-11124)
Merged from 2.1:
 * Checking if an unlogged batch is local is inefficient (CASSANDRA-11529)
 * Fix out-of-space error treatment in memtable flushing (CASSANDRA-11448).
 * Don't do defragmentation if reading from repaired sstables (CASSANDRA-10342)
 * Fix streaming_socket_timeout_in_ms not enforced (CASSANDRA-11286)
 * Avoid dropping message too quickly due to missing unit conversion (CASSANDRA-11302)
 * Don't remove FailureDetector history on removeEndpoint (CASSANDRA-10371)
 * Only notify if repair status changed (CASSANDRA-11172)
 * Use logback setting for 'cassandra -v' command (CASSANDRA-10767)
 * Fix sstableloader to unthrottle streaming by default (CASSANDRA-9714)
 * Fix incorrect warning in 'nodetool status' (CASSANDRA-10176)
 * Properly release sstable ref when doing offline scrub (CASSANDRA-10697)
 * Improve nodetool status performance for large cluster (CASSANDRA-7238)
 * Gossiper#isEnabled is not thread safe (CASSANDRA-11116)
 * Avoid major compaction mixing repaired and unrepaired sstables in DTCS (CASSANDRA-11113)
 * Make it clear what DTCS timestamp_resolution is used for (CASSANDRA-11041)
 * (cqlsh) Display milliseconds when datetime overflows (CASSANDRA-10625)


3.3
 * Avoid infinite loop if owned range is smaller than number of
   data dirs (CASSANDRA-11034)
 * Avoid bootstrap hanging when existing nodes have no data to stream (CASSANDRA-11010)
Merged from 3.0:
 * Remove double initialization of newly added tables (CASSANDRA-11027)
 * Filter keys searcher results by target range (CASSANDRA-11104)
 * Fix deserialization of legacy read commands (CASSANDRA-11087)
 * Fix incorrect computation of deletion time in sstable metadata (CASSANDRA-11102)
 * Avoid memory leak when collecting sstable metadata (CASSANDRA-11026)
 * Mutations do not block for completion under view lock contention (CASSANDRA-10779)
 * Invalidate legacy schema tables when unloading them (CASSANDRA-11071)
 * (cqlsh) handle INSERT and UPDATE statements with LWT conditions correctly
   (CASSANDRA-11003)
 * Fix DISTINCT queries in mixed version clusters (CASSANDRA-10762)
 * Migrate build status for indexes along with legacy schema (CASSANDRA-11046)
 * Ensure SSTables for legacy KEYS indexes can be read (CASSANDRA-11045)
 * Added support for IBM zSystems architecture (CASSANDRA-11054)
 * Update CQL documentation (CASSANDRA-10899)
 * Check the column name, not cell name, for dropped columns when reading
   legacy sstables (CASSANDRA-11018)
 * Don't attempt to index clustering values of static rows (CASSANDRA-11021)
 * Remove checksum files after replaying hints (CASSANDRA-10947)
 * Support passing base table metadata to custom 2i validation (CASSANDRA-10924)
 * Ensure stale index entries are purged during reads (CASSANDRA-11013)
 * (cqlsh) Also apply --connect-timeout to control connection
   timeout (CASSANDRA-10959)
 * Fix AssertionError when removing from list using UPDATE (CASSANDRA-10954)
 * Fix UnsupportedOperationException when reading old sstable with range
   tombstone (CASSANDRA-10743)
 * MV should use the maximum timestamp of the primary key (CASSANDRA-10910)
 * Fix potential assertion error during compaction (CASSANDRA-10944)
Merged from 2.2:
 * maxPurgeableTimestamp needs to check memtables too (CASSANDRA-9949)
 * Apply change to compaction throughput in real time (CASSANDRA-10025)
 * (cqlsh) encode input correctly when saving history
 * Fix potential NPE on ORDER BY queries with IN (CASSANDRA-10955)
 * Start L0 STCS-compactions even if there is a L0 -> L1 compaction
   going (CASSANDRA-10979)
 * Make UUID LSB unique per process (CASSANDRA-7925)
 * Avoid NPE when performing sstable tasks (scrub etc.) (CASSANDRA-10980)
 * Make sure client gets tombstone overwhelmed warning (CASSANDRA-9465)
 * Fix error streaming section more than 2GB (CASSANDRA-10961)
 * Histogram buckets exposed in jmx are sorted incorrectly (CASSANDRA-10975)
 * Enable GC logging by default (CASSANDRA-10140)
 * Optimize pending range computation (CASSANDRA-9258)
 * Skip commit log and saved cache directories in SSTable version startup check (CASSANDRA-10902)
 * drop/alter user should be case sensitive (CASSANDRA-10817)
Merged from 2.1:
 * test_bulk_round_trip_blogposts is failing occasionally (CASSANDRA-10938)
 * Fix isJoined return true only after becoming cluster member (CASANDRA-11007)
 * Fix bad gossip generation seen in long-running clusters (CASSANDRA-10969)
 * Avoid NPE when incremental repair fails (CASSANDRA-10909)
 * Unmark sstables compacting once they are done in cleanup/scrub/upgradesstables (CASSANDRA-10829)
 * Allow simultaneous bootstrapping with strict consistency when no vnodes are used (CASSANDRA-11005)
 * Log a message when major compaction does not result in a single file (CASSANDRA-10847)
 * (cqlsh) fix cqlsh_copy_tests when vnodes are disabled (CASSANDRA-10997)
 * (cqlsh) Add request timeout option to cqlsh (CASSANDRA-10686)
 * Avoid AssertionError while submitting hint with LWT (CASSANDRA-10477)
 * If CompactionMetadata is not in stats file, use index summary instead (CASSANDRA-10676)
 * Retry sending gossip syn multiple times during shadow round (CASSANDRA-8072)
 * Fix pending range calculation during moves (CASSANDRA-10887)
 * Sane default (200Mbps) for inter-DC streaming througput (CASSANDRA-8708)



3.2
 * Make sure tokens don't exist in several data directories (CASSANDRA-6696)
 * Add requireAuthorization method to IAuthorizer (CASSANDRA-10852)
 * Move static JVM options to conf/jvm.options file (CASSANDRA-10494)
 * Fix CassandraVersion to accept x.y version string (CASSANDRA-10931)
 * Add forceUserDefinedCleanup to allow more flexible cleanup (CASSANDRA-10708)
 * (cqlsh) allow setting TTL with COPY (CASSANDRA-9494)
 * Fix counting of received sstables in streaming (CASSANDRA-10949)
 * Implement hints compression (CASSANDRA-9428)
 * Fix potential assertion error when reading static columns (CASSANDRA-10903)
 * Fix EstimatedHistogram creation in nodetool tablehistograms (CASSANDRA-10859)
 * Establish bootstrap stream sessions sequentially (CASSANDRA-6992)
 * Sort compactionhistory output by timestamp (CASSANDRA-10464)
 * More efficient BTree removal (CASSANDRA-9991)
 * Make tablehistograms accept the same syntax as tablestats (CASSANDRA-10149)
 * Group pending compactions based on table (CASSANDRA-10718)
 * Add compressor name in sstablemetadata output (CASSANDRA-9879)
 * Fix type casting for counter columns (CASSANDRA-10824)
 * Prevent running Cassandra as root (CASSANDRA-8142)
 * bound maximum in-flight commit log replay mutation bytes to 64 megabytes (CASSANDRA-8639)
 * Normalize all scripts (CASSANDRA-10679)
 * Make compression ratio much more accurate (CASSANDRA-10225)
 * Optimize building of Clustering object when only one is created (CASSANDRA-10409)
 * Make index building pluggable (CASSANDRA-10681)
 * Add sstable flush observer (CASSANDRA-10678)
 * Improve NTS endpoints calculation (CASSANDRA-10200)
 * Improve performance of the folderSize function (CASSANDRA-10677)
 * Add support for type casting in selection clause (CASSANDRA-10310)
 * Added graphing option to cassandra-stress (CASSANDRA-7918)
 * Abort in-progress queries that time out (CASSANDRA-7392)
 * Add transparent data encryption core classes (CASSANDRA-9945)
Merged from 3.0:
 * Better handling of SSL connection errors inter-node (CASSANDRA-10816)
 * Avoid NoSuchElementException when executing empty batch (CASSANDRA-10711)
 * Avoid building PartitionUpdate in toString (CASSANDRA-10897)
 * Reduce heap spent when receiving many SSTables (CASSANDRA-10797)
 * Add back support for 3rd party auth providers to bulk loader (CASSANDRA-10873)
 * Eliminate the dependency on jgrapht for UDT resolution (CASSANDRA-10653)
 * (Hadoop) Close Clusters and Sessions in Hadoop Input/Output classes (CASSANDRA-10837)
 * Fix sstableloader not working with upper case keyspace name (CASSANDRA-10806)
Merged from 2.2:
 * jemalloc detection fails due to quoting issues in regexv (CASSANDRA-10946)
 * (cqlsh) show correct column names for empty result sets (CASSANDRA-9813)
 * Add new types to Stress (CASSANDRA-9556)
 * Add property to allow listening on broadcast interface (CASSANDRA-9748)
Merged from 2.1:
 * Match cassandra-loader options in COPY FROM (CASSANDRA-9303)
 * Fix binding to any address in CqlBulkRecordWriter (CASSANDRA-9309)
 * cqlsh fails to decode utf-8 characters for text typed columns (CASSANDRA-10875)
 * Log error when stream session fails (CASSANDRA-9294)
 * Fix bugs in commit log archiving startup behavior (CASSANDRA-10593)
 * (cqlsh) further optimise COPY FROM (CASSANDRA-9302)
 * Allow CREATE TABLE WITH ID (CASSANDRA-9179)
 * Make Stress compiles within eclipse (CASSANDRA-10807)
 * Cassandra Daemon should print JVM arguments (CASSANDRA-10764)
 * Allow cancellation of index summary redistribution (CASSANDRA-8805)


3.1.1
Merged from 3.0:
  * Fix upgrade data loss due to range tombstone deleting more data than then should
    (CASSANDRA-10822)


3.1
Merged from 3.0:
 * Avoid MV race during node decommission (CASSANDRA-10674)
 * Disable reloading of GossipingPropertyFileSnitch (CASSANDRA-9474)
 * Handle single-column deletions correction in materialized views
   when the column is part of the view primary key (CASSANDRA-10796)
 * Fix issue with datadir migration on upgrade (CASSANDRA-10788)
 * Fix bug with range tombstones on reverse queries and test coverage for
   AbstractBTreePartition (CASSANDRA-10059)
 * Remove 64k limit on collection elements (CASSANDRA-10374)
 * Remove unclear Indexer.indexes() method (CASSANDRA-10690)
 * Fix NPE on stream read error (CASSANDRA-10771)
 * Normalize cqlsh DESC output (CASSANDRA-10431)
 * Rejects partition range deletions when columns are specified (CASSANDRA-10739)
 * Fix error when saving cached key for old format sstable (CASSANDRA-10778)
 * Invalidate prepared statements on DROP INDEX (CASSANDRA-10758)
 * Fix SELECT statement with IN restrictions on partition key,
   ORDER BY and LIMIT (CASSANDRA-10729)
 * Improve stress performance over 1k threads (CASSANDRA-7217)
 * Wait for migration responses to complete before bootstrapping (CASSANDRA-10731)
 * Unable to create a function with argument of type Inet (CASSANDRA-10741)
 * Fix backward incompatibiliy in CqlInputFormat (CASSANDRA-10717)
 * Correctly preserve deletion info on updated rows when notifying indexers
   of single-row deletions (CASSANDRA-10694)
 * Notify indexers of partition delete during cleanup (CASSANDRA-10685)
 * Keep the file open in trySkipCache (CASSANDRA-10669)
 * Updated trigger example (CASSANDRA-10257)
Merged from 2.2:
 * Verify tables in pseudo-system keyspaces at startup (CASSANDRA-10761)
 * Fix IllegalArgumentException in DataOutputBuffer.reallocate for large buffers (CASSANDRA-10592)
 * Show CQL help in cqlsh in web browser (CASSANDRA-7225)
 * Serialize on disk the proper SSTable compression ratio (CASSANDRA-10775)
 * Reject index queries while the index is building (CASSANDRA-8505)
 * CQL.textile syntax incorrectly includes optional keyspace for aggregate SFUNC and FINALFUNC (CASSANDRA-10747)
 * Fix JSON update with prepared statements (CASSANDRA-10631)
 * Don't do anticompaction after subrange repair (CASSANDRA-10422)
 * Fix SimpleDateType type compatibility (CASSANDRA-10027)
 * (Hadoop) fix splits calculation (CASSANDRA-10640)
 * (Hadoop) ensure that Cluster instances are always closed (CASSANDRA-10058)
Merged from 2.1:
 * Fix Stress profile parsing on Windows (CASSANDRA-10808)
 * Fix incremental repair hang when replica is down (CASSANDRA-10288)
 * Optimize the way we check if a token is repaired in anticompaction (CASSANDRA-10768)
 * Add proper error handling to stream receiver (CASSANDRA-10774)
 * Warn or fail when changing cluster topology live (CASSANDRA-10243)
 * Status command in debian/ubuntu init script doesn't work (CASSANDRA-10213)
 * Some DROP ... IF EXISTS incorrectly result in exceptions on non-existing KS (CASSANDRA-10658)
 * DeletionTime.compareTo wrong in rare cases (CASSANDRA-10749)
 * Force encoding when computing statement ids (CASSANDRA-10755)
 * Properly reject counters as map keys (CASSANDRA-10760)
 * Fix the sstable-needs-cleanup check (CASSANDRA-10740)
 * (cqlsh) Print column names before COPY operation (CASSANDRA-8935)
 * Fix CompressedInputStream for proper cleanup (CASSANDRA-10012)
 * (cqlsh) Support counters in COPY commands (CASSANDRA-9043)
 * Try next replica if not possible to connect to primary replica on
   ColumnFamilyRecordReader (CASSANDRA-2388)
 * Limit window size in DTCS (CASSANDRA-10280)
 * sstableloader does not use MAX_HEAP_SIZE env parameter (CASSANDRA-10188)
 * (cqlsh) Improve COPY TO performance and error handling (CASSANDRA-9304)
 * Create compression chunk for sending file only (CASSANDRA-10680)
 * Forbid compact clustering column type changes in ALTER TABLE (CASSANDRA-8879)
 * Reject incremental repair with subrange repair (CASSANDRA-10422)
 * Add a nodetool command to refresh size_estimates (CASSANDRA-9579)
 * Invalidate cache after stream receive task is completed (CASSANDRA-10341)
 * Reject counter writes in CQLSSTableWriter (CASSANDRA-10258)
 * Remove superfluous COUNTER_MUTATION stage mapping (CASSANDRA-10605)


3.0
 * Fix AssertionError while flushing memtable due to materialized views
   incorrectly inserting empty rows (CASSANDRA-10614)
 * Store UDA initcond as CQL literal in the schema table, instead of a blob (CASSANDRA-10650)
 * Don't use -1 for the position of partition key in schema (CASSANDRA-10491)
 * Fix distinct queries in mixed version cluster (CASSANDRA-10573)
 * Skip sstable on clustering in names query (CASSANDRA-10571)
 * Remove value skipping as it breaks read-repair (CASSANDRA-10655)
 * Fix bootstrapping with MVs (CASSANDRA-10621)
 * Make sure EACH_QUORUM reads are using NTS (CASSANDRA-10584)
 * Fix MV replica filtering for non-NetworkTopologyStrategy (CASSANDRA-10634)
 * (Hadoop) fix CIF describeSplits() not handling 0 size estimates (CASSANDRA-10600)
 * Fix reading of legacy sstables (CASSANDRA-10590)
 * Use CQL type names in schema metadata tables (CASSANDRA-10365)
 * Guard batchlog replay against integer division by zero (CASSANDRA-9223)
 * Fix bug when adding a column to thrift with the same name than a primary key (CASSANDRA-10608)
 * Add client address argument to IAuthenticator::newSaslNegotiator (CASSANDRA-8068)
 * Fix implementation of LegacyLayout.LegacyBoundComparator (CASSANDRA-10602)
 * Don't use 'names query' read path for counters (CASSANDRA-10572)
 * Fix backward compatibility for counters (CASSANDRA-10470)
 * Remove memory_allocator paramter from cassandra.yaml (CASSANDRA-10581,10628)
 * Execute the metadata reload task of all registered indexes on CFS::reload (CASSANDRA-10604)
 * Fix thrift cas operations with defined columns (CASSANDRA-10576)
 * Fix PartitionUpdate.operationCount()for updates with static column operations (CASSANDRA-10606)
 * Fix thrift get() queries with defined columns (CASSANDRA-10586)
 * Fix marking of indexes as built and removed (CASSANDRA-10601)
 * Skip initialization of non-registered 2i instances, remove Index::getIndexName (CASSANDRA-10595)
 * Fix batches on multiple tables (CASSANDRA-10554)
 * Ensure compaction options are validated when updating KeyspaceMetadata (CASSANDRA-10569)
 * Flatten Iterator Transformation Hierarchy (CASSANDRA-9975)
 * Remove token generator (CASSANDRA-5261)
 * RolesCache should not be created for any authenticator that does not requireAuthentication (CASSANDRA-10562)
 * Fix LogTransaction checking only a single directory for files (CASSANDRA-10421)
 * Fix handling of range tombstones when reading old format sstables (CASSANDRA-10360)
 * Aggregate with Initial Condition fails with C* 3.0 (CASSANDRA-10367)
Merged from 2.2:
 * (cqlsh) show partial trace if incomplete after max_trace_wait (CASSANDRA-7645)
 * Use most up-to-date version of schema for system tables (CASSANDRA-10652)
 * Deprecate memory_allocator in cassandra.yaml (CASSANDRA-10581,10628)
 * Expose phi values from failure detector via JMX and tweak debug
   and trace logging (CASSANDRA-9526)
 * Fix IllegalArgumentException in DataOutputBuffer.reallocate for large buffers (CASSANDRA-10592)
Merged from 2.1:
 * Shutdown compaction in drain to prevent leak (CASSANDRA-10079)
 * (cqlsh) fix COPY using wrong variable name for time_format (CASSANDRA-10633)
 * Do not run SizeEstimatesRecorder if a node is not a member of the ring (CASSANDRA-9912)
 * Improve handling of dead nodes in gossip (CASSANDRA-10298)
 * Fix logback-tools.xml incorrectly configured for outputing to System.err
   (CASSANDRA-9937)
 * Fix streaming to catch exception so retry not fail (CASSANDRA-10557)
 * Add validation method to PerRowSecondaryIndex (CASSANDRA-10092)
 * Support encrypted and plain traffic on the same port (CASSANDRA-10559)
 * Do STCS in DTCS windows (CASSANDRA-10276)
 * Avoid repetition of JVM_OPTS in debian package (CASSANDRA-10251)
 * Fix potential NPE from handling result of SIM.highestSelectivityIndex (CASSANDRA-10550)
 * Fix paging issues with partitions containing only static columns data (CASSANDRA-10381)
 * Fix conditions on static columns (CASSANDRA-10264)
 * AssertionError: attempted to delete non-existing file CommitLog (CASSANDRA-10377)
 * Fix sorting for queries with an IN condition on partition key columns (CASSANDRA-10363)


3.0-rc2
 * Fix SELECT DISTINCT queries between 2.2.2 nodes and 3.0 nodes (CASSANDRA-10473)
 * Remove circular references in SegmentedFile (CASSANDRA-10543)
 * Ensure validation of indexed values only occurs once per-partition (CASSANDRA-10536)
 * Fix handling of static columns for range tombstones in thrift (CASSANDRA-10174)
 * Support empty ColumnFilter for backward compatility on empty IN (CASSANDRA-10471)
 * Remove Pig support (CASSANDRA-10542)
 * Fix LogFile throws Exception when assertion is disabled (CASSANDRA-10522)
 * Revert CASSANDRA-7486, make CMS default GC, move GC config to
   conf/jvm.options (CASSANDRA-10403)
 * Fix TeeingAppender causing some logs to be truncated/empty (CASSANDRA-10447)
 * Allow EACH_QUORUM for reads (CASSANDRA-9602)
 * Fix potential ClassCastException while upgrading (CASSANDRA-10468)
 * Fix NPE in MVs on update (CASSANDRA-10503)
 * Only include modified cell data in indexing deltas (CASSANDRA-10438)
 * Do not load keyspace when creating sstable writer (CASSANDRA-10443)
 * If node is not yet gossiping write all MV updates to batchlog only (CASSANDRA-10413)
 * Re-populate token metadata after commit log recovery (CASSANDRA-10293)
 * Provide additional metrics for materialized views (CASSANDRA-10323)
 * Flush system schema tables after local schema changes (CASSANDRA-10429)
Merged from 2.2:
 * Reduce contention getting instances of CompositeType (CASSANDRA-10433)
 * Fix the regression when using LIMIT with aggregates (CASSANDRA-10487)
 * Avoid NoClassDefFoundError during DataDescriptor initialization on windows (CASSANDRA-10412)
 * Preserve case of quoted Role & User names (CASSANDRA-10394)
 * cqlsh pg-style-strings broken (CASSANDRA-10484)
 * cqlsh prompt includes name of keyspace after failed `use` statement (CASSANDRA-10369)
Merged from 2.1:
 * (cqlsh) Distinguish negative and positive infinity in output (CASSANDRA-10523)
 * (cqlsh) allow custom time_format for COPY TO (CASSANDRA-8970)
 * Don't allow startup if the node's rack has changed (CASSANDRA-10242)
 * (cqlsh) show partial trace if incomplete after max_trace_wait (CASSANDRA-7645)
 * Allow LOCAL_JMX to be easily overridden (CASSANDRA-10275)
 * Mark nodes as dead even if they've already left (CASSANDRA-10205)


3.0.0-rc1
 * Fix mixed version read request compatibility for compact static tables
   (CASSANDRA-10373)
 * Fix paging of DISTINCT with static and IN (CASSANDRA-10354)
 * Allow MATERIALIZED VIEW's SELECT statement to restrict primary key
   columns (CASSANDRA-9664)
 * Move crc_check_chance out of compression options (CASSANDRA-9839)
 * Fix descending iteration past end of BTreeSearchIterator (CASSANDRA-10301)
 * Transfer hints to a different node on decommission (CASSANDRA-10198)
 * Check partition keys for CAS operations during stmt validation (CASSANDRA-10338)
 * Add custom query expressions to SELECT (CASSANDRA-10217)
 * Fix minor bugs in MV handling (CASSANDRA-10362)
 * Allow custom indexes with 0,1 or multiple target columns (CASSANDRA-10124)
 * Improve MV schema representation (CASSANDRA-9921)
 * Add flag to enable/disable coordinator batchlog for MV writes (CASSANDRA-10230)
 * Update cqlsh COPY for new internal driver serialization interface (CASSANDRA-10318)
 * Give index implementations more control over rebuild operations (CASSANDRA-10312)
 * Update index file format (CASSANDRA-10314)
 * Add "shadowable" row tombstones to deal with mv timestamp issues (CASSANDRA-10261)
 * CFS.loadNewSSTables() broken for pre-3.0 sstables
 * Cache selected index in read command to reduce lookups (CASSANDRA-10215)
 * Small optimizations of sstable index serialization (CASSANDRA-10232)
 * Support for both encrypted and unencrypted native transport connections (CASSANDRA-9590)
Merged from 2.2:
 * Configurable page size in cqlsh (CASSANDRA-9855)
 * Defer default role manager setup until all nodes are on 2.2+ (CASSANDRA-9761)
 * Handle missing RoleManager in config after upgrade to 2.2 (CASSANDRA-10209)
Merged from 2.1:
 * Bulk Loader API could not tolerate even node failure (CASSANDRA-10347)
 * Avoid misleading pushed notifications when multiple nodes
   share an rpc_address (CASSANDRA-10052)
 * Fix dropping undroppable when message queue is full (CASSANDRA-10113)
 * Fix potential ClassCastException during paging (CASSANDRA-10352)
 * Prevent ALTER TYPE from creating circular references (CASSANDRA-10339)
 * Fix cache handling of 2i and base tables (CASSANDRA-10155, 10359)
 * Fix NPE in nodetool compactionhistory (CASSANDRA-9758)
 * (Pig) support BulkOutputFormat as a URL parameter (CASSANDRA-7410)
 * BATCH statement is broken in cqlsh (CASSANDRA-10272)
 * (cqlsh) Make cqlsh PEP8 Compliant (CASSANDRA-10066)
 * (cqlsh) Fix error when starting cqlsh with --debug (CASSANDRA-10282)
 * Scrub, Cleanup and Upgrade do not unmark compacting until all operations
   have completed, regardless of the occurence of exceptions (CASSANDRA-10274)


3.0.0-beta2
 * Fix columns returned by AbstractBtreePartitions (CASSANDRA-10220)
 * Fix backward compatibility issue due to AbstractBounds serialization bug (CASSANDRA-9857)
 * Fix startup error when upgrading nodes (CASSANDRA-10136)
 * Base table PRIMARY KEY can be assumed to be NOT NULL in MV creation (CASSANDRA-10147)
 * Improve batchlog write patch (CASSANDRA-9673)
 * Re-apply MaterializedView updates on commitlog replay (CASSANDRA-10164)
 * Require AbstractType.isByteOrderComparable declaration in constructor (CASSANDRA-9901)
 * Avoid digest mismatch on upgrade to 3.0 (CASSANDRA-9554)
 * Fix Materialized View builder when adding multiple MVs (CASSANDRA-10156)
 * Choose better poolingOptions for protocol v4 in cassandra-stress (CASSANDRA-10182)
 * Fix LWW bug affecting Materialized Views (CASSANDRA-10197)
 * Ensures frozen sets and maps are always sorted (CASSANDRA-10162)
 * Don't deadlock when flushing CFS backed custom indexes (CASSANDRA-10181)
 * Fix double flushing of secondary index tables (CASSANDRA-10180)
 * Fix incorrect handling of range tombstones in thrift (CASSANDRA-10046)
 * Only use batchlog when paired materialized view replica is remote (CASSANDRA-10061)
 * Reuse TemporalRow when updating multiple MaterializedViews (CASSANDRA-10060)
 * Validate gc_grace_seconds for batchlog writes and MVs (CASSANDRA-9917)
 * Fix sstablerepairedset (CASSANDRA-10132)
Merged from 2.2:
 * Cancel transaction for sstables we wont redistribute index summary
   for (CASSANDRA-10270)
 * Retry snapshot deletion after compaction and gc on Windows (CASSANDRA-10222)
 * Fix failure to start with space in directory path on Windows (CASSANDRA-10239)
 * Fix repair hang when snapshot failed (CASSANDRA-10057)
 * Fall back to 1/4 commitlog volume for commitlog_total_space on small disks
   (CASSANDRA-10199)
Merged from 2.1:
 * Added configurable warning threshold for GC duration (CASSANDRA-8907)
 * Fix handling of streaming EOF (CASSANDRA-10206)
 * Only check KeyCache when it is enabled
 * Change streaming_socket_timeout_in_ms default to 1 hour (CASSANDRA-8611)
 * (cqlsh) update list of CQL keywords (CASSANDRA-9232)
 * Add nodetool gettraceprobability command (CASSANDRA-10234)
Merged from 2.0:
 * Fix rare race where older gossip states can be shadowed (CASSANDRA-10366)
 * Fix consolidating racks violating the RF contract (CASSANDRA-10238)
 * Disallow decommission when node is in drained state (CASSANDRA-8741)


2.2.1
 * Fix race during construction of commit log (CASSANDRA-10049)
 * Fix LeveledCompactionStrategyTest (CASSANDRA-9757)
 * Fix broken UnbufferedDataOutputStreamPlus.writeUTF (CASSANDRA-10203)
 * (cqlsh) default load-from-file encoding to utf-8 (CASSANDRA-9898)
 * Avoid returning Permission.NONE when failing to query users table (CASSANDRA-10168)
 * (cqlsh) add CLEAR command (CASSANDRA-10086)
 * Support string literals as Role names for compatibility (CASSANDRA-10135)
Merged from 2.1:
 * Only check KeyCache when it is enabled
 * Change streaming_socket_timeout_in_ms default to 1 hour (CASSANDRA-8611)
 * (cqlsh) update list of CQL keywords (CASSANDRA-9232)


3.0.0-beta1
 * Redesign secondary index API (CASSANDRA-9459, 7771, 9041)
 * Fix throwing ReadFailure instead of ReadTimeout on range queries (CASSANDRA-10125)
 * Rewrite hinted handoff (CASSANDRA-6230)
 * Fix query on static compact tables (CASSANDRA-10093)
 * Fix race during construction of commit log (CASSANDRA-10049)
 * Add option to only purge repaired tombstones (CASSANDRA-6434)
 * Change authorization handling for MVs (CASSANDRA-9927)
 * Add custom JMX enabled executor for UDF sandbox (CASSANDRA-10026)
 * Fix row deletion bug for Materialized Views (CASSANDRA-10014)
 * Support mixed-version clusters with Cassandra 2.1 and 2.2 (CASSANDRA-9704)
 * Fix multiple slices on RowSearchers (CASSANDRA-10002)
 * Fix bug in merging of collections (CASSANDRA-10001)
 * Optimize batchlog replay to avoid full scans (CASSANDRA-7237)
 * Repair improvements when using vnodes (CASSANDRA-5220)
 * Disable scripted UDFs by default (CASSANDRA-9889)
 * Bytecode inspection for Java-UDFs (CASSANDRA-9890)
 * Use byte to serialize MT hash length (CASSANDRA-9792)
 * Replace usage of Adler32 with CRC32 (CASSANDRA-8684)
 * Fix migration to new format from 2.1 SSTable (CASSANDRA-10006)
 * SequentialWriter should extend BufferedDataOutputStreamPlus (CASSANDRA-9500)
 * Use the same repairedAt timestamp within incremental repair session (CASSANDRA-9111)
Merged from 2.2:
 * Allow count(*) and count(1) to be use as normal aggregation (CASSANDRA-10114)
 * An NPE is thrown if the column name is unknown for an IN relation (CASSANDRA-10043)
 * Apply commit_failure_policy to more errors on startup (CASSANDRA-9749)
 * Fix histogram overflow exception (CASSANDRA-9973)
 * Route gossip messages over dedicated socket (CASSANDRA-9237)
 * Add checksum to saved cache files (CASSANDRA-9265)
 * Log warning when using an aggregate without partition key (CASSANDRA-9737)
Merged from 2.1:
 * (cqlsh) Allow encoding to be set through command line (CASSANDRA-10004)
 * Add new JMX methods to change local compaction strategy (CASSANDRA-9965)
 * Write hints for paxos commits (CASSANDRA-7342)
 * (cqlsh) Fix timestamps before 1970 on Windows, always
   use UTC for timestamp display (CASSANDRA-10000)
 * (cqlsh) Avoid overwriting new config file with old config
   when both exist (CASSANDRA-9777)
 * Release snapshot selfRef when doing snapshot repair (CASSANDRA-9998)
 * Cannot replace token does not exist - DN node removed as Fat Client (CASSANDRA-9871)
Merged from 2.0:
 * Don't cast expected bf size to an int (CASSANDRA-9959)
 * Make getFullyExpiredSSTables less expensive (CASSANDRA-9882)


3.0.0-alpha1
 * Implement proper sandboxing for UDFs (CASSANDRA-9402)
 * Simplify (and unify) cleanup of compaction leftovers (CASSANDRA-7066)
 * Allow extra schema definitions in cassandra-stress yaml (CASSANDRA-9850)
 * Metrics should use up to date nomenclature (CASSANDRA-9448)
 * Change CREATE/ALTER TABLE syntax for compression (CASSANDRA-8384)
 * Cleanup crc and adler code for java 8 (CASSANDRA-9650)
 * Storage engine refactor (CASSANDRA-8099, 9743, 9746, 9759, 9781, 9808, 9825,
   9848, 9705, 9859, 9867, 9874, 9828, 9801)
 * Update Guava to 18.0 (CASSANDRA-9653)
 * Bloom filter false positive ratio is not honoured (CASSANDRA-8413)
 * New option for cassandra-stress to leave a ratio of columns null (CASSANDRA-9522)
 * Change hinted_handoff_enabled yaml setting, JMX (CASSANDRA-9035)
 * Add algorithmic token allocation (CASSANDRA-7032)
 * Add nodetool command to replay batchlog (CASSANDRA-9547)
 * Make file buffer cache independent of paths being read (CASSANDRA-8897)
 * Remove deprecated legacy Hadoop code (CASSANDRA-9353)
 * Decommissioned nodes will not rejoin the cluster (CASSANDRA-8801)
 * Change gossip stabilization to use endpoit size (CASSANDRA-9401)
 * Change default garbage collector to G1 (CASSANDRA-7486)
 * Populate TokenMetadata early during startup (CASSANDRA-9317)
 * Undeprecate cache recentHitRate (CASSANDRA-6591)
 * Add support for selectively varint encoding fields (CASSANDRA-9499, 9865)
 * Materialized Views (CASSANDRA-6477)
Merged from 2.2:
 * Avoid grouping sstables for anticompaction with DTCS (CASSANDRA-9900)
 * UDF / UDA execution time in trace (CASSANDRA-9723)
 * Fix broken internode SSL (CASSANDRA-9884)
Merged from 2.1:
 * Add new JMX methods to change local compaction strategy (CASSANDRA-9965)
 * Fix handling of enable/disable autocompaction (CASSANDRA-9899)
 * Add consistency level to tracing ouput (CASSANDRA-9827)
 * Remove repair snapshot leftover on startup (CASSANDRA-7357)
 * Use random nodes for batch log when only 2 racks (CASSANDRA-8735)
 * Ensure atomicity inside thrift and stream session (CASSANDRA-7757)
 * Fix nodetool info error when the node is not joined (CASSANDRA-9031)
Merged from 2.0:
 * Log when messages are dropped due to cross_node_timeout (CASSANDRA-9793)
 * Don't track hotness when opening from snapshot for validation (CASSANDRA-9382)


2.2.0
 * Allow the selection of columns together with aggregates (CASSANDRA-9767)
 * Fix cqlsh copy methods and other windows specific issues (CASSANDRA-9795)
 * Don't wrap byte arrays in SequentialWriter (CASSANDRA-9797)
 * sum() and avg() functions missing for smallint and tinyint types (CASSANDRA-9671)
 * Revert CASSANDRA-9542 (allow native functions in UDA) (CASSANDRA-9771)
Merged from 2.1:
 * Fix MarshalException when upgrading superColumn family (CASSANDRA-9582)
 * Fix broken logging for "empty" flushes in Memtable (CASSANDRA-9837)
 * Handle corrupt files on startup (CASSANDRA-9686)
 * Fix clientutil jar and tests (CASSANDRA-9760)
 * (cqlsh) Allow the SSL protocol version to be specified through the
    config file or environment variables (CASSANDRA-9544)
Merged from 2.0:
 * Add tool to find why expired sstables are not getting dropped (CASSANDRA-10015)
 * Remove erroneous pending HH tasks from tpstats/jmx (CASSANDRA-9129)
 * Don't cast expected bf size to an int (CASSANDRA-9959)
 * checkForEndpointCollision fails for legitimate collisions (CASSANDRA-9765)
 * Complete CASSANDRA-8448 fix (CASSANDRA-9519)
 * Don't include auth credentials in debug log (CASSANDRA-9682)
 * Can't transition from write survey to normal mode (CASSANDRA-9740)
 * Scrub (recover) sstables even when -Index.db is missing (CASSANDRA-9591)
 * Fix growing pending background compaction (CASSANDRA-9662)


2.2.0-rc2
 * Re-enable memory-mapped I/O on Windows (CASSANDRA-9658)
 * Warn when an extra-large partition is compacted (CASSANDRA-9643)
 * (cqlsh) Allow setting the initial connection timeout (CASSANDRA-9601)
 * BulkLoader has --transport-factory option but does not use it (CASSANDRA-9675)
 * Allow JMX over SSL directly from nodetool (CASSANDRA-9090)
 * Update cqlsh for UDFs (CASSANDRA-7556)
 * Change Windows kernel default timer resolution (CASSANDRA-9634)
 * Deprected sstable2json and json2sstable (CASSANDRA-9618)
 * Allow native functions in user-defined aggregates (CASSANDRA-9542)
 * Don't repair system_distributed by default (CASSANDRA-9621)
 * Fix mixing min, max, and count aggregates for blob type (CASSANRA-9622)
 * Rename class for DATE type in Java driver (CASSANDRA-9563)
 * Duplicate compilation of UDFs on coordinator (CASSANDRA-9475)
 * Fix connection leak in CqlRecordWriter (CASSANDRA-9576)
 * Mlockall before opening system sstables & remove boot_without_jna option (CASSANDRA-9573)
 * Add functions to convert timeuuid to date or time, deprecate dateOf and unixTimestampOf (CASSANDRA-9229)
 * Make sure we cancel non-compacting sstables from LifecycleTransaction (CASSANDRA-9566)
 * Fix deprecated repair JMX API (CASSANDRA-9570)
 * Add logback metrics (CASSANDRA-9378)
 * Update and refactor ant test/test-compression to run the tests in parallel (CASSANDRA-9583)
 * Fix upgrading to new directory for secondary index (CASSANDRA-9687)
Merged from 2.1:
 * (cqlsh) Fix bad check for CQL compatibility when DESCRIBE'ing
   COMPACT STORAGE tables with no clustering columns
 * Eliminate strong self-reference chains in sstable ref tidiers (CASSANDRA-9656)
 * Ensure StreamSession uses canonical sstable reader instances (CASSANDRA-9700)
 * Ensure memtable book keeping is not corrupted in the event we shrink usage (CASSANDRA-9681)
 * Update internal python driver for cqlsh (CASSANDRA-9064)
 * Fix IndexOutOfBoundsException when inserting tuple with too many
   elements using the string literal notation (CASSANDRA-9559)
 * Enable describe on indices (CASSANDRA-7814)
 * Fix incorrect result for IN queries where column not found (CASSANDRA-9540)
 * ColumnFamilyStore.selectAndReference may block during compaction (CASSANDRA-9637)
 * Fix bug in cardinality check when compacting (CASSANDRA-9580)
 * Fix memory leak in Ref due to ConcurrentLinkedQueue.remove() behaviour (CASSANDRA-9549)
 * Make rebuild only run one at a time (CASSANDRA-9119)
Merged from 2.0:
 * Avoid NPE in AuthSuccess#decode (CASSANDRA-9727)
 * Add listen_address to system.local (CASSANDRA-9603)
 * Bug fixes to resultset metadata construction (CASSANDRA-9636)
 * Fix setting 'durable_writes' in ALTER KEYSPACE (CASSANDRA-9560)
 * Avoids ballot clash in Paxos (CASSANDRA-9649)
 * Improve trace messages for RR (CASSANDRA-9479)
 * Fix suboptimal secondary index selection when restricted
   clustering column is also indexed (CASSANDRA-9631)
 * (cqlsh) Add min_threshold to DTCS option autocomplete (CASSANDRA-9385)
 * Fix error message when attempting to create an index on a column
   in a COMPACT STORAGE table with clustering columns (CASSANDRA-9527)
 * 'WITH WITH' in alter keyspace statements causes NPE (CASSANDRA-9565)
 * Expose some internals of SelectStatement for inspection (CASSANDRA-9532)
 * ArrivalWindow should use primitives (CASSANDRA-9496)
 * Periodically submit background compaction tasks (CASSANDRA-9592)
 * Set HAS_MORE_PAGES flag to false when PagingState is null (CASSANDRA-9571)


2.2.0-rc1
 * Compressed commit log should measure compressed space used (CASSANDRA-9095)
 * Fix comparison bug in CassandraRoleManager#collectRoles (CASSANDRA-9551)
 * Add tinyint,smallint,time,date support for UDFs (CASSANDRA-9400)
 * Deprecates SSTableSimpleWriter and SSTableSimpleUnsortedWriter (CASSANDRA-9546)
 * Empty INITCOND treated as null in aggregate (CASSANDRA-9457)
 * Remove use of Cell in Thrift MapReduce classes (CASSANDRA-8609)
 * Integrate pre-release Java Driver 2.2-rc1, custom build (CASSANDRA-9493)
 * Clean up gossiper logic for old versions (CASSANDRA-9370)
 * Fix custom payload coding/decoding to match the spec (CASSANDRA-9515)
 * ant test-all results incomplete when parsed (CASSANDRA-9463)
 * Disallow frozen<> types in function arguments and return types for
   clarity (CASSANDRA-9411)
 * Static Analysis to warn on unsafe use of Autocloseable instances (CASSANDRA-9431)
 * Update commitlog archiving examples now that commitlog segments are
   not recycled (CASSANDRA-9350)
 * Extend Transactional API to sstable lifecycle management (CASSANDRA-8568)
 * (cqlsh) Add support for native protocol 4 (CASSANDRA-9399)
 * Ensure that UDF and UDAs are keyspace-isolated (CASSANDRA-9409)
 * Revert CASSANDRA-7807 (tracing completion client notifications) (CASSANDRA-9429)
 * Add ability to stop compaction by ID (CASSANDRA-7207)
 * Let CassandraVersion handle SNAPSHOT version (CASSANDRA-9438)
Merged from 2.1:
 * (cqlsh) Fix using COPY through SOURCE or -f (CASSANDRA-9083)
 * Fix occasional lack of `system` keyspace in schema tables (CASSANDRA-8487)
 * Use ProtocolError code instead of ServerError code for native protocol
   error responses to unsupported protocol versions (CASSANDRA-9451)
 * Default commitlog_sync_batch_window_in_ms changed to 2ms (CASSANDRA-9504)
 * Fix empty partition assertion in unsorted sstable writing tools (CASSANDRA-9071)
 * Ensure truncate without snapshot cannot produce corrupt responses (CASSANDRA-9388)
 * Consistent error message when a table mixes counter and non-counter
   columns (CASSANDRA-9492)
 * Avoid getting unreadable keys during anticompaction (CASSANDRA-9508)
 * (cqlsh) Better float precision by default (CASSANDRA-9224)
 * Improve estimated row count (CASSANDRA-9107)
 * Optimize range tombstone memory footprint (CASSANDRA-8603)
 * Use configured gcgs in anticompaction (CASSANDRA-9397)
Merged from 2.0:
 * Don't accumulate more range than necessary in RangeTombstone.Tracker (CASSANDRA-9486)
 * Add broadcast and rpc addresses to system.local (CASSANDRA-9436)
 * Always mark sstable suspect when corrupted (CASSANDRA-9478)
 * Add database users and permissions to CQL3 documentation (CASSANDRA-7558)
 * Allow JVM_OPTS to be passed to standalone tools (CASSANDRA-5969)
 * Fix bad condition in RangeTombstoneList (CASSANDRA-9485)
 * Fix potential StackOverflow when setting CrcCheckChance over JMX (CASSANDRA-9488)
 * Fix null static columns in pages after the first, paged reversed
   queries (CASSANDRA-8502)
 * Fix counting cache serialization in request metrics (CASSANDRA-9466)
 * Add option not to validate atoms during scrub (CASSANDRA-9406)


2.2.0-beta1
 * Introduce Transactional API for internal state changes (CASSANDRA-8984)
 * Add a flag in cassandra.yaml to enable UDFs (CASSANDRA-9404)
 * Better support of null for UDF (CASSANDRA-8374)
 * Use ecj instead of javassist for UDFs (CASSANDRA-8241)
 * faster async logback configuration for tests (CASSANDRA-9376)
 * Add `smallint` and `tinyint` data types (CASSANDRA-8951)
 * Avoid thrift schema creation when native driver is used in stress tool (CASSANDRA-9374)
 * Make Functions.declared thread-safe
 * Add client warnings to native protocol v4 (CASSANDRA-8930)
 * Allow roles cache to be invalidated (CASSANDRA-8967)
 * Upgrade Snappy (CASSANDRA-9063)
 * Don't start Thrift rpc by default (CASSANDRA-9319)
 * Only stream from unrepaired sstables with incremental repair (CASSANDRA-8267)
 * Aggregate UDFs allow SFUNC return type to differ from STYPE if FFUNC specified (CASSANDRA-9321)
 * Remove Thrift dependencies in bundled tools (CASSANDRA-8358)
 * Disable memory mapping of hsperfdata file for JVM statistics (CASSANDRA-9242)
 * Add pre-startup checks to detect potential incompatibilities (CASSANDRA-8049)
 * Distinguish between null and unset in protocol v4 (CASSANDRA-7304)
 * Add user/role permissions for user-defined functions (CASSANDRA-7557)
 * Allow cassandra config to be updated to restart daemon without unloading classes (CASSANDRA-9046)
 * Don't initialize compaction writer before checking if iter is empty (CASSANDRA-9117)
 * Don't execute any functions at prepare-time (CASSANDRA-9037)
 * Share file handles between all instances of a SegmentedFile (CASSANDRA-8893)
 * Make it possible to major compact LCS (CASSANDRA-7272)
 * Make FunctionExecutionException extend RequestExecutionException
   (CASSANDRA-9055)
 * Add support for SELECT JSON, INSERT JSON syntax and new toJson(), fromJson()
   functions (CASSANDRA-7970)
 * Optimise max purgeable timestamp calculation in compaction (CASSANDRA-8920)
 * Constrain internode message buffer sizes, and improve IO class hierarchy (CASSANDRA-8670)
 * New tool added to validate all sstables in a node (CASSANDRA-5791)
 * Push notification when tracing completes for an operation (CASSANDRA-7807)
 * Delay "node up" and "node added" notifications until native protocol server is started (CASSANDRA-8236)
 * Compressed Commit Log (CASSANDRA-6809)
 * Optimise IntervalTree (CASSANDRA-8988)
 * Add a key-value payload for third party usage (CASSANDRA-8553, 9212)
 * Bump metrics-reporter-config dependency for metrics 3.0 (CASSANDRA-8149)
 * Partition intra-cluster message streams by size, not type (CASSANDRA-8789)
 * Add WriteFailureException to native protocol, notify coordinator of
   write failures (CASSANDRA-8592)
 * Convert SequentialWriter to nio (CASSANDRA-8709)
 * Add role based access control (CASSANDRA-7653, 8650, 7216, 8760, 8849, 8761, 8850)
 * Record client ip address in tracing sessions (CASSANDRA-8162)
 * Indicate partition key columns in response metadata for prepared
   statements (CASSANDRA-7660)
 * Merge UUIDType and TimeUUIDType parse logic (CASSANDRA-8759)
 * Avoid memory allocation when searching index summary (CASSANDRA-8793)
 * Optimise (Time)?UUIDType Comparisons (CASSANDRA-8730)
 * Make CRC32Ex into a separate maven dependency (CASSANDRA-8836)
 * Use preloaded jemalloc w/ Unsafe (CASSANDRA-8714, 9197)
 * Avoid accessing partitioner through StorageProxy (CASSANDRA-8244, 8268)
 * Upgrade Metrics library and remove depricated metrics (CASSANDRA-5657)
 * Serializing Row cache alternative, fully off heap (CASSANDRA-7438)
 * Duplicate rows returned when in clause has repeated values (CASSANDRA-6706)
 * Make CassandraException unchecked, extend RuntimeException (CASSANDRA-8560)
 * Support direct buffer decompression for reads (CASSANDRA-8464)
 * DirectByteBuffer compatible LZ4 methods (CASSANDRA-7039)
 * Group sstables for anticompaction correctly (CASSANDRA-8578)
 * Add ReadFailureException to native protocol, respond
   immediately when replicas encounter errors while handling
   a read request (CASSANDRA-7886)
 * Switch CommitLogSegment from RandomAccessFile to nio (CASSANDRA-8308)
 * Allow mixing token and partition key restrictions (CASSANDRA-7016)
 * Support index key/value entries on map collections (CASSANDRA-8473)
 * Modernize schema tables (CASSANDRA-8261)
 * Support for user-defined aggregation functions (CASSANDRA-8053)
 * Fix NPE in SelectStatement with empty IN values (CASSANDRA-8419)
 * Refactor SelectStatement, return IN results in natural order instead
   of IN value list order and ignore duplicate values in partition key IN restrictions (CASSANDRA-7981)
 * Support UDTs, tuples, and collections in user-defined
   functions (CASSANDRA-7563)
 * Fix aggregate fn results on empty selection, result column name,
   and cqlsh parsing (CASSANDRA-8229)
 * Mark sstables as repaired after full repair (CASSANDRA-7586)
 * Extend Descriptor to include a format value and refactor reader/writer
   APIs (CASSANDRA-7443)
 * Integrate JMH for microbenchmarks (CASSANDRA-8151)
 * Keep sstable levels when bootstrapping (CASSANDRA-7460)
 * Add Sigar library and perform basic OS settings check on startup (CASSANDRA-7838)
 * Support for aggregation functions (CASSANDRA-4914)
 * Remove cassandra-cli (CASSANDRA-7920)
 * Accept dollar quoted strings in CQL (CASSANDRA-7769)
 * Make assassinate a first class command (CASSANDRA-7935)
 * Support IN clause on any partition key column (CASSANDRA-7855)
 * Support IN clause on any clustering column (CASSANDRA-4762)
 * Improve compaction logging (CASSANDRA-7818)
 * Remove YamlFileNetworkTopologySnitch (CASSANDRA-7917)
 * Do anticompaction in groups (CASSANDRA-6851)
 * Support user-defined functions (CASSANDRA-7395, 7526, 7562, 7740, 7781, 7929,
   7924, 7812, 8063, 7813, 7708)
 * Permit configurable timestamps with cassandra-stress (CASSANDRA-7416)
 * Move sstable RandomAccessReader to nio2, which allows using the
   FILE_SHARE_DELETE flag on Windows (CASSANDRA-4050)
 * Remove CQL2 (CASSANDRA-5918)
 * Optimize fetching multiple cells by name (CASSANDRA-6933)
 * Allow compilation in java 8 (CASSANDRA-7028)
 * Make incremental repair default (CASSANDRA-7250)
 * Enable code coverage thru JaCoCo (CASSANDRA-7226)
 * Switch external naming of 'column families' to 'tables' (CASSANDRA-4369)
 * Shorten SSTable path (CASSANDRA-6962)
 * Use unsafe mutations for most unit tests (CASSANDRA-6969)
 * Fix race condition during calculation of pending ranges (CASSANDRA-7390)
 * Fail on very large batch sizes (CASSANDRA-8011)
 * Improve concurrency of repair (CASSANDRA-6455, 8208, 9145)
 * Select optimal CRC32 implementation at runtime (CASSANDRA-8614)
 * Evaluate MurmurHash of Token once per query (CASSANDRA-7096)
 * Generalize progress reporting (CASSANDRA-8901)
 * Resumable bootstrap streaming (CASSANDRA-8838, CASSANDRA-8942)
 * Allow scrub for secondary index (CASSANDRA-5174)
 * Save repair data to system table (CASSANDRA-5839)
 * fix nodetool names that reference column families (CASSANDRA-8872)
 Merged from 2.1:
 * Warn on misuse of unlogged batches (CASSANDRA-9282)
 * Failure detector detects and ignores local pauses (CASSANDRA-9183)
 * Add utility class to support for rate limiting a given log statement (CASSANDRA-9029)
 * Add missing consistency levels to cassandra-stess (CASSANDRA-9361)
 * Fix commitlog getCompletedTasks to not increment (CASSANDRA-9339)
 * Fix for harmless exceptions logged as ERROR (CASSANDRA-8564)
 * Delete processed sstables in sstablesplit/sstableupgrade (CASSANDRA-8606)
 * Improve sstable exclusion from partition tombstones (CASSANDRA-9298)
 * Validate the indexed column rather than the cell's contents for 2i (CASSANDRA-9057)
 * Add support for top-k custom 2i queries (CASSANDRA-8717)
 * Fix error when dropping table during compaction (CASSANDRA-9251)
 * cassandra-stress supports validation operations over user profiles (CASSANDRA-8773)
 * Add support for rate limiting log messages (CASSANDRA-9029)
 * Log the partition key with tombstone warnings (CASSANDRA-8561)
 * Reduce runWithCompactionsDisabled poll interval to 1ms (CASSANDRA-9271)
 * Fix PITR commitlog replay (CASSANDRA-9195)
 * GCInspector logs very different times (CASSANDRA-9124)
 * Fix deleting from an empty list (CASSANDRA-9198)
 * Update tuple and collection types that use a user-defined type when that UDT
   is modified (CASSANDRA-9148, CASSANDRA-9192)
 * Use higher timeout for prepair and snapshot in repair (CASSANDRA-9261)
 * Fix anticompaction blocking ANTI_ENTROPY stage (CASSANDRA-9151)
 * Repair waits for anticompaction to finish (CASSANDRA-9097)
 * Fix streaming not holding ref when stream error (CASSANDRA-9295)
 * Fix canonical view returning early opened SSTables (CASSANDRA-9396)
Merged from 2.0:
 * (cqlsh) Add LOGIN command to switch users (CASSANDRA-7212)
 * Clone SliceQueryFilter in AbstractReadCommand implementations (CASSANDRA-8940)
 * Push correct protocol notification for DROP INDEX (CASSANDRA-9310)
 * token-generator - generated tokens too long (CASSANDRA-9300)
 * Fix counting of tombstones for TombstoneOverwhelmingException (CASSANDRA-9299)
 * Fix ReconnectableSnitch reconnecting to peers during upgrade (CASSANDRA-6702)
 * Include keyspace and table name in error log for collections over the size
   limit (CASSANDRA-9286)
 * Avoid potential overlap in LCS with single-partition sstables (CASSANDRA-9322)
 * Log warning message when a table is queried before the schema has fully
   propagated (CASSANDRA-9136)
 * Overload SecondaryIndex#indexes to accept the column definition (CASSANDRA-9314)
 * (cqlsh) Add SERIAL and LOCAL_SERIAL consistency levels (CASSANDRA-8051)
 * Fix index selection during rebuild with certain table layouts (CASSANDRA-9281)
 * Fix partition-level-delete-only workload accounting (CASSANDRA-9194)
 * Allow scrub to handle corrupted compressed chunks (CASSANDRA-9140)
 * Fix assertion error when resetlocalschema is run during repair (CASSANDRA-9249)
 * Disable single sstable tombstone compactions for DTCS by default (CASSANDRA-9234)
 * IncomingTcpConnection thread is not named (CASSANDRA-9262)
 * Close incoming connections when MessagingService is stopped (CASSANDRA-9238)
 * Fix streaming hang when retrying (CASSANDRA-9132)


2.1.5
 * Re-add deprecated cold_reads_to_omit param for backwards compat (CASSANDRA-9203)
 * Make anticompaction visible in compactionstats (CASSANDRA-9098)
 * Improve nodetool getendpoints documentation about the partition
   key parameter (CASSANDRA-6458)
 * Don't check other keyspaces for schema changes when an user-defined
   type is altered (CASSANDRA-9187)
 * Add generate-idea-files target to build.xml (CASSANDRA-9123)
 * Allow takeColumnFamilySnapshot to take a list of tables (CASSANDRA-8348)
 * Limit major sstable operations to their canonical representation (CASSANDRA-8669)
 * cqlsh: Add tests for INSERT and UPDATE tab completion (CASSANDRA-9125)
 * cqlsh: quote column names when needed in COPY FROM inserts (CASSANDRA-9080)
 * Do not load read meter for offline operations (CASSANDRA-9082)
 * cqlsh: Make CompositeType data readable (CASSANDRA-8919)
 * cqlsh: Fix display of triggers (CASSANDRA-9081)
 * Fix NullPointerException when deleting or setting an element by index on
   a null list collection (CASSANDRA-9077)
 * Buffer bloom filter serialization (CASSANDRA-9066)
 * Fix anti-compaction target bloom filter size (CASSANDRA-9060)
 * Make FROZEN and TUPLE unreserved keywords in CQL (CASSANDRA-9047)
 * Prevent AssertionError from SizeEstimatesRecorder (CASSANDRA-9034)
 * Avoid overwriting index summaries for sstables with an older format that
   does not support downsampling; rebuild summaries on startup when this
   is detected (CASSANDRA-8993)
 * Fix potential data loss in CompressedSequentialWriter (CASSANDRA-8949)
 * Make PasswordAuthenticator number of hashing rounds configurable (CASSANDRA-8085)
 * Fix AssertionError when binding nested collections in DELETE (CASSANDRA-8900)
 * Check for overlap with non-early sstables in LCS (CASSANDRA-8739)
 * Only calculate max purgable timestamp if we have to (CASSANDRA-8914)
 * (cqlsh) Greatly improve performance of COPY FROM (CASSANDRA-8225)
 * IndexSummary effectiveIndexInterval is now a guideline, not a rule (CASSANDRA-8993)
 * Use correct bounds for page cache eviction of compressed files (CASSANDRA-8746)
 * SSTableScanner enforces its bounds (CASSANDRA-8946)
 * Cleanup cell equality (CASSANDRA-8947)
 * Introduce intra-cluster message coalescing (CASSANDRA-8692)
 * DatabaseDescriptor throws NPE when rpc_interface is used (CASSANDRA-8839)
 * Don't check if an sstable is live for offline compactions (CASSANDRA-8841)
 * Don't set clientMode in SSTableLoader (CASSANDRA-8238)
 * Fix SSTableRewriter with disabled early open (CASSANDRA-8535)
 * Fix cassandra-stress so it respects the CL passed in user mode (CASSANDRA-8948)
 * Fix rare NPE in ColumnDefinition#hasIndexOption() (CASSANDRA-8786)
 * cassandra-stress reports per-operation statistics, plus misc (CASSANDRA-8769)
 * Add SimpleDate (cql date) and Time (cql time) types (CASSANDRA-7523)
 * Use long for key count in cfstats (CASSANDRA-8913)
 * Make SSTableRewriter.abort() more robust to failure (CASSANDRA-8832)
 * Remove cold_reads_to_omit from STCS (CASSANDRA-8860)
 * Make EstimatedHistogram#percentile() use ceil instead of floor (CASSANDRA-8883)
 * Fix top partitions reporting wrong cardinality (CASSANDRA-8834)
 * Fix rare NPE in KeyCacheSerializer (CASSANDRA-8067)
 * Pick sstables for validation as late as possible inc repairs (CASSANDRA-8366)
 * Fix commitlog getPendingTasks to not increment (CASSANDRA-8862)
 * Fix parallelism adjustment in range and secondary index queries
   when the first fetch does not satisfy the limit (CASSANDRA-8856)
 * Check if the filtered sstables is non-empty in STCS (CASSANDRA-8843)
 * Upgrade java-driver used for cassandra-stress (CASSANDRA-8842)
 * Fix CommitLog.forceRecycleAllSegments() memory access error (CASSANDRA-8812)
 * Improve assertions in Memory (CASSANDRA-8792)
 * Fix SSTableRewriter cleanup (CASSANDRA-8802)
 * Introduce SafeMemory for CompressionMetadata.Writer (CASSANDRA-8758)
 * 'nodetool info' prints exception against older node (CASSANDRA-8796)
 * Ensure SSTableReader.last corresponds exactly with the file end (CASSANDRA-8750)
 * Make SSTableWriter.openEarly more robust and obvious (CASSANDRA-8747)
 * Enforce SSTableReader.first/last (CASSANDRA-8744)
 * Cleanup SegmentedFile API (CASSANDRA-8749)
 * Avoid overlap with early compaction replacement (CASSANDRA-8683)
 * Safer Resource Management++ (CASSANDRA-8707)
 * Write partition size estimates into a system table (CASSANDRA-7688)
 * cqlsh: Fix keys() and full() collection indexes in DESCRIBE output
   (CASSANDRA-8154)
 * Show progress of streaming in nodetool netstats (CASSANDRA-8886)
 * IndexSummaryBuilder utilises offheap memory, and shares data between
   each IndexSummary opened from it (CASSANDRA-8757)
 * markCompacting only succeeds if the exact SSTableReader instances being
   marked are in the live set (CASSANDRA-8689)
 * cassandra-stress support for varint (CASSANDRA-8882)
 * Fix Adler32 digest for compressed sstables (CASSANDRA-8778)
 * Add nodetool statushandoff/statusbackup (CASSANDRA-8912)
 * Use stdout for progress and stats in sstableloader (CASSANDRA-8982)
 * Correctly identify 2i datadir from older versions (CASSANDRA-9116)
Merged from 2.0:
 * Ignore gossip SYNs after shutdown (CASSANDRA-9238)
 * Avoid overflow when calculating max sstable size in LCS (CASSANDRA-9235)
 * Make sstable blacklisting work with compression (CASSANDRA-9138)
 * Do not attempt to rebuild indexes if no index accepts any column (CASSANDRA-9196)
 * Don't initiate snitch reconnection for dead states (CASSANDRA-7292)
 * Fix ArrayIndexOutOfBoundsException in CQLSSTableWriter (CASSANDRA-8978)
 * Add shutdown gossip state to prevent timeouts during rolling restarts (CASSANDRA-8336)
 * Fix running with java.net.preferIPv6Addresses=true (CASSANDRA-9137)
 * Fix failed bootstrap/replace attempts being persisted in system.peers (CASSANDRA-9180)
 * Flush system.IndexInfo after marking index built (CASSANDRA-9128)
 * Fix updates to min/max_compaction_threshold through cassandra-cli
   (CASSANDRA-8102)
 * Don't include tmp files when doing offline relevel (CASSANDRA-9088)
 * Use the proper CAS WriteType when finishing a previous round during Paxos
   preparation (CASSANDRA-8672)
 * Avoid race in cancelling compactions (CASSANDRA-9070)
 * More aggressive check for expired sstables in DTCS (CASSANDRA-8359)
 * Fix ignored index_interval change in ALTER TABLE statements (CASSANDRA-7976)
 * Do more aggressive compaction in old time windows in DTCS (CASSANDRA-8360)
 * java.lang.AssertionError when reading saved cache (CASSANDRA-8740)
 * "disk full" when running cleanup (CASSANDRA-9036)
 * Lower logging level from ERROR to DEBUG when a scheduled schema pull
   cannot be completed due to a node being down (CASSANDRA-9032)
 * Fix MOVED_NODE client event (CASSANDRA-8516)
 * Allow overriding MAX_OUTSTANDING_REPLAY_COUNT (CASSANDRA-7533)
 * Fix malformed JMX ObjectName containing IPv6 addresses (CASSANDRA-9027)
 * (cqlsh) Allow increasing CSV field size limit through
   cqlshrc config option (CASSANDRA-8934)
 * Stop logging range tombstones when exceeding the threshold
   (CASSANDRA-8559)
 * Fix NullPointerException when nodetool getendpoints is run
   against invalid keyspaces or tables (CASSANDRA-8950)
 * Allow specifying the tmp dir (CASSANDRA-7712)
 * Improve compaction estimated tasks estimation (CASSANDRA-8904)
 * Fix duplicate up/down messages sent to native clients (CASSANDRA-7816)
 * Expose commit log archive status via JMX (CASSANDRA-8734)
 * Provide better exceptions for invalid replication strategy parameters
   (CASSANDRA-8909)
 * Fix regression in mixed single and multi-column relation support for
   SELECT statements (CASSANDRA-8613)
 * Add ability to limit number of native connections (CASSANDRA-8086)
 * Fix CQLSSTableWriter throwing exception and spawning threads
   (CASSANDRA-8808)
 * Fix MT mismatch between empty and GC-able data (CASSANDRA-8979)
 * Fix incorrect validation when snapshotting single table (CASSANDRA-8056)
 * Add offline tool to relevel sstables (CASSANDRA-8301)
 * Preserve stream ID for more protocol errors (CASSANDRA-8848)
 * Fix combining token() function with multi-column relations on
   clustering columns (CASSANDRA-8797)
 * Make CFS.markReferenced() resistant to bad refcounting (CASSANDRA-8829)
 * Fix StreamTransferTask abort/complete bad refcounting (CASSANDRA-8815)
 * Fix AssertionError when querying a DESC clustering ordered
   table with ASC ordering and paging (CASSANDRA-8767)
 * AssertionError: "Memory was freed" when running cleanup (CASSANDRA-8716)
 * Make it possible to set max_sstable_age to fractional days (CASSANDRA-8406)
 * Fix some multi-column relations with indexes on some clustering
   columns (CASSANDRA-8275)
 * Fix memory leak in SSTableSimple*Writer and SSTableReader.validate()
   (CASSANDRA-8748)
 * Throw OOM if allocating memory fails to return a valid pointer (CASSANDRA-8726)
 * Fix SSTableSimpleUnsortedWriter ConcurrentModificationException (CASSANDRA-8619)
 * 'nodetool info' prints exception against older node (CASSANDRA-8796)
 * Ensure SSTableSimpleUnsortedWriter.close() terminates if
   disk writer has crashed (CASSANDRA-8807)


2.1.4
 * Bind JMX to localhost unless explicitly configured otherwise (CASSANDRA-9085)


2.1.3
 * Fix HSHA/offheap_objects corruption (CASSANDRA-8719)
 * Upgrade libthrift to 0.9.2 (CASSANDRA-8685)
 * Don't use the shared ref in sstableloader (CASSANDRA-8704)
 * Purge internal prepared statements if related tables or
   keyspaces are dropped (CASSANDRA-8693)
 * (cqlsh) Handle unicode BOM at start of files (CASSANDRA-8638)
 * Stop compactions before exiting offline tools (CASSANDRA-8623)
 * Update tools/stress/README.txt to match current behaviour (CASSANDRA-7933)
 * Fix schema from Thrift conversion with empty metadata (CASSANDRA-8695)
 * Safer Resource Management (CASSANDRA-7705)
 * Make sure we compact highly overlapping cold sstables with
   STCS (CASSANDRA-8635)
 * rpc_interface and listen_interface generate NPE on startup when specified
   interface doesn't exist (CASSANDRA-8677)
 * Fix ArrayIndexOutOfBoundsException in nodetool cfhistograms (CASSANDRA-8514)
 * Switch from yammer metrics for nodetool cf/proxy histograms (CASSANDRA-8662)
 * Make sure we don't add tmplink files to the compaction
   strategy (CASSANDRA-8580)
 * (cqlsh) Handle maps with blob keys (CASSANDRA-8372)
 * (cqlsh) Handle DynamicCompositeType schemas correctly (CASSANDRA-8563)
 * Duplicate rows returned when in clause has repeated values (CASSANDRA-6706)
 * Add tooling to detect hot partitions (CASSANDRA-7974)
 * Fix cassandra-stress user-mode truncation of partition generation (CASSANDRA-8608)
 * Only stream from unrepaired sstables during inc repair (CASSANDRA-8267)
 * Don't allow starting multiple inc repairs on the same sstables (CASSANDRA-8316)
 * Invalidate prepared BATCH statements when related tables
   or keyspaces are dropped (CASSANDRA-8652)
 * Fix missing results in secondary index queries on collections
   with ALLOW FILTERING (CASSANDRA-8421)
 * Expose EstimatedHistogram metrics for range slices (CASSANDRA-8627)
 * (cqlsh) Escape clqshrc passwords properly (CASSANDRA-8618)
 * Fix NPE when passing wrong argument in ALTER TABLE statement (CASSANDRA-8355)
 * Pig: Refactor and deprecate CqlStorage (CASSANDRA-8599)
 * Don't reuse the same cleanup strategy for all sstables (CASSANDRA-8537)
 * Fix case-sensitivity of index name on CREATE and DROP INDEX
   statements (CASSANDRA-8365)
 * Better detection/logging for corruption in compressed sstables (CASSANDRA-8192)
 * Use the correct repairedAt value when closing writer (CASSANDRA-8570)
 * (cqlsh) Handle a schema mismatch being detected on startup (CASSANDRA-8512)
 * Properly calculate expected write size during compaction (CASSANDRA-8532)
 * Invalidate affected prepared statements when a table's columns
   are altered (CASSANDRA-7910)
 * Stress - user defined writes should populate sequentally (CASSANDRA-8524)
 * Fix regression in SSTableRewriter causing some rows to become unreadable
   during compaction (CASSANDRA-8429)
 * Run major compactions for repaired/unrepaired in parallel (CASSANDRA-8510)
 * (cqlsh) Fix compression options in DESCRIBE TABLE output when compression
   is disabled (CASSANDRA-8288)
 * (cqlsh) Fix DESCRIBE output after keyspaces are altered (CASSANDRA-7623)
 * Make sure we set lastCompactedKey correctly (CASSANDRA-8463)
 * (cqlsh) Fix output of CONSISTENCY command (CASSANDRA-8507)
 * (cqlsh) Fixed the handling of LIST statements (CASSANDRA-8370)
 * Make sstablescrub check leveled manifest again (CASSANDRA-8432)
 * Check first/last keys in sstable when giving out positions (CASSANDRA-8458)
 * Disable mmap on Windows (CASSANDRA-6993)
 * Add missing ConsistencyLevels to cassandra-stress (CASSANDRA-8253)
 * Add auth support to cassandra-stress (CASSANDRA-7985)
 * Fix ArrayIndexOutOfBoundsException when generating error message
   for some CQL syntax errors (CASSANDRA-8455)
 * Scale memtable slab allocation logarithmically (CASSANDRA-7882)
 * cassandra-stress simultaneous inserts over same seed (CASSANDRA-7964)
 * Reduce cassandra-stress sampling memory requirements (CASSANDRA-7926)
 * Ensure memtable flush cannot expire commit log entries from its future (CASSANDRA-8383)
 * Make read "defrag" async to reclaim memtables (CASSANDRA-8459)
 * Remove tmplink files for offline compactions (CASSANDRA-8321)
 * Reduce maxHintsInProgress (CASSANDRA-8415)
 * BTree updates may call provided update function twice (CASSANDRA-8018)
 * Release sstable references after anticompaction (CASSANDRA-8386)
 * Handle abort() in SSTableRewriter properly (CASSANDRA-8320)
 * Centralize shared executors (CASSANDRA-8055)
 * Fix filtering for CONTAINS (KEY) relations on frozen collection
   clustering columns when the query is restricted to a single
   partition (CASSANDRA-8203)
 * Do more aggressive entire-sstable TTL expiry checks (CASSANDRA-8243)
 * Add more log info if readMeter is null (CASSANDRA-8238)
 * add check of the system wall clock time at startup (CASSANDRA-8305)
 * Support for frozen collections (CASSANDRA-7859)
 * Fix overflow on histogram computation (CASSANDRA-8028)
 * Have paxos reuse the timestamp generation of normal queries (CASSANDRA-7801)
 * Fix incremental repair not remove parent session on remote (CASSANDRA-8291)
 * Improve JBOD disk utilization (CASSANDRA-7386)
 * Log failed host when preparing incremental repair (CASSANDRA-8228)
 * Force config client mode in CQLSSTableWriter (CASSANDRA-8281)
 * Fix sstableupgrade throws exception (CASSANDRA-8688)
 * Fix hang when repairing empty keyspace (CASSANDRA-8694)
Merged from 2.0:
 * Fix IllegalArgumentException in dynamic snitch (CASSANDRA-8448)
 * Add support for UPDATE ... IF EXISTS (CASSANDRA-8610)
 * Fix reversal of list prepends (CASSANDRA-8733)
 * Prevent non-zero default_time_to_live on tables with counters
   (CASSANDRA-8678)
 * Fix SSTableSimpleUnsortedWriter ConcurrentModificationException
   (CASSANDRA-8619)
 * Round up time deltas lower than 1ms in BulkLoader (CASSANDRA-8645)
 * Add batch remove iterator to ABSC (CASSANDRA-8414, 8666)
 * Round up time deltas lower than 1ms in BulkLoader (CASSANDRA-8645)
 * Fix isClientMode check in Keyspace (CASSANDRA-8687)
 * Use more efficient slice size for querying internal secondary
   index tables (CASSANDRA-8550)
 * Fix potentially returning deleted rows with range tombstone (CASSANDRA-8558)
 * Check for available disk space before starting a compaction (CASSANDRA-8562)
 * Fix DISTINCT queries with LIMITs or paging when some partitions
   contain only tombstones (CASSANDRA-8490)
 * Introduce background cache refreshing to permissions cache
   (CASSANDRA-8194)
 * Fix race condition in StreamTransferTask that could lead to
   infinite loops and premature sstable deletion (CASSANDRA-7704)
 * Add an extra version check to MigrationTask (CASSANDRA-8462)
 * Ensure SSTableWriter cleans up properly after failure (CASSANDRA-8499)
 * Increase bf true positive count on key cache hit (CASSANDRA-8525)
 * Move MeteredFlusher to its own thread (CASSANDRA-8485)
 * Fix non-distinct results in DISTNCT queries on static columns when
   paging is enabled (CASSANDRA-8087)
 * Move all hints related tasks to hints internal executor (CASSANDRA-8285)
 * Fix paging for multi-partition IN queries (CASSANDRA-8408)
 * Fix MOVED_NODE topology event never being emitted when a node
   moves its token (CASSANDRA-8373)
 * Fix validation of indexes in COMPACT tables (CASSANDRA-8156)
 * Avoid StackOverflowError when a large list of IN values
   is used for a clustering column (CASSANDRA-8410)
 * Fix NPE when writetime() or ttl() calls are wrapped by
   another function call (CASSANDRA-8451)
 * Fix NPE after dropping a keyspace (CASSANDRA-8332)
 * Fix error message on read repair timeouts (CASSANDRA-7947)
 * Default DTCS base_time_seconds changed to 60 (CASSANDRA-8417)
 * Refuse Paxos operation with more than one pending endpoint (CASSANDRA-8346, 8640)
 * Throw correct exception when trying to bind a keyspace or table
   name (CASSANDRA-6952)
 * Make HHOM.compact synchronized (CASSANDRA-8416)
 * cancel latency-sampling task when CF is dropped (CASSANDRA-8401)
 * don't block SocketThread for MessagingService (CASSANDRA-8188)
 * Increase quarantine delay on replacement (CASSANDRA-8260)
 * Expose off-heap memory usage stats (CASSANDRA-7897)
 * Ignore Paxos commits for truncated tables (CASSANDRA-7538)
 * Validate size of indexed column values (CASSANDRA-8280)
 * Make LCS split compaction results over all data directories (CASSANDRA-8329)
 * Fix some failing queries that use multi-column relations
   on COMPACT STORAGE tables (CASSANDRA-8264)
 * Fix InvalidRequestException with ORDER BY (CASSANDRA-8286)
 * Disable SSLv3 for POODLE (CASSANDRA-8265)
 * Fix millisecond timestamps in Tracing (CASSANDRA-8297)
 * Include keyspace name in error message when there are insufficient
   live nodes to stream from (CASSANDRA-8221)
 * Avoid overlap in L1 when L0 contains many nonoverlapping
   sstables (CASSANDRA-8211)
 * Improve PropertyFileSnitch logging (CASSANDRA-8183)
 * Add DC-aware sequential repair (CASSANDRA-8193)
 * Use live sstables in snapshot repair if possible (CASSANDRA-8312)
 * Fix hints serialized size calculation (CASSANDRA-8587)


2.1.2
 * (cqlsh) parse_for_table_meta errors out on queries with undefined
   grammars (CASSANDRA-8262)
 * (cqlsh) Fix SELECT ... TOKEN() function broken in C* 2.1.1 (CASSANDRA-8258)
 * Fix Cassandra crash when running on JDK8 update 40 (CASSANDRA-8209)
 * Optimize partitioner tokens (CASSANDRA-8230)
 * Improve compaction of repaired/unrepaired sstables (CASSANDRA-8004)
 * Make cache serializers pluggable (CASSANDRA-8096)
 * Fix issues with CONTAINS (KEY) queries on secondary indexes
   (CASSANDRA-8147)
 * Fix read-rate tracking of sstables for some queries (CASSANDRA-8239)
 * Fix default timestamp in QueryOptions (CASSANDRA-8246)
 * Set socket timeout when reading remote version (CASSANDRA-8188)
 * Refactor how we track live size (CASSANDRA-7852)
 * Make sure unfinished compaction files are removed (CASSANDRA-8124)
 * Fix shutdown when run as Windows service (CASSANDRA-8136)
 * Fix DESCRIBE TABLE with custom indexes (CASSANDRA-8031)
 * Fix race in RecoveryManagerTest (CASSANDRA-8176)
 * Avoid IllegalArgumentException while sorting sstables in
   IndexSummaryManager (CASSANDRA-8182)
 * Shutdown JVM on file descriptor exhaustion (CASSANDRA-7579)
 * Add 'die' policy for commit log and disk failure (CASSANDRA-7927)
 * Fix installing as service on Windows (CASSANDRA-8115)
 * Fix CREATE TABLE for CQL2 (CASSANDRA-8144)
 * Avoid boxing in ColumnStats min/max trackers (CASSANDRA-8109)
Merged from 2.0:
 * Correctly handle non-text column names in cql3 (CASSANDRA-8178)
 * Fix deletion for indexes on primary key columns (CASSANDRA-8206)
 * Add 'nodetool statusgossip' (CASSANDRA-8125)
 * Improve client notification that nodes are ready for requests (CASSANDRA-7510)
 * Handle negative timestamp in writetime method (CASSANDRA-8139)
 * Pig: Remove errant LIMIT clause in CqlNativeStorage (CASSANDRA-8166)
 * Throw ConfigurationException when hsha is used with the default
   rpc_max_threads setting of 'unlimited' (CASSANDRA-8116)
 * Allow concurrent writing of the same table in the same JVM using
   CQLSSTableWriter (CASSANDRA-7463)
 * Fix totalDiskSpaceUsed calculation (CASSANDRA-8205)


2.1.1
 * Fix spin loop in AtomicSortedColumns (CASSANDRA-7546)
 * Dont notify when replacing tmplink files (CASSANDRA-8157)
 * Fix validation with multiple CONTAINS clause (CASSANDRA-8131)
 * Fix validation of collections in TriggerExecutor (CASSANDRA-8146)
 * Fix IllegalArgumentException when a list of IN values containing tuples
   is passed as a single arg to a prepared statement with the v1 or v2
   protocol (CASSANDRA-8062)
 * Fix ClassCastException in DISTINCT query on static columns with
   query paging (CASSANDRA-8108)
 * Fix NPE on null nested UDT inside a set (CASSANDRA-8105)
 * Fix exception when querying secondary index on set items or map keys
   when some clustering columns are specified (CASSANDRA-8073)
 * Send proper error response when there is an error during native
   protocol message decode (CASSANDRA-8118)
 * Gossip should ignore generation numbers too far in the future (CASSANDRA-8113)
 * Fix NPE when creating a table with frozen sets, lists (CASSANDRA-8104)
 * Fix high memory use due to tracking reads on incrementally opened sstable
   readers (CASSANDRA-8066)
 * Fix EXECUTE request with skipMetadata=false returning no metadata
   (CASSANDRA-8054)
 * Allow concurrent use of CQLBulkOutputFormat (CASSANDRA-7776)
 * Shutdown JVM on OOM (CASSANDRA-7507)
 * Upgrade netty version and enable epoll event loop (CASSANDRA-7761)
 * Don't duplicate sstables smaller than split size when using
   the sstablesplitter tool (CASSANDRA-7616)
 * Avoid re-parsing already prepared statements (CASSANDRA-7923)
 * Fix some Thrift slice deletions and updates of COMPACT STORAGE
   tables with some clustering columns omitted (CASSANDRA-7990)
 * Fix filtering for CONTAINS on sets (CASSANDRA-8033)
 * Properly track added size (CASSANDRA-7239)
 * Allow compilation in java 8 (CASSANDRA-7208)
 * Fix Assertion error on RangeTombstoneList diff (CASSANDRA-8013)
 * Release references to overlapping sstables during compaction (CASSANDRA-7819)
 * Send notification when opening compaction results early (CASSANDRA-8034)
 * Make native server start block until properly bound (CASSANDRA-7885)
 * (cqlsh) Fix IPv6 support (CASSANDRA-7988)
 * Ignore fat clients when checking for endpoint collision (CASSANDRA-7939)
 * Make sstablerepairedset take a list of files (CASSANDRA-7995)
 * (cqlsh) Tab completeion for indexes on map keys (CASSANDRA-7972)
 * (cqlsh) Fix UDT field selection in select clause (CASSANDRA-7891)
 * Fix resource leak in event of corrupt sstable
 * (cqlsh) Add command line option for cqlshrc file path (CASSANDRA-7131)
 * Provide visibility into prepared statements churn (CASSANDRA-7921, CASSANDRA-7930)
 * Invalidate prepared statements when their keyspace or table is
   dropped (CASSANDRA-7566)
 * cassandra-stress: fix support for NetworkTopologyStrategy (CASSANDRA-7945)
 * Fix saving caches when a table is dropped (CASSANDRA-7784)
 * Add better error checking of new stress profile (CASSANDRA-7716)
 * Use ThreadLocalRandom and remove FBUtilities.threadLocalRandom (CASSANDRA-7934)
 * Prevent operator mistakes due to simultaneous bootstrap (CASSANDRA-7069)
 * cassandra-stress supports whitelist mode for node config (CASSANDRA-7658)
 * GCInspector more closely tracks GC; cassandra-stress and nodetool report it (CASSANDRA-7916)
 * nodetool won't output bogus ownership info without a keyspace (CASSANDRA-7173)
 * Add human readable option to nodetool commands (CASSANDRA-5433)
 * Don't try to set repairedAt on old sstables (CASSANDRA-7913)
 * Add metrics for tracking PreparedStatement use (CASSANDRA-7719)
 * (cqlsh) tab-completion for triggers (CASSANDRA-7824)
 * (cqlsh) Support for query paging (CASSANDRA-7514)
 * (cqlsh) Show progress of COPY operations (CASSANDRA-7789)
 * Add syntax to remove multiple elements from a map (CASSANDRA-6599)
 * Support non-equals conditions in lightweight transactions (CASSANDRA-6839)
 * Add IF [NOT] EXISTS to create/drop triggers (CASSANDRA-7606)
 * (cqlsh) Display the current logged-in user (CASSANDRA-7785)
 * (cqlsh) Don't ignore CTRL-C during COPY FROM execution (CASSANDRA-7815)
 * (cqlsh) Order UDTs according to cross-type dependencies in DESCRIBE
   output (CASSANDRA-7659)
 * (cqlsh) Fix handling of CAS statement results (CASSANDRA-7671)
 * (cqlsh) COPY TO/FROM improvements (CASSANDRA-7405)
 * Support list index operations with conditions (CASSANDRA-7499)
 * Add max live/tombstoned cells to nodetool cfstats output (CASSANDRA-7731)
 * Validate IPv6 wildcard addresses properly (CASSANDRA-7680)
 * (cqlsh) Error when tracing query (CASSANDRA-7613)
 * Avoid IOOBE when building SyntaxError message snippet (CASSANDRA-7569)
 * SSTableExport uses correct validator to create string representation of partition
   keys (CASSANDRA-7498)
 * Avoid NPEs when receiving type changes for an unknown keyspace (CASSANDRA-7689)
 * Add support for custom 2i validation (CASSANDRA-7575)
 * Pig support for hadoop CqlInputFormat (CASSANDRA-6454)
 * Add duration mode to cassandra-stress (CASSANDRA-7468)
 * Add listen_interface and rpc_interface options (CASSANDRA-7417)
 * Improve schema merge performance (CASSANDRA-7444)
 * Adjust MT depth based on # of partition validating (CASSANDRA-5263)
 * Optimise NativeCell comparisons (CASSANDRA-6755)
 * Configurable client timeout for cqlsh (CASSANDRA-7516)
 * Include snippet of CQL query near syntax error in messages (CASSANDRA-7111)
 * Make repair -pr work with -local (CASSANDRA-7450)
 * Fix error in sstableloader with -cph > 1 (CASSANDRA-8007)
 * Fix snapshot repair error on indexed tables (CASSANDRA-8020)
 * Do not exit nodetool repair when receiving JMX NOTIF_LOST (CASSANDRA-7909)
 * Stream to private IP when available (CASSANDRA-8084)
Merged from 2.0:
 * Reject conditions on DELETE unless full PK is given (CASSANDRA-6430)
 * Properly reject the token function DELETE (CASSANDRA-7747)
 * Force batchlog replay before decommissioning a node (CASSANDRA-7446)
 * Fix hint replay with many accumulated expired hints (CASSANDRA-6998)
 * Fix duplicate results in DISTINCT queries on static columns with query
   paging (CASSANDRA-8108)
 * Add DateTieredCompactionStrategy (CASSANDRA-6602)
 * Properly validate ascii and utf8 string literals in CQL queries (CASSANDRA-8101)
 * (cqlsh) Fix autocompletion for alter keyspace (CASSANDRA-8021)
 * Create backup directories for commitlog archiving during startup (CASSANDRA-8111)
 * Reduce totalBlockFor() for LOCAL_* consistency levels (CASSANDRA-8058)
 * Fix merging schemas with re-dropped keyspaces (CASSANDRA-7256)
 * Fix counters in supercolumns during live upgrades from 1.2 (CASSANDRA-7188)
 * Notify DT subscribers when a column family is truncated (CASSANDRA-8088)
 * Add sanity check of $JAVA on startup (CASSANDRA-7676)
 * Schedule fat client schema pull on join (CASSANDRA-7993)
 * Don't reset nodes' versions when closing IncomingTcpConnections
   (CASSANDRA-7734)
 * Record the real messaging version in all cases in OutboundTcpConnection
   (CASSANDRA-8057)
 * SSL does not work in cassandra-cli (CASSANDRA-7899)
 * Fix potential exception when using ReversedType in DynamicCompositeType
   (CASSANDRA-7898)
 * Better validation of collection values (CASSANDRA-7833)
 * Track min/max timestamps correctly (CASSANDRA-7969)
 * Fix possible overflow while sorting CL segments for replay (CASSANDRA-7992)
 * Increase nodetool Xmx (CASSANDRA-7956)
 * Archive any commitlog segments present at startup (CASSANDRA-6904)
 * CrcCheckChance should adjust based on live CFMetadata not
   sstable metadata (CASSANDRA-7978)
 * token() should only accept columns in the partitioning
   key order (CASSANDRA-6075)
 * Add method to invalidate permission cache via JMX (CASSANDRA-7977)
 * Allow propagating multiple gossip states atomically (CASSANDRA-6125)
 * Log exceptions related to unclean native protocol client disconnects
   at DEBUG or INFO (CASSANDRA-7849)
 * Allow permissions cache to be set via JMX (CASSANDRA-7698)
 * Include schema_triggers CF in readable system resources (CASSANDRA-7967)
 * Fix RowIndexEntry to report correct serializedSize (CASSANDRA-7948)
 * Make CQLSSTableWriter sync within partitions (CASSANDRA-7360)
 * Potentially use non-local replicas in CqlConfigHelper (CASSANDRA-7906)
 * Explicitly disallow mixing multi-column and single-column
   relations on clustering columns (CASSANDRA-7711)
 * Better error message when condition is set on PK column (CASSANDRA-7804)
 * Don't send schema change responses and events for no-op DDL
   statements (CASSANDRA-7600)
 * (Hadoop) fix cluster initialisation for a split fetching (CASSANDRA-7774)
 * Throw InvalidRequestException when queries contain relations on entire
   collection columns (CASSANDRA-7506)
 * (cqlsh) enable CTRL-R history search with libedit (CASSANDRA-7577)
 * (Hadoop) allow ACFRW to limit nodes to local DC (CASSANDRA-7252)
 * (cqlsh) cqlsh should automatically disable tracing when selecting
   from system_traces (CASSANDRA-7641)
 * (Hadoop) Add CqlOutputFormat (CASSANDRA-6927)
 * Don't depend on cassandra config for nodetool ring (CASSANDRA-7508)
 * (cqlsh) Fix failing cqlsh formatting tests (CASSANDRA-7703)
 * Fix IncompatibleClassChangeError from hadoop2 (CASSANDRA-7229)
 * Add 'nodetool sethintedhandoffthrottlekb' (CASSANDRA-7635)
 * (cqlsh) Add tab-completion for CREATE/DROP USER IF [NOT] EXISTS (CASSANDRA-7611)
 * Catch errors when the JVM pulls the rug out from GCInspector (CASSANDRA-5345)
 * cqlsh fails when version number parts are not int (CASSANDRA-7524)
 * Fix NPE when table dropped during streaming (CASSANDRA-7946)
 * Fix wrong progress when streaming uncompressed (CASSANDRA-7878)
 * Fix possible infinite loop in creating repair range (CASSANDRA-7983)
 * Fix unit in nodetool for streaming throughput (CASSANDRA-7375)
Merged from 1.2:
 * Don't index tombstones (CASSANDRA-7828)
 * Improve PasswordAuthenticator default super user setup (CASSANDRA-7788)


2.1.0
 * (cqlsh) Removed "ALTER TYPE <name> RENAME TO <name>" from tab-completion
   (CASSANDRA-7895)
 * Fixed IllegalStateException in anticompaction (CASSANDRA-7892)
 * cqlsh: DESCRIBE support for frozen UDTs, tuples (CASSANDRA-7863)
 * Avoid exposing internal classes over JMX (CASSANDRA-7879)
 * Add null check for keys when freezing collection (CASSANDRA-7869)
 * Improve stress workload realism (CASSANDRA-7519)
Merged from 2.0:
 * Configure system.paxos with LeveledCompactionStrategy (CASSANDRA-7753)
 * Fix ALTER clustering column type from DateType to TimestampType when
   using DESC clustering order (CASSANRDA-7797)
 * Throw EOFException if we run out of chunks in compressed datafile
   (CASSANDRA-7664)
 * Fix PRSI handling of CQL3 row markers for row cleanup (CASSANDRA-7787)
 * Fix dropping collection when it's the last regular column (CASSANDRA-7744)
 * Make StreamReceiveTask thread safe and gc friendly (CASSANDRA-7795)
 * Validate empty cell names from counter updates (CASSANDRA-7798)
Merged from 1.2:
 * Don't allow compacted sstables to be marked as compacting (CASSANDRA-7145)
 * Track expired tombstones (CASSANDRA-7810)


2.1.0-rc7
 * Add frozen keyword and require UDT to be frozen (CASSANDRA-7857)
 * Track added sstable size correctly (CASSANDRA-7239)
 * (cqlsh) Fix case insensitivity (CASSANDRA-7834)
 * Fix failure to stream ranges when moving (CASSANDRA-7836)
 * Correctly remove tmplink files (CASSANDRA-7803)
 * (cqlsh) Fix column name formatting for functions, CAS operations,
   and UDT field selections (CASSANDRA-7806)
 * (cqlsh) Fix COPY FROM handling of null/empty primary key
   values (CASSANDRA-7792)
 * Fix ordering of static cells (CASSANDRA-7763)
Merged from 2.0:
 * Forbid re-adding dropped counter columns (CASSANDRA-7831)
 * Fix CFMetaData#isThriftCompatible() for PK-only tables (CASSANDRA-7832)
 * Always reject inequality on the partition key without token()
   (CASSANDRA-7722)
 * Always send Paxos commit to all replicas (CASSANDRA-7479)
 * Make disruptor_thrift_server invocation pool configurable (CASSANDRA-7594)
 * Make repair no-op when RF=1 (CASSANDRA-7864)


2.1.0-rc6
 * Fix OOM issue from netty caching over time (CASSANDRA-7743)
 * json2sstable couldn't import JSON for CQL table (CASSANDRA-7477)
 * Invalidate all caches on table drop (CASSANDRA-7561)
 * Skip strict endpoint selection for ranges if RF == nodes (CASSANRA-7765)
 * Fix Thrift range filtering without 2ary index lookups (CASSANDRA-7741)
 * Add tracing entries about concurrent range requests (CASSANDRA-7599)
 * (cqlsh) Fix DESCRIBE for NTS keyspaces (CASSANDRA-7729)
 * Remove netty buffer ref-counting (CASSANDRA-7735)
 * Pass mutated cf to index updater for use by PRSI (CASSANDRA-7742)
 * Include stress yaml example in release and deb (CASSANDRA-7717)
 * workaround for netty issue causing corrupted data off the wire (CASSANDRA-7695)
 * cqlsh DESC CLUSTER fails retrieving ring information (CASSANDRA-7687)
 * Fix binding null values inside UDT (CASSANDRA-7685)
 * Fix UDT field selection with empty fields (CASSANDRA-7670)
 * Bogus deserialization of static cells from sstable (CASSANDRA-7684)
 * Fix NPE on compaction leftover cleanup for dropped table (CASSANDRA-7770)
Merged from 2.0:
 * Fix race condition in StreamTransferTask that could lead to
   infinite loops and premature sstable deletion (CASSANDRA-7704)
 * (cqlsh) Wait up to 10 sec for a tracing session (CASSANDRA-7222)
 * Fix NPE in FileCacheService.sizeInBytes (CASSANDRA-7756)
 * Remove duplicates from StorageService.getJoiningNodes (CASSANDRA-7478)
 * Clone token map outside of hot gossip loops (CASSANDRA-7758)
 * Fix MS expiring map timeout for Paxos messages (CASSANDRA-7752)
 * Do not flush on truncate if durable_writes is false (CASSANDRA-7750)
 * Give CRR a default input_cql Statement (CASSANDRA-7226)
 * Better error message when adding a collection with the same name
   than a previously dropped one (CASSANDRA-6276)
 * Fix validation when adding static columns (CASSANDRA-7730)
 * (Thrift) fix range deletion of supercolumns (CASSANDRA-7733)
 * Fix potential AssertionError in RangeTombstoneList (CASSANDRA-7700)
 * Validate arguments of blobAs* functions (CASSANDRA-7707)
 * Fix potential AssertionError with 2ndary indexes (CASSANDRA-6612)
 * Avoid logging CompactionInterrupted at ERROR (CASSANDRA-7694)
 * Minor leak in sstable2jon (CASSANDRA-7709)
 * Add cassandra.auto_bootstrap system property (CASSANDRA-7650)
 * Update java driver (for hadoop) (CASSANDRA-7618)
 * Remove CqlPagingRecordReader/CqlPagingInputFormat (CASSANDRA-7570)
 * Support connecting to ipv6 jmx with nodetool (CASSANDRA-7669)


2.1.0-rc5
 * Reject counters inside user types (CASSANDRA-7672)
 * Switch to notification-based GCInspector (CASSANDRA-7638)
 * (cqlsh) Handle nulls in UDTs and tuples correctly (CASSANDRA-7656)
 * Don't use strict consistency when replacing (CASSANDRA-7568)
 * Fix min/max cell name collection on 2.0 SSTables with range
   tombstones (CASSANDRA-7593)
 * Tolerate min/max cell names of different lengths (CASSANDRA-7651)
 * Filter cached results correctly (CASSANDRA-7636)
 * Fix tracing on the new SEPExecutor (CASSANDRA-7644)
 * Remove shuffle and taketoken (CASSANDRA-7601)
 * Clean up Windows batch scripts (CASSANDRA-7619)
 * Fix native protocol drop user type notification (CASSANDRA-7571)
 * Give read access to system.schema_usertypes to all authenticated users
   (CASSANDRA-7578)
 * (cqlsh) Fix cqlsh display when zero rows are returned (CASSANDRA-7580)
 * Get java version correctly when JAVA_TOOL_OPTIONS is set (CASSANDRA-7572)
 * Fix NPE when dropping index from non-existent keyspace, AssertionError when
   dropping non-existent index with IF EXISTS (CASSANDRA-7590)
 * Fix sstablelevelresetter hang (CASSANDRA-7614)
 * (cqlsh) Fix deserialization of blobs (CASSANDRA-7603)
 * Use "keyspace updated" schema change message for UDT changes in v1 and
   v2 protocols (CASSANDRA-7617)
 * Fix tracing of range slices and secondary index lookups that are local
   to the coordinator (CASSANDRA-7599)
 * Set -Dcassandra.storagedir for all tool shell scripts (CASSANDRA-7587)
 * Don't swap max/min col names when mutating sstable metadata (CASSANDRA-7596)
 * (cqlsh) Correctly handle paged result sets (CASSANDRA-7625)
 * (cqlsh) Improve waiting for a trace to complete (CASSANDRA-7626)
 * Fix tracing of concurrent range slices and 2ary index queries (CASSANDRA-7626)
 * Fix scrub against collection type (CASSANDRA-7665)
Merged from 2.0:
 * Set gc_grace_seconds to seven days for system schema tables (CASSANDRA-7668)
 * SimpleSeedProvider no longer caches seeds forever (CASSANDRA-7663)
 * Always flush on truncate (CASSANDRA-7511)
 * Fix ReversedType(DateType) mapping to native protocol (CASSANDRA-7576)
 * Always merge ranges owned by a single node (CASSANDRA-6930)
 * Track max/min timestamps for range tombstones (CASSANDRA-7647)
 * Fix NPE when listing saved caches dir (CASSANDRA-7632)


2.1.0-rc4
 * Fix word count hadoop example (CASSANDRA-7200)
 * Updated memtable_cleanup_threshold and memtable_flush_writers defaults
   (CASSANDRA-7551)
 * (Windows) fix startup when WMI memory query fails (CASSANDRA-7505)
 * Anti-compaction proceeds if any part of the repair failed (CASSANDRA-7521)
 * Add missing table name to DROP INDEX responses and notifications (CASSANDRA-7539)
 * Bump CQL version to 3.2.0 and update CQL documentation (CASSANDRA-7527)
 * Fix configuration error message when running nodetool ring (CASSANDRA-7508)
 * Support conditional updates, tuple type, and the v3 protocol in cqlsh (CASSANDRA-7509)
 * Handle queries on multiple secondary index types (CASSANDRA-7525)
 * Fix cqlsh authentication with v3 native protocol (CASSANDRA-7564)
 * Fix NPE when unknown prepared statement ID is used (CASSANDRA-7454)
Merged from 2.0:
 * (Windows) force range-based repair to non-sequential mode (CASSANDRA-7541)
 * Fix range merging when DES scores are zero (CASSANDRA-7535)
 * Warn when SSL certificates have expired (CASSANDRA-7528)
 * Fix error when doing reversed queries with static columns (CASSANDRA-7490)
Merged from 1.2:
 * Set correct stream ID on responses when non-Exception Throwables
   are thrown while handling native protocol messages (CASSANDRA-7470)


2.1.0-rc3
 * Consider expiry when reconciling otherwise equal cells (CASSANDRA-7403)
 * Introduce CQL support for stress tool (CASSANDRA-6146)
 * Fix ClassCastException processing expired messages (CASSANDRA-7496)
 * Fix prepared marker for collections inside UDT (CASSANDRA-7472)
 * Remove left-over populate_io_cache_on_flush and replicate_on_write
   uses (CASSANDRA-7493)
 * (Windows) handle spaces in path names (CASSANDRA-7451)
 * Ensure writes have completed after dropping a table, before recycling
   commit log segments (CASSANDRA-7437)
 * Remove left-over rows_per_partition_to_cache (CASSANDRA-7493)
 * Fix error when CONTAINS is used with a bind marker (CASSANDRA-7502)
 * Properly reject unknown UDT field (CASSANDRA-7484)
Merged from 2.0:
 * Fix CC#collectTimeOrderedData() tombstone optimisations (CASSANDRA-7394)
 * Support DISTINCT for static columns and fix behaviour when DISTINC is
   not use (CASSANDRA-7305).
 * Workaround JVM NPE on JMX bind failure (CASSANDRA-7254)
 * Fix race in FileCacheService RemovalListener (CASSANDRA-7278)
 * Fix inconsistent use of consistencyForCommit that allowed LOCAL_QUORUM
   operations to incorrect become full QUORUM (CASSANDRA-7345)
 * Properly handle unrecognized opcodes and flags (CASSANDRA-7440)
 * (Hadoop) close CqlRecordWriter clients when finished (CASSANDRA-7459)
 * Commit disk failure policy (CASSANDRA-7429)
 * Make sure high level sstables get compacted (CASSANDRA-7414)
 * Fix AssertionError when using empty clustering columns and static columns
   (CASSANDRA-7455)
 * Add option to disable STCS in L0 (CASSANDRA-6621)
 * Upgrade to snappy-java 1.0.5.2 (CASSANDRA-7476)


2.1.0-rc2
 * Fix heap size calculation for CompoundSparseCellName and
   CompoundSparseCellName.WithCollection (CASSANDRA-7421)
 * Allow counter mutations in UNLOGGED batches (CASSANDRA-7351)
 * Modify reconcile logic to always pick a tombstone over a counter cell
   (CASSANDRA-7346)
 * Avoid incremental compaction on Windows (CASSANDRA-7365)
 * Fix exception when querying a composite-keyed table with a collection index
   (CASSANDRA-7372)
 * Use node's host id in place of counter ids (CASSANDRA-7366)
 * Fix error when doing reversed queries with static columns (CASSANDRA-7490)
 * Backport CASSANDRA-6747 (CASSANDRA-7560)
 * Track max/min timestamps for range tombstones (CASSANDRA-7647)
 * Fix NPE when listing saved caches dir (CASSANDRA-7632)
 * Fix sstableloader unable to connect encrypted node (CASSANDRA-7585)
Merged from 1.2:
 * Clone token map outside of hot gossip loops (CASSANDRA-7758)
 * Add stop method to EmbeddedCassandraService (CASSANDRA-7595)
 * Support connecting to ipv6 jmx with nodetool (CASSANDRA-7669)
 * Set gc_grace_seconds to seven days for system schema tables (CASSANDRA-7668)
 * SimpleSeedProvider no longer caches seeds forever (CASSANDRA-7663)
 * Set correct stream ID on responses when non-Exception Throwables
   are thrown while handling native protocol messages (CASSANDRA-7470)
 * Fix row size miscalculation in LazilyCompactedRow (CASSANDRA-7543)
 * Fix race in background compaction check (CASSANDRA-7745)
 * Don't clear out range tombstones during compaction (CASSANDRA-7808)


2.1.0-rc1
 * Revert flush directory (CASSANDRA-6357)
 * More efficient executor service for fast operations (CASSANDRA-4718)
 * Move less common tools into a new cassandra-tools package (CASSANDRA-7160)
 * Support more concurrent requests in native protocol (CASSANDRA-7231)
 * Add tab-completion to debian nodetool packaging (CASSANDRA-6421)
 * Change concurrent_compactors defaults (CASSANDRA-7139)
 * Add PowerShell Windows launch scripts (CASSANDRA-7001)
 * Make commitlog archive+restore more robust (CASSANDRA-6974)
 * Fix marking commitlogsegments clean (CASSANDRA-6959)
 * Add snapshot "manifest" describing files included (CASSANDRA-6326)
 * Parallel streaming for sstableloader (CASSANDRA-3668)
 * Fix bugs in supercolumns handling (CASSANDRA-7138)
 * Fix ClassClassException on composite dense tables (CASSANDRA-7112)
 * Cleanup and optimize collation and slice iterators (CASSANDRA-7107)
 * Upgrade NBHM lib (CASSANDRA-7128)
 * Optimize netty server (CASSANDRA-6861)
 * Fix repair hang when given CF does not exist (CASSANDRA-7189)
 * Allow c* to be shutdown in an embedded mode (CASSANDRA-5635)
 * Add server side batching to native transport (CASSANDRA-5663)
 * Make batchlog replay asynchronous (CASSANDRA-6134)
 * remove unused classes (CASSANDRA-7197)
 * Limit user types to the keyspace they are defined in (CASSANDRA-6643)
 * Add validate method to CollectionType (CASSANDRA-7208)
 * New serialization format for UDT values (CASSANDRA-7209, CASSANDRA-7261)
 * Fix nodetool netstats (CASSANDRA-7270)
 * Fix potential ClassCastException in HintedHandoffManager (CASSANDRA-7284)
 * Use prepared statements internally (CASSANDRA-6975)
 * Fix broken paging state with prepared statement (CASSANDRA-7120)
 * Fix IllegalArgumentException in CqlStorage (CASSANDRA-7287)
 * Allow nulls/non-existant fields in UDT (CASSANDRA-7206)
 * Add Thrift MultiSliceRequest (CASSANDRA-6757, CASSANDRA-7027)
 * Handle overlapping MultiSlices (CASSANDRA-7279)
 * Fix DataOutputTest on Windows (CASSANDRA-7265)
 * Embedded sets in user defined data-types are not updating (CASSANDRA-7267)
 * Add tuple type to CQL/native protocol (CASSANDRA-7248)
 * Fix CqlPagingRecordReader on tables with few rows (CASSANDRA-7322)
Merged from 2.0:
 * Copy compaction options to make sure they are reloaded (CASSANDRA-7290)
 * Add option to do more aggressive tombstone compactions (CASSANDRA-6563)
 * Don't try to compact already-compacting files in HHOM (CASSANDRA-7288)
 * Always reallocate buffers in HSHA (CASSANDRA-6285)
 * (Hadoop) support authentication in CqlRecordReader (CASSANDRA-7221)
 * (Hadoop) Close java driver Cluster in CQLRR.close (CASSANDRA-7228)
 * Warn when 'USING TIMESTAMP' is used on a CAS BATCH (CASSANDRA-7067)
 * return all cpu values from BackgroundActivityMonitor.readAndCompute (CASSANDRA-7183)
 * Correctly delete scheduled range xfers (CASSANDRA-7143)
 * return all cpu values from BackgroundActivityMonitor.readAndCompute (CASSANDRA-7183)
 * reduce garbage creation in calculatePendingRanges (CASSANDRA-7191)
 * fix c* launch issues on Russian os's due to output of linux 'free' cmd (CASSANDRA-6162)
 * Fix disabling autocompaction (CASSANDRA-7187)
 * Fix potential NumberFormatException when deserializing IntegerType (CASSANDRA-7088)
 * cqlsh can't tab-complete disabling compaction (CASSANDRA-7185)
 * cqlsh: Accept and execute CQL statement(s) from command-line parameter (CASSANDRA-7172)
 * Fix IllegalStateException in CqlPagingRecordReader (CASSANDRA-7198)
 * Fix the InvertedIndex trigger example (CASSANDRA-7211)
 * Add --resolve-ip option to 'nodetool ring' (CASSANDRA-7210)
 * reduce garbage on codec flag deserialization (CASSANDRA-7244)
 * Fix duplicated error messages on directory creation error at startup (CASSANDRA-5818)
 * Proper null handle for IF with map element access (CASSANDRA-7155)
 * Improve compaction visibility (CASSANDRA-7242)
 * Correctly delete scheduled range xfers (CASSANDRA-7143)
 * Make batchlog replica selection rack-aware (CASSANDRA-6551)
 * Fix CFMetaData#getColumnDefinitionFromColumnName() (CASSANDRA-7074)
 * Fix writetime/ttl functions for static columns (CASSANDRA-7081)
 * Suggest CTRL-C or semicolon after three blank lines in cqlsh (CASSANDRA-7142)
 * Fix 2ndary index queries with DESC clustering order (CASSANDRA-6950)
 * Invalid key cache entries on DROP (CASSANDRA-6525)
 * Fix flapping RecoveryManagerTest (CASSANDRA-7084)
 * Add missing iso8601 patterns for date strings (CASSANDRA-6973)
 * Support selecting multiple rows in a partition using IN (CASSANDRA-6875)
 * Add authentication support to shuffle (CASSANDRA-6484)
 * Swap local and global default read repair chances (CASSANDRA-7320)
 * Add conditional CREATE/DROP USER support (CASSANDRA-7264)
 * Cqlsh counts non-empty lines for "Blank lines" warning (CASSANDRA-7325)
Merged from 1.2:
 * Add Cloudstack snitch (CASSANDRA-7147)
 * Update system.peers correctly when relocating tokens (CASSANDRA-7126)
 * Add Google Compute Engine snitch (CASSANDRA-7132)
 * remove duplicate query for local tokens (CASSANDRA-7182)
 * exit CQLSH with error status code if script fails (CASSANDRA-6344)
 * Fix bug with some IN queries missig results (CASSANDRA-7105)
 * Fix availability validation for LOCAL_ONE CL (CASSANDRA-7319)
 * Hint streaming can cause decommission to fail (CASSANDRA-7219)


2.1.0-beta2
 * Increase default CL space to 8GB (CASSANDRA-7031)
 * Add range tombstones to read repair digests (CASSANDRA-6863)
 * Fix BTree.clear for large updates (CASSANDRA-6943)
 * Fail write instead of logging a warning when unable to append to CL
   (CASSANDRA-6764)
 * Eliminate possibility of CL segment appearing twice in active list
   (CASSANDRA-6557)
 * Apply DONTNEED fadvise to commitlog segments (CASSANDRA-6759)
 * Switch CRC component to Adler and include it for compressed sstables
   (CASSANDRA-4165)
 * Allow cassandra-stress to set compaction strategy options (CASSANDRA-6451)
 * Add broadcast_rpc_address option to cassandra.yaml (CASSANDRA-5899)
 * Auto reload GossipingPropertyFileSnitch config (CASSANDRA-5897)
 * Fix overflow of memtable_total_space_in_mb (CASSANDRA-6573)
 * Fix ABTC NPE and apply update function correctly (CASSANDRA-6692)
 * Allow nodetool to use a file or prompt for password (CASSANDRA-6660)
 * Fix AIOOBE when concurrently accessing ABSC (CASSANDRA-6742)
 * Fix assertion error in ALTER TYPE RENAME (CASSANDRA-6705)
 * Scrub should not always clear out repaired status (CASSANDRA-5351)
 * Improve handling of range tombstone for wide partitions (CASSANDRA-6446)
 * Fix ClassCastException for compact table with composites (CASSANDRA-6738)
 * Fix potentially repairing with wrong nodes (CASSANDRA-6808)
 * Change caching option syntax (CASSANDRA-6745)
 * Fix stress to do proper counter reads (CASSANDRA-6835)
 * Fix help message for stress counter_write (CASSANDRA-6824)
 * Fix stress smart Thrift client to pick servers correctly (CASSANDRA-6848)
 * Add logging levels (minimal, normal or verbose) to stress tool (CASSANDRA-6849)
 * Fix race condition in Batch CLE (CASSANDRA-6860)
 * Improve cleanup/scrub/upgradesstables failure handling (CASSANDRA-6774)
 * ByteBuffer write() methods for serializing sstables (CASSANDRA-6781)
 * Proper compare function for CollectionType (CASSANDRA-6783)
 * Update native server to Netty 4 (CASSANDRA-6236)
 * Fix off-by-one error in stress (CASSANDRA-6883)
 * Make OpOrder AutoCloseable (CASSANDRA-6901)
 * Remove sync repair JMX interface (CASSANDRA-6900)
 * Add multiple memory allocation options for memtables (CASSANDRA-6689, 6694)
 * Remove adjusted op rate from stress output (CASSANDRA-6921)
 * Add optimized CF.hasColumns() implementations (CASSANDRA-6941)
 * Serialize batchlog mutations with the version of the target node
   (CASSANDRA-6931)
 * Optimize CounterColumn#reconcile() (CASSANDRA-6953)
 * Properly remove 1.2 sstable support in 2.1 (CASSANDRA-6869)
 * Lock counter cells, not partitions (CASSANDRA-6880)
 * Track presence of legacy counter shards in sstables (CASSANDRA-6888)
 * Ensure safe resource cleanup when replacing sstables (CASSANDRA-6912)
 * Add failure handler to async callback (CASSANDRA-6747)
 * Fix AE when closing SSTable without releasing reference (CASSANDRA-7000)
 * Clean up IndexInfo on keyspace/table drops (CASSANDRA-6924)
 * Only snapshot relative SSTables when sequential repair (CASSANDRA-7024)
 * Require nodetool rebuild_index to specify index names (CASSANDRA-7038)
 * fix cassandra stress errors on reads with native protocol (CASSANDRA-7033)
 * Use OpOrder to guard sstable references for reads (CASSANDRA-6919)
 * Preemptive opening of compaction result (CASSANDRA-6916)
 * Multi-threaded scrub/cleanup/upgradesstables (CASSANDRA-5547)
 * Optimize cellname comparison (CASSANDRA-6934)
 * Native protocol v3 (CASSANDRA-6855)
 * Optimize Cell liveness checks and clean up Cell (CASSANDRA-7119)
 * Support consistent range movements (CASSANDRA-2434)
 * Display min timestamp in sstablemetadata viewer (CASSANDRA-6767)
Merged from 2.0:
 * Avoid race-prone second "scrub" of system keyspace (CASSANDRA-6797)
 * Pool CqlRecordWriter clients by inetaddress rather than Range
   (CASSANDRA-6665)
 * Fix compaction_history timestamps (CASSANDRA-6784)
 * Compare scores of full replica ordering in DES (CASSANDRA-6683)
 * fix CME in SessionInfo updateProgress affecting netstats (CASSANDRA-6577)
 * Allow repairing between specific replicas (CASSANDRA-6440)
 * Allow per-dc enabling of hints (CASSANDRA-6157)
 * Add compatibility for Hadoop 0.2.x (CASSANDRA-5201)
 * Fix EstimatedHistogram races (CASSANDRA-6682)
 * Failure detector correctly converts initial value to nanos (CASSANDRA-6658)
 * Add nodetool taketoken to relocate vnodes (CASSANDRA-4445)
 * Expose bulk loading progress over JMX (CASSANDRA-4757)
 * Correctly handle null with IF conditions and TTL (CASSANDRA-6623)
 * Account for range/row tombstones in tombstone drop
   time histogram (CASSANDRA-6522)
 * Stop CommitLogSegment.close() from calling sync() (CASSANDRA-6652)
 * Make commitlog failure handling configurable (CASSANDRA-6364)
 * Avoid overlaps in LCS (CASSANDRA-6688)
 * Improve support for paginating over composites (CASSANDRA-4851)
 * Fix count(*) queries in a mixed cluster (CASSANDRA-6707)
 * Improve repair tasks(snapshot, differencing) concurrency (CASSANDRA-6566)
 * Fix replaying pre-2.0 commit logs (CASSANDRA-6714)
 * Add static columns to CQL3 (CASSANDRA-6561)
 * Optimize single partition batch statements (CASSANDRA-6737)
 * Disallow post-query re-ordering when paging (CASSANDRA-6722)
 * Fix potential paging bug with deleted columns (CASSANDRA-6748)
 * Fix NPE on BulkLoader caused by losing StreamEvent (CASSANDRA-6636)
 * Fix truncating compression metadata (CASSANDRA-6791)
 * Add CMSClassUnloadingEnabled JVM option (CASSANDRA-6541)
 * Catch memtable flush exceptions during shutdown (CASSANDRA-6735)
 * Fix upgradesstables NPE for non-CF-based indexes (CASSANDRA-6645)
 * Fix UPDATE updating PRIMARY KEY columns implicitly (CASSANDRA-6782)
 * Fix IllegalArgumentException when updating from 1.2 with SuperColumns
   (CASSANDRA-6733)
 * FBUtilities.singleton() should use the CF comparator (CASSANDRA-6778)
 * Fix CQLSStableWriter.addRow(Map<String, Object>) (CASSANDRA-6526)
 * Fix HSHA server introducing corrupt data (CASSANDRA-6285)
 * Fix CAS conditions for COMPACT STORAGE tables (CASSANDRA-6813)
 * Starting threads in OutboundTcpConnectionPool constructor causes race conditions (CASSANDRA-7177)
 * Allow overriding cassandra-rackdc.properties file (CASSANDRA-7072)
 * Set JMX RMI port to 7199 (CASSANDRA-7087)
 * Use LOCAL_QUORUM for data reads at LOCAL_SERIAL (CASSANDRA-6939)
 * Log a warning for large batches (CASSANDRA-6487)
 * Put nodes in hibernate when join_ring is false (CASSANDRA-6961)
 * Avoid early loading of non-system keyspaces before compaction-leftovers
   cleanup at startup (CASSANDRA-6913)
 * Restrict Windows to parallel repairs (CASSANDRA-6907)
 * (Hadoop) Allow manually specifying start/end tokens in CFIF (CASSANDRA-6436)
 * Fix NPE in MeteredFlusher (CASSANDRA-6820)
 * Fix race processing range scan responses (CASSANDRA-6820)
 * Allow deleting snapshots from dropped keyspaces (CASSANDRA-6821)
 * Add uuid() function (CASSANDRA-6473)
 * Omit tombstones from schema digests (CASSANDRA-6862)
 * Include correct consistencyLevel in LWT timeout (CASSANDRA-6884)
 * Lower chances for losing new SSTables during nodetool refresh and
   ColumnFamilyStore.loadNewSSTables (CASSANDRA-6514)
 * Add support for DELETE ... IF EXISTS to CQL3 (CASSANDRA-5708)
 * Update hadoop_cql3_word_count example (CASSANDRA-6793)
 * Fix handling of RejectedExecution in sync Thrift server (CASSANDRA-6788)
 * Log more information when exceeding tombstone_warn_threshold (CASSANDRA-6865)
 * Fix truncate to not abort due to unreachable fat clients (CASSANDRA-6864)
 * Fix schema concurrency exceptions (CASSANDRA-6841)
 * Fix leaking validator FH in StreamWriter (CASSANDRA-6832)
 * Fix saving triggers to schema (CASSANDRA-6789)
 * Fix trigger mutations when base mutation list is immutable (CASSANDRA-6790)
 * Fix accounting in FileCacheService to allow re-using RAR (CASSANDRA-6838)
 * Fix static counter columns (CASSANDRA-6827)
 * Restore expiring->deleted (cell) compaction optimization (CASSANDRA-6844)
 * Fix CompactionManager.needsCleanup (CASSANDRA-6845)
 * Correctly compare BooleanType values other than 0 and 1 (CASSANDRA-6779)
 * Read message id as string from earlier versions (CASSANDRA-6840)
 * Properly use the Paxos consistency for (non-protocol) batch (CASSANDRA-6837)
 * Add paranoid disk failure option (CASSANDRA-6646)
 * Improve PerRowSecondaryIndex performance (CASSANDRA-6876)
 * Extend triggers to support CAS updates (CASSANDRA-6882)
 * Static columns with IF NOT EXISTS don't always work as expected (CASSANDRA-6873)
 * Fix paging with SELECT DISTINCT (CASSANDRA-6857)
 * Fix UnsupportedOperationException on CAS timeout (CASSANDRA-6923)
 * Improve MeteredFlusher handling of MF-unaffected column families
   (CASSANDRA-6867)
 * Add CqlRecordReader using native pagination (CASSANDRA-6311)
 * Add QueryHandler interface (CASSANDRA-6659)
 * Track liveRatio per-memtable, not per-CF (CASSANDRA-6945)
 * Make sure upgradesstables keeps sstable level (CASSANDRA-6958)
 * Fix LIMIT with static columns (CASSANDRA-6956)
 * Fix clash with CQL column name in thrift validation (CASSANDRA-6892)
 * Fix error with super columns in mixed 1.2-2.0 clusters (CASSANDRA-6966)
 * Fix bad skip of sstables on slice query with composite start/finish (CASSANDRA-6825)
 * Fix unintended update with conditional statement (CASSANDRA-6893)
 * Fix map element access in IF (CASSANDRA-6914)
 * Avoid costly range calculations for range queries on system keyspaces
   (CASSANDRA-6906)
 * Fix SSTable not released if stream session fails (CASSANDRA-6818)
 * Avoid build failure due to ANTLR timeout (CASSANDRA-6991)
 * Queries on compact tables can return more rows that requested (CASSANDRA-7052)
 * USING TIMESTAMP for batches does not work (CASSANDRA-7053)
 * Fix performance regression from CASSANDRA-5614 (CASSANDRA-6949)
 * Ensure that batchlog and hint timeouts do not produce hints (CASSANDRA-7058)
 * Merge groupable mutations in TriggerExecutor#execute() (CASSANDRA-7047)
 * Plug holes in resource release when wiring up StreamSession (CASSANDRA-7073)
 * Re-add parameter columns to tracing session (CASSANDRA-6942)
 * Preserves CQL metadata when updating table from thrift (CASSANDRA-6831)
Merged from 1.2:
 * Fix nodetool display with vnodes (CASSANDRA-7082)
 * Add UNLOGGED, COUNTER options to BATCH documentation (CASSANDRA-6816)
 * add extra SSL cipher suites (CASSANDRA-6613)
 * fix nodetool getsstables for blob PK (CASSANDRA-6803)
 * Fix BatchlogManager#deleteBatch() use of millisecond timestamps
   (CASSANDRA-6822)
 * Continue assassinating even if the endpoint vanishes (CASSANDRA-6787)
 * Schedule schema pulls on change (CASSANDRA-6971)
 * Non-droppable verbs shouldn't be dropped from OTC (CASSANDRA-6980)
 * Shutdown batchlog executor in SS#drain() (CASSANDRA-7025)
 * Fix batchlog to account for CF truncation records (CASSANDRA-6999)
 * Fix CQLSH parsing of functions and BLOB literals (CASSANDRA-7018)
 * Properly load trustore in the native protocol (CASSANDRA-6847)
 * Always clean up references in SerializingCache (CASSANDRA-6994)
 * Don't shut MessagingService down when replacing a node (CASSANDRA-6476)
 * fix npe when doing -Dcassandra.fd_initial_value_ms (CASSANDRA-6751)


2.1.0-beta1
 * Add flush directory distinct from compaction directories (CASSANDRA-6357)
 * Require JNA by default (CASSANDRA-6575)
 * add listsnapshots command to nodetool (CASSANDRA-5742)
 * Introduce AtomicBTreeColumns (CASSANDRA-6271, 6692)
 * Multithreaded commitlog (CASSANDRA-3578)
 * allocate fixed index summary memory pool and resample cold index summaries
   to use less memory (CASSANDRA-5519)
 * Removed multithreaded compaction (CASSANDRA-6142)
 * Parallelize fetching rows for low-cardinality indexes (CASSANDRA-1337)
 * change logging from log4j to logback (CASSANDRA-5883)
 * switch to LZ4 compression for internode communication (CASSANDRA-5887)
 * Stop using Thrift-generated Index* classes internally (CASSANDRA-5971)
 * Remove 1.2 network compatibility code (CASSANDRA-5960)
 * Remove leveled json manifest migration code (CASSANDRA-5996)
 * Remove CFDefinition (CASSANDRA-6253)
 * Use AtomicIntegerFieldUpdater in RefCountedMemory (CASSANDRA-6278)
 * User-defined types for CQL3 (CASSANDRA-5590)
 * Use of o.a.c.metrics in nodetool (CASSANDRA-5871, 6406)
 * Batch read from OTC's queue and cleanup (CASSANDRA-1632)
 * Secondary index support for collections (CASSANDRA-4511, 6383)
 * SSTable metadata(Stats.db) format change (CASSANDRA-6356)
 * Push composites support in the storage engine
   (CASSANDRA-5417, CASSANDRA-6520)
 * Add snapshot space used to cfstats (CASSANDRA-6231)
 * Add cardinality estimator for key count estimation (CASSANDRA-5906)
 * CF id is changed to be non-deterministic. Data dir/key cache are created
   uniquely for CF id (CASSANDRA-5202)
 * New counters implementation (CASSANDRA-6504)
 * Replace UnsortedColumns, EmptyColumns, TreeMapBackedSortedColumns with new
   ArrayBackedSortedColumns (CASSANDRA-6630, CASSANDRA-6662, CASSANDRA-6690)
 * Add option to use row cache with a given amount of rows (CASSANDRA-5357)
 * Avoid repairing already repaired data (CASSANDRA-5351)
 * Reject counter updates with USING TTL/TIMESTAMP (CASSANDRA-6649)
 * Replace index_interval with min/max_index_interval (CASSANDRA-6379)
 * Lift limitation that order by columns must be selected for IN queries (CASSANDRA-4911)


2.0.5
 * Reduce garbage generated by bloom filter lookups (CASSANDRA-6609)
 * Add ks.cf names to tombstone logging (CASSANDRA-6597)
 * Use LOCAL_QUORUM for LWT operations at LOCAL_SERIAL (CASSANDRA-6495)
 * Wait for gossip to settle before accepting client connections (CASSANDRA-4288)
 * Delete unfinished compaction incrementally (CASSANDRA-6086)
 * Allow specifying custom secondary index options in CQL3 (CASSANDRA-6480)
 * Improve replica pinning for cache efficiency in DES (CASSANDRA-6485)
 * Fix LOCAL_SERIAL from thrift (CASSANDRA-6584)
 * Don't special case received counts in CAS timeout exceptions (CASSANDRA-6595)
 * Add support for 2.1 global counter shards (CASSANDRA-6505)
 * Fix NPE when streaming connection is not yet established (CASSANDRA-6210)
 * Avoid rare duplicate read repair triggering (CASSANDRA-6606)
 * Fix paging discardFirst (CASSANDRA-6555)
 * Fix ArrayIndexOutOfBoundsException in 2ndary index query (CASSANDRA-6470)
 * Release sstables upon rebuilding 2i (CASSANDRA-6635)
 * Add AbstractCompactionStrategy.startup() method (CASSANDRA-6637)
 * SSTableScanner may skip rows during cleanup (CASSANDRA-6638)
 * sstables from stalled repair sessions can resurrect deleted data (CASSANDRA-6503)
 * Switch stress to use ITransportFactory (CASSANDRA-6641)
 * Fix IllegalArgumentException during prepare (CASSANDRA-6592)
 * Fix possible loss of 2ndary index entries during compaction (CASSANDRA-6517)
 * Fix direct Memory on architectures that do not support unaligned long access
   (CASSANDRA-6628)
 * Let scrub optionally skip broken counter partitions (CASSANDRA-5930)
Merged from 1.2:
 * fsync compression metadata (CASSANDRA-6531)
 * Validate CF existence on execution for prepared statement (CASSANDRA-6535)
 * Add ability to throttle batchlog replay (CASSANDRA-6550)
 * Fix executing LOCAL_QUORUM with SimpleStrategy (CASSANDRA-6545)
 * Avoid StackOverflow when using large IN queries (CASSANDRA-6567)
 * Nodetool upgradesstables includes secondary indexes (CASSANDRA-6598)
 * Paginate batchlog replay (CASSANDRA-6569)
 * skip blocking on streaming during drain (CASSANDRA-6603)
 * Improve error message when schema doesn't match loaded sstable (CASSANDRA-6262)
 * Add properties to adjust FD initial value and max interval (CASSANDRA-4375)
 * Fix preparing with batch and delete from collection (CASSANDRA-6607)
 * Fix ABSC reverse iterator's remove() method (CASSANDRA-6629)
 * Handle host ID conflicts properly (CASSANDRA-6615)
 * Move handling of migration event source to solve bootstrap race. (CASSANDRA-6648)
 * Make sure compaction throughput value doesn't overflow with int math (CASSANDRA-6647)


2.0.4
 * Allow removing snapshots of no-longer-existing CFs (CASSANDRA-6418)
 * add StorageService.stopDaemon() (CASSANDRA-4268)
 * add IRE for invalid CF supplied to get_count (CASSANDRA-5701)
 * add client encryption support to sstableloader (CASSANDRA-6378)
 * Fix accept() loop for SSL sockets post-shutdown (CASSANDRA-6468)
 * Fix size-tiered compaction in LCS L0 (CASSANDRA-6496)
 * Fix assertion failure in filterColdSSTables (CASSANDRA-6483)
 * Fix row tombstones in larger-than-memory compactions (CASSANDRA-6008)
 * Fix cleanup ClassCastException (CASSANDRA-6462)
 * Reduce gossip memory use by interning VersionedValue strings (CASSANDRA-6410)
 * Allow specifying datacenters to participate in a repair (CASSANDRA-6218)
 * Fix divide-by-zero in PCI (CASSANDRA-6403)
 * Fix setting last compacted key in the wrong level for LCS (CASSANDRA-6284)
 * Add millisecond precision formats to the timestamp parser (CASSANDRA-6395)
 * Expose a total memtable size metric for a CF (CASSANDRA-6391)
 * cqlsh: handle symlinks properly (CASSANDRA-6425)
 * Fix potential infinite loop when paging query with IN (CASSANDRA-6464)
 * Fix assertion error in AbstractQueryPager.discardFirst (CASSANDRA-6447)
 * Fix streaming older SSTable yields unnecessary tombstones (CASSANDRA-6527)
Merged from 1.2:
 * Improved error message on bad properties in DDL queries (CASSANDRA-6453)
 * Randomize batchlog candidates selection (CASSANDRA-6481)
 * Fix thundering herd on endpoint cache invalidation (CASSANDRA-6345, 6485)
 * Improve batchlog write performance with vnodes (CASSANDRA-6488)
 * cqlsh: quote single quotes in strings inside collections (CASSANDRA-6172)
 * Improve gossip performance for typical messages (CASSANDRA-6409)
 * Throw IRE if a prepared statement has more markers than supported
   (CASSANDRA-5598)
 * Expose Thread metrics for the native protocol server (CASSANDRA-6234)
 * Change snapshot response message verb to INTERNAL to avoid dropping it
   (CASSANDRA-6415)
 * Warn when collection read has > 65K elements (CASSANDRA-5428)
 * Fix cache persistence when both row and key cache are enabled
   (CASSANDRA-6413)
 * (Hadoop) add describe_local_ring (CASSANDRA-6268)
 * Fix handling of concurrent directory creation failure (CASSANDRA-6459)
 * Allow executing CREATE statements multiple times (CASSANDRA-6471)
 * Don't send confusing info with timeouts (CASSANDRA-6491)
 * Don't resubmit counter mutation runnables internally (CASSANDRA-6427)
 * Don't drop local mutations without a hint (CASSANDRA-6510)
 * Don't allow null max_hint_window_in_ms (CASSANDRA-6419)
 * Validate SliceRange start and finish lengths (CASSANDRA-6521)


2.0.3
 * Fix FD leak on slice read path (CASSANDRA-6275)
 * Cancel read meter task when closing SSTR (CASSANDRA-6358)
 * free off-heap IndexSummary during bulk (CASSANDRA-6359)
 * Recover from IOException in accept() thread (CASSANDRA-6349)
 * Improve Gossip tolerance of abnormally slow tasks (CASSANDRA-6338)
 * Fix trying to hint timed out counter writes (CASSANDRA-6322)
 * Allow restoring specific columnfamilies from archived CL (CASSANDRA-4809)
 * Avoid flushing compaction_history after each operation (CASSANDRA-6287)
 * Fix repair assertion error when tombstones expire (CASSANDRA-6277)
 * Skip loading corrupt key cache (CASSANDRA-6260)
 * Fixes for compacting larger-than-memory rows (CASSANDRA-6274)
 * Compact hottest sstables first and optionally omit coldest from
   compaction entirely (CASSANDRA-6109)
 * Fix modifying column_metadata from thrift (CASSANDRA-6182)
 * cqlsh: fix LIST USERS output (CASSANDRA-6242)
 * Add IRequestSink interface (CASSANDRA-6248)
 * Update memtable size while flushing (CASSANDRA-6249)
 * Provide hooks around CQL2/CQL3 statement execution (CASSANDRA-6252)
 * Require Permission.SELECT for CAS updates (CASSANDRA-6247)
 * New CQL-aware SSTableWriter (CASSANDRA-5894)
 * Reject CAS operation when the protocol v1 is used (CASSANDRA-6270)
 * Correctly throw error when frame too large (CASSANDRA-5981)
 * Fix serialization bug in PagedRange with 2ndary indexes (CASSANDRA-6299)
 * Fix CQL3 table validation in Thrift (CASSANDRA-6140)
 * Fix bug missing results with IN clauses (CASSANDRA-6327)
 * Fix paging with reversed slices (CASSANDRA-6343)
 * Set minTimestamp correctly to be able to drop expired sstables (CASSANDRA-6337)
 * Support NaN and Infinity as float literals (CASSANDRA-6003)
 * Remove RF from nodetool ring output (CASSANDRA-6289)
 * Fix attempting to flush empty rows (CASSANDRA-6374)
 * Fix potential out of bounds exception when paging (CASSANDRA-6333)
Merged from 1.2:
 * Optimize FD phi calculation (CASSANDRA-6386)
 * Improve initial FD phi estimate when starting up (CASSANDRA-6385)
 * Don't list CQL3 table in CLI describe even if named explicitely
   (CASSANDRA-5750)
 * Invalidate row cache when dropping CF (CASSANDRA-6351)
 * add non-jamm path for cached statements (CASSANDRA-6293)
 * add windows bat files for shell commands (CASSANDRA-6145)
 * Require logging in for Thrift CQL2/3 statement preparation (CASSANDRA-6254)
 * restrict max_num_tokens to 1536 (CASSANDRA-6267)
 * Nodetool gets default JMX port from cassandra-env.sh (CASSANDRA-6273)
 * make calculatePendingRanges asynchronous (CASSANDRA-6244)
 * Remove blocking flushes in gossip thread (CASSANDRA-6297)
 * Fix potential socket leak in connectionpool creation (CASSANDRA-6308)
 * Allow LOCAL_ONE/LOCAL_QUORUM to work with SimpleStrategy (CASSANDRA-6238)
 * cqlsh: handle 'null' as session duration (CASSANDRA-6317)
 * Fix json2sstable handling of range tombstones (CASSANDRA-6316)
 * Fix missing one row in reverse query (CASSANDRA-6330)
 * Fix reading expired row value from row cache (CASSANDRA-6325)
 * Fix AssertionError when doing set element deletion (CASSANDRA-6341)
 * Make CL code for the native protocol match the one in C* 2.0
   (CASSANDRA-6347)
 * Disallow altering CQL3 table from thrift (CASSANDRA-6370)
 * Fix size computation of prepared statement (CASSANDRA-6369)


2.0.2
 * Update FailureDetector to use nanontime (CASSANDRA-4925)
 * Fix FileCacheService regressions (CASSANDRA-6149)
 * Never return WriteTimeout for CL.ANY (CASSANDRA-6132)
 * Fix race conditions in bulk loader (CASSANDRA-6129)
 * Add configurable metrics reporting (CASSANDRA-4430)
 * drop queries exceeding a configurable number of tombstones (CASSANDRA-6117)
 * Track and persist sstable read activity (CASSANDRA-5515)
 * Fixes for speculative retry (CASSANDRA-5932, CASSANDRA-6194)
 * Improve memory usage of metadata min/max column names (CASSANDRA-6077)
 * Fix thrift validation refusing row markers on CQL3 tables (CASSANDRA-6081)
 * Fix insertion of collections with CAS (CASSANDRA-6069)
 * Correctly send metadata on SELECT COUNT (CASSANDRA-6080)
 * Track clients' remote addresses in ClientState (CASSANDRA-6070)
 * Create snapshot dir if it does not exist when migrating
   leveled manifest (CASSANDRA-6093)
 * make sequential nodetool repair the default (CASSANDRA-5950)
 * Add more hooks for compaction strategy implementations (CASSANDRA-6111)
 * Fix potential NPE on composite 2ndary indexes (CASSANDRA-6098)
 * Delete can potentially be skipped in batch (CASSANDRA-6115)
 * Allow alter keyspace on system_traces (CASSANDRA-6016)
 * Disallow empty column names in cql (CASSANDRA-6136)
 * Use Java7 file-handling APIs and fix file moving on Windows (CASSANDRA-5383)
 * Save compaction history to system keyspace (CASSANDRA-5078)
 * Fix NPE if StorageService.getOperationMode() is executed before full startup (CASSANDRA-6166)
 * CQL3: support pre-epoch longs for TimestampType (CASSANDRA-6212)
 * Add reloadtriggers command to nodetool (CASSANDRA-4949)
 * cqlsh: ignore empty 'value alias' in DESCRIBE (CASSANDRA-6139)
 * Fix sstable loader (CASSANDRA-6205)
 * Reject bootstrapping if the node already exists in gossip (CASSANDRA-5571)
 * Fix NPE while loading paxos state (CASSANDRA-6211)
 * cqlsh: add SHOW SESSION <tracing-session> command (CASSANDRA-6228)
Merged from 1.2:
 * (Hadoop) Require CFRR batchSize to be at least 2 (CASSANDRA-6114)
 * Add a warning for small LCS sstable size (CASSANDRA-6191)
 * Add ability to list specific KS/CF combinations in nodetool cfstats (CASSANDRA-4191)
 * Mark CF clean if a mutation raced the drop and got it marked dirty (CASSANDRA-5946)
 * Add a LOCAL_ONE consistency level (CASSANDRA-6202)
 * Limit CQL prepared statement cache by size instead of count (CASSANDRA-6107)
 * Tracing should log write failure rather than raw exceptions (CASSANDRA-6133)
 * lock access to TM.endpointToHostIdMap (CASSANDRA-6103)
 * Allow estimated memtable size to exceed slab allocator size (CASSANDRA-6078)
 * Start MeteredFlusher earlier to prevent OOM during CL replay (CASSANDRA-6087)
 * Avoid sending Truncate command to fat clients (CASSANDRA-6088)
 * Allow where clause conditions to be in parenthesis (CASSANDRA-6037)
 * Do not open non-ssl storage port if encryption option is all (CASSANDRA-3916)
 * Move batchlog replay to its own executor (CASSANDRA-6079)
 * Add tombstone debug threshold and histogram (CASSANDRA-6042, 6057)
 * Enable tcp keepalive on incoming connections (CASSANDRA-4053)
 * Fix fat client schema pull NPE (CASSANDRA-6089)
 * Fix memtable flushing for indexed tables (CASSANDRA-6112)
 * Fix skipping columns with multiple slices (CASSANDRA-6119)
 * Expose connected thrift + native client counts (CASSANDRA-5084)
 * Optimize auth setup (CASSANDRA-6122)
 * Trace index selection (CASSANDRA-6001)
 * Update sstablesPerReadHistogram to use biased sampling (CASSANDRA-6164)
 * Log UnknownColumnfamilyException when closing socket (CASSANDRA-5725)
 * Properly error out on CREATE INDEX for counters table (CASSANDRA-6160)
 * Handle JMX notification failure for repair (CASSANDRA-6097)
 * (Hadoop) Fetch no more than 128 splits in parallel (CASSANDRA-6169)
 * stress: add username/password authentication support (CASSANDRA-6068)
 * Fix indexed queries with row cache enabled on parent table (CASSANDRA-5732)
 * Fix compaction race during columnfamily drop (CASSANDRA-5957)
 * Fix validation of empty column names for compact tables (CASSANDRA-6152)
 * Skip replaying mutations that pass CRC but fail to deserialize (CASSANDRA-6183)
 * Rework token replacement to use replace_address (CASSANDRA-5916)
 * Fix altering column types (CASSANDRA-6185)
 * cqlsh: fix CREATE/ALTER WITH completion (CASSANDRA-6196)
 * add windows bat files for shell commands (CASSANDRA-6145)
 * Fix potential stack overflow during range tombstones insertion (CASSANDRA-6181)
 * (Hadoop) Make LOCAL_ONE the default consistency level (CASSANDRA-6214)


2.0.1
 * Fix bug that could allow reading deleted data temporarily (CASSANDRA-6025)
 * Improve memory use defaults (CASSANDRA-6059)
 * Make ThriftServer more easlly extensible (CASSANDRA-6058)
 * Remove Hadoop dependency from ITransportFactory (CASSANDRA-6062)
 * add file_cache_size_in_mb setting (CASSANDRA-5661)
 * Improve error message when yaml contains invalid properties (CASSANDRA-5958)
 * Improve leveled compaction's ability to find non-overlapping L0 compactions
   to work on concurrently (CASSANDRA-5921)
 * Notify indexer of columns shadowed by range tombstones (CASSANDRA-5614)
 * Log Merkle tree stats (CASSANDRA-2698)
 * Switch from crc32 to adler32 for compressed sstable checksums (CASSANDRA-5862)
 * Improve offheap memcpy performance (CASSANDRA-5884)
 * Use a range aware scanner for cleanup (CASSANDRA-2524)
 * Cleanup doesn't need to inspect sstables that contain only local data
   (CASSANDRA-5722)
 * Add ability for CQL3 to list partition keys (CASSANDRA-4536)
 * Improve native protocol serialization (CASSANDRA-5664)
 * Upgrade Thrift to 0.9.1 (CASSANDRA-5923)
 * Require superuser status for adding triggers (CASSANDRA-5963)
 * Make standalone scrubber handle old and new style leveled manifest
   (CASSANDRA-6005)
 * Fix paxos bugs (CASSANDRA-6012, 6013, 6023)
 * Fix paged ranges with multiple replicas (CASSANDRA-6004)
 * Fix potential AssertionError during tracing (CASSANDRA-6041)
 * Fix NPE in sstablesplit (CASSANDRA-6027)
 * Migrate pre-2.0 key/value/column aliases to system.schema_columns
   (CASSANDRA-6009)
 * Paging filter empty rows too agressively (CASSANDRA-6040)
 * Support variadic parameters for IN clauses (CASSANDRA-4210)
 * cqlsh: return the result of CAS writes (CASSANDRA-5796)
 * Fix validation of IN clauses with 2ndary indexes (CASSANDRA-6050)
 * Support named bind variables in CQL (CASSANDRA-6033)
Merged from 1.2:
 * Allow cache-keys-to-save to be set at runtime (CASSANDRA-5980)
 * Avoid second-guessing out-of-space state (CASSANDRA-5605)
 * Tuning knobs for dealing with large blobs and many CFs (CASSANDRA-5982)
 * (Hadoop) Fix CQLRW for thrift tables (CASSANDRA-6002)
 * Fix possible divide-by-zero in HHOM (CASSANDRA-5990)
 * Allow local batchlog writes for CL.ANY (CASSANDRA-5967)
 * Upgrade metrics-core to version 2.2.0 (CASSANDRA-5947)
 * Fix CqlRecordWriter with composite keys (CASSANDRA-5949)
 * Add snitch, schema version, cluster, partitioner to JMX (CASSANDRA-5881)
 * Allow disabling SlabAllocator (CASSANDRA-5935)
 * Make user-defined compaction JMX blocking (CASSANDRA-4952)
 * Fix streaming does not transfer wrapped range (CASSANDRA-5948)
 * Fix loading index summary containing empty key (CASSANDRA-5965)
 * Correctly handle limits in CompositesSearcher (CASSANDRA-5975)
 * Pig: handle CQL collections (CASSANDRA-5867)
 * Pass the updated cf to the PRSI index() method (CASSANDRA-5999)
 * Allow empty CQL3 batches (as no-op) (CASSANDRA-5994)
 * Support null in CQL3 functions (CASSANDRA-5910)
 * Replace the deprecated MapMaker with CacheLoader (CASSANDRA-6007)
 * Add SSTableDeletingNotification to DataTracker (CASSANDRA-6010)
 * Fix snapshots in use get deleted during snapshot repair (CASSANDRA-6011)
 * Move hints and exception count to o.a.c.metrics (CASSANDRA-6017)
 * Fix memory leak in snapshot repair (CASSANDRA-6047)
 * Fix sstable2sjon for CQL3 tables (CASSANDRA-5852)


2.0.0
 * Fix thrift validation when inserting into CQL3 tables (CASSANDRA-5138)
 * Fix periodic memtable flushing behavior with clean memtables (CASSANDRA-5931)
 * Fix dateOf() function for pre-2.0 timestamp columns (CASSANDRA-5928)
 * Fix SSTable unintentionally loads BF when opened for batch (CASSANDRA-5938)
 * Add stream session progress to JMX (CASSANDRA-4757)
 * Fix NPE during CAS operation (CASSANDRA-5925)
Merged from 1.2:
 * Fix getBloomFilterDiskSpaceUsed for AlwaysPresentFilter (CASSANDRA-5900)
 * Don't announce schema version until we've loaded the changes locally
   (CASSANDRA-5904)
 * Fix to support off heap bloom filters size greater than 2 GB (CASSANDRA-5903)
 * Properly handle parsing huge map and set literals (CASSANDRA-5893)


2.0.0-rc2
 * enable vnodes by default (CASSANDRA-5869)
 * fix CAS contention timeout (CASSANDRA-5830)
 * fix HsHa to respect max frame size (CASSANDRA-4573)
 * Fix (some) 2i on composite components omissions (CASSANDRA-5851)
 * cqlsh: add DESCRIBE FULL SCHEMA variant (CASSANDRA-5880)
Merged from 1.2:
 * Correctly validate sparse composite cells in scrub (CASSANDRA-5855)
 * Add KeyCacheHitRate metric to CF metrics (CASSANDRA-5868)
 * cqlsh: add support for multiline comments (CASSANDRA-5798)
 * Handle CQL3 SELECT duplicate IN restrictions on clustering columns
   (CASSANDRA-5856)


2.0.0-rc1
 * improve DecimalSerializer performance (CASSANDRA-5837)
 * fix potential spurious wakeup in AsyncOneResponse (CASSANDRA-5690)
 * fix schema-related trigger issues (CASSANDRA-5774)
 * Better validation when accessing CQL3 table from thrift (CASSANDRA-5138)
 * Fix assertion error during repair (CASSANDRA-5801)
 * Fix range tombstone bug (CASSANDRA-5805)
 * DC-local CAS (CASSANDRA-5797)
 * Add a native_protocol_version column to the system.local table (CASSANRDA-5819)
 * Use index_interval from cassandra.yaml when upgraded (CASSANDRA-5822)
 * Fix buffer underflow on socket close (CASSANDRA-5792)
Merged from 1.2:
 * Fix reading DeletionTime from 1.1-format sstables (CASSANDRA-5814)
 * cqlsh: add collections support to COPY (CASSANDRA-5698)
 * retry important messages for any IOException (CASSANDRA-5804)
 * Allow empty IN relations in SELECT/UPDATE/DELETE statements (CASSANDRA-5626)
 * cqlsh: fix crashing on Windows due to libedit detection (CASSANDRA-5812)
 * fix bulk-loading compressed sstables (CASSANDRA-5820)
 * (Hadoop) fix quoting in CqlPagingRecordReader and CqlRecordWriter
   (CASSANDRA-5824)
 * update default LCS sstable size to 160MB (CASSANDRA-5727)
 * Allow compacting 2Is via nodetool (CASSANDRA-5670)
 * Hex-encode non-String keys in OPP (CASSANDRA-5793)
 * nodetool history logging (CASSANDRA-5823)
 * (Hadoop) fix support for Thrift tables in CqlPagingRecordReader
   (CASSANDRA-5752)
 * add "all time blocked" to StatusLogger output (CASSANDRA-5825)
 * Future-proof inter-major-version schema migrations (CASSANDRA-5845)
 * (Hadoop) add CqlPagingRecordReader support for ReversedType in Thrift table
   (CASSANDRA-5718)
 * Add -no-snapshot option to scrub (CASSANDRA-5891)
 * Fix to support off heap bloom filters size greater than 2 GB (CASSANDRA-5903)
 * Properly handle parsing huge map and set literals (CASSANDRA-5893)
 * Fix LCS L0 compaction may overlap in L1 (CASSANDRA-5907)
 * New sstablesplit tool to split large sstables offline (CASSANDRA-4766)
 * Fix potential deadlock in native protocol server (CASSANDRA-5926)
 * Disallow incompatible type change in CQL3 (CASSANDRA-5882)
Merged from 1.1:
 * Correctly validate sparse composite cells in scrub (CASSANDRA-5855)


2.0.0-beta2
 * Replace countPendingHints with Hints Created metric (CASSANDRA-5746)
 * Allow nodetool with no args, and with help to run without a server (CASSANDRA-5734)
 * Cleanup AbstractType/TypeSerializer classes (CASSANDRA-5744)
 * Remove unimplemented cli option schema-mwt (CASSANDRA-5754)
 * Support range tombstones in thrift (CASSANDRA-5435)
 * Normalize table-manipulating CQL3 statements' class names (CASSANDRA-5759)
 * cqlsh: add missing table options to DESCRIBE output (CASSANDRA-5749)
 * Fix assertion error during repair (CASSANDRA-5757)
 * Fix bulkloader (CASSANDRA-5542)
 * Add LZ4 compression to the native protocol (CASSANDRA-5765)
 * Fix bugs in the native protocol v2 (CASSANDRA-5770)
 * CAS on 'primary key only' table (CASSANDRA-5715)
 * Support streaming SSTables of old versions (CASSANDRA-5772)
 * Always respect protocol version in native protocol (CASSANDRA-5778)
 * Fix ConcurrentModificationException during streaming (CASSANDRA-5782)
 * Update deletion timestamp in Commit#updatesWithPaxosTime (CASSANDRA-5787)
 * Thrift cas() method crashes if input columns are not sorted (CASSANDRA-5786)
 * Order columns names correctly when querying for CAS (CASSANDRA-5788)
 * Fix streaming retry (CASSANDRA-5775)
Merged from 1.2:
 * if no seeds can be a reached a node won't start in a ring by itself (CASSANDRA-5768)
 * add cassandra.unsafesystem property (CASSANDRA-5704)
 * (Hadoop) quote identifiers in CqlPagingRecordReader (CASSANDRA-5763)
 * Add replace_node functionality for vnodes (CASSANDRA-5337)
 * Add timeout events to query traces (CASSANDRA-5520)
 * Fix serialization of the LEFT gossip value (CASSANDRA-5696)
 * Pig: support for cql3 tables (CASSANDRA-5234)
 * Fix skipping range tombstones with reverse queries (CASSANDRA-5712)
 * Expire entries out of ThriftSessionManager (CASSANDRA-5719)
 * Don't keep ancestor information in memory (CASSANDRA-5342)
 * Expose native protocol server status in nodetool info (CASSANDRA-5735)
 * Fix pathetic performance of range tombstones (CASSANDRA-5677)
 * Fix querying with an empty (impossible) range (CASSANDRA-5573)
 * cqlsh: handle CUSTOM 2i in DESCRIBE output (CASSANDRA-5760)
 * Fix minor bug in Range.intersects(Bound) (CASSANDRA-5771)
 * cqlsh: handle disabled compression in DESCRIBE output (CASSANDRA-5766)
 * Ensure all UP events are notified on the native protocol (CASSANDRA-5769)
 * Fix formatting of sstable2json with multiple -k arguments (CASSANDRA-5781)
 * Don't rely on row marker for queries in general to hide lost markers
   after TTL expires (CASSANDRA-5762)
 * Sort nodetool help output (CASSANDRA-5776)
 * Fix column expiring during 2 phases compaction (CASSANDRA-5799)
 * now() is being rejected in INSERTs when inside collections (CASSANDRA-5795)


2.0.0-beta1
 * Add support for indexing clustered columns (CASSANDRA-5125)
 * Removed on-heap row cache (CASSANDRA-5348)
 * use nanotime consistently for node-local timeouts (CASSANDRA-5581)
 * Avoid unnecessary second pass on name-based queries (CASSANDRA-5577)
 * Experimental triggers (CASSANDRA-1311)
 * JEMalloc support for off-heap allocation (CASSANDRA-3997)
 * Single-pass compaction (CASSANDRA-4180)
 * Removed token range bisection (CASSANDRA-5518)
 * Removed compatibility with pre-1.2.5 sstables and network messages
   (CASSANDRA-5511)
 * removed PBSPredictor (CASSANDRA-5455)
 * CAS support (CASSANDRA-5062, 5441, 5442, 5443, 5619, 5667)
 * Leveled compaction performs size-tiered compactions in L0
   (CASSANDRA-5371, 5439)
 * Add yaml network topology snitch for mixed ec2/other envs (CASSANDRA-5339)
 * Log when a node is down longer than the hint window (CASSANDRA-4554)
 * Optimize tombstone creation for ExpiringColumns (CASSANDRA-4917)
 * Improve LeveledScanner work estimation (CASSANDRA-5250, 5407)
 * Replace compaction lock with runWithCompactionsDisabled (CASSANDRA-3430)
 * Change Message IDs to ints (CASSANDRA-5307)
 * Move sstable level information into the Stats component, removing the
   need for a separate Manifest file (CASSANDRA-4872)
 * avoid serializing to byte[] on commitlog append (CASSANDRA-5199)
 * make index_interval configurable per columnfamily (CASSANDRA-3961, CASSANDRA-5650)
 * add default_time_to_live (CASSANDRA-3974)
 * add memtable_flush_period_in_ms (CASSANDRA-4237)
 * replace supercolumns internally by composites (CASSANDRA-3237, 5123)
 * upgrade thrift to 0.9.0 (CASSANDRA-3719)
 * drop unnecessary keyspace parameter from user-defined compaction API
   (CASSANDRA-5139)
 * more robust solution to incomplete compactions + counters (CASSANDRA-5151)
 * Change order of directory searching for c*.in.sh (CASSANDRA-3983)
 * Add tool to reset SSTable compaction level for LCS (CASSANDRA-5271)
 * Allow custom configuration loader (CASSANDRA-5045)
 * Remove memory emergency pressure valve logic (CASSANDRA-3534)
 * Reduce request latency with eager retry (CASSANDRA-4705)
 * cqlsh: Remove ASSUME command (CASSANDRA-5331)
 * Rebuild BF when loading sstables if bloom_filter_fp_chance
   has changed since compaction (CASSANDRA-5015)
 * remove row-level bloom filters (CASSANDRA-4885)
 * Change Kernel Page Cache skipping into row preheating (disabled by default)
   (CASSANDRA-4937)
 * Improve repair by deciding on a gcBefore before sending
   out TreeRequests (CASSANDRA-4932)
 * Add an official way to disable compactions (CASSANDRA-5074)
 * Reenable ALTER TABLE DROP with new semantics (CASSANDRA-3919)
 * Add binary protocol versioning (CASSANDRA-5436)
 * Swap THshaServer for TThreadedSelectorServer (CASSANDRA-5530)
 * Add alias support to SELECT statement (CASSANDRA-5075)
 * Don't create empty RowMutations in CommitLogReplayer (CASSANDRA-5541)
 * Use range tombstones when dropping cfs/columns from schema (CASSANDRA-5579)
 * cqlsh: drop CQL2/CQL3-beta support (CASSANDRA-5585)
 * Track max/min column names in sstables to be able to optimize slice
   queries (CASSANDRA-5514, CASSANDRA-5595, CASSANDRA-5600)
 * Binary protocol: allow batching already prepared statements (CASSANDRA-4693)
 * Allow preparing timestamp, ttl and limit in CQL3 queries (CASSANDRA-4450)
 * Support native link w/o JNA in Java7 (CASSANDRA-3734)
 * Use SASL authentication in binary protocol v2 (CASSANDRA-5545)
 * Replace Thrift HsHa with LMAX Disruptor based implementation (CASSANDRA-5582)
 * cqlsh: Add row count to SELECT output (CASSANDRA-5636)
 * Include a timestamp with all read commands to determine column expiration
   (CASSANDRA-5149)
 * Streaming 2.0 (CASSANDRA-5286, 5699)
 * Conditional create/drop ks/table/index statements in CQL3 (CASSANDRA-2737)
 * more pre-table creation property validation (CASSANDRA-5693)
 * Redesign repair messages (CASSANDRA-5426)
 * Fix ALTER RENAME post-5125 (CASSANDRA-5702)
 * Disallow renaming a 2ndary indexed column (CASSANDRA-5705)
 * Rename Table to Keyspace (CASSANDRA-5613)
 * Ensure changing column_index_size_in_kb on different nodes don't corrupt the
   sstable (CASSANDRA-5454)
 * Move resultset type information into prepare, not execute (CASSANDRA-5649)
 * Auto paging in binary protocol (CASSANDRA-4415, 5714)
 * Don't tie client side use of AbstractType to JDBC (CASSANDRA-4495)
 * Adds new TimestampType to replace DateType (CASSANDRA-5723, CASSANDRA-5729)
Merged from 1.2:
 * make starting native protocol server idempotent (CASSANDRA-5728)
 * Fix loading key cache when a saved entry is no longer valid (CASSANDRA-5706)
 * Fix serialization of the LEFT gossip value (CASSANDRA-5696)
 * cqlsh: Don't show 'null' in place of empty values (CASSANDRA-5675)
 * Race condition in detecting version on a mixed 1.1/1.2 cluster
   (CASSANDRA-5692)
 * Fix skipping range tombstones with reverse queries (CASSANDRA-5712)
 * Expire entries out of ThriftSessionManager (CASSANRDA-5719)
 * Don't keep ancestor information in memory (CASSANDRA-5342)
 * cqlsh: fix handling of semicolons inside BATCH queries (CASSANDRA-5697)


1.2.6
 * Fix tracing when operation completes before all responses arrive
   (CASSANDRA-5668)
 * Fix cross-DC mutation forwarding (CASSANDRA-5632)
 * Reduce SSTableLoader memory usage (CASSANDRA-5555)
 * Scale hinted_handoff_throttle_in_kb to cluster size (CASSANDRA-5272)
 * (Hadoop) Add CQL3 input/output formats (CASSANDRA-4421, 5622)
 * (Hadoop) Fix InputKeyRange in CFIF (CASSANDRA-5536)
 * Fix dealing with ridiculously large max sstable sizes in LCS (CASSANDRA-5589)
 * Ignore pre-truncate hints (CASSANDRA-4655)
 * Move System.exit on OOM into a separate thread (CASSANDRA-5273)
 * Write row markers when serializing schema (CASSANDRA-5572)
 * Check only SSTables for the requested range when streaming (CASSANDRA-5569)
 * Improve batchlog replay behavior and hint ttl handling (CASSANDRA-5314)
 * Exclude localTimestamp from validation for tombstones (CASSANDRA-5398)
 * cqlsh: add custom prompt support (CASSANDRA-5539)
 * Reuse prepared statements in hot auth queries (CASSANDRA-5594)
 * cqlsh: add vertical output option (see EXPAND) (CASSANDRA-5597)
 * Add a rate limit option to stress (CASSANDRA-5004)
 * have BulkLoader ignore snapshots directories (CASSANDRA-5587)
 * fix SnitchProperties logging context (CASSANDRA-5602)
 * Expose whether jna is enabled and memory is locked via JMX (CASSANDRA-5508)
 * cqlsh: fix COPY FROM with ReversedType (CASSANDRA-5610)
 * Allow creating CUSTOM indexes on collections (CASSANDRA-5615)
 * Evaluate now() function at execution time (CASSANDRA-5616)
 * Expose detailed read repair metrics (CASSANDRA-5618)
 * Correct blob literal + ReversedType parsing (CASSANDRA-5629)
 * Allow GPFS to prefer the internal IP like EC2MRS (CASSANDRA-5630)
 * fix help text for -tspw cassandra-cli (CASSANDRA-5643)
 * don't throw away initial causes exceptions for internode encryption issues
   (CASSANDRA-5644)
 * Fix message spelling errors for cql select statements (CASSANDRA-5647)
 * Suppress custom exceptions thru jmx (CASSANDRA-5652)
 * Update CREATE CUSTOM INDEX syntax (CASSANDRA-5639)
 * Fix PermissionDetails.equals() method (CASSANDRA-5655)
 * Never allow partition key ranges in CQL3 without token() (CASSANDRA-5666)
 * Gossiper incorrectly drops AppState for an upgrading node (CASSANDRA-5660)
 * Connection thrashing during multi-region ec2 during upgrade, due to
   messaging version (CASSANDRA-5669)
 * Avoid over reconnecting in EC2MRS (CASSANDRA-5678)
 * Fix ReadResponseSerializer.serializedSize() for digest reads (CASSANDRA-5476)
 * allow sstable2json on 2i CFs (CASSANDRA-5694)
Merged from 1.1:
 * Remove buggy thrift max message length option (CASSANDRA-5529)
 * Fix NPE in Pig's widerow mode (CASSANDRA-5488)
 * Add split size parameter to Pig and disable split combination (CASSANDRA-5544)


1.2.5
 * make BytesToken.toString only return hex bytes (CASSANDRA-5566)
 * Ensure that submitBackground enqueues at least one task (CASSANDRA-5554)
 * fix 2i updates with identical values and timestamps (CASSANDRA-5540)
 * fix compaction throttling bursty-ness (CASSANDRA-4316)
 * reduce memory consumption of IndexSummary (CASSANDRA-5506)
 * remove per-row column name bloom filters (CASSANDRA-5492)
 * Include fatal errors in trace events (CASSANDRA-5447)
 * Ensure that PerRowSecondaryIndex is notified of row-level deletes
   (CASSANDRA-5445)
 * Allow empty blob literals in CQL3 (CASSANDRA-5452)
 * Fix streaming RangeTombstones at column index boundary (CASSANDRA-5418)
 * Fix preparing statements when current keyspace is not set (CASSANDRA-5468)
 * Fix SemanticVersion.isSupportedBy minor/patch handling (CASSANDRA-5496)
 * Don't provide oldCfId for post-1.1 system cfs (CASSANDRA-5490)
 * Fix primary range ignores replication strategy (CASSANDRA-5424)
 * Fix shutdown of binary protocol server (CASSANDRA-5507)
 * Fix repair -snapshot not working (CASSANDRA-5512)
 * Set isRunning flag later in binary protocol server (CASSANDRA-5467)
 * Fix use of CQL3 functions with descending clustering order (CASSANDRA-5472)
 * Disallow renaming columns one at a time for thrift table in CQL3
   (CASSANDRA-5531)
 * cqlsh: add CLUSTERING ORDER BY support to DESCRIBE (CASSANDRA-5528)
 * Add custom secondary index support to CQL3 (CASSANDRA-5484)
 * Fix repair hanging silently on unexpected error (CASSANDRA-5229)
 * Fix Ec2Snitch regression introduced by CASSANDRA-5171 (CASSANDRA-5432)
 * Add nodetool enablebackup/disablebackup (CASSANDRA-5556)
 * cqlsh: fix DESCRIBE after case insensitive USE (CASSANDRA-5567)
Merged from 1.1
 * Add retry mechanism to OTC for non-droppable_verbs (CASSANDRA-5393)
 * Use allocator information to improve memtable memory usage estimate
   (CASSANDRA-5497)
 * Fix trying to load deleted row into row cache on startup (CASSANDRA-4463)
 * fsync leveled manifest to avoid corruption (CASSANDRA-5535)
 * Fix Bound intersection computation (CASSANDRA-5551)
 * sstablescrub now respects max memory size in cassandra.in.sh (CASSANDRA-5562)


1.2.4
 * Ensure that PerRowSecondaryIndex updates see the most recent values
   (CASSANDRA-5397)
 * avoid duplicate index entries ind PrecompactedRow and
   ParallelCompactionIterable (CASSANDRA-5395)
 * remove the index entry on oldColumn when new column is a tombstone
   (CASSANDRA-5395)
 * Change default stream throughput from 400 to 200 mbps (CASSANDRA-5036)
 * Gossiper logs DOWN for symmetry with UP (CASSANDRA-5187)
 * Fix mixing prepared statements between keyspaces (CASSANDRA-5352)
 * Fix consistency level during bootstrap - strike 3 (CASSANDRA-5354)
 * Fix transposed arguments in AlreadyExistsException (CASSANDRA-5362)
 * Improve asynchronous hint delivery (CASSANDRA-5179)
 * Fix Guava dependency version (12.0 -> 13.0.1) for Maven (CASSANDRA-5364)
 * Validate that provided CQL3 collection value are < 64K (CASSANDRA-5355)
 * Make upgradeSSTable skip current version sstables by default (CASSANDRA-5366)
 * Optimize min/max timestamp collection (CASSANDRA-5373)
 * Invalid streamId in cql binary protocol when using invalid CL
   (CASSANDRA-5164)
 * Fix validation for IN where clauses with collections (CASSANDRA-5376)
 * Copy resultSet on count query to avoid ConcurrentModificationException
   (CASSANDRA-5382)
 * Correctly typecheck in CQL3 even with ReversedType (CASSANDRA-5386)
 * Fix streaming compressed files when using encryption (CASSANDRA-5391)
 * cassandra-all 1.2.0 pom missing netty dependency (CASSANDRA-5392)
 * Fix writetime/ttl functions on null values (CASSANDRA-5341)
 * Fix NPE during cql3 select with token() (CASSANDRA-5404)
 * IndexHelper.skipBloomFilters won't skip non-SHA filters (CASSANDRA-5385)
 * cqlsh: Print maps ordered by key, sort sets (CASSANDRA-5413)
 * Add null syntax support in CQL3 for inserts (CASSANDRA-3783)
 * Allow unauthenticated set_keyspace() calls (CASSANDRA-5423)
 * Fix potential incremental backups race (CASSANDRA-5410)
 * Fix prepared BATCH statements with batch-level timestamps (CASSANDRA-5415)
 * Allow overriding superuser setup delay (CASSANDRA-5430)
 * cassandra-shuffle with JMX usernames and passwords (CASSANDRA-5431)
Merged from 1.1:
 * cli: Quote ks and cf names in schema output when needed (CASSANDRA-5052)
 * Fix bad default for min/max timestamp in SSTableMetadata (CASSANDRA-5372)
 * Fix cf name extraction from manifest in Directories.migrateFile()
   (CASSANDRA-5242)
 * Support pluggable internode authentication (CASSANDRA-5401)


1.2.3
 * add check for sstable overlap within a level on startup (CASSANDRA-5327)
 * replace ipv6 colons in jmx object names (CASSANDRA-5298, 5328)
 * Avoid allocating SSTableBoundedScanner during repair when the range does
   not intersect the sstable (CASSANDRA-5249)
 * Don't lowercase property map keys (this breaks NTS) (CASSANDRA-5292)
 * Fix composite comparator with super columns (CASSANDRA-5287)
 * Fix insufficient validation of UPDATE queries against counter cfs
   (CASSANDRA-5300)
 * Fix PropertyFileSnitch default DC/Rack behavior (CASSANDRA-5285)
 * Handle null values when executing prepared statement (CASSANDRA-5081)
 * Add netty to pom dependencies (CASSANDRA-5181)
 * Include type arguments in Thrift CQLPreparedResult (CASSANDRA-5311)
 * Fix compaction not removing columns when bf_fp_ratio is 1 (CASSANDRA-5182)
 * cli: Warn about missing CQL3 tables in schema descriptions (CASSANDRA-5309)
 * Re-enable unknown option in replication/compaction strategies option for
   backward compatibility (CASSANDRA-4795)
 * Add binary protocol support to stress (CASSANDRA-4993)
 * cqlsh: Fix COPY FROM value quoting and null handling (CASSANDRA-5305)
 * Fix repair -pr for vnodes (CASSANDRA-5329)
 * Relax CL for auth queries for non-default users (CASSANDRA-5310)
 * Fix AssertionError during repair (CASSANDRA-5245)
 * Don't announce migrations to pre-1.2 nodes (CASSANDRA-5334)
Merged from 1.1:
 * Update offline scrub for 1.0 -> 1.1 directory structure (CASSANDRA-5195)
 * add tmp flag to Descriptor hashcode (CASSANDRA-4021)
 * fix logging of "Found table data in data directories" when only system tables
   are present (CASSANDRA-5289)
 * cli: Add JMX authentication support (CASSANDRA-5080)
 * nodetool: ability to repair specific range (CASSANDRA-5280)
 * Fix possible assertion triggered in SliceFromReadCommand (CASSANDRA-5284)
 * cqlsh: Add inet type support on Windows (ipv4-only) (CASSANDRA-4801)
 * Fix race when initializing ColumnFamilyStore (CASSANDRA-5350)
 * Add UseTLAB JVM flag (CASSANDRA-5361)


1.2.2
 * fix potential for multiple concurrent compactions of the same sstables
   (CASSANDRA-5256)
 * avoid no-op caching of byte[] on commitlog append (CASSANDRA-5199)
 * fix symlinks under data dir not working (CASSANDRA-5185)
 * fix bug in compact storage metadata handling (CASSANDRA-5189)
 * Validate login for USE queries (CASSANDRA-5207)
 * cli: remove default username and password (CASSANDRA-5208)
 * configure populate_io_cache_on_flush per-CF (CASSANDRA-4694)
 * allow configuration of internode socket buffer (CASSANDRA-3378)
 * Make sstable directory picking blacklist-aware again (CASSANDRA-5193)
 * Correctly expire gossip states for edge cases (CASSANDRA-5216)
 * Improve handling of directory creation failures (CASSANDRA-5196)
 * Expose secondary indicies to the rest of nodetool (CASSANDRA-4464)
 * Binary protocol: avoid sending notification for 0.0.0.0 (CASSANDRA-5227)
 * add UseCondCardMark XX jvm settings on jdk 1.7 (CASSANDRA-4366)
 * CQL3 refactor to allow conversion function (CASSANDRA-5226)
 * Fix drop of sstables in some circumstance (CASSANDRA-5232)
 * Implement caching of authorization results (CASSANDRA-4295)
 * Add support for LZ4 compression (CASSANDRA-5038)
 * Fix missing columns in wide rows queries (CASSANDRA-5225)
 * Simplify auth setup and make system_auth ks alterable (CASSANDRA-5112)
 * Stop compactions from hanging during bootstrap (CASSANDRA-5244)
 * fix compressed streaming sending extra chunk (CASSANDRA-5105)
 * Add CQL3-based implementations of IAuthenticator and IAuthorizer
   (CASSANDRA-4898)
 * Fix timestamp-based tomstone removal logic (CASSANDRA-5248)
 * cli: Add JMX authentication support (CASSANDRA-5080)
 * Fix forceFlush behavior (CASSANDRA-5241)
 * cqlsh: Add username autocompletion (CASSANDRA-5231)
 * Fix CQL3 composite partition key error (CASSANDRA-5240)
 * Allow IN clause on last clustering key (CASSANDRA-5230)
Merged from 1.1:
 * fix start key/end token validation for wide row iteration (CASSANDRA-5168)
 * add ConfigHelper support for Thrift frame and max message sizes (CASSANDRA-5188)
 * fix nodetool repair not fail on node down (CASSANDRA-5203)
 * always collect tombstone hints (CASSANDRA-5068)
 * Fix error when sourcing file in cqlsh (CASSANDRA-5235)


1.2.1
 * stream undelivered hints on decommission (CASSANDRA-5128)
 * GossipingPropertyFileSnitch loads saved dc/rack info if needed (CASSANDRA-5133)
 * drain should flush system CFs too (CASSANDRA-4446)
 * add inter_dc_tcp_nodelay setting (CASSANDRA-5148)
 * re-allow wrapping ranges for start_token/end_token range pairitspwng (CASSANDRA-5106)
 * fix validation compaction of empty rows (CASSANDRA-5136)
 * nodetool methods to enable/disable hint storage/delivery (CASSANDRA-4750)
 * disallow bloom filter false positive chance of 0 (CASSANDRA-5013)
 * add threadpool size adjustment methods to JMXEnabledThreadPoolExecutor and
   CompactionManagerMBean (CASSANDRA-5044)
 * fix hinting for dropped local writes (CASSANDRA-4753)
 * off-heap cache doesn't need mutable column container (CASSANDRA-5057)
 * apply disk_failure_policy to bad disks on initial directory creation
   (CASSANDRA-4847)
 * Optimize name-based queries to use ArrayBackedSortedColumns (CASSANDRA-5043)
 * Fall back to old manifest if most recent is unparseable (CASSANDRA-5041)
 * pool [Compressed]RandomAccessReader objects on the partitioned read path
   (CASSANDRA-4942)
 * Add debug logging to list filenames processed by Directories.migrateFile
   method (CASSANDRA-4939)
 * Expose black-listed directories via JMX (CASSANDRA-4848)
 * Log compaction merge counts (CASSANDRA-4894)
 * Minimize byte array allocation by AbstractData{Input,Output} (CASSANDRA-5090)
 * Add SSL support for the binary protocol (CASSANDRA-5031)
 * Allow non-schema system ks modification for shuffle to work (CASSANDRA-5097)
 * cqlsh: Add default limit to SELECT statements (CASSANDRA-4972)
 * cqlsh: fix DESCRIBE for 1.1 cfs in CQL3 (CASSANDRA-5101)
 * Correctly gossip with nodes >= 1.1.7 (CASSANDRA-5102)
 * Ensure CL guarantees on digest mismatch (CASSANDRA-5113)
 * Validate correctly selects on composite partition key (CASSANDRA-5122)
 * Fix exception when adding collection (CASSANDRA-5117)
 * Handle states for non-vnode clusters correctly (CASSANDRA-5127)
 * Refuse unrecognized replication and compaction strategy options (CASSANDRA-4795)
 * Pick the correct value validator in sstable2json for cql3 tables (CASSANDRA-5134)
 * Validate login for describe_keyspace, describe_keyspaces and set_keyspace
   (CASSANDRA-5144)
 * Fix inserting empty maps (CASSANDRA-5141)
 * Don't remove tokens from System table for node we know (CASSANDRA-5121)
 * fix streaming progress report for compresed files (CASSANDRA-5130)
 * Coverage analysis for low-CL queries (CASSANDRA-4858)
 * Stop interpreting dates as valid timeUUID value (CASSANDRA-4936)
 * Adds E notation for floating point numbers (CASSANDRA-4927)
 * Detect (and warn) unintentional use of the cql2 thrift methods when cql3 was
   intended (CASSANDRA-5172)
 * cli: Quote ks and cf names in schema output when needed (CASSANDRA-5052)
 * Fix cf name extraction from manifest in Directories.migrateFile() (CASSANDRA-5242)
 * Replace mistaken usage of commons-logging with slf4j (CASSANDRA-5464)
 * Ensure Jackson dependency matches lib (CASSANDRA-5126)
 * Expose droppable tombstone ratio stats over JMX (CASSANDRA-5159)
Merged from 1.1:
 * Simplify CompressedRandomAccessReader to work around JDK FD bug (CASSANDRA-5088)
 * Improve handling a changing target throttle rate mid-compaction (CASSANDRA-5087)
 * Pig: correctly decode row keys in widerow mode (CASSANDRA-5098)
 * nodetool repair command now prints progress (CASSANDRA-4767)
 * fix user defined compaction to run against 1.1 data directory (CASSANDRA-5118)
 * Fix CQL3 BATCH authorization caching (CASSANDRA-5145)
 * fix get_count returns incorrect value with TTL (CASSANDRA-5099)
 * better handling for mid-compaction failure (CASSANDRA-5137)
 * convert default marshallers list to map for better readability (CASSANDRA-5109)
 * fix ConcurrentModificationException in getBootstrapSource (CASSANDRA-5170)
 * fix sstable maxtimestamp for row deletes and pre-1.1.1 sstables (CASSANDRA-5153)
 * Fix thread growth on node removal (CASSANDRA-5175)
 * Make Ec2Region's datacenter name configurable (CASSANDRA-5155)


1.2.0
 * Disallow counters in collections (CASSANDRA-5082)
 * cqlsh: add unit tests (CASSANDRA-3920)
 * fix default bloom_filter_fp_chance for LeveledCompactionStrategy (CASSANDRA-5093)
Merged from 1.1:
 * add validation for get_range_slices with start_key and end_token (CASSANDRA-5089)


1.2.0-rc2
 * fix nodetool ownership display with vnodes (CASSANDRA-5065)
 * cqlsh: add DESCRIBE KEYSPACES command (CASSANDRA-5060)
 * Fix potential infinite loop when reloading CFS (CASSANDRA-5064)
 * Fix SimpleAuthorizer example (CASSANDRA-5072)
 * cqlsh: force CL.ONE for tracing and system.schema* queries (CASSANDRA-5070)
 * Includes cassandra-shuffle in the debian package (CASSANDRA-5058)
Merged from 1.1:
 * fix multithreaded compaction deadlock (CASSANDRA-4492)
 * fix temporarily missing schema after upgrade from pre-1.1.5 (CASSANDRA-5061)
 * Fix ALTER TABLE overriding compression options with defaults
   (CASSANDRA-4996, 5066)
 * fix specifying and altering crc_check_chance (CASSANDRA-5053)
 * fix Murmur3Partitioner ownership% calculation (CASSANDRA-5076)
 * Don't expire columns sooner than they should in 2ndary indexes (CASSANDRA-5079)


1.2-rc1
 * rename rpc_timeout settings to request_timeout (CASSANDRA-5027)
 * add BF with 0.1 FP to LCS by default (CASSANDRA-5029)
 * Fix preparing insert queries (CASSANDRA-5016)
 * Fix preparing queries with counter increment (CASSANDRA-5022)
 * Fix preparing updates with collections (CASSANDRA-5017)
 * Don't generate UUID based on other node address (CASSANDRA-5002)
 * Fix message when trying to alter a clustering key type (CASSANDRA-5012)
 * Update IAuthenticator to match the new IAuthorizer (CASSANDRA-5003)
 * Fix inserting only a key in CQL3 (CASSANDRA-5040)
 * Fix CQL3 token() function when used with strings (CASSANDRA-5050)
Merged from 1.1:
 * reduce log spam from invalid counter shards (CASSANDRA-5026)
 * Improve schema propagation performance (CASSANDRA-5025)
 * Fix for IndexHelper.IndexFor throws OOB Exception (CASSANDRA-5030)
 * cqlsh: make it possible to describe thrift CFs (CASSANDRA-4827)
 * cqlsh: fix timestamp formatting on some platforms (CASSANDRA-5046)


1.2-beta3
 * make consistency level configurable in cqlsh (CASSANDRA-4829)
 * fix cqlsh rendering of blob fields (CASSANDRA-4970)
 * fix cqlsh DESCRIBE command (CASSANDRA-4913)
 * save truncation position in system table (CASSANDRA-4906)
 * Move CompressionMetadata off-heap (CASSANDRA-4937)
 * allow CLI to GET cql3 columnfamily data (CASSANDRA-4924)
 * Fix rare race condition in getExpireTimeForEndpoint (CASSANDRA-4402)
 * acquire references to overlapping sstables during compaction so bloom filter
   doesn't get free'd prematurely (CASSANDRA-4934)
 * Don't share slice query filter in CQL3 SelectStatement (CASSANDRA-4928)
 * Separate tracing from Log4J (CASSANDRA-4861)
 * Exclude gcable tombstones from merkle-tree computation (CASSANDRA-4905)
 * Better printing of AbstractBounds for tracing (CASSANDRA-4931)
 * Optimize mostRecentTombstone check in CC.collectAllData (CASSANDRA-4883)
 * Change stream session ID to UUID to avoid collision from same node (CASSANDRA-4813)
 * Use Stats.db when bulk loading if present (CASSANDRA-4957)
 * Skip repair on system_trace and keyspaces with RF=1 (CASSANDRA-4956)
 * (cql3) Remove arbitrary SELECT limit (CASSANDRA-4918)
 * Correctly handle prepared operation on collections (CASSANDRA-4945)
 * Fix CQL3 LIMIT (CASSANDRA-4877)
 * Fix Stress for CQL3 (CASSANDRA-4979)
 * Remove cassandra specific exceptions from JMX interface (CASSANDRA-4893)
 * (CQL3) Force using ALLOW FILTERING on potentially inefficient queries (CASSANDRA-4915)
 * (cql3) Fix adding column when the table has collections (CASSANDRA-4982)
 * (cql3) Fix allowing collections with compact storage (CASSANDRA-4990)
 * (cql3) Refuse ttl/writetime function on collections (CASSANDRA-4992)
 * Replace IAuthority with new IAuthorizer (CASSANDRA-4874)
 * clqsh: fix KEY pseudocolumn escaping when describing Thrift tables
   in CQL3 mode (CASSANDRA-4955)
 * add basic authentication support for Pig CassandraStorage (CASSANDRA-3042)
 * fix CQL2 ALTER TABLE compaction_strategy_class altering (CASSANDRA-4965)
Merged from 1.1:
 * Fall back to old describe_splits if d_s_ex is not available (CASSANDRA-4803)
 * Improve error reporting when streaming ranges fail (CASSANDRA-5009)
 * Fix cqlsh timestamp formatting of timezone info (CASSANDRA-4746)
 * Fix assertion failure with leveled compaction (CASSANDRA-4799)
 * Check for null end_token in get_range_slice (CASSANDRA-4804)
 * Remove all remnants of removed nodes (CASSANDRA-4840)
 * Add aut-reloading of the log4j file in debian package (CASSANDRA-4855)
 * Fix estimated row cache entry size (CASSANDRA-4860)
 * reset getRangeSlice filter after finishing a row for get_paged_slice
   (CASSANDRA-4919)
 * expunge row cache post-truncate (CASSANDRA-4940)
 * Allow static CF definition with compact storage (CASSANDRA-4910)
 * Fix endless loop/compaction of schema_* CFs due to broken timestamps (CASSANDRA-4880)
 * Fix 'wrong class type' assertion in CounterColumn (CASSANDRA-4976)


1.2-beta2
 * fp rate of 1.0 disables BF entirely; LCS defaults to 1.0 (CASSANDRA-4876)
 * off-heap bloom filters for row keys (CASSANDRA_4865)
 * add extension point for sstable components (CASSANDRA-4049)
 * improve tracing output (CASSANDRA-4852, 4862)
 * make TRACE verb droppable (CASSANDRA-4672)
 * fix BulkLoader recognition of CQL3 columnfamilies (CASSANDRA-4755)
 * Sort commitlog segments for replay by id instead of mtime (CASSANDRA-4793)
 * Make hint delivery asynchronous (CASSANDRA-4761)
 * Pluggable Thrift transport factories for CLI and cqlsh (CASSANDRA-4609, 4610)
 * cassandra-cli: allow Double value type to be inserted to a column (CASSANDRA-4661)
 * Add ability to use custom TServerFactory implementations (CASSANDRA-4608)
 * optimize batchlog flushing to skip successful batches (CASSANDRA-4667)
 * include metadata for system keyspace itself in schema tables (CASSANDRA-4416)
 * add check to PropertyFileSnitch to verify presence of location for
   local node (CASSANDRA-4728)
 * add PBSPredictor consistency modeler (CASSANDRA-4261)
 * remove vestiges of Thrift unframed mode (CASSANDRA-4729)
 * optimize single-row PK lookups (CASSANDRA-4710)
 * adjust blockFor calculation to account for pending ranges due to node
   movement (CASSANDRA-833)
 * Change CQL version to 3.0.0 and stop accepting 3.0.0-beta1 (CASSANDRA-4649)
 * (CQL3) Make prepared statement global instead of per connection
   (CASSANDRA-4449)
 * Fix scrubbing of CQL3 created tables (CASSANDRA-4685)
 * (CQL3) Fix validation when using counter and regular columns in the same
   table (CASSANDRA-4706)
 * Fix bug starting Cassandra with simple authentication (CASSANDRA-4648)
 * Add support for batchlog in CQL3 (CASSANDRA-4545, 4738)
 * Add support for multiple column family outputs in CFOF (CASSANDRA-4208)
 * Support repairing only the local DC nodes (CASSANDRA-4747)
 * Use rpc_address for binary protocol and change default port (CASSANDRA-4751)
 * Fix use of collections in prepared statements (CASSANDRA-4739)
 * Store more information into peers table (CASSANDRA-4351, 4814)
 * Configurable bucket size for size tiered compaction (CASSANDRA-4704)
 * Run leveled compaction in parallel (CASSANDRA-4310)
 * Fix potential NPE during CFS reload (CASSANDRA-4786)
 * Composite indexes may miss results (CASSANDRA-4796)
 * Move consistency level to the protocol level (CASSANDRA-4734, 4824)
 * Fix Subcolumn slice ends not respected (CASSANDRA-4826)
 * Fix Assertion error in cql3 select (CASSANDRA-4783)
 * Fix list prepend logic (CQL3) (CASSANDRA-4835)
 * Add booleans as literals in CQL3 (CASSANDRA-4776)
 * Allow renaming PK columns in CQL3 (CASSANDRA-4822)
 * Fix binary protocol NEW_NODE event (CASSANDRA-4679)
 * Fix potential infinite loop in tombstone compaction (CASSANDRA-4781)
 * Remove system tables accounting from schema (CASSANDRA-4850)
 * (cql3) Force provided columns in clustering key order in
   'CLUSTERING ORDER BY' (CASSANDRA-4881)
 * Fix composite index bug (CASSANDRA-4884)
 * Fix short read protection for CQL3 (CASSANDRA-4882)
 * Add tracing support to the binary protocol (CASSANDRA-4699)
 * (cql3) Don't allow prepared marker inside collections (CASSANDRA-4890)
 * Re-allow order by on non-selected columns (CASSANDRA-4645)
 * Bug when composite index is created in a table having collections (CASSANDRA-4909)
 * log index scan subject in CompositesSearcher (CASSANDRA-4904)
Merged from 1.1:
 * add get[Row|Key]CacheEntries to CacheServiceMBean (CASSANDRA-4859)
 * fix get_paged_slice to wrap to next row correctly (CASSANDRA-4816)
 * fix indexing empty column values (CASSANDRA-4832)
 * allow JdbcDate to compose null Date objects (CASSANDRA-4830)
 * fix possible stackoverflow when compacting 1000s of sstables
   (CASSANDRA-4765)
 * fix wrong leveled compaction progress calculation (CASSANDRA-4807)
 * add a close() method to CRAR to prevent leaking file descriptors (CASSANDRA-4820)
 * fix potential infinite loop in get_count (CASSANDRA-4833)
 * fix compositeType.{get/from}String methods (CASSANDRA-4842)
 * (CQL) fix CREATE COLUMNFAMILY permissions check (CASSANDRA-4864)
 * Fix DynamicCompositeType same type comparison (CASSANDRA-4711)
 * Fix duplicate SSTable reference when stream session failed (CASSANDRA-3306)
 * Allow static CF definition with compact storage (CASSANDRA-4910)
 * Fix endless loop/compaction of schema_* CFs due to broken timestamps (CASSANDRA-4880)
 * Fix 'wrong class type' assertion in CounterColumn (CASSANDRA-4976)


1.2-beta1
 * add atomic_batch_mutate (CASSANDRA-4542, -4635)
 * increase default max_hint_window_in_ms to 3h (CASSANDRA-4632)
 * include message initiation time to replicas so they can more
   accurately drop timed-out requests (CASSANDRA-2858)
 * fix clientutil.jar dependencies (CASSANDRA-4566)
 * optimize WriteResponse (CASSANDRA-4548)
 * new metrics (CASSANDRA-4009)
 * redesign KEYS indexes to avoid read-before-write (CASSANDRA-2897)
 * debug tracing (CASSANDRA-1123)
 * parallelize row cache loading (CASSANDRA-4282)
 * Make compaction, flush JBOD-aware (CASSANDRA-4292)
 * run local range scans on the read stage (CASSANDRA-3687)
 * clean up ioexceptions (CASSANDRA-2116)
 * add disk_failure_policy (CASSANDRA-2118)
 * Introduce new json format with row level deletion (CASSANDRA-4054)
 * remove redundant "name" column from schema_keyspaces (CASSANDRA-4433)
 * improve "nodetool ring" handling of multi-dc clusters (CASSANDRA-3047)
 * update NTS calculateNaturalEndpoints to be O(N log N) (CASSANDRA-3881)
 * split up rpc timeout by operation type (CASSANDRA-2819)
 * rewrite key cache save/load to use only sequential i/o (CASSANDRA-3762)
 * update MS protocol with a version handshake + broadcast address id
   (CASSANDRA-4311)
 * multithreaded hint replay (CASSANDRA-4189)
 * add inter-node message compression (CASSANDRA-3127)
 * remove COPP (CASSANDRA-2479)
 * Track tombstone expiration and compact when tombstone content is
   higher than a configurable threshold, default 20% (CASSANDRA-3442, 4234)
 * update MurmurHash to version 3 (CASSANDRA-2975)
 * (CLI) track elapsed time for `delete' operation (CASSANDRA-4060)
 * (CLI) jline version is bumped to 1.0 to properly  support
   'delete' key function (CASSANDRA-4132)
 * Save IndexSummary into new SSTable 'Summary' component (CASSANDRA-2392, 4289)
 * Add support for range tombstones (CASSANDRA-3708)
 * Improve MessagingService efficiency (CASSANDRA-3617)
 * Avoid ID conflicts from concurrent schema changes (CASSANDRA-3794)
 * Set thrift HSHA server thread limit to unlimited by default (CASSANDRA-4277)
 * Avoids double serialization of CF id in RowMutation messages
   (CASSANDRA-4293)
 * stream compressed sstables directly with java nio (CASSANDRA-4297)
 * Support multiple ranges in SliceQueryFilter (CASSANDRA-3885)
 * Add column metadata to system column families (CASSANDRA-4018)
 * (cql3) Always use composite types by default (CASSANDRA-4329)
 * (cql3) Add support for set, map and list (CASSANDRA-3647)
 * Validate date type correctly (CASSANDRA-4441)
 * (cql3) Allow definitions with only a PK (CASSANDRA-4361)
 * (cql3) Add support for row key composites (CASSANDRA-4179)
 * improve DynamicEndpointSnitch by using reservoir sampling (CASSANDRA-4038)
 * (cql3) Add support for 2ndary indexes (CASSANDRA-3680)
 * (cql3) fix defining more than one PK to be invalid (CASSANDRA-4477)
 * remove schema agreement checking from all external APIs (Thrift, CQL and CQL3) (CASSANDRA-4487)
 * add Murmur3Partitioner and make it default for new installations (CASSANDRA-3772, 4621)
 * (cql3) update pseudo-map syntax to use map syntax (CASSANDRA-4497)
 * Finer grained exceptions hierarchy and provides error code with exceptions (CASSANDRA-3979)
 * Adds events push to binary protocol (CASSANDRA-4480)
 * Rewrite nodetool help (CASSANDRA-2293)
 * Make CQL3 the default for CQL (CASSANDRA-4640)
 * update stress tool to be able to use CQL3 (CASSANDRA-4406)
 * Accept all thrift update on CQL3 cf but don't expose their metadata (CASSANDRA-4377)
 * Replace Throttle with Guava's RateLimiter for HintedHandOff (CASSANDRA-4541)
 * fix counter add/get using CQL2 and CQL3 in stress tool (CASSANDRA-4633)
 * Add sstable count per level to cfstats (CASSANDRA-4537)
 * (cql3) Add ALTER KEYSPACE statement (CASSANDRA-4611)
 * (cql3) Allow defining default consistency levels (CASSANDRA-4448)
 * (cql3) Fix queries using LIMIT missing results (CASSANDRA-4579)
 * fix cross-version gossip messaging (CASSANDRA-4576)
 * added inet data type (CASSANDRA-4627)


1.1.6
 * Wait for writes on synchronous read digest mismatch (CASSANDRA-4792)
 * fix commitlog replay for nanotime-infected sstables (CASSANDRA-4782)
 * preflight check ttl for maximum of 20 years (CASSANDRA-4771)
 * (Pig) fix widerow input with single column rows (CASSANDRA-4789)
 * Fix HH to compact with correct gcBefore, which avoids wiping out
   undelivered hints (CASSANDRA-4772)
 * LCS will merge up to 32 L0 sstables as intended (CASSANDRA-4778)
 * NTS will default unconfigured DC replicas to zero (CASSANDRA-4675)
 * use default consistency level in counter validation if none is
   explicitly provide (CASSANDRA-4700)
 * Improve IAuthority interface by introducing fine-grained
   access permissions and grant/revoke commands (CASSANDRA-4490, 4644)
 * fix assumption error in CLI when updating/describing keyspace
   (CASSANDRA-4322)
 * Adds offline sstablescrub to debian packaging (CASSANDRA-4642)
 * Automatic fixing of overlapping leveled sstables (CASSANDRA-4644)
 * fix error when using ORDER BY with extended selections (CASSANDRA-4689)
 * (CQL3) Fix validation for IN queries for non-PK cols (CASSANDRA-4709)
 * fix re-created keyspace disappering after 1.1.5 upgrade
   (CASSANDRA-4698, 4752)
 * (CLI) display elapsed time in 2 fraction digits (CASSANDRA-3460)
 * add authentication support to sstableloader (CASSANDRA-4712)
 * Fix CQL3 'is reversed' logic (CASSANDRA-4716, 4759)
 * (CQL3) Don't return ReversedType in result set metadata (CASSANDRA-4717)
 * Backport adding AlterKeyspace statement (CASSANDRA-4611)
 * (CQL3) Correcty accept upper-case data types (CASSANDRA-4770)
 * Add binary protocol events for schema changes (CASSANDRA-4684)
Merged from 1.0:
 * Switch from NBHM to CHM in MessagingService's callback map, which
   prevents OOM in long-running instances (CASSANDRA-4708)


1.1.5
 * add SecondaryIndex.reload API (CASSANDRA-4581)
 * use millis + atomicint for commitlog segment creation instead of
   nanotime, which has issues under some hypervisors (CASSANDRA-4601)
 * fix FD leak in slice queries (CASSANDRA-4571)
 * avoid recursion in leveled compaction (CASSANDRA-4587)
 * increase stack size under Java7 to 180K
 * Log(info) schema changes (CASSANDRA-4547)
 * Change nodetool setcachecapcity to manipulate global caches (CASSANDRA-4563)
 * (cql3) fix setting compaction strategy (CASSANDRA-4597)
 * fix broken system.schema_* timestamps on system startup (CASSANDRA-4561)
 * fix wrong skip of cache saving (CASSANDRA-4533)
 * Avoid NPE when lost+found is in data dir (CASSANDRA-4572)
 * Respect five-minute flush moratorium after initial CL replay (CASSANDRA-4474)
 * Adds ntp as recommended in debian packaging (CASSANDRA-4606)
 * Configurable transport in CF Record{Reader|Writer} (CASSANDRA-4558)
 * (cql3) fix potential NPE with both equal and unequal restriction (CASSANDRA-4532)
 * (cql3) improves ORDER BY validation (CASSANDRA-4624)
 * Fix potential deadlock during counter writes (CASSANDRA-4578)
 * Fix cql error with ORDER BY when using IN (CASSANDRA-4612)
Merged from 1.0:
 * increase Xss to 160k to accomodate latest 1.6 JVMs (CASSANDRA-4602)
 * fix toString of hint destination tokens (CASSANDRA-4568)
 * Fix multiple values for CurrentLocal NodeID (CASSANDRA-4626)


1.1.4
 * fix offline scrub to catch >= out of order rows (CASSANDRA-4411)
 * fix cassandra-env.sh on RHEL and other non-dash-based systems
   (CASSANDRA-4494)
Merged from 1.0:
 * (Hadoop) fix setting key length for old-style mapred api (CASSANDRA-4534)
 * (Hadoop) fix iterating through a resultset consisting entirely
   of tombstoned rows (CASSANDRA-4466)


1.1.3
 * (cqlsh) add COPY TO (CASSANDRA-4434)
 * munmap commitlog segments before rename (CASSANDRA-4337)
 * (JMX) rename getRangeKeySample to sampleKeyRange to avoid returning
   multi-MB results as an attribute (CASSANDRA-4452)
 * flush based on data size, not throughput; overwritten columns no
   longer artificially inflate liveRatio (CASSANDRA-4399)
 * update default commitlog segment size to 32MB and total commitlog
   size to 32/1024 MB for 32/64 bit JVMs, respectively (CASSANDRA-4422)
 * avoid using global partitioner to estimate ranges in index sstables
   (CASSANDRA-4403)
 * restore pre-CASSANDRA-3862 approach to removing expired tombstones
   from row cache during compaction (CASSANDRA-4364)
 * (stress) support for CQL prepared statements (CASSANDRA-3633)
 * Correctly catch exception when Snappy cannot be loaded (CASSANDRA-4400)
 * (cql3) Support ORDER BY when IN condition is given in WHERE clause (CASSANDRA-4327)
 * (cql3) delete "component_index" column on DROP TABLE call (CASSANDRA-4420)
 * change nanoTime() to currentTimeInMillis() in schema related code (CASSANDRA-4432)
 * add a token generation tool (CASSANDRA-3709)
 * Fix LCS bug with sstable containing only 1 row (CASSANDRA-4411)
 * fix "Can't Modify Index Name" problem on CF update (CASSANDRA-4439)
 * Fix assertion error in getOverlappingSSTables during repair (CASSANDRA-4456)
 * fix nodetool's setcompactionthreshold command (CASSANDRA-4455)
 * Ensure compacted files are never used, to avoid counter overcount (CASSANDRA-4436)
Merged from 1.0:
 * Push the validation of secondary index values to the SecondaryIndexManager (CASSANDRA-4240)
 * allow dropping columns shadowed by not-yet-expired supercolumn or row
   tombstones in PrecompactedRow (CASSANDRA-4396)


1.1.2
 * Fix cleanup not deleting index entries (CASSANDRA-4379)
 * Use correct partitioner when saving + loading caches (CASSANDRA-4331)
 * Check schema before trying to export sstable (CASSANDRA-2760)
 * Raise a meaningful exception instead of NPE when PFS encounters
   an unconfigured node + no default (CASSANDRA-4349)
 * fix bug in sstable blacklisting with LCS (CASSANDRA-4343)
 * LCS no longer promotes tiny sstables out of L0 (CASSANDRA-4341)
 * skip tombstones during hint replay (CASSANDRA-4320)
 * fix NPE in compactionstats (CASSANDRA-4318)
 * enforce 1m min keycache for auto (CASSANDRA-4306)
 * Have DeletedColumn.isMFD always return true (CASSANDRA-4307)
 * (cql3) exeption message for ORDER BY constraints said primary filter can be
    an IN clause, which is misleading (CASSANDRA-4319)
 * (cql3) Reject (not yet supported) creation of 2ndardy indexes on tables with
   composite primary keys (CASSANDRA-4328)
 * Set JVM stack size to 160k for java 7 (CASSANDRA-4275)
 * cqlsh: add COPY command to load data from CSV flat files (CASSANDRA-4012)
 * CFMetaData.fromThrift to throw ConfigurationException upon error (CASSANDRA-4353)
 * Use CF comparator to sort indexed columns in SecondaryIndexManager
   (CASSANDRA-4365)
 * add strategy_options to the KSMetaData.toString() output (CASSANDRA-4248)
 * (cql3) fix range queries containing unqueried results (CASSANDRA-4372)
 * (cql3) allow updating column_alias types (CASSANDRA-4041)
 * (cql3) Fix deletion bug (CASSANDRA-4193)
 * Fix computation of overlapping sstable for leveled compaction (CASSANDRA-4321)
 * Improve scrub and allow to run it offline (CASSANDRA-4321)
 * Fix assertionError in StorageService.bulkLoad (CASSANDRA-4368)
 * (cqlsh) add option to authenticate to a keyspace at startup (CASSANDRA-4108)
 * (cqlsh) fix ASSUME functionality (CASSANDRA-4352)
 * Fix ColumnFamilyRecordReader to not return progress > 100% (CASSANDRA-3942)
Merged from 1.0:
 * Set gc_grace on index CF to 0 (CASSANDRA-4314)


1.1.1
 * add populate_io_cache_on_flush option (CASSANDRA-2635)
 * allow larger cache capacities than 2GB (CASSANDRA-4150)
 * add getsstables command to nodetool (CASSANDRA-4199)
 * apply parent CF compaction settings to secondary index CFs (CASSANDRA-4280)
 * preserve commitlog size cap when recycling segments at startup
   (CASSANDRA-4201)
 * (Hadoop) fix split generation regression (CASSANDRA-4259)
 * ignore min/max compactions settings in LCS, while preserving
   behavior that min=max=0 disables autocompaction (CASSANDRA-4233)
 * log number of rows read from saved cache (CASSANDRA-4249)
 * calculate exact size required for cleanup operations (CASSANDRA-1404)
 * avoid blocking additional writes during flush when the commitlog
   gets behind temporarily (CASSANDRA-1991)
 * enable caching on index CFs based on data CF cache setting (CASSANDRA-4197)
 * warn on invalid replication strategy creation options (CASSANDRA-4046)
 * remove [Freeable]Memory finalizers (CASSANDRA-4222)
 * include tombstone size in ColumnFamily.size, which can prevent OOM
   during sudden mass delete operations by yielding a nonzero liveRatio
   (CASSANDRA-3741)
 * Open 1 sstableScanner per level for leveled compaction (CASSANDRA-4142)
 * Optimize reads when row deletion timestamps allow us to restrict
   the set of sstables we check (CASSANDRA-4116)
 * add support for commitlog archiving and point-in-time recovery
   (CASSANDRA-3690)
 * avoid generating redundant compaction tasks during streaming
   (CASSANDRA-4174)
 * add -cf option to nodetool snapshot, and takeColumnFamilySnapshot to
   StorageService mbean (CASSANDRA-556)
 * optimize cleanup to drop entire sstables where possible (CASSANDRA-4079)
 * optimize truncate when autosnapshot is disabled (CASSANDRA-4153)
 * update caches to use byte[] keys to reduce memory overhead (CASSANDRA-3966)
 * add column limit to cli (CASSANDRA-3012, 4098)
 * clean up and optimize DataOutputBuffer, used by CQL compression and
   CompositeType (CASSANDRA-4072)
 * optimize commitlog checksumming (CASSANDRA-3610)
 * identify and blacklist corrupted SSTables from future compactions
   (CASSANDRA-2261)
 * Move CfDef and KsDef validation out of thrift (CASSANDRA-4037)
 * Expose API to repair a user provided range (CASSANDRA-3912)
 * Add way to force the cassandra-cli to refresh its schema (CASSANDRA-4052)
 * Avoid having replicate on write tasks stacking up at CL.ONE (CASSANDRA-2889)
 * (cql3) Backwards compatibility for composite comparators in non-cql3-aware
   clients (CASSANDRA-4093)
 * (cql3) Fix order by for reversed queries (CASSANDRA-4160)
 * (cql3) Add ReversedType support (CASSANDRA-4004)
 * (cql3) Add timeuuid type (CASSANDRA-4194)
 * (cql3) Minor fixes (CASSANDRA-4185)
 * (cql3) Fix prepared statement in BATCH (CASSANDRA-4202)
 * (cql3) Reduce the list of reserved keywords (CASSANDRA-4186)
 * (cql3) Move max/min compaction thresholds to compaction strategy options
   (CASSANDRA-4187)
 * Fix exception during move when localhost is the only source (CASSANDRA-4200)
 * (cql3) Allow paging through non-ordered partitioner results (CASSANDRA-3771)
 * (cql3) Fix drop index (CASSANDRA-4192)
 * (cql3) Don't return range ghosts anymore (CASSANDRA-3982)
 * fix re-creating Keyspaces/ColumnFamilies with the same name as dropped
   ones (CASSANDRA-4219)
 * fix SecondaryIndex LeveledManifest save upon snapshot (CASSANDRA-4230)
 * fix missing arrayOffset in FBUtilities.hash (CASSANDRA-4250)
 * (cql3) Add name of parameters in CqlResultSet (CASSANDRA-4242)
 * (cql3) Correctly validate order by queries (CASSANDRA-4246)
 * rename stress to cassandra-stress for saner packaging (CASSANDRA-4256)
 * Fix exception on colum metadata with non-string comparator (CASSANDRA-4269)
 * Check for unknown/invalid compression options (CASSANDRA-4266)
 * (cql3) Adds simple access to column timestamp and ttl (CASSANDRA-4217)
 * (cql3) Fix range queries with secondary indexes (CASSANDRA-4257)
 * Better error messages from improper input in cli (CASSANDRA-3865)
 * Try to stop all compaction upon Keyspace or ColumnFamily drop (CASSANDRA-4221)
 * (cql3) Allow keyspace properties to contain hyphens (CASSANDRA-4278)
 * (cql3) Correctly validate keyspace access in create table (CASSANDRA-4296)
 * Avoid deadlock in migration stage (CASSANDRA-3882)
 * Take supercolumn names and deletion info into account in memtable throughput
   (CASSANDRA-4264)
 * Add back backward compatibility for old style replication factor (CASSANDRA-4294)
 * Preserve compatibility with pre-1.1 index queries (CASSANDRA-4262)
Merged from 1.0:
 * Fix super columns bug where cache is not updated (CASSANDRA-4190)
 * fix maxTimestamp to include row tombstones (CASSANDRA-4116)
 * (CLI) properly handle quotes in create/update keyspace commands (CASSANDRA-4129)
 * Avoids possible deadlock during bootstrap (CASSANDRA-4159)
 * fix stress tool that hangs forever on timeout or error (CASSANDRA-4128)
 * stress tool to return appropriate exit code on failure (CASSANDRA-4188)
 * fix compaction NPE when out of disk space and assertions disabled
   (CASSANDRA-3985)
 * synchronize LCS getEstimatedTasks to avoid CME (CASSANDRA-4255)
 * ensure unique streaming session id's (CASSANDRA-4223)
 * kick off background compaction when min/max thresholds change
   (CASSANDRA-4279)
 * improve ability of STCS.getBuckets to deal with 100s of 1000s of
   sstables, such as when convertinb back from LCS (CASSANDRA-4287)
 * Oversize integer in CQL throws NumberFormatException (CASSANDRA-4291)
 * fix 1.0.x node join to mixed version cluster, other nodes >= 1.1 (CASSANDRA-4195)
 * Fix LCS splitting sstable base on uncompressed size (CASSANDRA-4419)
 * Push the validation of secondary index values to the SecondaryIndexManager (CASSANDRA-4240)
 * Don't purge columns during upgradesstables (CASSANDRA-4462)
 * Make cqlsh work with piping (CASSANDRA-4113)
 * Validate arguments for nodetool decommission (CASSANDRA-4061)
 * Report thrift status in nodetool info (CASSANDRA-4010)


1.1.0-final
 * average a reduced liveRatio estimate with the previous one (CASSANDRA-4065)
 * Allow KS and CF names up to 48 characters (CASSANDRA-4157)
 * fix stress build (CASSANDRA-4140)
 * add time remaining estimate to nodetool compactionstats (CASSANDRA-4167)
 * (cql) fix NPE in cql3 ALTER TABLE (CASSANDRA-4163)
 * (cql) Add support for CL.TWO and CL.THREE in CQL (CASSANDRA-4156)
 * (cql) Fix type in CQL3 ALTER TABLE preventing update (CASSANDRA-4170)
 * (cql) Throw invalid exception from CQL3 on obsolete options (CASSANDRA-4171)
 * (cqlsh) fix recognizing uppercase SELECT keyword (CASSANDRA-4161)
 * Pig: wide row support (CASSANDRA-3909)
Merged from 1.0:
 * avoid streaming empty files with bulk loader if sstablewriter errors out
   (CASSANDRA-3946)


1.1-rc1
 * Include stress tool in binary builds (CASSANDRA-4103)
 * (Hadoop) fix wide row iteration when last row read was deleted
   (CASSANDRA-4154)
 * fix read_repair_chance to really default to 0.1 in the cli (CASSANDRA-4114)
 * Adds caching and bloomFilterFpChange to CQL options (CASSANDRA-4042)
 * Adds posibility to autoconfigure size of the KeyCache (CASSANDRA-4087)
 * fix KEYS index from skipping results (CASSANDRA-3996)
 * Remove sliced_buffer_size_in_kb dead option (CASSANDRA-4076)
 * make loadNewSStable preserve sstable version (CASSANDRA-4077)
 * Respect 1.0 cache settings as much as possible when upgrading
   (CASSANDRA-4088)
 * relax path length requirement for sstable files when upgrading on
   non-Windows platforms (CASSANDRA-4110)
 * fix terminination of the stress.java when errors were encountered
   (CASSANDRA-4128)
 * Move CfDef and KsDef validation out of thrift (CASSANDRA-4037)
 * Fix get_paged_slice (CASSANDRA-4136)
 * CQL3: Support slice with exclusive start and stop (CASSANDRA-3785)
Merged from 1.0:
 * support PropertyFileSnitch in bulk loader (CASSANDRA-4145)
 * add auto_snapshot option allowing disabling snapshot before drop/truncate
   (CASSANDRA-3710)
 * allow short snitch names (CASSANDRA-4130)


1.1-beta2
 * rename loaded sstables to avoid conflicts with local snapshots
   (CASSANDRA-3967)
 * start hint replay as soon as FD notifies that the target is back up
   (CASSANDRA-3958)
 * avoid unproductive deserializing of cached rows during compaction
   (CASSANDRA-3921)
 * fix concurrency issues with CQL keyspace creation (CASSANDRA-3903)
 * Show Effective Owership via Nodetool ring <keyspace> (CASSANDRA-3412)
 * Update ORDER BY syntax for CQL3 (CASSANDRA-3925)
 * Fix BulkRecordWriter to not throw NPE if reducer gets no map data from Hadoop (CASSANDRA-3944)
 * Fix bug with counters in super columns (CASSANDRA-3821)
 * Remove deprecated merge_shard_chance (CASSANDRA-3940)
 * add a convenient way to reset a node's schema (CASSANDRA-2963)
 * fix for intermittent SchemaDisagreementException (CASSANDRA-3884)
 * CLI `list <CF>` to limit number of columns and their order (CASSANDRA-3012)
 * ignore deprecated KsDef/CfDef/ColumnDef fields in native schema (CASSANDRA-3963)
 * CLI to report when unsupported column_metadata pair was given (CASSANDRA-3959)
 * reincarnate removed and deprecated KsDef/CfDef attributes (CASSANDRA-3953)
 * Fix race between writes and read for cache (CASSANDRA-3862)
 * perform static initialization of StorageProxy on start-up (CASSANDRA-3797)
 * support trickling fsync() on writes (CASSANDRA-3950)
 * expose counters for unavailable/timeout exceptions given to thrift clients (CASSANDRA-3671)
 * avoid quadratic startup time in LeveledManifest (CASSANDRA-3952)
 * Add type information to new schema_ columnfamilies and remove thrift
   serialization for schema (CASSANDRA-3792)
 * add missing column validator options to the CLI help (CASSANDRA-3926)
 * skip reading saved key cache if CF's caching strategy is NONE or ROWS_ONLY (CASSANDRA-3954)
 * Unify migration code (CASSANDRA-4017)
Merged from 1.0:
 * cqlsh: guess correct version of Python for Arch Linux (CASSANDRA-4090)
 * (CLI) properly handle quotes in create/update keyspace commands (CASSANDRA-4129)
 * Avoids possible deadlock during bootstrap (CASSANDRA-4159)
 * fix stress tool that hangs forever on timeout or error (CASSANDRA-4128)
 * Fix super columns bug where cache is not updated (CASSANDRA-4190)
 * stress tool to return appropriate exit code on failure (CASSANDRA-4188)


1.0.9
 * improve index sampling performance (CASSANDRA-4023)
 * always compact away deleted hints immediately after handoff (CASSANDRA-3955)
 * delete hints from dropped ColumnFamilies on handoff instead of
   erroring out (CASSANDRA-3975)
 * add CompositeType ref to the CLI doc for create/update column family (CASSANDRA-3980)
 * Pig: support Counter ColumnFamilies (CASSANDRA-3973)
 * Pig: Composite column support (CASSANDRA-3684)
 * Avoid NPE during repair when a keyspace has no CFs (CASSANDRA-3988)
 * Fix division-by-zero error on get_slice (CASSANDRA-4000)
 * don't change manifest level for cleanup, scrub, and upgradesstables
   operations under LeveledCompactionStrategy (CASSANDRA-3989, 4112)
 * fix race leading to super columns assertion failure (CASSANDRA-3957)
 * fix NPE on invalid CQL delete command (CASSANDRA-3755)
 * allow custom types in CLI's assume command (CASSANDRA-4081)
 * fix totalBytes count for parallel compactions (CASSANDRA-3758)
 * fix intermittent NPE in get_slice (CASSANDRA-4095)
 * remove unnecessary asserts in native code interfaces (CASSANDRA-4096)
 * Validate blank keys in CQL to avoid assertion errors (CASSANDRA-3612)
 * cqlsh: fix bad decoding of some column names (CASSANDRA-4003)
 * cqlsh: fix incorrect padding with unicode chars (CASSANDRA-4033)
 * Fix EC2 snitch incorrectly reporting region (CASSANDRA-4026)
 * Shut down thrift during decommission (CASSANDRA-4086)
 * Expose nodetool cfhistograms for 2ndary indexes (CASSANDRA-4063)
Merged from 0.8:
 * Fix ConcurrentModificationException in gossiper (CASSANDRA-4019)


1.1-beta1
 * (cqlsh)
   + add SOURCE and CAPTURE commands, and --file option (CASSANDRA-3479)
   + add ALTER COLUMNFAMILY WITH (CASSANDRA-3523)
   + bundle Python dependencies with Cassandra (CASSANDRA-3507)
   + added to Debian package (CASSANDRA-3458)
   + display byte data instead of erroring out on decode failure
     (CASSANDRA-3874)
 * add nodetool rebuild_index (CASSANDRA-3583)
 * add nodetool rangekeysample (CASSANDRA-2917)
 * Fix streaming too much data during move operations (CASSANDRA-3639)
 * Nodetool and CLI connect to localhost by default (CASSANDRA-3568)
 * Reduce memory used by primary index sample (CASSANDRA-3743)
 * (Hadoop) separate input/output configurations (CASSANDRA-3197, 3765)
 * avoid returning internal Cassandra classes over JMX (CASSANDRA-2805)
 * add row-level isolation via SnapTree (CASSANDRA-2893)
 * Optimize key count estimation when opening sstable on startup
   (CASSANDRA-2988)
 * multi-dc replication optimization supporting CL > ONE (CASSANDRA-3577)
 * add command to stop compactions (CASSANDRA-1740, 3566, 3582)
 * multithreaded streaming (CASSANDRA-3494)
 * removed in-tree redhat spec (CASSANDRA-3567)
 * "defragment" rows for name-based queries under STCS, again (CASSANDRA-2503)
 * Recycle commitlog segments for improved performance
   (CASSANDRA-3411, 3543, 3557, 3615)
 * update size-tiered compaction to prioritize small tiers (CASSANDRA-2407)
 * add message expiration logic to OutboundTcpConnection (CASSANDRA-3005)
 * off-heap cache to use sun.misc.Unsafe instead of JNA (CASSANDRA-3271)
 * EACH_QUORUM is only supported for writes (CASSANDRA-3272)
 * replace compactionlock use in schema migration by checking CFS.isValid
   (CASSANDRA-3116)
 * recognize that "SELECT first ... *" isn't really "SELECT *" (CASSANDRA-3445)
 * Use faster bytes comparison (CASSANDRA-3434)
 * Bulk loader is no longer a fat client, (HADOOP) bulk load output format
   (CASSANDRA-3045)
 * (Hadoop) add support for KeyRange.filter
 * remove assumption that keys and token are in bijection
   (CASSANDRA-1034, 3574, 3604)
 * always remove endpoints from delevery queue in HH (CASSANDRA-3546)
 * fix race between cf flush and its 2ndary indexes flush (CASSANDRA-3547)
 * fix potential race in AES when a repair fails (CASSANDRA-3548)
 * Remove columns shadowed by a deleted container even when we cannot purge
   (CASSANDRA-3538)
 * Improve memtable slice iteration performance (CASSANDRA-3545)
 * more efficient allocation of small bloom filters (CASSANDRA-3618)
 * Use separate writer thread in SSTableSimpleUnsortedWriter (CASSANDRA-3619)
 * fsync the directory after new sstable or commitlog segment are created (CASSANDRA-3250)
 * fix minor issues reported by FindBugs (CASSANDRA-3658)
 * global key/row caches (CASSANDRA-3143, 3849)
 * optimize memtable iteration during range scan (CASSANDRA-3638)
 * introduce 'crc_check_chance' in CompressionParameters to support
   a checksum percentage checking chance similarly to read-repair (CASSANDRA-3611)
 * a way to deactivate global key/row cache on per-CF basis (CASSANDRA-3667)
 * fix LeveledCompactionStrategy broken because of generation pre-allocation
   in LeveledManifest (CASSANDRA-3691)
 * finer-grained control over data directories (CASSANDRA-2749)
 * Fix ClassCastException during hinted handoff (CASSANDRA-3694)
 * Upgrade Thrift to 0.7 (CASSANDRA-3213)
 * Make stress.java insert operation to use microseconds (CASSANDRA-3725)
 * Allows (internally) doing a range query with a limit of columns instead of
   rows (CASSANDRA-3742)
 * Allow rangeSlice queries to be start/end inclusive/exclusive (CASSANDRA-3749)
 * Fix BulkLoader to support new SSTable layout and add stream
   throttling to prevent an NPE when there is no yaml config (CASSANDRA-3752)
 * Allow concurrent schema migrations (CASSANDRA-1391, 3832)
 * Add SnapshotCommand to trigger snapshot on remote node (CASSANDRA-3721)
 * Make CFMetaData conversions to/from thrift/native schema inverses
   (CASSANDRA_3559)
 * Add initial code for CQL 3.0-beta (CASSANDRA-2474, 3781, 3753)
 * Add wide row support for ColumnFamilyInputFormat (CASSANDRA-3264)
 * Allow extending CompositeType comparator (CASSANDRA-3657)
 * Avoids over-paging during get_count (CASSANDRA-3798)
 * Add new command to rebuild a node without (repair) merkle tree calculations
   (CASSANDRA-3483, 3922)
 * respect not only row cache capacity but caching mode when
   trying to read data (CASSANDRA-3812)
 * fix system tests (CASSANDRA-3827)
 * CQL support for altering row key type in ALTER TABLE (CASSANDRA-3781)
 * turn compression on by default (CASSANDRA-3871)
 * make hexToBytes refuse invalid input (CASSANDRA-2851)
 * Make secondary indexes CF inherit compression and compaction from their
   parent CF (CASSANDRA-3877)
 * Finish cleanup up tombstone purge code (CASSANDRA-3872)
 * Avoid NPE on aboarted stream-out sessions (CASSANDRA-3904)
 * BulkRecordWriter throws NPE for counter columns (CASSANDRA-3906)
 * Support compression using BulkWriter (CASSANDRA-3907)


1.0.8
 * fix race between cleanup and flush on secondary index CFSes (CASSANDRA-3712)
 * avoid including non-queried nodes in rangeslice read repair
   (CASSANDRA-3843)
 * Only snapshot CF being compacted for snapshot_before_compaction
   (CASSANDRA-3803)
 * Log active compactions in StatusLogger (CASSANDRA-3703)
 * Compute more accurate compaction score per level (CASSANDRA-3790)
 * Return InvalidRequest when using a keyspace that doesn't exist
   (CASSANDRA-3764)
 * disallow user modification of System keyspace (CASSANDRA-3738)
 * allow using sstable2json on secondary index data (CASSANDRA-3738)
 * (cqlsh) add DESCRIBE COLUMNFAMILIES (CASSANDRA-3586)
 * (cqlsh) format blobs correctly and use colors to improve output
   readability (CASSANDRA-3726)
 * synchronize BiMap of bootstrapping tokens (CASSANDRA-3417)
 * show index options in CLI (CASSANDRA-3809)
 * add optional socket timeout for streaming (CASSANDRA-3838)
 * fix truncate not to leave behind non-CFS backed secondary indexes
   (CASSANDRA-3844)
 * make CLI `show schema` to use output stream directly instead
   of StringBuilder (CASSANDRA-3842)
 * remove the wait on hint future during write (CASSANDRA-3870)
 * (cqlsh) ignore missing CfDef opts (CASSANDRA-3933)
 * (cqlsh) look for cqlshlib relative to realpath (CASSANDRA-3767)
 * Fix short read protection (CASSANDRA-3934)
 * Make sure infered and actual schema match (CASSANDRA-3371)
 * Fix NPE during HH delivery (CASSANDRA-3677)
 * Don't put boostrapping node in 'hibernate' status (CASSANDRA-3737)
 * Fix double quotes in windows bat files (CASSANDRA-3744)
 * Fix bad validator lookup (CASSANDRA-3789)
 * Fix soft reset in EC2MultiRegionSnitch (CASSANDRA-3835)
 * Don't leave zombie connections with THSHA thrift server (CASSANDRA-3867)
 * (cqlsh) fix deserialization of data (CASSANDRA-3874)
 * Fix removetoken force causing an inconsistent state (CASSANDRA-3876)
 * Fix ahndling of some types with Pig (CASSANDRA-3886)
 * Don't allow to drop the system keyspace (CASSANDRA-3759)
 * Make Pig deletes disabled by default and configurable (CASSANDRA-3628)
Merged from 0.8:
 * (Pig) fix CassandraStorage to use correct comparator in Super ColumnFamily
   case (CASSANDRA-3251)
 * fix thread safety issues in commitlog replay, primarily affecting
   systems with many (100s) of CF definitions (CASSANDRA-3751)
 * Fix relevant tombstone ignored with super columns (CASSANDRA-3875)


1.0.7
 * fix regression in HH page size calculation (CASSANDRA-3624)
 * retry failed stream on IOException (CASSANDRA-3686)
 * allow configuring bloom_filter_fp_chance (CASSANDRA-3497)
 * attempt hint delivery every ten minutes, or when failure detector
   notifies us that a node is back up, whichever comes first.  hint
   handoff throttle delay default changed to 1ms, from 50 (CASSANDRA-3554)
 * add nodetool setstreamthroughput (CASSANDRA-3571)
 * fix assertion when dropping a columnfamily with no sstables (CASSANDRA-3614)
 * more efficient allocation of small bloom filters (CASSANDRA-3618)
 * CLibrary.createHardLinkWithExec() to check for errors (CASSANDRA-3101)
 * Avoid creating empty and non cleaned writer during compaction (CASSANDRA-3616)
 * stop thrift service in shutdown hook so we can quiesce MessagingService
   (CASSANDRA-3335)
 * (CQL) compaction_strategy_options and compression_parameters for
   CREATE COLUMNFAMILY statement (CASSANDRA-3374)
 * Reset min/max compaction threshold when creating size tiered compaction
   strategy (CASSANDRA-3666)
 * Don't ignore IOException during compaction (CASSANDRA-3655)
 * Fix assertion error for CF with gc_grace=0 (CASSANDRA-3579)
 * Shutdown ParallelCompaction reducer executor after use (CASSANDRA-3711)
 * Avoid < 0 value for pending tasks in leveled compaction (CASSANDRA-3693)
 * (Hadoop) Support TimeUUID in Pig CassandraStorage (CASSANDRA-3327)
 * Check schema is ready before continuing boostrapping (CASSANDRA-3629)
 * Catch overflows during parsing of chunk_length_kb (CASSANDRA-3644)
 * Improve stream protocol mismatch errors (CASSANDRA-3652)
 * Avoid multiple thread doing HH to the same target (CASSANDRA-3681)
 * Add JMX property for rp_timeout_in_ms (CASSANDRA-2940)
 * Allow DynamicCompositeType to compare component of different types
   (CASSANDRA-3625)
 * Flush non-cfs backed secondary indexes (CASSANDRA-3659)
 * Secondary Indexes should report memory consumption (CASSANDRA-3155)
 * fix for SelectStatement start/end key are not set correctly
   when a key alias is involved (CASSANDRA-3700)
 * fix CLI `show schema` command insert of an extra comma in
   column_metadata (CASSANDRA-3714)
Merged from 0.8:
 * avoid logging (harmless) exception when GC takes < 1ms (CASSANDRA-3656)
 * prevent new nodes from thinking down nodes are up forever (CASSANDRA-3626)
 * use correct list of replicas for LOCAL_QUORUM reads when read repair
   is disabled (CASSANDRA-3696)
 * block on flush before compacting hints (may prevent OOM) (CASSANDRA-3733)


1.0.6
 * (CQL) fix cqlsh support for replicate_on_write (CASSANDRA-3596)
 * fix adding to leveled manifest after streaming (CASSANDRA-3536)
 * filter out unavailable cipher suites when using encryption (CASSANDRA-3178)
 * (HADOOP) add old-style api support for CFIF and CFRR (CASSANDRA-2799)
 * Support TimeUUIDType column names in Stress.java tool (CASSANDRA-3541)
 * (CQL) INSERT/UPDATE/DELETE/TRUNCATE commands should allow CF names to
   be qualified by keyspace (CASSANDRA-3419)
 * always remove endpoints from delevery queue in HH (CASSANDRA-3546)
 * fix race between cf flush and its 2ndary indexes flush (CASSANDRA-3547)
 * fix potential race in AES when a repair fails (CASSANDRA-3548)
 * fix default value validation usage in CLI SET command (CASSANDRA-3553)
 * Optimize componentsFor method for compaction and startup time
   (CASSANDRA-3532)
 * (CQL) Proper ColumnFamily metadata validation on CREATE COLUMNFAMILY
   (CASSANDRA-3565)
 * fix compression "chunk_length_kb" option to set correct kb value for
   thrift/avro (CASSANDRA-3558)
 * fix missing response during range slice repair (CASSANDRA-3551)
 * 'describe ring' moved from CLI to nodetool and available through JMX (CASSANDRA-3220)
 * add back partitioner to sstable metadata (CASSANDRA-3540)
 * fix NPE in get_count for counters (CASSANDRA-3601)
Merged from 0.8:
 * remove invalid assertion that table was opened before dropping it
   (CASSANDRA-3580)
 * range and index scans now only send requests to enough replicas to
   satisfy requested CL + RR (CASSANDRA-3598)
 * use cannonical host for local node in nodetool info (CASSANDRA-3556)
 * remove nonlocal DC write optimization since it only worked with
   CL.ONE or CL.LOCAL_QUORUM (CASSANDRA-3577, 3585)
 * detect misuses of CounterColumnType (CASSANDRA-3422)
 * turn off string interning in json2sstable, take 2 (CASSANDRA-2189)
 * validate compression parameters on add/update of the ColumnFamily
   (CASSANDRA-3573)
 * Check for 0.0.0.0 is incorrect in CFIF (CASSANDRA-3584)
 * Increase vm.max_map_count in debian packaging (CASSANDRA-3563)
 * gossiper will never add itself to saved endpoints (CASSANDRA-3485)


1.0.5
 * revert CASSANDRA-3407 (see CASSANDRA-3540)
 * fix assertion error while forwarding writes to local nodes (CASSANDRA-3539)


1.0.4
 * fix self-hinting of timed out read repair updates and make hinted handoff
   less prone to OOMing a coordinator (CASSANDRA-3440)
 * expose bloom filter sizes via JMX (CASSANDRA-3495)
 * enforce RP tokens 0..2**127 (CASSANDRA-3501)
 * canonicalize paths exposed through JMX (CASSANDRA-3504)
 * fix "liveSize" stat when sstables are removed (CASSANDRA-3496)
 * add bloom filter FP rates to nodetool cfstats (CASSANDRA-3347)
 * record partitioner in sstable metadata component (CASSANDRA-3407)
 * add new upgradesstables nodetool command (CASSANDRA-3406)
 * skip --debug requirement to see common exceptions in CLI (CASSANDRA-3508)
 * fix incorrect query results due to invalid max timestamp (CASSANDRA-3510)
 * make sstableloader recognize compressed sstables (CASSANDRA-3521)
 * avoids race in OutboundTcpConnection in multi-DC setups (CASSANDRA-3530)
 * use SETLOCAL in cassandra.bat (CASSANDRA-3506)
 * fix ConcurrentModificationException in Table.all() (CASSANDRA-3529)
Merged from 0.8:
 * fix concurrence issue in the FailureDetector (CASSANDRA-3519)
 * fix array out of bounds error in counter shard removal (CASSANDRA-3514)
 * avoid dropping tombstones when they might still be needed to shadow
   data in a different sstable (CASSANDRA-2786)


1.0.3
 * revert name-based query defragmentation aka CASSANDRA-2503 (CASSANDRA-3491)
 * fix invalidate-related test failures (CASSANDRA-3437)
 * add next-gen cqlsh to bin/ (CASSANDRA-3188, 3131, 3493)
 * (CQL) fix handling of rows with no columns (CASSANDRA-3424, 3473)
 * fix querying supercolumns by name returning only a subset of
   subcolumns or old subcolumn versions (CASSANDRA-3446)
 * automatically compute sha1 sum for uncompressed data files (CASSANDRA-3456)
 * fix reading metadata/statistics component for version < h (CASSANDRA-3474)
 * add sstable forward-compatibility (CASSANDRA-3478)
 * report compression ratio in CFSMBean (CASSANDRA-3393)
 * fix incorrect size exception during streaming of counters (CASSANDRA-3481)
 * (CQL) fix for counter decrement syntax (CASSANDRA-3418)
 * Fix race introduced by CASSANDRA-2503 (CASSANDRA-3482)
 * Fix incomplete deletion of delivered hints (CASSANDRA-3466)
 * Avoid rescheduling compactions when no compaction was executed
   (CASSANDRA-3484)
 * fix handling of the chunk_length_kb compression options (CASSANDRA-3492)
Merged from 0.8:
 * fix updating CF row_cache_provider (CASSANDRA-3414)
 * CFMetaData.convertToThrift method to set RowCacheProvider (CASSANDRA-3405)
 * acquire compactionlock during truncate (CASSANDRA-3399)
 * fix displaying cfdef entries for super columnfamilies (CASSANDRA-3415)
 * Make counter shard merging thread safe (CASSANDRA-3178)
 * Revert CASSANDRA-2855
 * Fix bug preventing the use of efficient cross-DC writes (CASSANDRA-3472)
 * `describe ring` command for CLI (CASSANDRA-3220)
 * (Hadoop) skip empty rows when entire row is requested, redux (CASSANDRA-2855)


1.0.2
 * "defragment" rows for name-based queries under STCS (CASSANDRA-2503)
 * Add timing information to cassandra-cli GET/SET/LIST queries (CASSANDRA-3326)
 * Only create one CompressionMetadata object per sstable (CASSANDRA-3427)
 * cleanup usage of StorageService.setMode() (CASSANDRA-3388)
 * Avoid large array allocation for compressed chunk offsets (CASSANDRA-3432)
 * fix DecimalType bytebuffer marshalling (CASSANDRA-3421)
 * fix bug that caused first column in per row indexes to be ignored
   (CASSANDRA-3441)
 * add JMX call to clean (failed) repair sessions (CASSANDRA-3316)
 * fix sstableloader reference acquisition bug (CASSANDRA-3438)
 * fix estimated row size regression (CASSANDRA-3451)
 * make sure we don't return more columns than asked (CASSANDRA-3303, 3395)
Merged from 0.8:
 * acquire compactionlock during truncate (CASSANDRA-3399)
 * fix displaying cfdef entries for super columnfamilies (CASSANDRA-3415)


1.0.1
 * acquire references during index build to prevent delete problems
   on Windows (CASSANDRA-3314)
 * describe_ring should include datacenter/topology information (CASSANDRA-2882)
 * Thrift sockets are not properly buffered (CASSANDRA-3261)
 * performance improvement for bytebufferutil compare function (CASSANDRA-3286)
 * add system.versions ColumnFamily (CASSANDRA-3140)
 * reduce network copies (CASSANDRA-3333, 3373)
 * limit nodetool to 32MB of heap (CASSANDRA-3124)
 * (CQL) update parser to accept "timestamp" instead of "date" (CASSANDRA-3149)
 * Fix CLI `show schema` to include "compression_options" (CASSANDRA-3368)
 * Snapshot to include manifest under LeveledCompactionStrategy (CASSANDRA-3359)
 * (CQL) SELECT query should allow CF name to be qualified by keyspace (CASSANDRA-3130)
 * (CQL) Fix internal application error specifying 'using consistency ...'
   in lower case (CASSANDRA-3366)
 * fix Deflate compression when compression actually makes the data bigger
   (CASSANDRA-3370)
 * optimize UUIDGen to avoid lock contention on InetAddress.getLocalHost
   (CASSANDRA-3387)
 * tolerate index being dropped mid-mutation (CASSANDRA-3334, 3313)
 * CompactionManager is now responsible for checking for new candidates
   post-task execution, enabling more consistent leveled compaction
   (CASSANDRA-3391)
 * Cache HSHA threads (CASSANDRA-3372)
 * use CF/KS names as snapshot prefix for drop + truncate operations
   (CASSANDRA-2997)
 * Break bloom filters up to avoid heap fragmentation (CASSANDRA-2466)
 * fix cassandra hanging on jsvc stop (CASSANDRA-3302)
 * Avoid leveled compaction getting blocked on errors (CASSANDRA-3408)
 * Make reloading the compaction strategy safe (CASSANDRA-3409)
 * ignore 0.8 hints even if compaction begins before we try to purge
   them (CASSANDRA-3385)
 * remove procrun (bin\daemon) from Cassandra source tree and
   artifacts (CASSANDRA-3331)
 * make cassandra compile under JDK7 (CASSANDRA-3275)
 * remove dependency of clientutil.jar to FBUtilities (CASSANDRA-3299)
 * avoid truncation errors by using long math on long values (CASSANDRA-3364)
 * avoid clock drift on some Windows machine (CASSANDRA-3375)
 * display cache provider in cli 'describe keyspace' command (CASSANDRA-3384)
 * fix incomplete topology information in describe_ring (CASSANDRA-3403)
 * expire dead gossip states based on time (CASSANDRA-2961)
 * improve CompactionTask extensibility (CASSANDRA-3330)
 * Allow one leveled compaction task to kick off another (CASSANDRA-3363)
 * allow encryption only between datacenters (CASSANDRA-2802)
Merged from 0.8:
 * fix truncate allowing data to be replayed post-restart (CASSANDRA-3297)
 * make iwriter final in IndexWriter to avoid NPE (CASSANDRA-2863)
 * (CQL) update grammar to require key clause in DELETE statement
   (CASSANDRA-3349)
 * (CQL) allow numeric keyspace names in USE statement (CASSANDRA-3350)
 * (Hadoop) skip empty rows when slicing the entire row (CASSANDRA-2855)
 * Fix handling of tombstone by SSTableExport/Import (CASSANDRA-3357)
 * fix ColumnIndexer to use long offsets (CASSANDRA-3358)
 * Improved CLI exceptions (CASSANDRA-3312)
 * Fix handling of tombstone by SSTableExport/Import (CASSANDRA-3357)
 * Only count compaction as active (for throttling) when they have
   successfully acquired the compaction lock (CASSANDRA-3344)
 * Display CLI version string on startup (CASSANDRA-3196)
 * (Hadoop) make CFIF try rpc_address or fallback to listen_address
   (CASSANDRA-3214)
 * (Hadoop) accept comma delimited lists of initial thrift connections
   (CASSANDRA-3185)
 * ColumnFamily min_compaction_threshold should be >= 2 (CASSANDRA-3342)
 * (Pig) add 0.8+ types and key validation type in schema (CASSANDRA-3280)
 * Fix completely removing column metadata using CLI (CASSANDRA-3126)
 * CLI `describe cluster;` output should be on separate lines for separate versions
   (CASSANDRA-3170)
 * fix changing durable_writes keyspace option during CF creation
   (CASSANDRA-3292)
 * avoid locking on update when no indexes are involved (CASSANDRA-3386)
 * fix assertionError during repair with ordered partitioners (CASSANDRA-3369)
 * correctly serialize key_validation_class for avro (CASSANDRA-3391)
 * don't expire counter tombstone after streaming (CASSANDRA-3394)
 * prevent nodes that failed to join from hanging around forever
   (CASSANDRA-3351)
 * remove incorrect optimization from slice read path (CASSANDRA-3390)
 * Fix race in AntiEntropyService (CASSANDRA-3400)


1.0.0-final
 * close scrubbed sstable fd before deleting it (CASSANDRA-3318)
 * fix bug preventing obsolete commitlog segments from being removed
   (CASSANDRA-3269)
 * tolerate whitespace in seed CDL (CASSANDRA-3263)
 * Change default heap thresholds to max(min(1/2 ram, 1G), min(1/4 ram, 8GB))
   (CASSANDRA-3295)
 * Fix broken CompressedRandomAccessReaderTest (CASSANDRA-3298)
 * (CQL) fix type information returned for wildcard queries (CASSANDRA-3311)
 * add estimated tasks to LeveledCompactionStrategy (CASSANDRA-3322)
 * avoid including compaction cache-warming in keycache stats (CASSANDRA-3325)
 * run compaction and hinted handoff threads at MIN_PRIORITY (CASSANDRA-3308)
 * default hsha thrift server to cpu core count in rpc pool (CASSANDRA-3329)
 * add bin\daemon to binary tarball for Windows service (CASSANDRA-3331)
 * Fix places where uncompressed size of sstables was use in place of the
   compressed one (CASSANDRA-3338)
 * Fix hsha thrift server (CASSANDRA-3346)
 * Make sure repair only stream needed sstables (CASSANDRA-3345)


1.0.0-rc2
 * Log a meaningful warning when a node receives a message for a repair session
   that doesn't exist anymore (CASSANDRA-3256)
 * test for NUMA policy support as well as numactl presence (CASSANDRA-3245)
 * Fix FD leak when internode encryption is enabled (CASSANDRA-3257)
 * Remove incorrect assertion in mergeIterator (CASSANDRA-3260)
 * FBUtilities.hexToBytes(String) to throw NumberFormatException when string
   contains non-hex characters (CASSANDRA-3231)
 * Keep SimpleSnitch proximity ordering unchanged from what the Strategy
   generates, as intended (CASSANDRA-3262)
 * remove Scrub from compactionstats when finished (CASSANDRA-3255)
 * fix counter entry in jdbc TypesMap (CASSANDRA-3268)
 * fix full queue scenario for ParallelCompactionIterator (CASSANDRA-3270)
 * fix bootstrap process (CASSANDRA-3285)
 * don't try delivering hints if when there isn't any (CASSANDRA-3176)
 * CLI documentation change for ColumnFamily `compression_options` (CASSANDRA-3282)
 * ignore any CF ids sent by client for adding CF/KS (CASSANDRA-3288)
 * remove obsolete hints on first startup (CASSANDRA-3291)
 * use correct ISortedColumns for time-optimized reads (CASSANDRA-3289)
 * Evict gossip state immediately when a token is taken over by a new IP
   (CASSANDRA-3259)


1.0.0-rc1
 * Update CQL to generate microsecond timestamps by default (CASSANDRA-3227)
 * Fix counting CFMetadata towards Memtable liveRatio (CASSANDRA-3023)
 * Kill server on wrapped OOME such as from FileChannel.map (CASSANDRA-3201)
 * remove unnecessary copy when adding to row cache (CASSANDRA-3223)
 * Log message when a full repair operation completes (CASSANDRA-3207)
 * Fix streamOutSession keeping sstables references forever if the remote end
   dies (CASSANDRA-3216)
 * Remove dynamic_snitch boolean from example configuration (defaulting to
   true) and set default badness threshold to 0.1 (CASSANDRA-3229)
 * Base choice of random or "balanced" token on bootstrap on whether
   schema definitions were found (CASSANDRA-3219)
 * Fixes for LeveledCompactionStrategy score computation, prioritization,
   scheduling, and performance (CASSANDRA-3224, 3234)
 * parallelize sstable open at server startup (CASSANDRA-2988)
 * fix handling of exceptions writing to OutboundTcpConnection (CASSANDRA-3235)
 * Allow using quotes in "USE <keyspace>;" CLI command (CASSANDRA-3208)
 * Don't allow any cache loading exceptions to halt startup (CASSANDRA-3218)
 * Fix sstableloader --ignores option (CASSANDRA-3247)
 * File descriptor limit increased in packaging (CASSANDRA-3206)
 * Fix deadlock in commit log during flush (CASSANDRA-3253)


1.0.0-beta1
 * removed binarymemtable (CASSANDRA-2692)
 * add commitlog_total_space_in_mb to prevent fragmented logs (CASSANDRA-2427)
 * removed commitlog_rotation_threshold_in_mb configuration (CASSANDRA-2771)
 * make AbstractBounds.normalize de-overlapp overlapping ranges (CASSANDRA-2641)
 * replace CollatingIterator, ReducingIterator with MergeIterator
   (CASSANDRA-2062)
 * Fixed the ability to set compaction strategy in cli using create column
   family command (CASSANDRA-2778)
 * clean up tmp files after failed compaction (CASSANDRA-2468)
 * restrict repair streaming to specific columnfamilies (CASSANDRA-2280)
 * don't bother persisting columns shadowed by a row tombstone (CASSANDRA-2589)
 * reset CF and SC deletion times after gc_grace (CASSANDRA-2317)
 * optimize away seek when compacting wide rows (CASSANDRA-2879)
 * single-pass streaming (CASSANDRA-2677, 2906, 2916, 3003)
 * use reference counting for deleting sstables instead of relying on GC
   (CASSANDRA-2521, 3179)
 * store hints as serialized mutations instead of pointers to data row
   (CASSANDRA-2045)
 * store hints in the coordinator node instead of in the closest replica
   (CASSANDRA-2914)
 * add row_cache_keys_to_save CF option (CASSANDRA-1966)
 * check column family validity in nodetool repair (CASSANDRA-2933)
 * use lazy initialization instead of class initialization in NodeId
   (CASSANDRA-2953)
 * add paging to get_count (CASSANDRA-2894)
 * fix "short reads" in [multi]get (CASSANDRA-2643, 3157, 3192)
 * add optional compression for sstables (CASSANDRA-47, 2994, 3001, 3128)
 * add scheduler JMX metrics (CASSANDRA-2962)
 * add block level checksum for compressed data (CASSANDRA-1717)
 * make column family backed column map pluggable and introduce unsynchronized
   ArrayList backed one to speedup reads (CASSANDRA-2843, 3165, 3205)
 * refactoring of the secondary index api (CASSANDRA-2982)
 * make CL > ONE reads wait for digest reconciliation before returning
   (CASSANDRA-2494)
 * fix missing logging for some exceptions (CASSANDRA-2061)
 * refactor and optimize ColumnFamilyStore.files(...) and Descriptor.fromFilename(String)
   and few other places responsible for work with SSTable files (CASSANDRA-3040)
 * Stop reading from sstables once we know we have the most recent columns,
   for query-by-name requests (CASSANDRA-2498)
 * Add query-by-column mode to stress.java (CASSANDRA-3064)
 * Add "install" command to cassandra.bat (CASSANDRA-292)
 * clean up KSMetadata, CFMetadata from unnecessary
   Thrift<->Avro conversion methods (CASSANDRA-3032)
 * Add timeouts to client request schedulers (CASSANDRA-3079, 3096)
 * Cli to use hashes rather than array of hashes for strategy options (CASSANDRA-3081)
 * LeveledCompactionStrategy (CASSANDRA-1608, 3085, 3110, 3087, 3145, 3154, 3182)
 * Improvements of the CLI `describe` command (CASSANDRA-2630)
 * reduce window where dropped CF sstables may not be deleted (CASSANDRA-2942)
 * Expose gossip/FD info to JMX (CASSANDRA-2806)
 * Fix streaming over SSL when compressed SSTable involved (CASSANDRA-3051)
 * Add support for pluggable secondary index implementations (CASSANDRA-3078)
 * remove compaction_thread_priority setting (CASSANDRA-3104)
 * generate hints for replicas that timeout, not just replicas that are known
   to be down before starting (CASSANDRA-2034)
 * Add throttling for internode streaming (CASSANDRA-3080)
 * make the repair of a range repair all replica (CASSANDRA-2610, 3194)
 * expose the ability to repair the first range (as returned by the
   partitioner) of a node (CASSANDRA-2606)
 * Streams Compression (CASSANDRA-3015)
 * add ability to use multiple threads during a single compaction
   (CASSANDRA-2901)
 * make AbstractBounds.normalize support overlapping ranges (CASSANDRA-2641)
 * fix of the CQL count() behavior (CASSANDRA-3068)
 * use TreeMap backed column families for the SSTable simple writers
   (CASSANDRA-3148)
 * fix inconsistency of the CLI syntax when {} should be used instead of [{}]
   (CASSANDRA-3119)
 * rename CQL type names to match expected SQL behavior (CASSANDRA-3149, 3031)
 * Arena-based allocation for memtables (CASSANDRA-2252, 3162, 3163, 3168)
 * Default RR chance to 0.1 (CASSANDRA-3169)
 * Add RowLevel support to secondary index API (CASSANDRA-3147)
 * Make SerializingCacheProvider the default if JNA is available (CASSANDRA-3183)
 * Fix backwards compatibilty for CQL memtable properties (CASSANDRA-3190)
 * Add five-minute delay before starting compactions on a restarted server
   (CASSANDRA-3181)
 * Reduce copies done for intra-host messages (CASSANDRA-1788, 3144)
 * support of compaction strategy option for stress.java (CASSANDRA-3204)
 * make memtable throughput and column count thresholds no-ops (CASSANDRA-2449)
 * Return schema information along with the resultSet in CQL (CASSANDRA-2734)
 * Add new DecimalType (CASSANDRA-2883)
 * Fix assertion error in RowRepairResolver (CASSANDRA-3156)
 * Reduce unnecessary high buffer sizes (CASSANDRA-3171)
 * Pluggable compaction strategy (CASSANDRA-1610)
 * Add new broadcast_address config option (CASSANDRA-2491)


0.8.7
 * Kill server on wrapped OOME such as from FileChannel.map (CASSANDRA-3201)
 * Allow using quotes in "USE <keyspace>;" CLI command (CASSANDRA-3208)
 * Log message when a full repair operation completes (CASSANDRA-3207)
 * Don't allow any cache loading exceptions to halt startup (CASSANDRA-3218)
 * Fix sstableloader --ignores option (CASSANDRA-3247)
 * File descriptor limit increased in packaging (CASSANDRA-3206)
 * Log a meaningfull warning when a node receive a message for a repair session
   that doesn't exist anymore (CASSANDRA-3256)
 * Fix FD leak when internode encryption is enabled (CASSANDRA-3257)
 * FBUtilities.hexToBytes(String) to throw NumberFormatException when string
   contains non-hex characters (CASSANDRA-3231)
 * Keep SimpleSnitch proximity ordering unchanged from what the Strategy
   generates, as intended (CASSANDRA-3262)
 * remove Scrub from compactionstats when finished (CASSANDRA-3255)
 * Fix tool .bat files when CASSANDRA_HOME contains spaces (CASSANDRA-3258)
 * Force flush of status table when removing/updating token (CASSANDRA-3243)
 * Evict gossip state immediately when a token is taken over by a new IP (CASSANDRA-3259)
 * Fix bug where the failure detector can take too long to mark a host
   down (CASSANDRA-3273)
 * (Hadoop) allow wrapping ranges in queries (CASSANDRA-3137)
 * (Hadoop) check all interfaces for a match with split location
   before falling back to random replica (CASSANDRA-3211)
 * (Hadoop) Make Pig storage handle implements LoadMetadata (CASSANDRA-2777)
 * (Hadoop) Fix exception during PIG 'dump' (CASSANDRA-2810)
 * Fix stress COUNTER_GET option (CASSANDRA-3301)
 * Fix missing fields in CLI `show schema` output (CASSANDRA-3304)
 * Nodetool no longer leaks threads and closes JMX connections (CASSANDRA-3309)
 * fix truncate allowing data to be replayed post-restart (CASSANDRA-3297)
 * Move SimpleAuthority and SimpleAuthenticator to examples (CASSANDRA-2922)
 * Fix handling of tombstone by SSTableExport/Import (CASSANDRA-3357)
 * Fix transposition in cfHistograms (CASSANDRA-3222)
 * Allow using number as DC name when creating keyspace in CQL (CASSANDRA-3239)
 * Force flush of system table after updating/removing a token (CASSANDRA-3243)


0.8.6
 * revert CASSANDRA-2388
 * change TokenRange.endpoints back to listen/broadcast address to match
   pre-1777 behavior, and add TokenRange.rpc_endpoints instead (CASSANDRA-3187)
 * avoid trying to watch cassandra-topology.properties when loaded from jar
   (CASSANDRA-3138)
 * prevent users from creating keyspaces with LocalStrategy replication
   (CASSANDRA-3139)
 * fix CLI `show schema;` to output correct keyspace definition statement
   (CASSANDRA-3129)
 * CustomTThreadPoolServer to log TTransportException at DEBUG level
   (CASSANDRA-3142)
 * allow topology sort to work with non-unique rack names between
   datacenters (CASSANDRA-3152)
 * Improve caching of same-version Messages on digest and repair paths
   (CASSANDRA-3158)
 * Randomize choice of first replica for counter increment (CASSANDRA-2890)
 * Fix using read_repair_chance instead of merge_shard_change (CASSANDRA-3202)
 * Avoid streaming data to nodes that already have it, on move as well as
   decommission (CASSANDRA-3041)
 * Fix divide by zero error in GCInspector (CASSANDRA-3164)
 * allow quoting of the ColumnFamily name in CLI `create column family`
   statement (CASSANDRA-3195)
 * Fix rolling upgrade from 0.7 to 0.8 problem (CASSANDRA-3166)
 * Accomodate missing encryption_options in IncomingTcpConnection.stream
   (CASSANDRA-3212)


0.8.5
 * fix NPE when encryption_options is unspecified (CASSANDRA-3007)
 * include column name in validation failure exceptions (CASSANDRA-2849)
 * make sure truncate clears out the commitlog so replay won't re-
   populate with truncated data (CASSANDRA-2950)
 * fix NPE when debug logging is enabled and dropped CF is present
   in a commitlog segment (CASSANDRA-3021)
 * fix cassandra.bat when CASSANDRA_HOME contains spaces (CASSANDRA-2952)
 * fix to SSTableSimpleUnsortedWriter bufferSize calculation (CASSANDRA-3027)
 * make cleanup and normal compaction able to skip empty rows
   (rows containing nothing but expired tombstones) (CASSANDRA-3039)
 * work around native memory leak in com.sun.management.GarbageCollectorMXBean
   (CASSANDRA-2868)
 * validate that column names in column_metadata are not equal to key_alias
   on create/update of the ColumnFamily and CQL 'ALTER' statement (CASSANDRA-3036)
 * return an InvalidRequestException if an indexed column is assigned
   a value larger than 64KB (CASSANDRA-3057)
 * fix of numeric-only and string column names handling in CLI "drop index"
   (CASSANDRA-3054)
 * prune index scan resultset back to original request for lazy
   resultset expansion case (CASSANDRA-2964)
 * (Hadoop) fail jobs when Cassandra node has failed but TaskTracker
   has not (CASSANDRA-2388)
 * fix dynamic snitch ignoring nodes when read_repair_chance is zero
   (CASSANDRA-2662)
 * avoid retaining references to dropped CFS objects in
   CompactionManager.estimatedCompactions (CASSANDRA-2708)
 * expose rpc timeouts per host in MessagingServiceMBean (CASSANDRA-2941)
 * avoid including cwd in classpath for deb and rpm packages (CASSANDRA-2881)
 * remove gossip state when a new IP takes over a token (CASSANDRA-3071)
 * allow sstable2json to work on index sstable files (CASSANDRA-3059)
 * always hint counters (CASSANDRA-3099)
 * fix log4j initialization in EmbeddedCassandraService (CASSANDRA-2857)
 * remove gossip state when a new IP takes over a token (CASSANDRA-3071)
 * work around native memory leak in com.sun.management.GarbageCollectorMXBean
    (CASSANDRA-2868)
 * fix UnavailableException with writes at CL.EACH_QUORM (CASSANDRA-3084)
 * fix parsing of the Keyspace and ColumnFamily names in numeric
   and string representations in CLI (CASSANDRA-3075)
 * fix corner cases in Range.differenceToFetch (CASSANDRA-3084)
 * fix ip address String representation in the ring cache (CASSANDRA-3044)
 * fix ring cache compatibility when mixing pre-0.8.4 nodes with post-
   in the same cluster (CASSANDRA-3023)
 * make repair report failure when a node participating dies (instead of
   hanging forever) (CASSANDRA-2433)
 * fix handling of the empty byte buffer by ReversedType (CASSANDRA-3111)
 * Add validation that Keyspace names are case-insensitively unique (CASSANDRA-3066)
 * catch invalid key_validation_class before instantiating UpdateColumnFamily (CASSANDRA-3102)
 * make Range and Bounds objects client-safe (CASSANDRA-3108)
 * optionally skip log4j configuration (CASSANDRA-3061)
 * bundle sstableloader with the debian package (CASSANDRA-3113)
 * don't try to build secondary indexes when there is none (CASSANDRA-3123)
 * improve SSTableSimpleUnsortedWriter speed for large rows (CASSANDRA-3122)
 * handle keyspace arguments correctly in nodetool snapshot (CASSANDRA-3038)
 * Fix SSTableImportTest on windows (CASSANDRA-3043)
 * expose compactionThroughputMbPerSec through JMX (CASSANDRA-3117)
 * log keyspace and CF of large rows being compacted


0.8.4
 * change TokenRing.endpoints to be a list of rpc addresses instead of
   listen/broadcast addresses (CASSANDRA-1777)
 * include files-to-be-streamed in StreamInSession.getSources (CASSANDRA-2972)
 * use JAVA env var in cassandra-env.sh (CASSANDRA-2785, 2992)
 * avoid doing read for no-op replicate-on-write at CL=1 (CASSANDRA-2892)
 * refuse counter write for CL.ANY (CASSANDRA-2990)
 * switch back to only logging recent dropped messages (CASSANDRA-3004)
 * always deserialize RowMutation for counters (CASSANDRA-3006)
 * ignore saved replication_factor strategy_option for NTS (CASSANDRA-3011)
 * make sure pre-truncate CL segments are discarded (CASSANDRA-2950)


0.8.3
 * add ability to drop local reads/writes that are going to timeout
   (CASSANDRA-2943)
 * revamp token removal process, keep gossip states for 3 days (CASSANDRA-2496)
 * don't accept extra args for 0-arg nodetool commands (CASSANDRA-2740)
 * log unavailableexception details at debug level (CASSANDRA-2856)
 * expose data_dir though jmx (CASSANDRA-2770)
 * don't include tmp files as sstable when create cfs (CASSANDRA-2929)
 * log Java classpath on startup (CASSANDRA-2895)
 * keep gossipped version in sync with actual on migration coordinator
   (CASSANDRA-2946)
 * use lazy initialization instead of class initialization in NodeId
   (CASSANDRA-2953)
 * check column family validity in nodetool repair (CASSANDRA-2933)
 * speedup bytes to hex conversions dramatically (CASSANDRA-2850)
 * Flush memtables on shutdown when durable writes are disabled
   (CASSANDRA-2958)
 * improved POSIX compatibility of start scripts (CASsANDRA-2965)
 * add counter support to Hadoop InputFormat (CASSANDRA-2981)
 * fix bug where dirty commitlog segments were removed (and avoid keeping
   segments with no post-flush activity permanently dirty) (CASSANDRA-2829)
 * fix throwing exception with batch mutation of counter super columns
   (CASSANDRA-2949)
 * ignore system tables during repair (CASSANDRA-2979)
 * throw exception when NTS is given replication_factor as an option
   (CASSANDRA-2960)
 * fix assertion error during compaction of counter CFs (CASSANDRA-2968)
 * avoid trying to create index names, when no index exists (CASSANDRA-2867)
 * don't sample the system table when choosing a bootstrap token
   (CASSANDRA-2825)
 * gossiper notifies of local state changes (CASSANDRA-2948)
 * add asynchronous and half-sync/half-async (hsha) thrift servers
   (CASSANDRA-1405)
 * fix potential use of free'd native memory in SerializingCache
   (CASSANDRA-2951)
 * prune index scan resultset back to original request for lazy
   resultset expansion case (CASSANDRA-2964)
 * (Hadoop) fail jobs when Cassandra node has failed but TaskTracker
    has not (CASSANDRA-2388)


0.8.2
 * CQL:
   - include only one row per unique key for IN queries (CASSANDRA-2717)
   - respect client timestamp on full row deletions (CASSANDRA-2912)
 * improve thread-safety in StreamOutSession (CASSANDRA-2792)
 * allow deleting a row and updating indexed columns in it in the
   same mutation (CASSANDRA-2773)
 * Expose number of threads blocked on submitting memtable to flush
   in JMX (CASSANDRA-2817)
 * add ability to return "endpoints" to nodetool (CASSANDRA-2776)
 * Add support for multiple (comma-delimited) coordinator addresses
   to ColumnFamilyInputFormat (CASSANDRA-2807)
 * fix potential NPE while scheduling read repair for range slice
   (CASSANDRA-2823)
 * Fix race in SystemTable.getCurrentLocalNodeId (CASSANDRA-2824)
 * Correctly set default for replicate_on_write (CASSANDRA-2835)
 * improve nodetool compactionstats formatting (CASSANDRA-2844)
 * fix index-building status display (CASSANDRA-2853)
 * fix CLI perpetuating obsolete KsDef.replication_factor (CASSANDRA-2846)
 * improve cli treatment of multiline comments (CASSANDRA-2852)
 * handle row tombstones correctly in EchoedRow (CASSANDRA-2786)
 * add MessagingService.get[Recently]DroppedMessages and
   StorageService.getExceptionCount (CASSANDRA-2804)
 * fix possibility of spurious UnavailableException for LOCAL_QUORUM
   reads with dynamic snitch + read repair disabled (CASSANDRA-2870)
 * add ant-optional as dependence for the debian package (CASSANDRA-2164)
 * add option to specify limit for get_slice in the CLI (CASSANDRA-2646)
 * decrease HH page size (CASSANDRA-2832)
 * reset cli keyspace after dropping the current one (CASSANDRA-2763)
 * add KeyRange option to Hadoop inputformat (CASSANDRA-1125)
 * fix protocol versioning (CASSANDRA-2818, 2860)
 * support spaces in path to log4j configuration (CASSANDRA-2383)
 * avoid including inferred types in CF update (CASSANDRA-2809)
 * fix JMX bulkload call (CASSANDRA-2908)
 * fix updating KS with durable_writes=false (CASSANDRA-2907)
 * add simplified facade to SSTableWriter for bulk loading use
   (CASSANDRA-2911)
 * fix re-using index CF sstable names after drop/recreate (CASSANDRA-2872)
 * prepend CF to default index names (CASSANDRA-2903)
 * fix hint replay (CASSANDRA-2928)
 * Properly synchronize repair's merkle tree computation (CASSANDRA-2816)


0.8.1
 * CQL:
   - support for insert, delete in BATCH (CASSANDRA-2537)
   - support for IN to SELECT, UPDATE (CASSANDRA-2553)
   - timestamp support for INSERT, UPDATE, and BATCH (CASSANDRA-2555)
   - TTL support (CASSANDRA-2476)
   - counter support (CASSANDRA-2473)
   - ALTER COLUMNFAMILY (CASSANDRA-1709)
   - DROP INDEX (CASSANDRA-2617)
   - add SCHEMA/TABLE as aliases for KS/CF (CASSANDRA-2743)
   - server handles wait-for-schema-agreement (CASSANDRA-2756)
   - key alias support (CASSANDRA-2480)
 * add support for comparator parameters and a generic ReverseType
   (CASSANDRA-2355)
 * add CompositeType and DynamicCompositeType (CASSANDRA-2231)
 * optimize batches containing multiple updates to the same row
   (CASSANDRA-2583)
 * adjust hinted handoff page size to avoid OOM with large columns
   (CASSANDRA-2652)
 * mark BRAF buffer invalid post-flush so we don't re-flush partial
   buffers again, especially on CL writes (CASSANDRA-2660)
 * add DROP INDEX support to CLI (CASSANDRA-2616)
 * don't perform HH to client-mode [storageproxy] nodes (CASSANDRA-2668)
 * Improve forceDeserialize/getCompactedRow encapsulation (CASSANDRA-2659)
 * Don't write CounterUpdateColumn to disk in tests (CASSANDRA-2650)
 * Add sstable bulk loading utility (CASSANDRA-1278)
 * avoid replaying hints to dropped columnfamilies (CASSANDRA-2685)
 * add placeholders for missing rows in range query pseudo-RR (CASSANDRA-2680)
 * remove no-op HHOM.renameHints (CASSANDRA-2693)
 * clone super columns to avoid modifying them during flush (CASSANDRA-2675)
 * allow writes to bypass the commitlog for certain keyspaces (CASSANDRA-2683)
 * avoid NPE when bypassing commitlog during memtable flush (CASSANDRA-2781)
 * Added support for making bootstrap retry if nodes flap (CASSANDRA-2644)
 * Added statusthrift to nodetool to report if thrift server is running (CASSANDRA-2722)
 * Fixed rows being cached if they do not exist (CASSANDRA-2723)
 * Support passing tableName and cfName to RowCacheProviders (CASSANDRA-2702)
 * close scrub file handles (CASSANDRA-2669)
 * throttle migration replay (CASSANDRA-2714)
 * optimize column serializer creation (CASSANDRA-2716)
 * Added support for making bootstrap retry if nodes flap (CASSANDRA-2644)
 * Added statusthrift to nodetool to report if thrift server is running
   (CASSANDRA-2722)
 * Fixed rows being cached if they do not exist (CASSANDRA-2723)
 * fix truncate/compaction race (CASSANDRA-2673)
 * workaround large resultsets causing large allocation retention
   by nio sockets (CASSANDRA-2654)
 * fix nodetool ring use with Ec2Snitch (CASSANDRA-2733)
 * fix removing columns and subcolumns that are supressed by a row or
   supercolumn tombstone during replica resolution (CASSANDRA-2590)
 * support sstable2json against snapshot sstables (CASSANDRA-2386)
 * remove active-pull schema requests (CASSANDRA-2715)
 * avoid marking entire list of sstables as actively being compacted
   in multithreaded compaction (CASSANDRA-2765)
 * seek back after deserializing a row to update cache with (CASSANDRA-2752)
 * avoid skipping rows in scrub for counter column family (CASSANDRA-2759)
 * fix ConcurrentModificationException in repair when dealing with 0.7 node
   (CASSANDRA-2767)
 * use threadsafe collections for StreamInSession (CASSANDRA-2766)
 * avoid infinite loop when creating merkle tree (CASSANDRA-2758)
 * avoids unmarking compacting sstable prematurely in cleanup (CASSANDRA-2769)
 * fix NPE when the commit log is bypassed (CASSANDRA-2718)
 * don't throw an exception in SS.isRPCServerRunning (CASSANDRA-2721)
 * make stress.jar executable (CASSANDRA-2744)
 * add daemon mode to java stress (CASSANDRA-2267)
 * expose the DC and rack of a node through JMX and nodetool ring (CASSANDRA-2531)
 * fix cache mbean getSize (CASSANDRA-2781)
 * Add Date, Float, Double, and Boolean types (CASSANDRA-2530)
 * Add startup flag to renew counter node id (CASSANDRA-2788)
 * add jamm agent to cassandra.bat (CASSANDRA-2787)
 * fix repair hanging if a neighbor has nothing to send (CASSANDRA-2797)
 * purge tombstone even if row is in only one sstable (CASSANDRA-2801)
 * Fix wrong purge of deleted cf during compaction (CASSANDRA-2786)
 * fix race that could result in Hadoop writer failing to throw an
   exception encountered after close() (CASSANDRA-2755)
 * fix scan wrongly throwing assertion error (CASSANDRA-2653)
 * Always use even distribution for merkle tree with RandomPartitionner
   (CASSANDRA-2841)
 * fix describeOwnership for OPP (CASSANDRA-2800)
 * ensure that string tokens do not contain commas (CASSANDRA-2762)


0.8.0-final
 * fix CQL grammar warning and cqlsh regression from CASSANDRA-2622
 * add ant generate-cql-html target (CASSANDRA-2526)
 * update CQL consistency levels (CASSANDRA-2566)
 * debian packaging fixes (CASSANDRA-2481, 2647)
 * fix UUIDType, IntegerType for direct buffers (CASSANDRA-2682, 2684)
 * switch to native Thrift for Hadoop map/reduce (CASSANDRA-2667)
 * fix StackOverflowError when building from eclipse (CASSANDRA-2687)
 * only provide replication_factor to strategy_options "help" for
   SimpleStrategy, OldNetworkTopologyStrategy (CASSANDRA-2678, 2713)
 * fix exception adding validators to non-string columns (CASSANDRA-2696)
 * avoid instantiating DatabaseDescriptor in JDBC (CASSANDRA-2694)
 * fix potential stack overflow during compaction (CASSANDRA-2626)
 * clone super columns to avoid modifying them during flush (CASSANDRA-2675)
 * reset underlying iterator in EchoedRow constructor (CASSANDRA-2653)


0.8.0-rc1
 * faster flushes and compaction from fixing excessively pessimistic
   rebuffering in BRAF (CASSANDRA-2581)
 * fix returning null column values in the python cql driver (CASSANDRA-2593)
 * fix merkle tree splitting exiting early (CASSANDRA-2605)
 * snapshot_before_compaction directory name fix (CASSANDRA-2598)
 * Disable compaction throttling during bootstrap (CASSANDRA-2612)
 * fix CQL treatment of > and < operators in range slices (CASSANDRA-2592)
 * fix potential double-application of counter updates on commitlog replay
   by moving replay position from header to sstable metadata (CASSANDRA-2419)
 * JDBC CQL driver exposes getColumn for access to timestamp
 * JDBC ResultSetMetadata properties added to AbstractType
 * r/m clustertool (CASSANDRA-2607)
 * add support for presenting row key as a column in CQL result sets
   (CASSANDRA-2622)
 * Don't allow {LOCAL|EACH}_QUORUM unless strategy is NTS (CASSANDRA-2627)
 * validate keyspace strategy_options during CQL create (CASSANDRA-2624)
 * fix empty Result with secondary index when limit=1 (CASSANDRA-2628)
 * Fix regression where bootstrapping a node with no schema fails
   (CASSANDRA-2625)
 * Allow removing LocationInfo sstables (CASSANDRA-2632)
 * avoid attempting to replay mutations from dropped keyspaces (CASSANDRA-2631)
 * avoid using cached position of a key when GT is requested (CASSANDRA-2633)
 * fix counting bloom filter true positives (CASSANDRA-2637)
 * initialize local ep state prior to gossip startup if needed (CASSANDRA-2638)
 * fix counter increment lost after restart (CASSANDRA-2642)
 * add quote-escaping via backslash to CLI (CASSANDRA-2623)
 * fix pig example script (CASSANDRA-2487)
 * fix dynamic snitch race in adding latencies (CASSANDRA-2618)
 * Start/stop cassandra after more important services such as mdadm in
   debian packaging (CASSANDRA-2481)


0.8.0-beta2
 * fix NPE compacting index CFs (CASSANDRA-2528)
 * Remove checking all column families on startup for compaction candidates
   (CASSANDRA-2444)
 * validate CQL create keyspace options (CASSANDRA-2525)
 * fix nodetool setcompactionthroughput (CASSANDRA-2550)
 * move	gossip heartbeat back to its own thread (CASSANDRA-2554)
 * validate cql TRUNCATE columnfamily before truncating (CASSANDRA-2570)
 * fix batch_mutate for mixed standard-counter mutations (CASSANDRA-2457)
 * disallow making schema changes to system keyspace (CASSANDRA-2563)
 * fix sending mutation messages multiple times (CASSANDRA-2557)
 * fix incorrect use of NBHM.size in ReadCallback that could cause
   reads to time out even when responses were received (CASSANDRA-2552)
 * trigger read repair correctly for LOCAL_QUORUM reads (CASSANDRA-2556)
 * Allow configuring the number of compaction thread (CASSANDRA-2558)
 * forceUserDefinedCompaction will attempt to compact what it is given
   even if the pessimistic estimate is that there is not enough disk space;
   automatic compactions will only compact 2 or more sstables (CASSANDRA-2575)
 * refuse to apply migrations with older timestamps than the current
   schema (CASSANDRA-2536)
 * remove unframed Thrift transport option
 * include indexes in snapshots (CASSANDRA-2596)
 * improve ignoring of obsolete mutations in index maintenance (CASSANDRA-2401)
 * recognize attempt to drop just the index while leaving the column
   definition alone (CASSANDRA-2619)


0.8.0-beta1
 * remove Avro RPC support (CASSANDRA-926)
 * support for columns that act as incr/decr counters
   (CASSANDRA-1072, 1937, 1944, 1936, 2101, 2093, 2288, 2105, 2384, 2236, 2342,
   2454)
 * CQL (CASSANDRA-1703, 1704, 1705, 1706, 1707, 1708, 1710, 1711, 1940,
   2124, 2302, 2277, 2493)
 * avoid double RowMutation serialization on write path (CASSANDRA-1800)
 * make NetworkTopologyStrategy the default (CASSANDRA-1960)
 * configurable internode encryption (CASSANDRA-1567, 2152)
 * human readable column names in sstable2json output (CASSANDRA-1933)
 * change default JMX port to 7199 (CASSANDRA-2027)
 * backwards compatible internal messaging (CASSANDRA-1015)
 * atomic switch of memtables and sstables (CASSANDRA-2284)
 * add pluggable SeedProvider (CASSANDRA-1669)
 * Fix clustertool to not throw exception when calling get_endpoints (CASSANDRA-2437)
 * upgrade to thrift 0.6 (CASSANDRA-2412)
 * repair works on a token range instead of full ring (CASSANDRA-2324)
 * purge tombstones from row cache (CASSANDRA-2305)
 * push replication_factor into strategy_options (CASSANDRA-1263)
 * give snapshots the same name on each node (CASSANDRA-1791)
 * remove "nodetool loadbalance" (CASSANDRA-2448)
 * multithreaded compaction (CASSANDRA-2191)
 * compaction throttling (CASSANDRA-2156)
 * add key type information and alias (CASSANDRA-2311, 2396)
 * cli no longer divides read_repair_chance by 100 (CASSANDRA-2458)
 * made CompactionInfo.getTaskType return an enum (CASSANDRA-2482)
 * add a server-wide cap on measured memtable memory usage and aggressively
   flush to keep under that threshold (CASSANDRA-2006)
 * add unified UUIDType (CASSANDRA-2233)
 * add off-heap row cache support (CASSANDRA-1969)


0.7.5
 * improvements/fixes to PIG driver (CASSANDRA-1618, CASSANDRA-2387,
   CASSANDRA-2465, CASSANDRA-2484)
 * validate index names (CASSANDRA-1761)
 * reduce contention on Table.flusherLock (CASSANDRA-1954)
 * try harder to detect failures during streaming, cleaning up temporary
   files more reliably (CASSANDRA-2088)
 * shut down server for OOM on a Thrift thread (CASSANDRA-2269)
 * fix tombstone handling in repair and sstable2json (CASSANDRA-2279)
 * preserve version when streaming data from old sstables (CASSANDRA-2283)
 * don't start repair if a neighboring node is marked as dead (CASSANDRA-2290)
 * purge tombstones from row cache (CASSANDRA-2305)
 * Avoid seeking when sstable2json exports the entire file (CASSANDRA-2318)
 * clear Built flag in system table when dropping an index (CASSANDRA-2320)
 * don't allow arbitrary argument for stress.java (CASSANDRA-2323)
 * validate values for index predicates in get_indexed_slice (CASSANDRA-2328)
 * queue secondary indexes for flush before the parent (CASSANDRA-2330)
 * allow job configuration to set the CL used in Hadoop jobs (CASSANDRA-2331)
 * add memtable_flush_queue_size defaulting to 4 (CASSANDRA-2333)
 * Allow overriding of initial_token, storage_port and rpc_port from system
   properties (CASSANDRA-2343)
 * fix comparator used for non-indexed secondary expressions in index scan
   (CASSANDRA-2347)
 * ensure size calculation and write phase of large-row compaction use
   the same threshold for TTL expiration (CASSANDRA-2349)
 * fix race when iterating CFs during add/drop (CASSANDRA-2350)
 * add ConsistencyLevel command to CLI (CASSANDRA-2354)
 * allow negative numbers in the cli (CASSANDRA-2358)
 * hard code serialVersionUID for tokens class (CASSANDRA-2361)
 * fix potential infinite loop in ByteBufferUtil.inputStream (CASSANDRA-2365)
 * fix encoding bugs in HintedHandoffManager, SystemTable when default
   charset is not UTF8 (CASSANDRA-2367)
 * avoids having removed node reappearing in Gossip (CASSANDRA-2371)
 * fix incorrect truncation of long to int when reading columns via block
   index (CASSANDRA-2376)
 * fix NPE during stream session (CASSANDRA-2377)
 * fix race condition that could leave orphaned data files when dropping CF or
   KS (CASSANDRA-2381)
 * fsync statistics component on write (CASSANDRA-2382)
 * fix duplicate results from CFS.scan (CASSANDRA-2406)
 * add IntegerType to CLI help (CASSANDRA-2414)
 * avoid caching token-only decoratedkeys (CASSANDRA-2416)
 * convert mmap assertion to if/throw so scrub can catch it (CASSANDRA-2417)
 * don't overwrite gc log (CASSANDR-2418)
 * invalidate row cache for streamed row to avoid inconsitencies
   (CASSANDRA-2420)
 * avoid copies in range/index scans (CASSANDRA-2425)
 * make sure we don't wipe data during cleanup if the node has not join
   the ring (CASSANDRA-2428)
 * Try harder to close files after compaction (CASSANDRA-2431)
 * re-set bootstrapped flag after move finishes (CASSANDRA-2435)
 * display validation_class in CLI 'describe keyspace' (CASSANDRA-2442)
 * make cleanup compactions cleanup the row cache (CASSANDRA-2451)
 * add column fields validation to scrub (CASSANDRA-2460)
 * use 64KB flush buffer instead of in_memory_compaction_limit (CASSANDRA-2463)
 * fix backslash substitutions in CLI (CASSANDRA-2492)
 * disable cache saving for system CFS (CASSANDRA-2502)
 * fixes for verifying destination availability under hinted conditions
   so UE can be thrown intead of timing out (CASSANDRA-2514)
 * fix update of validation class in column metadata (CASSANDRA-2512)
 * support LOCAL_QUORUM, EACH_QUORUM CLs outside of NTS (CASSANDRA-2516)
 * preserve version when streaming data from old sstables (CASSANDRA-2283)
 * fix backslash substitutions in CLI (CASSANDRA-2492)
 * count a row deletion as one operation towards memtable threshold
   (CASSANDRA-2519)
 * support LOCAL_QUORUM, EACH_QUORUM CLs outside of NTS (CASSANDRA-2516)


0.7.4
 * add nodetool join command (CASSANDRA-2160)
 * fix secondary indexes on pre-existing or streamed data (CASSANDRA-2244)
 * initialize endpoint in gossiper earlier (CASSANDRA-2228)
 * add ability to write to Cassandra from Pig (CASSANDRA-1828)
 * add rpc_[min|max]_threads (CASSANDRA-2176)
 * add CL.TWO, CL.THREE (CASSANDRA-2013)
 * avoid exporting an un-requested row in sstable2json, when exporting
   a key that does not exist (CASSANDRA-2168)
 * add incremental_backups option (CASSANDRA-1872)
 * add configurable row limit to Pig loadfunc (CASSANDRA-2276)
 * validate column values in batches as well as single-Column inserts
   (CASSANDRA-2259)
 * move sample schema from cassandra.yaml to schema-sample.txt,
   a cli scripts (CASSANDRA-2007)
 * avoid writing empty rows when scrubbing tombstoned rows (CASSANDRA-2296)
 * fix assertion error in range and index scans for CL < ALL
   (CASSANDRA-2282)
 * fix commitlog replay when flush position refers to data that didn't
   get synced before server died (CASSANDRA-2285)
 * fix fd leak in sstable2json with non-mmap'd i/o (CASSANDRA-2304)
 * reduce memory use during streaming of multiple sstables (CASSANDRA-2301)
 * purge tombstoned rows from cache after GCGraceSeconds (CASSANDRA-2305)
 * allow zero replicas in a NTS datacenter (CASSANDRA-1924)
 * make range queries respect snitch for local replicas (CASSANDRA-2286)
 * fix HH delivery when column index is larger than 2GB (CASSANDRA-2297)
 * make 2ary indexes use parent CF flush thresholds during initial build
   (CASSANDRA-2294)
 * update memtable_throughput to be a long (CASSANDRA-2158)


0.7.3
 * Keep endpoint state until aVeryLongTime (CASSANDRA-2115)
 * lower-latency read repair (CASSANDRA-2069)
 * add hinted_handoff_throttle_delay_in_ms option (CASSANDRA-2161)
 * fixes for cache save/load (CASSANDRA-2172, -2174)
 * Handle whole-row deletions in CFOutputFormat (CASSANDRA-2014)
 * Make memtable_flush_writers flush in parallel (CASSANDRA-2178)
 * Add compaction_preheat_key_cache option (CASSANDRA-2175)
 * refactor stress.py to have only one copy of the format string
   used for creating row keys (CASSANDRA-2108)
 * validate index names for \w+ (CASSANDRA-2196)
 * Fix Cassandra cli to respect timeout if schema does not settle
   (CASSANDRA-2187)
 * fix for compaction and cleanup writing old-format data into new-version
   sstable (CASSANDRA-2211, -2216)
 * add nodetool scrub (CASSANDRA-2217, -2240)
 * fix sstable2json large-row pagination (CASSANDRA-2188)
 * fix EOFing on requests for the last bytes in a file (CASSANDRA-2213)
 * fix BufferedRandomAccessFile bugs (CASSANDRA-2218, -2241)
 * check for memtable flush_after_mins exceeded every 10s (CASSANDRA-2183)
 * fix cache saving on Windows (CASSANDRA-2207)
 * add validateSchemaAgreement call + synchronization to schema
   modification operations (CASSANDRA-2222)
 * fix for reversed slice queries on large rows (CASSANDRA-2212)
 * fat clients were writing local data (CASSANDRA-2223)
 * set DEFAULT_MEMTABLE_LIFETIME_IN_MINS to 24h
 * improve detection and cleanup of partially-written sstables
   (CASSANDRA-2206)
 * fix supercolumn de/serialization when subcolumn comparator is different
   from supercolumn's (CASSANDRA-2104)
 * fix starting up on Windows when CASSANDRA_HOME contains whitespace
   (CASSANDRA-2237)
 * add [get|set][row|key]cacheSavePeriod to JMX (CASSANDRA-2100)
 * fix Hadoop ColumnFamilyOutputFormat dropping of mutations
   when batch fills up (CASSANDRA-2255)
 * move file deletions off of scheduledtasks executor (CASSANDRA-2253)


0.7.2
 * copy DecoratedKey.key when inserting into caches to avoid retaining
   a reference to the underlying buffer (CASSANDRA-2102)
 * format subcolumn names with subcomparator (CASSANDRA-2136)
 * fix column bloom filter deserialization (CASSANDRA-2165)


0.7.1
 * refactor MessageDigest creation code. (CASSANDRA-2107)
 * buffer network stack to avoid inefficient small TCP messages while avoiding
   the nagle/delayed ack problem (CASSANDRA-1896)
 * check log4j configuration for changes every 10s (CASSANDRA-1525, 1907)
 * more-efficient cross-DC replication (CASSANDRA-1530, -2051, -2138)
 * avoid polluting page cache with commitlog or sstable writes
   and seq scan operations (CASSANDRA-1470)
 * add RMI authentication options to nodetool (CASSANDRA-1921)
 * make snitches configurable at runtime (CASSANDRA-1374)
 * retry hadoop split requests on connection failure (CASSANDRA-1927)
 * implement describeOwnership for BOP, COPP (CASSANDRA-1928)
 * make read repair behave as expected for ConsistencyLevel > ONE
   (CASSANDRA-982, 2038)
 * distributed test harness (CASSANDRA-1859, 1964)
 * reduce flush lock contention (CASSANDRA-1930)
 * optimize supercolumn deserialization (CASSANDRA-1891)
 * fix CFMetaData.apply to only compare objects of the same class
   (CASSANDRA-1962)
 * allow specifying specific SSTables to compact from JMX (CASSANDRA-1963)
 * fix race condition in MessagingService.targets (CASSANDRA-1959, 2094, 2081)
 * refuse to open sstables from a future version (CASSANDRA-1935)
 * zero-copy reads (CASSANDRA-1714)
 * fix copy bounds for word Text in wordcount demo (CASSANDRA-1993)
 * fixes for contrib/javautils (CASSANDRA-1979)
 * check more frequently for memtable expiration (CASSANDRA-2000)
 * fix writing SSTable column count statistics (CASSANDRA-1976)
 * fix streaming of multiple CFs during bootstrap (CASSANDRA-1992)
 * explicitly set JVM GC new generation size with -Xmn (CASSANDRA-1968)
 * add short options for CLI flags (CASSANDRA-1565)
 * make keyspace argument to "describe keyspace" in CLI optional
   when authenticated to keyspace already (CASSANDRA-2029)
 * added option to specify -Dcassandra.join_ring=false on startup
   to allow "warm spare" nodes or performing JMX maintenance before
   joining the ring (CASSANDRA-526)
 * log migrations at INFO (CASSANDRA-2028)
 * add CLI verbose option in file mode (CASSANDRA-2030)
 * add single-line "--" comments to CLI (CASSANDRA-2032)
 * message serialization tests (CASSANDRA-1923)
 * switch from ivy to maven-ant-tasks (CASSANDRA-2017)
 * CLI attempts to block for new schema to propagate (CASSANDRA-2044)
 * fix potential overflow in nodetool cfstats (CASSANDRA-2057)
 * add JVM shutdownhook to sync commitlog (CASSANDRA-1919)
 * allow nodes to be up without being part of  normal traffic (CASSANDRA-1951)
 * fix CLI "show keyspaces" with null options on NTS (CASSANDRA-2049)
 * fix possible ByteBuffer race conditions (CASSANDRA-2066)
 * reduce garbage generated by MessagingService to prevent load spikes
   (CASSANDRA-2058)
 * fix math in RandomPartitioner.describeOwnership (CASSANDRA-2071)
 * fix deletion of sstable non-data components (CASSANDRA-2059)
 * avoid blocking gossip while deleting handoff hints (CASSANDRA-2073)
 * ignore messages from newer versions, keep track of nodes in gossip
   regardless of version (CASSANDRA-1970)
 * cache writing moved to CompactionManager to reduce i/o contention and
   updated to use non-cache-polluting writes (CASSANDRA-2053)
 * page through large rows when exporting to JSON (CASSANDRA-2041)
 * add flush_largest_memtables_at and reduce_cache_sizes_at options
   (CASSANDRA-2142)
 * add cli 'describe cluster' command (CASSANDRA-2127)
 * add cli support for setting username/password at 'connect' command
   (CASSANDRA-2111)
 * add -D option to Stress.java to allow reading hosts from a file
   (CASSANDRA-2149)
 * bound hints CF throughput between 32M and 256M (CASSANDRA-2148)
 * continue starting when invalid saved cache entries are encountered
   (CASSANDRA-2076)
 * add max_hint_window_in_ms option (CASSANDRA-1459)


0.7.0-final
 * fix offsets to ByteBuffer.get (CASSANDRA-1939)


0.7.0-rc4
 * fix cli crash after backgrounding (CASSANDRA-1875)
 * count timeouts in storageproxy latencies, and include latency
   histograms in StorageProxyMBean (CASSANDRA-1893)
 * fix CLI get recognition of supercolumns (CASSANDRA-1899)
 * enable keepalive on intra-cluster sockets (CASSANDRA-1766)
 * count timeouts towards dynamicsnitch latencies (CASSANDRA-1905)
 * Expose index-building status in JMX + cli schema description
   (CASSANDRA-1871)
 * allow [LOCAL|EACH]_QUORUM to be used with non-NetworkTopology
   replication Strategies
 * increased amount of index locks for faster commitlog replay
 * collect secondary index tombstones immediately (CASSANDRA-1914)
 * revert commitlog changes from #1780 (CASSANDRA-1917)
 * change RandomPartitioner min token to -1 to avoid collision w/
   tokens on actual nodes (CASSANDRA-1901)
 * examine the right nibble when validating TimeUUID (CASSANDRA-1910)
 * include secondary indexes in cleanup (CASSANDRA-1916)
 * CFS.scrubDataDirectories should also cleanup invalid secondary indexes
   (CASSANDRA-1904)
 * ability to disable/enable gossip on nodes to force them down
   (CASSANDRA-1108)


0.7.0-rc3
 * expose getNaturalEndpoints in StorageServiceMBean taking byte[]
   key; RMI cannot serialize ByteBuffer (CASSANDRA-1833)
 * infer org.apache.cassandra.locator for replication strategy classes
   when not otherwise specified
 * validation that generates less garbage (CASSANDRA-1814)
 * add TTL support to CLI (CASSANDRA-1838)
 * cli defaults to bytestype for subcomparator when creating
   column families (CASSANDRA-1835)
 * unregister index MBeans when index is dropped (CASSANDRA-1843)
 * make ByteBufferUtil.clone thread-safe (CASSANDRA-1847)
 * change exception for read requests during bootstrap from
   InvalidRequest to Unavailable (CASSANDRA-1862)
 * respect row-level tombstones post-flush in range scans
   (CASSANDRA-1837)
 * ReadResponseResolver check digests against each other (CASSANDRA-1830)
 * return InvalidRequest when remove of subcolumn without supercolumn
   is requested (CASSANDRA-1866)
 * flush before repair (CASSANDRA-1748)
 * SSTableExport validates key order (CASSANDRA-1884)
 * large row support for SSTableExport (CASSANDRA-1867)
 * Re-cache hot keys post-compaction without hitting disk (CASSANDRA-1878)
 * manage read repair in coordinator instead of data source, to
   provide latency information to dynamic snitch (CASSANDRA-1873)


0.7.0-rc2
 * fix live-column-count of slice ranges including tombstoned supercolumn
   with live subcolumn (CASSANDRA-1591)
 * rename o.a.c.internal.AntientropyStage -> AntiEntropyStage,
   o.a.c.request.Request_responseStage -> RequestResponseStage,
   o.a.c.internal.Internal_responseStage -> InternalResponseStage
 * add AbstractType.fromString (CASSANDRA-1767)
 * require index_type to be present when specifying index_name
   on ColumnDef (CASSANDRA-1759)
 * fix add/remove index bugs in CFMetadata (CASSANDRA-1768)
 * rebuild Strategy during system_update_keyspace (CASSANDRA-1762)
 * cli updates prompt to ... in continuation lines (CASSANDRA-1770)
 * support multiple Mutations per key in hadoop ColumnFamilyOutputFormat
   (CASSANDRA-1774)
 * improvements to Debian init script (CASSANDRA-1772)
 * use local classloader to check for version.properties (CASSANDRA-1778)
 * Validate that column names in column_metadata are valid for the
   defined comparator, and decode properly in cli (CASSANDRA-1773)
 * use cross-platform newlines in cli (CASSANDRA-1786)
 * add ExpiringColumn support to sstable import/export (CASSANDRA-1754)
 * add flush for each append to periodic commitlog mode; added
   periodic_without_flush option to disable this (CASSANDRA-1780)
 * close file handle used for post-flush truncate (CASSANDRA-1790)
 * various code cleanup (CASSANDRA-1793, -1794, -1795)
 * fix range queries against wrapped range (CASSANDRA-1781)
 * fix consistencylevel calculations for NetworkTopologyStrategy
   (CASSANDRA-1804)
 * cli support index type enum names (CASSANDRA-1810)
 * improved validation of column_metadata (CASSANDRA-1813)
 * reads at ConsistencyLevel > 1 throw UnavailableException
   immediately if insufficient live nodes exist (CASSANDRA-1803)
 * copy bytebuffers for local writes to avoid retaining the entire
   Thrift frame (CASSANDRA-1801)
 * fix NPE adding index to column w/o prior metadata (CASSANDRA-1764)
 * reduce fat client timeout (CASSANDRA-1730)
 * fix botched merge of CASSANDRA-1316


0.7.0-rc1
 * fix compaction and flush races with schema updates (CASSANDRA-1715)
 * add clustertool, config-converter, sstablekeys, and schematool
   Windows .bat files (CASSANDRA-1723)
 * reject range queries received during bootstrap (CASSANDRA-1739)
 * fix wrapping-range queries on non-minimum token (CASSANDRA-1700)
 * add nodetool cfhistogram (CASSANDRA-1698)
 * limit repaired ranges to what the nodes have in common (CASSANDRA-1674)
 * index scan treats missing columns as not matching secondary
   expressions (CASSANDRA-1745)
 * Fix misuse of DataOutputBuffer.getData in AntiEntropyService
   (CASSANDRA-1729)
 * detect and warn when obsolete version of JNA is present (CASSANDRA-1760)
 * reduce fat client timeout (CASSANDRA-1730)
 * cleanup smallest CFs first to increase free temp space for larger ones
   (CASSANDRA-1811)
 * Update windows .bat files to work outside of main Cassandra
   directory (CASSANDRA-1713)
 * fix read repair regression from 0.6.7 (CASSANDRA-1727)
 * more-efficient read repair (CASSANDRA-1719)
 * fix hinted handoff replay (CASSANDRA-1656)
 * log type of dropped messages (CASSANDRA-1677)
 * upgrade to SLF4J 1.6.1
 * fix ByteBuffer bug in ExpiringColumn.updateDigest (CASSANDRA-1679)
 * fix IntegerType.getString (CASSANDRA-1681)
 * make -Djava.net.preferIPv4Stack=true the default (CASSANDRA-628)
 * add INTERNAL_RESPONSE verb to differentiate from responses related
   to client requests (CASSANDRA-1685)
 * log tpstats when dropping messages (CASSANDRA-1660)
 * include unreachable nodes in describeSchemaVersions (CASSANDRA-1678)
 * Avoid dropping messages off the client request path (CASSANDRA-1676)
 * fix jna errno reporting (CASSANDRA-1694)
 * add friendlier error for UnknownHostException on startup (CASSANDRA-1697)
 * include jna dependency in RPM package (CASSANDRA-1690)
 * add --skip-keys option to stress.py (CASSANDRA-1696)
 * improve cli handling of non-string keys and column names
   (CASSANDRA-1701, -1693)
 * r/m extra subcomparator line in cli keyspaces output (CASSANDRA-1712)
 * add read repair chance to cli "show keyspaces"
 * upgrade to ConcurrentLinkedHashMap 1.1 (CASSANDRA-975)
 * fix index scan routing (CASSANDRA-1722)
 * fix tombstoning of supercolumns in range queries (CASSANDRA-1734)
 * clear endpoint cache after updating keyspace metadata (CASSANDRA-1741)
 * fix wrapping-range queries on non-minimum token (CASSANDRA-1700)
 * truncate includes secondary indexes (CASSANDRA-1747)
 * retain reference to PendingFile sstables (CASSANDRA-1749)
 * fix sstableimport regression (CASSANDRA-1753)
 * fix for bootstrap when no non-system tables are defined (CASSANDRA-1732)
 * handle replica unavailability in index scan (CASSANDRA-1755)
 * fix service initialization order deadlock (CASSANDRA-1756)
 * multi-line cli commands (CASSANDRA-1742)
 * fix race between snapshot and compaction (CASSANDRA-1736)
 * add listEndpointsPendingHints, deleteHintsForEndpoint JMX methods
   (CASSANDRA-1551)


0.7.0-beta3
 * add strategy options to describe_keyspace output (CASSANDRA-1560)
 * log warning when using randomly generated token (CASSANDRA-1552)
 * re-organize JMX into .db, .net, .internal, .request (CASSANDRA-1217)
 * allow nodes to change IPs between restarts (CASSANDRA-1518)
 * remember ring state between restarts by default (CASSANDRA-1518)
 * flush index built flag so we can read it before log replay (CASSANDRA-1541)
 * lock row cache updates to prevent race condition (CASSANDRA-1293)
 * remove assertion causing rare (and harmless) error messages in
   commitlog (CASSANDRA-1330)
 * fix moving nodes with no keyspaces defined (CASSANDRA-1574)
 * fix unbootstrap when no data is present in a transfer range (CASSANDRA-1573)
 * take advantage of AVRO-495 to simplify our avro IDL (CASSANDRA-1436)
 * extend authorization hierarchy to column family (CASSANDRA-1554)
 * deletion support in secondary indexes (CASSANDRA-1571)
 * meaningful error message for invalid replication strategy class
   (CASSANDRA-1566)
 * allow keyspace creation with RF > N (CASSANDRA-1428)
 * improve cli error handling (CASSANDRA-1580)
 * add cache save/load ability (CASSANDRA-1417, 1606, 1647)
 * add StorageService.getDrainProgress (CASSANDRA-1588)
 * Disallow bootstrap to an in-use token (CASSANDRA-1561)
 * Allow dynamic secondary index creation and destruction (CASSANDRA-1532)
 * log auto-guessed memtable thresholds (CASSANDRA-1595)
 * add ColumnDef support to cli (CASSANDRA-1583)
 * reduce index sample time by 75% (CASSANDRA-1572)
 * add cli support for column, strategy metadata (CASSANDRA-1578, 1612)
 * add cli support for schema modification (CASSANDRA-1584)
 * delete temp files on failed compactions (CASSANDRA-1596)
 * avoid blocking for dead nodes during removetoken (CASSANDRA-1605)
 * remove ConsistencyLevel.ZERO (CASSANDRA-1607)
 * expose in-progress compaction type in jmx (CASSANDRA-1586)
 * removed IClock & related classes from internals (CASSANDRA-1502)
 * fix removing tokens from SystemTable on decommission and removetoken
   (CASSANDRA-1609)
 * include CF metadata in cli 'show keyspaces' (CASSANDRA-1613)
 * switch from Properties to HashMap in PropertyFileSnitch to
   avoid synchronization bottleneck (CASSANDRA-1481)
 * PropertyFileSnitch configuration file renamed to
   cassandra-topology.properties
 * add cli support for get_range_slices (CASSANDRA-1088, CASSANDRA-1619)
 * Make memtable flush thresholds per-CF instead of global
   (CASSANDRA-1007, 1637)
 * add cli support for binary data without CfDef hints (CASSANDRA-1603)
 * fix building SSTable statistics post-stream (CASSANDRA-1620)
 * fix potential infinite loop in 2ary index queries (CASSANDRA-1623)
 * allow creating NTS keyspaces with no replicas configured (CASSANDRA-1626)
 * add jmx histogram of sstables accessed per read (CASSANDRA-1624)
 * remove system_rename_column_family and system_rename_keyspace from the
   client API until races can be fixed (CASSANDRA-1630, CASSANDRA-1585)
 * add cli sanity tests (CASSANDRA-1582)
 * update GC settings in cassandra.bat (CASSANDRA-1636)
 * cli support for index queries (CASSANDRA-1635)
 * cli support for updating schema memtable settings (CASSANDRA-1634)
 * cli --file option (CASSANDRA-1616)
 * reduce automatically chosen memtable sizes by 50% (CASSANDRA-1641)
 * move endpoint cache from snitch to strategy (CASSANDRA-1643)
 * fix commitlog recovery deleting the newly-created segment as well as
   the old ones (CASSANDRA-1644)
 * upgrade to Thrift 0.5 (CASSANDRA-1367)
 * renamed CL.DCQUORUM to LOCAL_QUORUM and DCQUORUMSYNC to EACH_QUORUM
 * cli truncate support (CASSANDRA-1653)
 * update GC settings in cassandra.bat (CASSANDRA-1636)
 * avoid logging when a node's ip/token is gossipped back to it (CASSANDRA-1666)


0.7-beta2
 * always use UTF-8 for hint keys (CASSANDRA-1439)
 * remove cassandra.yaml dependency from Hadoop and Pig (CASSADRA-1322)
 * expose CfDef metadata in describe_keyspaces (CASSANDRA-1363)
 * restore use of mmap_index_only option (CASSANDRA-1241)
 * dropping a keyspace with no column families generated an error
   (CASSANDRA-1378)
 * rename RackAwareStrategy to OldNetworkTopologyStrategy, RackUnawareStrategy
   to SimpleStrategy, DatacenterShardStrategy to NetworkTopologyStrategy,
   AbstractRackAwareSnitch to AbstractNetworkTopologySnitch (CASSANDRA-1392)
 * merge StorageProxy.mutate, mutateBlocking (CASSANDRA-1396)
 * faster UUIDType, LongType comparisons (CASSANDRA-1386, 1393)
 * fix setting read_repair_chance from CLI addColumnFamily (CASSANDRA-1399)
 * fix updates to indexed columns (CASSANDRA-1373)
 * fix race condition leaving to FileNotFoundException (CASSANDRA-1382)
 * fix sharded lock hash on index write path (CASSANDRA-1402)
 * add support for GT/E, LT/E in subordinate index clauses (CASSANDRA-1401)
 * cfId counter got out of sync when CFs were added (CASSANDRA-1403)
 * less chatty schema updates (CASSANDRA-1389)
 * rename column family mbeans. 'type' will now include either
   'IndexColumnFamilies' or 'ColumnFamilies' depending on the CFS type.
   (CASSANDRA-1385)
 * disallow invalid keyspace and column family names. This includes name that
   matches a '^\w+' regex. (CASSANDRA-1377)
 * use JNA, if present, to take snapshots (CASSANDRA-1371)
 * truncate hints if starting 0.7 for the first time (CASSANDRA-1414)
 * fix FD leak in single-row slicepredicate queries (CASSANDRA-1416)
 * allow index expressions against columns that are not part of the
   SlicePredicate (CASSANDRA-1410)
 * config-converter properly handles snitches and framed support
   (CASSANDRA-1420)
 * remove keyspace argument from multiget_count (CASSANDRA-1422)
 * allow specifying cassandra.yaml location as (local or remote) URL
   (CASSANDRA-1126)
 * fix using DynamicEndpointSnitch with NetworkTopologyStrategy
   (CASSANDRA-1429)
 * Add CfDef.default_validation_class (CASSANDRA-891)
 * fix EstimatedHistogram.max (CASSANDRA-1413)
 * quorum read optimization (CASSANDRA-1622)
 * handle zero-length (or missing) rows during HH paging (CASSANDRA-1432)
 * include secondary indexes during schema migrations (CASSANDRA-1406)
 * fix commitlog header race during schema change (CASSANDRA-1435)
 * fix ColumnFamilyStoreMBeanIterator to use new type name (CASSANDRA-1433)
 * correct filename generated by xml->yaml converter (CASSANDRA-1419)
 * add CMSInitiatingOccupancyFraction=75 and UseCMSInitiatingOccupancyOnly
   to default JVM options
 * decrease jvm heap for cassandra-cli (CASSANDRA-1446)
 * ability to modify keyspaces and column family definitions on a live cluster
   (CASSANDRA-1285)
 * support for Hadoop Streaming [non-jvm map/reduce via stdin/out]
   (CASSANDRA-1368)
 * Move persistent sstable stats from the system table to an sstable component
   (CASSANDRA-1430)
 * remove failed bootstrap attempt from pending ranges when gossip times
   it out after 1h (CASSANDRA-1463)
 * eager-create tcp connections to other cluster members (CASSANDRA-1465)
 * enumerate stages and derive stage from message type instead of
   transmitting separately (CASSANDRA-1465)
 * apply reversed flag during collation from different data sources
   (CASSANDRA-1450)
 * make failure to remove commitlog segment non-fatal (CASSANDRA-1348)
 * correct ordering of drain operations so CL.recover is no longer
   necessary (CASSANDRA-1408)
 * removed keyspace from describe_splits method (CASSANDRA-1425)
 * rename check_schema_agreement to describe_schema_versions
   (CASSANDRA-1478)
 * fix QUORUM calculation for RF > 3 (CASSANDRA-1487)
 * remove tombstones during non-major compactions when bloom filter
   verifies that row does not exist in other sstables (CASSANDRA-1074)
 * nodes that coordinated a loadbalance in the past could not be seen by
   newly added nodes (CASSANDRA-1467)
 * exposed endpoint states (gossip details) via jmx (CASSANDRA-1467)
 * ensure that compacted sstables are not included when new readers are
   instantiated (CASSANDRA-1477)
 * by default, calculate heap size and memtable thresholds at runtime (CASSANDRA-1469)
 * fix races dealing with adding/dropping keyspaces and column families in
   rapid succession (CASSANDRA-1477)
 * clean up of Streaming system (CASSANDRA-1503, 1504, 1506)
 * add options to configure Thrift socket keepalive and buffer sizes (CASSANDRA-1426)
 * make contrib CassandraServiceDataCleaner recursive (CASSANDRA-1509)
 * min, max compaction threshold are configurable and persistent
   per-ColumnFamily (CASSANDRA-1468)
 * fix replaying the last mutation in a commitlog unnecessarily
   (CASSANDRA-1512)
 * invoke getDefaultUncaughtExceptionHandler from DTPE with the original
   exception rather than the ExecutionException wrapper (CASSANDRA-1226)
 * remove Clock from the Thrift (and Avro) API (CASSANDRA-1501)
 * Close intra-node sockets when connection is broken (CASSANDRA-1528)
 * RPM packaging spec file (CASSANDRA-786)
 * weighted request scheduler (CASSANDRA-1485)
 * treat expired columns as deleted (CASSANDRA-1539)
 * make IndexInterval configurable (CASSANDRA-1488)
 * add describe_snitch to Thrift API (CASSANDRA-1490)
 * MD5 authenticator compares plain text submitted password with MD5'd
   saved property, instead of vice versa (CASSANDRA-1447)
 * JMX MessagingService pending and completed counts (CASSANDRA-1533)
 * fix race condition processing repair responses (CASSANDRA-1511)
 * make repair blocking (CASSANDRA-1511)
 * create EndpointSnitchInfo and MBean to expose rack and DC (CASSANDRA-1491)
 * added option to contrib/word_count to output results back to Cassandra
   (CASSANDRA-1342)
 * rewrite Hadoop ColumnFamilyRecordWriter to pool connections, retry to
   multiple Cassandra nodes, and smooth impact on the Cassandra cluster
   by using smaller batch sizes (CASSANDRA-1434)
 * fix setting gc_grace_seconds via CLI (CASSANDRA-1549)
 * support TTL'd index values (CASSANDRA-1536)
 * make removetoken work like decommission (CASSANDRA-1216)
 * make cli comparator-aware and improve quote rules (CASSANDRA-1523,-1524)
 * make nodetool compact and cleanup blocking (CASSANDRA-1449)
 * add memtable, cache information to GCInspector logs (CASSANDRA-1558)
 * enable/disable HintedHandoff via JMX (CASSANDRA-1550)
 * Ignore stray files in the commit log directory (CASSANDRA-1547)
 * Disallow bootstrap to an in-use token (CASSANDRA-1561)


0.7-beta1
 * sstable versioning (CASSANDRA-389)
 * switched to slf4j logging (CASSANDRA-625)
 * add (optional) expiration time for column (CASSANDRA-699)
 * access levels for authentication/authorization (CASSANDRA-900)
 * add ReadRepairChance to CF definition (CASSANDRA-930)
 * fix heisenbug in system tests, especially common on OS X (CASSANDRA-944)
 * convert to byte[] keys internally and all public APIs (CASSANDRA-767)
 * ability to alter schema definitions on a live cluster (CASSANDRA-44)
 * renamed configuration file to cassandra.xml, and log4j.properties to
   log4j-server.properties, which must now be loaded from
   the classpath (which is how our scripts in bin/ have always done it)
   (CASSANDRA-971)
 * change get_count to require a SlicePredicate. create multi_get_count
   (CASSANDRA-744)
 * re-organized endpointsnitch implementations and added SimpleSnitch
   (CASSANDRA-994)
 * Added preload_row_cache option (CASSANDRA-946)
 * add CRC to commitlog header (CASSANDRA-999)
 * removed deprecated batch_insert and get_range_slice methods (CASSANDRA-1065)
 * add truncate thrift method (CASSANDRA-531)
 * http mini-interface using mx4j (CASSANDRA-1068)
 * optimize away copy of sliced row on memtable read path (CASSANDRA-1046)
 * replace constant-size 2GB mmaped segments and special casing for index
   entries spanning segment boundaries, with SegmentedFile that computes
   segments that always contain entire entries/rows (CASSANDRA-1117)
 * avoid reading large rows into memory during compaction (CASSANDRA-16)
 * added hadoop OutputFormat (CASSANDRA-1101)
 * efficient Streaming (no more anticompaction) (CASSANDRA-579)
 * split commitlog header into separate file and add size checksum to
   mutations (CASSANDRA-1179)
 * avoid allocating a new byte[] for each mutation on replay (CASSANDRA-1219)
 * revise HH schema to be per-endpoint (CASSANDRA-1142)
 * add joining/leaving status to nodetool ring (CASSANDRA-1115)
 * allow multiple repair sessions per node (CASSANDRA-1190)
 * optimize away MessagingService for local range queries (CASSANDRA-1261)
 * make framed transport the default so malformed requests can't OOM the
   server (CASSANDRA-475)
 * significantly faster reads from row cache (CASSANDRA-1267)
 * take advantage of row cache during range queries (CASSANDRA-1302)
 * make GCGraceSeconds a per-ColumnFamily value (CASSANDRA-1276)
 * keep persistent row size and column count statistics (CASSANDRA-1155)
 * add IntegerType (CASSANDRA-1282)
 * page within a single row during hinted handoff (CASSANDRA-1327)
 * push DatacenterShardStrategy configuration into keyspace definition,
   eliminating datacenter.properties. (CASSANDRA-1066)
 * optimize forward slices starting with '' and single-index-block name
   queries by skipping the column index (CASSANDRA-1338)
 * streaming refactor (CASSANDRA-1189)
 * faster comparison for UUID types (CASSANDRA-1043)
 * secondary index support (CASSANDRA-749 and subtasks)
 * make compaction buckets deterministic (CASSANDRA-1265)


0.6.6
 * Allow using DynamicEndpointSnitch with RackAwareStrategy (CASSANDRA-1429)
 * remove the remaining vestiges of the unfinished DatacenterShardStrategy
   (replaced by NetworkTopologyStrategy in 0.7)


0.6.5
 * fix key ordering in range query results with RandomPartitioner
   and ConsistencyLevel > ONE (CASSANDRA-1145)
 * fix for range query starting with the wrong token range (CASSANDRA-1042)
 * page within a single row during hinted handoff (CASSANDRA-1327)
 * fix compilation on non-sun JDKs (CASSANDRA-1061)
 * remove String.trim() call on row keys in batch mutations (CASSANDRA-1235)
 * Log summary of dropped messages instead of spamming log (CASSANDRA-1284)
 * add dynamic endpoint snitch (CASSANDRA-981)
 * fix streaming for keyspaces with hyphens in their name (CASSANDRA-1377)
 * fix errors in hard-coded bloom filter optKPerBucket by computing it
   algorithmically (CASSANDRA-1220
 * remove message deserialization stage, and uncap read/write stages
   so slow reads/writes don't block gossip processing (CASSANDRA-1358)
 * add jmx port configuration to Debian package (CASSANDRA-1202)
 * use mlockall via JNA, if present, to prevent Linux from swapping
   out parts of the JVM (CASSANDRA-1214)


0.6.4
 * avoid queuing multiple hint deliveries for the same endpoint
   (CASSANDRA-1229)
 * better performance for and stricter checking of UTF8 column names
   (CASSANDRA-1232)
 * extend option to lower compaction priority to hinted handoff
   as well (CASSANDRA-1260)
 * log errors in gossip instead of re-throwing (CASSANDRA-1289)
 * avoid aborting commitlog replay prematurely if a flushed-but-
   not-removed commitlog segment is encountered (CASSANDRA-1297)
 * fix duplicate rows being read during mapreduce (CASSANDRA-1142)
 * failure detection wasn't closing command sockets (CASSANDRA-1221)
 * cassandra-cli.bat works on windows (CASSANDRA-1236)
 * pre-emptively drop requests that cannot be processed within RPCTimeout
   (CASSANDRA-685)
 * add ack to Binary write verb and update CassandraBulkLoader
   to wait for acks for each row (CASSANDRA-1093)
 * added describe_partitioner Thrift method (CASSANDRA-1047)
 * Hadoop jobs no longer require the Cassandra storage-conf.xml
   (CASSANDRA-1280, CASSANDRA-1047)
 * log thread pool stats when GC is excessive (CASSANDRA-1275)
 * remove gossip message size limit (CASSANDRA-1138)
 * parallelize local and remote reads during multiget, and respect snitch
   when determining whether to do local read for CL.ONE (CASSANDRA-1317)
 * fix read repair to use requested consistency level on digest mismatch,
   rather than assuming QUORUM (CASSANDRA-1316)
 * process digest mismatch re-reads in parallel (CASSANDRA-1323)
 * switch hints CF comparator to BytesType (CASSANDRA-1274)


0.6.3
 * retry to make streaming connections up to 8 times. (CASSANDRA-1019)
 * reject describe_ring() calls on invalid keyspaces (CASSANDRA-1111)
 * fix cache size calculation for size of 100% (CASSANDRA-1129)
 * fix cache capacity only being recalculated once (CASSANDRA-1129)
 * remove hourly scan of all hints on the off chance that the gossiper
   missed a status change; instead, expose deliverHintsToEndpoint to JMX
   so it can be done manually, if necessary (CASSANDRA-1141)
 * don't reject reads at CL.ALL (CASSANDRA-1152)
 * reject deletions to supercolumns in CFs containing only standard
   columns (CASSANDRA-1139)
 * avoid preserving login information after client disconnects
   (CASSANDRA-1057)
 * prefer sun jdk to openjdk in debian init script (CASSANDRA-1174)
 * detect partioner config changes between restarts and fail fast
   (CASSANDRA-1146)
 * use generation time to resolve node token reassignment disagreements
   (CASSANDRA-1118)
 * restructure the startup ordering of Gossiper and MessageService to avoid
   timing anomalies (CASSANDRA-1160)
 * detect incomplete commit log hearders (CASSANDRA-1119)
 * force anti-entropy service to stream files on the stream stage to avoid
   sending streams out of order (CASSANDRA-1169)
 * remove inactive stream managers after AES streams files (CASSANDRA-1169)
 * allow removing entire row through batch_mutate Deletion (CASSANDRA-1027)
 * add JMX metrics for row-level bloom filter false positives (CASSANDRA-1212)
 * added a redhat init script to contrib (CASSANDRA-1201)
 * use midpoint when bootstrapping a new machine into range with not
   much data yet instead of random token (CASSANDRA-1112)
 * kill server on OOM in executor stage as well as Thrift (CASSANDRA-1226)
 * remove opportunistic repairs, when two machines with overlapping replica
   responsibilities happen to finish major compactions of the same CF near
   the same time.  repairs are now fully manual (CASSANDRA-1190)
 * add ability to lower compaction priority (default is no change from 0.6.2)
   (CASSANDRA-1181)


0.6.2
 * fix contrib/word_count build. (CASSANDRA-992)
 * split CommitLogExecutorService into BatchCommitLogExecutorService and
   PeriodicCommitLogExecutorService (CASSANDRA-1014)
 * add latency histograms to CFSMBean (CASSANDRA-1024)
 * make resolving timestamp ties deterministic by using value bytes
   as a tiebreaker (CASSANDRA-1039)
 * Add option to turn off Hinted Handoff (CASSANDRA-894)
 * fix windows startup (CASSANDRA-948)
 * make concurrent_reads, concurrent_writes configurable at runtime via JMX
   (CASSANDRA-1060)
 * disable GCInspector on non-Sun JVMs (CASSANDRA-1061)
 * fix tombstone handling in sstable rows with no other data (CASSANDRA-1063)
 * fix size of row in spanned index entries (CASSANDRA-1056)
 * install json2sstable, sstable2json, and sstablekeys to Debian package
 * StreamingService.StreamDestinations wouldn't empty itself after streaming
   finished (CASSANDRA-1076)
 * added Collections.shuffle(splits) before returning the splits in
   ColumnFamilyInputFormat (CASSANDRA-1096)
 * do not recalculate cache capacity post-compaction if it's been manually
   modified (CASSANDRA-1079)
 * better defaults for flush sorter + writer executor queue sizes
   (CASSANDRA-1100)
 * windows scripts for SSTableImport/Export (CASSANDRA-1051)
 * windows script for nodetool (CASSANDRA-1113)
 * expose PhiConvictThreshold (CASSANDRA-1053)
 * make repair of RF==1 a no-op (CASSANDRA-1090)
 * improve default JVM GC options (CASSANDRA-1014)
 * fix SlicePredicate serialization inside Hadoop jobs (CASSANDRA-1049)
 * close Thrift sockets in Hadoop ColumnFamilyRecordReader (CASSANDRA-1081)


0.6.1
 * fix NPE in sstable2json when no excluded keys are given (CASSANDRA-934)
 * keep the replica set constant throughout the read repair process
   (CASSANDRA-937)
 * allow querying getAllRanges with empty token list (CASSANDRA-933)
 * fix command line arguments inversion in clustertool (CASSANDRA-942)
 * fix race condition that could trigger a false-positive assertion
   during post-flush discard of old commitlog segments (CASSANDRA-936)
 * fix neighbor calculation for anti-entropy repair (CASSANDRA-924)
 * perform repair even for small entropy differences (CASSANDRA-924)
 * Use hostnames in CFInputFormat to allow Hadoop's naive string-based
   locality comparisons to work (CASSANDRA-955)
 * cache read-only BufferedRandomAccessFile length to avoid
   3 system calls per invocation (CASSANDRA-950)
 * nodes with IPv6 (and no IPv4) addresses could not join cluster
   (CASSANDRA-969)
 * Retrieve the correct number of undeleted columns, if any, from
   a supercolumn in a row that had been deleted previously (CASSANDRA-920)
 * fix index scans that cross the 2GB mmap boundaries for both mmap
   and standard i/o modes (CASSANDRA-866)
 * expose drain via nodetool (CASSANDRA-978)


0.6.0-RC1
 * JMX drain to flush memtables and run through commit log (CASSANDRA-880)
 * Bootstrapping can skip ranges under the right conditions (CASSANDRA-902)
 * fix merging row versions in range_slice for CL > ONE (CASSANDRA-884)
 * default write ConsistencyLeven chaned from ZERO to ONE
 * fix for index entries spanning mmap buffer boundaries (CASSANDRA-857)
 * use lexical comparison if time part of TimeUUIDs are the same
   (CASSANDRA-907)
 * bound read, mutation, and response stages to fix possible OOM
   during log replay (CASSANDRA-885)
 * Use microseconds-since-epoch (UTC) in cli, instead of milliseconds
 * Treat batch_mutate Deletion with null supercolumn as "apply this predicate
   to top level supercolumns" (CASSANDRA-834)
 * Streaming destination nodes do not update their JMX status (CASSANDRA-916)
 * Fix internal RPC timeout calculation (CASSANDRA-911)
 * Added Pig loadfunc to contrib/pig (CASSANDRA-910)


0.6.0-beta3
 * fix compaction bucketing bug (CASSANDRA-814)
 * update windows batch file (CASSANDRA-824)
 * deprecate KeysCachedFraction configuration directive in favor
   of KeysCached; move to unified-per-CF key cache (CASSANDRA-801)
 * add invalidateRowCache to ColumnFamilyStoreMBean (CASSANDRA-761)
 * send Handoff hints to natural locations to reduce load on
   remaining nodes in a failure scenario (CASSANDRA-822)
 * Add RowWarningThresholdInMB configuration option to warn before very
   large rows get big enough to threaten node stability, and -x option to
   be able to remove them with sstable2json if the warning is unheeded
   until it's too late (CASSANDRA-843)
 * Add logging of GC activity (CASSANDRA-813)
 * fix ConcurrentModificationException in commitlog discard (CASSANDRA-853)
 * Fix hardcoded row count in Hadoop RecordReader (CASSANDRA-837)
 * Add a jmx status to the streaming service and change several DEBUG
   messages to INFO (CASSANDRA-845)
 * fix classpath in cassandra-cli.bat for Windows (CASSANDRA-858)
 * allow re-specifying host, port to cassandra-cli if invalid ones
   are first tried (CASSANDRA-867)
 * fix race condition handling rpc timeout in the coordinator
   (CASSANDRA-864)
 * Remove CalloutLocation and StagingFileDirectory from storage-conf files
   since those settings are no longer used (CASSANDRA-878)
 * Parse a long from RowWarningThresholdInMB instead of an int (CASSANDRA-882)
 * Remove obsolete ControlPort code from DatabaseDescriptor (CASSANDRA-886)
 * move skipBytes side effect out of assert (CASSANDRA-899)
 * add "double getLoad" to StorageServiceMBean (CASSANDRA-898)
 * track row stats per CF at compaction time (CASSANDRA-870)
 * disallow CommitLogDirectory matching a DataFileDirectory (CASSANDRA-888)
 * default key cache size is 200k entries, changed from 10% (CASSANDRA-863)
 * add -Dcassandra-foreground=yes to cassandra.bat
 * exit if cluster name is changed unexpectedly (CASSANDRA-769)


0.6.0-beta1/beta2
 * add batch_mutate thrift command, deprecating batch_insert (CASSANDRA-336)
 * remove get_key_range Thrift API, deprecated in 0.5 (CASSANDRA-710)
 * add optional login() Thrift call for authentication (CASSANDRA-547)
 * support fat clients using gossiper and StorageProxy to perform
   replication in-process [jvm-only] (CASSANDRA-535)
 * support mmapped I/O for reads, on by default on 64bit JVMs
   (CASSANDRA-408, CASSANDRA-669)
 * improve insert concurrency, particularly during Hinted Handoff
   (CASSANDRA-658)
 * faster network code (CASSANDRA-675)
 * stress.py moved to contrib (CASSANDRA-635)
 * row caching [must be explicitly enabled per-CF in config] (CASSANDRA-678)
 * present a useful measure of compaction progress in JMX (CASSANDRA-599)
 * add bin/sstablekeys (CASSNADRA-679)
 * add ConsistencyLevel.ANY (CASSANDRA-687)
 * make removetoken remove nodes from gossip entirely (CASSANDRA-644)
 * add ability to set cache sizes at runtime (CASSANDRA-708)
 * report latency and cache hit rate statistics with lifetime totals
   instead of average over the last minute (CASSANDRA-702)
 * support get_range_slice for RandomPartitioner (CASSANDRA-745)
 * per-keyspace replication factory and replication strategy (CASSANDRA-620)
 * track latency in microseconds (CASSANDRA-733)
 * add describe_ Thrift methods, deprecating get_string_property and
   get_string_list_property
 * jmx interface for tracking operation mode and streams in general.
   (CASSANDRA-709)
 * keep memtables in sorted order to improve range query performance
   (CASSANDRA-799)
 * use while loop instead of recursion when trimming sstables compaction list
   to avoid blowing stack in pathological cases (CASSANDRA-804)
 * basic Hadoop map/reduce support (CASSANDRA-342)


0.5.1
 * ensure all files for an sstable are streamed to the same directory.
   (CASSANDRA-716)
 * more accurate load estimate for bootstrapping (CASSANDRA-762)
 * tolerate dead or unavailable bootstrap target on write (CASSANDRA-731)
 * allow larger numbers of keys (> 140M) in a sstable bloom filter
   (CASSANDRA-790)
 * include jvm argument improvements from CASSANDRA-504 in debian package
 * change streaming chunk size to 32MB to accomodate Windows XP limitations
   (was 64MB) (CASSANDRA-795)
 * fix get_range_slice returning results in the wrong order (CASSANDRA-781)


0.5.0 final
 * avoid attempting to delete temporary bootstrap files twice (CASSANDRA-681)
 * fix bogus NaN in nodeprobe cfstats output (CASSANDRA-646)
 * provide a policy for dealing with single thread executors w/ a full queue
   (CASSANDRA-694)
 * optimize inner read in MessagingService, vastly improving multiple-node
   performance (CASSANDRA-675)
 * wait for table flush before streaming data back to a bootstrapping node.
   (CASSANDRA-696)
 * keep track of bootstrapping sources by table so that bootstrapping doesn't
   give the indication of finishing early (CASSANDRA-673)


0.5.0 RC3
 * commit the correct version of the patch for CASSANDRA-663


0.5.0 RC2 (unreleased)
 * fix bugs in converting get_range_slice results to Thrift
   (CASSANDRA-647, CASSANDRA-649)
 * expose java.util.concurrent.TimeoutException in StorageProxy methods
   (CASSANDRA-600)
 * TcpConnectionManager was holding on to disconnected connections,
   giving the false indication they were being used. (CASSANDRA-651)
 * Remove duplicated write. (CASSANDRA-662)
 * Abort bootstrap if IP is already in the token ring (CASSANDRA-663)
 * increase default commitlog sync period, and wait for last sync to
   finish before submitting another (CASSANDRA-668)


0.5.0 RC1
 * Fix potential NPE in get_range_slice (CASSANDRA-623)
 * add CRC32 to commitlog entries (CASSANDRA-605)
 * fix data streaming on windows (CASSANDRA-630)
 * GC compacted sstables after cleanup and compaction (CASSANDRA-621)
 * Speed up anti-entropy validation (CASSANDRA-629)
 * Fix anti-entropy assertion error (CASSANDRA-639)
 * Fix pending range conflicts when bootstapping or moving
   multiple nodes at once (CASSANDRA-603)
 * Handle obsolete gossip related to node movement in the case where
   one or more nodes is down when the movement occurs (CASSANDRA-572)
 * Include dead nodes in gossip to avoid a variety of problems
   and fix HH to removed nodes (CASSANDRA-634)
 * return an InvalidRequestException for mal-formed SlicePredicates
   (CASSANDRA-643)
 * fix bug determining closest neighbor for use in multiple datacenters
   (CASSANDRA-648)
 * Vast improvements in anticompaction speed (CASSANDRA-607)
 * Speed up log replay and writes by avoiding redundant serializations
   (CASSANDRA-652)


0.5.0 beta 2
 * Bootstrap improvements (several tickets)
 * add nodeprobe repair anti-entropy feature (CASSANDRA-193, CASSANDRA-520)
 * fix possibility of partition when many nodes restart at once
   in clusters with multiple seeds (CASSANDRA-150)
 * fix NPE in get_range_slice when no data is found (CASSANDRA-578)
 * fix potential NPE in hinted handoff (CASSANDRA-585)
 * fix cleanup of local "system" keyspace (CASSANDRA-576)
 * improve computation of cluster load balance (CASSANDRA-554)
 * added super column read/write, column count, and column/row delete to
   cassandra-cli (CASSANDRA-567, CASSANDRA-594)
 * fix returning live subcolumns of deleted supercolumns (CASSANDRA-583)
 * respect JAVA_HOME in bin/ scripts (several tickets)
 * add StorageService.initClient for fat clients on the JVM (CASSANDRA-535)
   (see contrib/client_only for an example of use)
 * make consistency_level functional in get_range_slice (CASSANDRA-568)
 * optimize key deserialization for RandomPartitioner (CASSANDRA-581)
 * avoid GCing tombstones except on major compaction (CASSANDRA-604)
 * increase failure conviction threshold, resulting in less nodes
   incorrectly (and temporarily) marked as down (CASSANDRA-610)
 * respect memtable thresholds during log replay (CASSANDRA-609)
 * support ConsistencyLevel.ALL on read (CASSANDRA-584)
 * add nodeprobe removetoken command (CASSANDRA-564)


0.5.0 beta
 * Allow multiple simultaneous flushes, improving flush throughput
   on multicore systems (CASSANDRA-401)
 * Split up locks to improve write and read throughput on multicore systems
   (CASSANDRA-444, CASSANDRA-414)
 * More efficient use of memory during compaction (CASSANDRA-436)
 * autobootstrap option: when enabled, all non-seed nodes will attempt
   to bootstrap when started, until bootstrap successfully
   completes. -b option is removed.  (CASSANDRA-438)
 * Unless a token is manually specified in the configuration xml,
   a bootstraping node will use a token that gives it half the
   keys from the most-heavily-loaded node in the cluster,
   instead of generating a random token.
   (CASSANDRA-385, CASSANDRA-517)
 * Miscellaneous bootstrap fixes (several tickets)
 * Ability to change a node's token even after it has data on it
   (CASSANDRA-541)
 * Ability to decommission a live node from the ring (CASSANDRA-435)
 * Semi-automatic loadbalancing via nodeprobe (CASSANDRA-192)
 * Add ability to set compaction thresholds at runtime via
   JMX / nodeprobe.  (CASSANDRA-465)
 * Add "comment" field to ColumnFamily definition. (CASSANDRA-481)
 * Additional JMX metrics (CASSANDRA-482)
 * JSON based export and import tools (several tickets)
 * Hinted Handoff fixes (several tickets)
 * Add key cache to improve read performance (CASSANDRA-423)
 * Simplified construction of custom ReplicationStrategy classes
   (CASSANDRA-497)
 * Graphical application (Swing) for ring integrity verification and
   visualization was added to contrib (CASSANDRA-252)
 * Add DCQUORUM, DCQUORUMSYNC consistency levels and corresponding
   ReplicationStrategy / EndpointSnitch classes.  Experimental.
   (CASSANDRA-492)
 * Web client interface added to contrib (CASSANDRA-457)
 * More-efficient flush for Random, CollatedOPP partitioners
   for normal writes (CASSANDRA-446) and bulk load (CASSANDRA-420)
 * Add MemtableFlushAfterMinutes, a global replacement for the old
   per-CF FlushPeriodInMinutes setting (CASSANDRA-463)
 * optimizations to slice reading (CASSANDRA-350) and supercolumn
   queries (CASSANDRA-510)
 * force binding to given listenaddress for nodes with multiple
   interfaces (CASSANDRA-546)
 * stress.py benchmarking tool improvements (several tickets)
 * optimized replica placement code (CASSANDRA-525)
 * faster log replay on restart (CASSANDRA-539, CASSANDRA-540)
 * optimized local-node writes (CASSANDRA-558)
 * added get_range_slice, deprecating get_key_range (CASSANDRA-344)
 * expose TimedOutException to thrift (CASSANDRA-563)


0.4.2
 * Add validation disallowing null keys (CASSANDRA-486)
 * Fix race conditions in TCPConnectionManager (CASSANDRA-487)
 * Fix using non-utf8-aware comparison as a sanity check.
   (CASSANDRA-493)
 * Improve default garbage collector options (CASSANDRA-504)
 * Add "nodeprobe flush" (CASSANDRA-505)
 * remove NotFoundException from get_slice throws list (CASSANDRA-518)
 * fix get (not get_slice) of entire supercolumn (CASSANDRA-508)
 * fix null token during bootstrap (CASSANDRA-501)


0.4.1
 * Fix FlushPeriod columnfamily configuration regression
   (CASSANDRA-455)
 * Fix long column name support (CASSANDRA-460)
 * Fix for serializing a row that only contains tombstones
   (CASSANDRA-458)
 * Fix for discarding unneeded commitlog segments (CASSANDRA-459)
 * Add SnapshotBeforeCompaction configuration option (CASSANDRA-426)
 * Fix compaction abort under insufficient disk space (CASSANDRA-473)
 * Fix reading subcolumn slice from tombstoned CF (CASSANDRA-484)
 * Fix race condition in RVH causing occasional NPE (CASSANDRA-478)


0.4.0
 * fix get_key_range problems when a node is down (CASSANDRA-440)
   and add UnavailableException to more Thrift methods
 * Add example EndPointSnitch contrib code (several tickets)


0.4.0 RC2
 * fix SSTable generation clash during compaction (CASSANDRA-418)
 * reject method calls with null parameters (CASSANDRA-308)
 * properly order ranges in nodeprobe output (CASSANDRA-421)
 * fix logging of certain errors on executor threads (CASSANDRA-425)


0.4.0 RC1
 * Bootstrap feature is live; use -b on startup (several tickets)
 * Added multiget api (CASSANDRA-70)
 * fix Deadlock with SelectorManager.doProcess and TcpConnection.write
   (CASSANDRA-392)
 * remove key cache b/c of concurrency bugs in third-party
   CLHM library (CASSANDRA-405)
 * update non-major compaction logic to use two threshold values
   (CASSANDRA-407)
 * add periodic / batch commitlog sync modes (several tickets)
 * inline BatchMutation into batch_insert params (CASSANDRA-403)
 * allow setting the logging level at runtime via mbean (CASSANDRA-402)
 * change default comparator to BytesType (CASSANDRA-400)
 * add forwards-compatible ConsistencyLevel parameter to get_key_range
   (CASSANDRA-322)
 * r/m special case of blocking for local destination when writing with
   ConsistencyLevel.ZERO (CASSANDRA-399)
 * Fixes to make BinaryMemtable [bulk load interface] useful (CASSANDRA-337);
   see contrib/bmt_example for an example of using it.
 * More JMX properties added (several tickets)
 * Thrift changes (several tickets)
    - Merged _super get methods with the normal ones; return values
      are now of ColumnOrSuperColumn.
    - Similarly, merged batch_insert_super into batch_insert.



0.4.0 beta
 * On-disk data format has changed to allow billions of keys/rows per
   node instead of only millions
 * Multi-keyspace support
 * Scan all sstables for all queries to avoid situations where
   different types of operation on the same ColumnFamily could
   disagree on what data was present
 * Snapshot support via JMX
 * Thrift API has changed a _lot_:
    - removed time-sorted CFs; instead, user-defined comparators
      may be defined on the column names, which are now byte arrays.
      Default comparators are provided for UTF8, Bytes, Ascii, Long (i64),
      and UUID types.
    - removed colon-delimited strings in thrift api in favor of explicit
      structs such as ColumnPath, ColumnParent, etc.  Also normalized
      thrift struct and argument naming.
    - Added columnFamily argument to get_key_range.
    - Change signature of get_slice to accept starting and ending
      columns as well as an offset.  (This allows use of indexes.)
      Added "ascending" flag to allow reasonably-efficient reverse
      scans as well.  Removed get_slice_by_range as redundant.
    - get_key_range operates on one CF at a time
    - changed `block` boolean on insert methods to ConsistencyLevel enum,
      with options of NONE, ONE, QUORUM, and ALL.
    - added similar consistency_level parameter to read methods
    - column-name-set slice with no names given now returns zero columns
      instead of all of them.  ("all" can run your server out of memory.
      use a range-based slice with a high max column count instead.)
 * Removed the web interface. Node information can now be obtained by
   using the newly introduced nodeprobe utility.
 * More JMX stats
 * Remove magic values from internals (e.g. special key to indicate
   when to flush memtables)
 * Rename configuration "table" to "keyspace"
 * Moved to crash-only design; no more shutdown (just kill the process)
 * Lots of bug fixes

Full list of issues resolved in 0.4 is at https://issues.apache.org/jira/secure/IssueNavigator.jspa?reset=true&&pid=12310865&fixfor=12313862&resolution=1&sorter/field=issuekey&sorter/order=DESC


0.3.0 RC3
 * Fix potential deadlock under load in TCPConnection.
   (CASSANDRA-220)


0.3.0 RC2
 * Fix possible data loss when server is stopped after replaying
   log but before new inserts force memtable flush.
   (CASSANDRA-204)
 * Added BUGS file


0.3.0 RC1
 * Range queries on keys, including user-defined key collation
 * Remove support
 * Workarounds for a weird bug in JDK select/register that seems
   particularly common on VM environments. Cassandra should deploy
   fine on EC2 now
 * Much improved infrastructure: the beginnings of a decent test suite
   ("ant test" for unit tests; "nosetests" for system tests), code
   coverage reporting, etc.
 * Expanded node status reporting via JMX
 * Improved error reporting/logging on both server and client
 * Reduced memory footprint in default configuration
 * Combined blocking and non-blocking versions of insert APIs
 * Added FlushPeriodInMinutes configuration parameter to force
   flushing of infrequently-updated ColumnFamilies<|MERGE_RESOLUTION|>--- conflicted
+++ resolved
@@ -223,7 +223,6 @@
 
 3.11.3
  * Downgrade log level to trace for CommitLogSegmentManager (CASSANDRA-14370)
- * CQL fromJson(null) throws NullPointerException (CASSANDRA-13891)
  * Serialize empty buffer as empty string for json output format (CASSANDRA-14245)
  * Allow logging implementation to be interchanged for embedded testing (CASSANDRA-13396)
  * SASI tokenizer for simple delimiter based entries (CASSANDRA-14247)
@@ -246,14 +245,10 @@
  * Chain commit log marker potential performance regression in batch commit mode (CASSANDRA-14194)
  * Fully utilise specified compaction threads (CASSANDRA-14210)
  * Pre-create deletion log records to finish compactions quicker (CASSANDRA-12763)
-<<<<<<< HEAD
- Merged from 2.1:
-=======
 Merged from 2.2:
  * Fix JSON queries with IN restrictions and ORDER BY clause (CASSANDRA-14286)
- * Backport circleci yaml (CASSANDRA-14240)
+ * CQL fromJson(null) throws NullPointerException (CASSANDRA-13891)
 Merged from 2.1:
->>>>>>> 95cfee62
  * Check checksum before decompressing data (CASSANDRA-14284)
 
 
