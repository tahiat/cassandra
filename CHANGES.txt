--- conflicted
+++ resolved
@@ -7,6 +7,8 @@
  * Don't send erroneous NEW_NODE notifications on restart (CASSANDRA-11038)
  * StorageService shutdown hook should use a volatile variable (CASSANDRA-11984)
 Merged from 2.1:
+ * Fix clock skew corrupting other nodes with paxos (CASSANDRA-11991)
+ * Remove distinction between non-existing static columns and existing but null in LWTs (CASSANDRA-9842)
  * Cache local ranges when calculating repair neighbors (CASSANDRA-11934)
  * Allow LWT operation on static column with only partition keys (CASSANDRA-10532)
  * Create interval tree over canonical sstables to avoid missing sstables during streaming (CASSANDRA-11886)
@@ -88,12 +90,6 @@
  * Make deprecated repair methods backward-compatible with previous notification service (CASSANDRA-11430)
  * IncomingStreamingConnection version check message wrong (CASSANDRA-11462)
 Merged from 2.1:
-<<<<<<< HEAD
-=======
-2.1.15
- * Fix clock skew corrupting other nodes with paxos (CASSANDRA-11991)
- * Remove distinction between non-existing static columns and existing but null in LWTs (CASSANDRA-9842)
->>>>>>> b3dd05e2
  * Support mlockall on IBM POWER arch (CASSANDRA-11576)
  * Add option to disable use of severity in DynamicEndpointSnitch (CASSANDRA-11737)
  * cqlsh COPY FROM fails for null values with non-prepared statements (CASSANDRA-11631)
