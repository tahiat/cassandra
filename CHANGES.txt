--- conflicted
+++ resolved
@@ -24,14 +24,9 @@
  * add configurable row limit to Pig loadfunc (CASSANDRA-2276)
  * validate column values in batches as well as single-Column inserts
    (CASSANDRA-2259)
-<<<<<<< HEAD
-=======
- * move sample schema from cassandra.yaml to schema-sample.txt,
-   a cli scripts (CASSANDRA-2007)
  * avoid writing empty rows when scrubbing tombstoned rows (CASSANDRA-2296)
  * fix assertion error in range and index scans for CL < ALL
    (CASSANDRA-2282)
->>>>>>> 5040f8ef
 
 
 0.7.3
