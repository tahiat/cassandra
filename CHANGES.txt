<<<<<<< HEAD
2.2.8
 * Only set broadcast_rpc_address on Ec2MultiRegionSnitch if it's not set (CASSANDRA-11357)
 * Update StorageProxy range metrics for timeouts, failures and unavailables (CASSANDRA-9507)
 * Add Sigar to classes included in clientutil.jar (CASSANDRA-11635)
 * Add decay to histograms and timers used for metrics (CASSANDRA-11752)
 * Fix hanging stream session (CASSANDRA-10992)
 * Add byteman support for testing (CASSANDRA-12377)
 * Fix INSERT JSON, fromJson() support of smallint, tinyint types (CASSANDRA-12371)
 * Restore JVM metric export for metric reporters (CASSANDRA-12312)
 * Release sstables of failed stream sessions only when outgoing transfers are finished (CASSANDRA-11345)
 * Revert CASSANDRA-11427 (CASSANDRA-12351)
 * Wait for tracing events before returning response and query at same consistency level client side (CASSANDRA-11465)
 * cqlsh copyutil should get host metadata by connected address (CASSANDRA-11979)
 * Fixed cqlshlib.test.remove_test_db (CASSANDRA-12214)
 * Synchronize ThriftServer::stop() (CASSANDRA-12105)
 * Use dedicated thread for JMX notifications (CASSANDRA-12146)
 * NPE when trying to remove purgable tombstones from result (CASSANDRA-12143)
 * Improve streaming synchronization and fault tolerance (CASSANDRA-11414)
 * MemoryUtil.getShort() should return an unsigned short also for architectures not supporting unaligned memory accesses (CASSANDRA-11973)
 * Don't write shadowed range tombstone (CASSANDRA-12030)
Merged from 2.1:
=======
2.1.16
 * Fix queries with empty ByteBuffer values in clustering column restrictions (CASSANDRA-12127) 
>>>>>>> 527d1897
 * Disable passing control to post-flush after flush failure to prevent data loss (CASSANDRA-11828)
 * Allow STCS-in-L0 compactions to reduce scope with LCS (CASSANDRA-12040)
 * cannot use cql since upgrading python to 2.7.11+ (CASSANDRA-11850)
 * Improve digest calculation in the presence of overlapping tombstones (CASSANDRA-11349)
 * Fix filtering on clustering columns when 2i is used (CASSANDRA-11907)
 * Account for partition deletions in tombstone histogram (CASSANDRA-12112)


2.2.7
 * Allow nodetool info to run with readonly JMX access (CASSANDRA-11755)
 * Validate bloom_filter_fp_chance against lowest supported
   value when the table is created (CASSANDRA-11920)
 * RandomAccessReader: call isEOF() only when rebuffering, not for every read operation (CASSANDRA-12013)
 * Don't send erroneous NEW_NODE notifications on restart (CASSANDRA-11038)
 * StorageService shutdown hook should use a volatile variable (CASSANDRA-11984)
 * Persist local metadata earlier in startup sequence (CASSANDRA-11742)
 * Run CommitLog tests with different compression settings (CASSANDRA-9039)
 * cqlsh: fix tab completion for case-sensitive identifiers (CASSANDRA-11664)
 * Avoid showing estimated key as -1 in tablestats (CASSANDRA-11587)
 * Fix possible race condition in CommitLog.recover (CASSANDRA-11743)
 * Enable client encryption in sstableloader with cli options (CASSANDRA-11708)
 * Possible memory leak in NIODataInputStream (CASSANDRA-11867)
 * Fix commit log replay after out-of-order flush completion (CASSANDRA-9669)
 * Add seconds to cqlsh tracing session duration (CASSANDRA-11753)
 * Prohibit Reverse Counter type as part of the PK (CASSANDRA-9395)
 * cqlsh: correctly handle non-ascii chars in error messages (CASSANDRA-11626)
 * Exit JVM if JMX server fails to startup (CASSANDRA-11540)
 * Produce a heap dump when exiting on OOM (CASSANDRA-9861)
 * Avoid read repairing purgeable tombstones on range slices (CASSANDRA-11427)
 * Restore ability to filter on clustering columns when using a 2i (CASSANDRA-11510)
 * JSON datetime formatting needs timezone (CASSANDRA-11137)
 * Fix is_dense recalculation for Thrift-updated tables (CASSANDRA-11502)
 * Remove unnescessary file existence check during anticompaction (CASSANDRA-11660)
 * Add missing files to debian packages (CASSANDRA-11642)
 * Avoid calling Iterables::concat in loops during ModificationStatement::getFunctions (CASSANDRA-11621)
 * cqlsh: COPY FROM should use regular inserts for single statement batches and
   report errors correctly if workers processes crash on initialization (CASSANDRA-11474)
 * Always close cluster with connection in CqlRecordWriter (CASSANDRA-11553)
 * Fix slice queries on ordered COMPACT tables (CASSANDRA-10988)
Merged from 2.1:
 * Avoid stalling paxos when the paxos state expires (CASSANDRA-12043)
 * Remove finished incoming streaming connections from MessagingService (CASSANDRA-11854)
 * Don't try to get sstables for non-repairing column families (CASSANDRA-12077)
 * Prevent select statements with clustering key > 64k (CASSANDRA-11882)
 * Avoid marking too many sstables as repaired (CASSANDRA-11696)
 * Fix clock skew corrupting other nodes with paxos (CASSANDRA-11991)
 * Remove distinction between non-existing static columns and existing but null in LWTs (CASSANDRA-9842)
 * Support mlockall on IBM POWER arch (CASSANDRA-11576)
 * Cache local ranges when calculating repair neighbors (CASSANDRA-11933)
 * Allow LWT operation on static column with only partition keys (CASSANDRA-10532)
 * Create interval tree over canonical sstables to avoid missing sstables during streaming (CASSANDRA-11886)
 * cqlsh COPY FROM: shutdown parent cluster after forking, to avoid corrupting SSL connections (CASSANDRA-11749)
 * cqlsh: apply current keyspace to source command (CASSANDRA-11152)
 * Backport CASSANDRA-11578 (CASSANDRA-11750)
 * Clear out parent repair session if repair coordinator dies (CASSANDRA-11824)
 * Set default streaming_socket_timeout_in_ms to 24 hours (CASSANDRA-11840)
 * Do not consider local node a valid source during replace (CASSANDRA-11848)
 * Avoid holding SSTableReaders for duration of incremental repair (CASSANDRA-11739)
 * Add message dropped tasks to nodetool netstats (CASSANDRA-11855)
 * Don't compute expensive MaxPurgeableTimestamp until we've verified there's an 
   expired tombstone (CASSANDRA-11834)
 * Add option to disable use of severity in DynamicEndpointSnitch (CASSANDRA-11737)
 * cqlsh COPY FROM fails for null values with non-prepared statements (CASSANDRA-11631)
 * Make cython optional in pylib/setup.py (CASSANDRA-11630)
 * Change order of directory searching for cassandra.in.sh to favor local one 
   (CASSANDRA-11628)
 * cqlsh COPY FROM fails with []{} chars in UDT/tuple fields/values (CASSANDRA-11633)
 * clqsh: COPY FROM throws TypeError with Cython extensions enabled (CASSANDRA-11574)
 * cqlsh: COPY FROM ignores NULL values in conversion (CASSANDRA-11549)
 * (cqlsh) Fix potential COPY deadlock when parent process is terminating child
   processes (CASSANDRA-11505)
 * Validate levels when building LeveledScanner to avoid overlaps with orphaned 
   sstables (CASSANDRA-9935)


2.2.6
 * Allow only DISTINCT queries with partition keys restrictions (CASSANDRA-11339)
 * CqlConfigHelper no longer requires both a keystore and truststore to work (CASSANDRA-11532)
 * Make deprecated repair methods backward-compatible with previous notification service (CASSANDRA-11430)
 * IncomingStreamingConnection version check message wrong (CASSANDRA-11462)
 * DatabaseDescriptor should log stacktrace in case of Eception during seed provider creation (CASSANDRA-11312)
 * Use canonical path for directory in SSTable descriptor (CASSANDRA-10587)
 * Add cassandra-stress keystore option (CASSANDRA-9325)
 * Fix out-of-space error treatment in memtable flushing (CASSANDRA-11448).
 * Dont mark sstables as repairing with sub range repairs (CASSANDRA-11451)
 * Fix use of NullUpdater for 2i during compaction (CASSANDRA-11450)
 * Notify when sstables change after cancelling compaction (CASSANDRA-11373)
 * cqlsh: COPY FROM should check that explicit column names are valid (CASSANDRA-11333)
 * Add -Dcassandra.start_gossip startup option (CASSANDRA-10809)
 * Fix UTF8Validator.validate() for modified UTF-8 (CASSANDRA-10748)
 * Clarify that now() function is calculated on the coordinator node in CQL documentation (CASSANDRA-10900)
 * Fix bloom filter sizing with LCS (CASSANDRA-11344)
 * (cqlsh) Fix error when result is 0 rows with EXPAND ON (CASSANDRA-11092)
 * Fix intra-node serialization issue for multicolumn-restrictions (CASSANDRA-11196)
 * Non-obsoleting compaction operations over compressed files can impose rate limit on normal reads (CASSANDRA-11301)
 * Add missing newline at end of bin/cqlsh (CASSANDRA-11325)
 * Fix AE in nodetool cfstats (backport CASSANDRA-10859) (CASSANDRA-11297)
 * Unresolved hostname leads to replace being ignored (CASSANDRA-11210)
 * Fix filtering on non-primary key columns for thrift static column families
   (CASSANDRA-6377)
 * Only log yaml config once, at startup (CASSANDRA-11217)
 * Preserve order for preferred SSL cipher suites (CASSANDRA-11164)
 * Reference leak with parallel repairs on the same table (CASSANDRA-11215)
 * Range.compareTo() violates the contract of Comparable (CASSANDRA-11216)
 * Avoid NPE when serializing ErrorMessage with null message (CASSANDRA-11167)
 * Replacing an aggregate with a new version doesn't reset INITCOND (CASSANDRA-10840)
 * (cqlsh) cqlsh cannot be called through symlink (CASSANDRA-11037)
 * fix ohc and java-driver pom dependencies in build.xml (CASSANDRA-10793)
 * Protect from keyspace dropped during repair (CASSANDRA-11065)
 * Handle adding fields to a UDT in SELECT JSON and toJson() (CASSANDRA-11146)
 * Better error message for cleanup (CASSANDRA-10991)
 * cqlsh pg-style-strings broken if line ends with ';' (CASSANDRA-11123)
 * Use cloned TokenMetadata in size estimates to avoid race against membership check
   (CASSANDRA-10736)
 * Always persist upsampled index summaries (CASSANDRA-10512)
 * (cqlsh) Fix inconsistent auto-complete (CASSANDRA-10733)
 * Make SELECT JSON and toJson() threadsafe (CASSANDRA-11048)
 * Fix SELECT on tuple relations for mixed ASC/DESC clustering order (CASSANDRA-7281)
 * (cqlsh) Support utf-8/cp65001 encoding on Windows (CASSANDRA-11030)
 * Fix paging on DISTINCT queries repeats result when first row in partition changes
   (CASSANDRA-10010)
Merged from 2.1:
 * Checking if an unlogged batch is local is inefficient (CASSANDRA-11529)
 * Fix paging for COMPACT tables without clustering columns (CASSANDRA-11467)
 * Add a -j parameter to scrub/cleanup/upgradesstables to state how
   many threads to use (CASSANDRA-11179)
 * Backport CASSANDRA-10679 (CASSANDRA-9598)
 * Don't do defragmentation if reading from repaired sstables (CASSANDRA-10342)
 * Fix streaming_socket_timeout_in_ms not enforced (CASSANDRA-11286)
 * Avoid dropping message too quickly due to missing unit conversion (CASSANDRA-11302)
 * COPY FROM on large datasets: fix progress report and debug performance (CASSANDRA-11053)
 * InvalidateKeys should have a weak ref to key cache (CASSANDRA-11176)
 * Don't remove FailureDetector history on removeEndpoint (CASSANDRA-10371)
 * Only notify if repair status changed (CASSANDRA-11172)
 * Add partition key to TombstoneOverwhelmingException error message (CASSANDRA-10888)
 * Use logback setting for 'cassandra -v' command (CASSANDRA-10767)
 * Fix sstableloader to unthrottle streaming by default (CASSANDRA-9714)
 * Fix incorrect warning in 'nodetool status' (CASSANDRA-10176)
 * Properly release sstable ref when doing offline scrub (CASSANDRA-10697)
 * Improve nodetool status performance for large cluster (CASSANDRA-7238)
 * Gossiper#isEnabled is not thread safe (CASSANDRA-11116)
 * Avoid major compaction mixing repaired and unrepaired sstables in DTCS (CASSANDRA-11113)
 * Make it clear what DTCS timestamp_resolution is used for (CASSANDRA-11041)
 * test_bulk_round_trip_blogposts is failing occasionally (CASSANDRA-10938)
 * (cqlsh) Support timezone conversion using pytz (CASSANDRA-10397)
 * cqlsh: change default encoding to UTF-8 (CASSANDRA-11124)


2.2.5
 * maxPurgeableTimestamp needs to check memtables too (CASSANDRA-9949)
 * Apply change to compaction throughput in real time (CASSANDRA-10025)
 * Fix potential NPE on ORDER BY queries with IN (CASSANDRA-10955)
 * Avoid over-fetching during the page of range queries (CASSANDRA-8521)
 * Start L0 STCS-compactions even if there is a L0 -> L1 compaction
   going (CASSANDRA-10979)
 * Make UUID LSB unique per process (CASSANDRA-7925)
 * Avoid NPE when performing sstable tasks (scrub etc.) (CASSANDRA-10980)
 * Make sure client gets tombstone overwhelmed warning (CASSANDRA-9465)
 * Fix error streaming section more than 2GB (CASSANDRA-10961)
 * (cqlsh) Also apply --connect-timeout to control connection
   timeout (CASSANDRA-10959)
 * Histogram buckets exposed in jmx are sorted incorrectly (CASSANDRA-10975)
 * Enable GC logging by default (CASSANDRA-10140)
 * Optimize pending range computation (CASSANDRA-9258)
 * Skip commit log and saved cache directories in SSTable version startup check (CASSANDRA-10902)
 * drop/alter user should be case sensitive (CASSANDRA-10817)
 * jemalloc detection fails due to quoting issues in regexv (CASSANDRA-10946)
 * Support counter-columns for native aggregates (sum,avg,max,min) (CASSANDRA-9977)
 * (cqlsh) show correct column names for empty result sets (CASSANDRA-9813)
 * Add new types to Stress (CASSANDRA-9556)
 * Add property to allow listening on broadcast interface (CASSANDRA-9748)
 * Fix regression in split size on CqlInputFormat (CASSANDRA-10835)
 * Better handling of SSL connection errors inter-node (CASSANDRA-10816)
 * Disable reloading of GossipingPropertyFileSnitch (CASSANDRA-9474)
 * Verify tables in pseudo-system keyspaces at startup (CASSANDRA-10761)
 * (cqlsh) encode input correctly when saving history
Merged from 2.1:
 * Fix isJoined return true only after becoming cluster member (CASANDRA-11007)
 * Fix bad gossip generation seen in long-running clusters (CASSANDRA-10969)
 * Avoid NPE when incremental repair fails (CASSANDRA-10909)
 * Unmark sstables compacting once they are done in cleanup/scrub/upgradesstables (CASSANDRA-10829)
 * Allow simultaneous bootstrapping with strict consistency when no vnodes are used (CASSANDRA-11005)
 * Log a message when major compaction does not result in a single file (CASSANDRA-10847)
 * (cqlsh) fix cqlsh_copy_tests when vnodes are disabled (CASSANDRA-10997)
 * (cqlsh) Add request timeout option to cqlsh (CASSANDRA-10686)
 * Avoid AssertionError while submitting hint with LWT (CASSANDRA-10477)
 * If CompactionMetadata is not in stats file, use index summary instead (CASSANDRA-10676)
 * Retry sending gossip syn multiple times during shadow round (CASSANDRA-8072)
 * Fix pending range calculation during moves (CASSANDRA-10887)
 * Sane default (200Mbps) for inter-DC streaming througput (CASSANDRA-8708)
 * Match cassandra-loader options in COPY FROM (CASSANDRA-9303)
 * Fix binding to any address in CqlBulkRecordWriter (CASSANDRA-9309)
 * cqlsh fails to decode utf-8 characters for text typed columns (CASSANDRA-10875)
 * Log error when stream session fails (CASSANDRA-9294)
 * Fix bugs in commit log archiving startup behavior (CASSANDRA-10593)
 * (cqlsh) further optimise COPY FROM (CASSANDRA-9302)
 * Allow CREATE TABLE WITH ID (CASSANDRA-9179)
 * Make Stress compiles within eclipse (CASSANDRA-10807)
 * Cassandra Daemon should print JVM arguments (CASSANDRA-10764)
 * Allow cancellation of index summary redistribution (CASSANDRA-8805)
 * sstableloader will fail if there are collections in the schema tables (CASSANDRA-10700)
 * Disable reloading of GossipingPropertyFileSnitch (CASSANDRA-9474)
 * Fix Stress profile parsing on Windows (CASSANDRA-10808)


2.2.4
 * Show CQL help in cqlsh in web browser (CASSANDRA-7225)
 * Serialize on disk the proper SSTable compression ratio (CASSANDRA-10775)
 * Reject index queries while the index is building (CASSANDRA-8505)
 * CQL.textile syntax incorrectly includes optional keyspace for aggregate SFUNC and FINALFUNC (CASSANDRA-10747)
 * Fix JSON update with prepared statements (CASSANDRA-10631)
 * Don't do anticompaction after subrange repair (CASSANDRA-10422)
 * Fix SimpleDateType type compatibility (CASSANDRA-10027)
 * (Hadoop) fix splits calculation (CASSANDRA-10640)
 * (Hadoop) ensure that Cluster instances are always closed (CASSANDRA-10058)
 * (cqlsh) show partial trace if incomplete after max_trace_wait (CASSANDRA-7645)
 * Use most up-to-date version of schema for system tables (CASSANDRA-10652)
 * Deprecate memory_allocator in cassandra.yaml (CASSANDRA-10581,10628)
 * Expose phi values from failure detector via JMX and tweak debug
   and trace logging (CASSANDRA-9526)
 * Fix RangeNamesQueryPager (CASSANDRA-10509)
 * Deprecate Pig support (CASSANDRA-10542)
 * Reduce contention getting instances of CompositeType (CASSANDRA-10433)
 * Fix IllegalArgumentException in DataOutputBuffer.reallocate for large buffers (CASSANDRA-10592)
Merged from 2.1:
 * Fix incremental repair hang when replica is down (CASSANDRA-10288)
 * Avoid writing range tombstones after END_OF_ROW marker (CASSANDRA-10791)
 * Optimize the way we check if a token is repaired in anticompaction (CASSANDRA-10768)
 * Add proper error handling to stream receiver (CASSANDRA-10774)
 * Warn or fail when changing cluster topology live (CASSANDRA-10243)
 * Status command in debian/ubuntu init script doesn't work (CASSANDRA-10213)
 * Some DROP ... IF EXISTS incorrectly result in exceptions on non-existing KS (CASSANDRA-10658)
 * DeletionTime.compareTo wrong in rare cases (CASSANDRA-10749)
 * Force encoding when computing statement ids (CASSANDRA-10755)
 * Properly reject counters as map keys (CASSANDRA-10760)
 * Fix the sstable-needs-cleanup check (CASSANDRA-10740)
 * (cqlsh) Print column names before COPY operation (CASSANDRA-8935)
 * Make paging logic consistent between searcher impls (CASSANDRA-10683)
 * Fix CompressedInputStream for proper cleanup (CASSANDRA-10012)
 * (cqlsh) Support counters in COPY commands (CASSANDRA-9043)
 * Try next replica if not possible to connect to primary replica on
   ColumnFamilyRecordReader (CASSANDRA-2388)
 * Limit window size in DTCS (CASSANDRA-10280)
 * sstableloader does not use MAX_HEAP_SIZE env parameter (CASSANDRA-10188)
 * (cqlsh) Improve COPY TO performance and error handling (CASSANDRA-9304)
 * Don't remove level info when running upgradesstables (CASSANDRA-10692)
 * Create compression chunk for sending file only (CASSANDRA-10680)
 * Make buffered read size configurable (CASSANDRA-10249)
 * Forbid compact clustering column type changes in ALTER TABLE (CASSANDRA-8879)
 * Reject incremental repair with subrange repair (CASSANDRA-10422)
 * Add a nodetool command to refresh size_estimates (CASSANDRA-9579)
 * Shutdown compaction in drain to prevent leak (CASSANDRA-10079)
 * Invalidate cache after stream receive task is completed (CASSANDRA-10341)
 * Reject counter writes in CQLSSTableWriter (CASSANDRA-10258)
 * Remove superfluous COUNTER_MUTATION stage mapping (CASSANDRA-10605)
 * Improve json2sstable error reporting on nonexistent columns (CASSANDRA-10401)
 * (cqlsh) fix COPY using wrong variable name for time_format (CASSANDRA-10633)
 * Do not run SizeEstimatesRecorder if a node is not a member of the ring (CASSANDRA-9912)
 * Improve handling of dead nodes in gossip (CASSANDRA-10298)
 * Fix logback-tools.xml incorrectly configured for outputing to System.err
   (CASSANDRA-9937)
 * Fix streaming to catch exception so retry not fail (CASSANDRA-10557)
 * Add validation method to PerRowSecondaryIndex (CASSANDRA-10092)
 * Support encrypted and plain traffic on the same port (CASSANDRA-10559)
 * Do STCS in DTCS windows (CASSANDRA-10276)
 * Don't try to get ancestors from half-renamed sstables (CASSANDRA-10501)
 * Avoid repetition of JVM_OPTS in debian package (CASSANDRA-10251)
 * Fix potential NPE from handling result of SIM.highestSelectivityIndex (CASSANDRA-10550)
 * Fix paging issues with partitions containing only static columns data (CASSANDRA-10381)
 * Fix conditions on static columns (CASSANDRA-10264)
 * AssertionError: attempted to delete non-existing file CommitLog (CASSANDRA-10377)
 * (cqlsh) Distinguish negative and positive infinity in output (CASSANDRA-10523)
 * (cqlsh) allow custom time_format for COPY TO (CASSANDRA-8970)
 * Don't allow startup if the node's rack has changed (CASSANDRA-10242)
 * Fix sorting for queries with an IN condition on partition key columns (CASSANDRA-10363)


2.2.3
 * Avoid NoClassDefFoundError during DataDescriptor initialization on windows (CASSANDRA-10412)
 * Preserve case of quoted Role & User names (CASSANDRA-10394)
 * cqlsh pg-style-strings broken (CASSANDRA-10484)
 * Make Hadoop CF splits more polite to custom orderered partitioners (CASSANDRA-10400)
 * Fix the regression when using LIMIT with aggregates (CASSANDRA-10487)
Merged from 2.1:
 * Fix mmap file segment seeking to EOF (CASSANDRA-10478)
 * Allow LOCAL_JMX to be easily overridden (CASSANDRA-10275)
 * Mark nodes as dead even if they've already left (CASSANDRA-10205)
 * Update internal python driver used by cqlsh (CASSANDRA-10161, CASSANDRA-10507)


2.2.2
 * cqlsh prompt includes name of keyspace after failed `use` statement (CASSANDRA-10369)
 * Configurable page size in cqlsh (CASSANDRA-9855)
 * Defer default role manager setup until all nodes are on 2.2+ (CASSANDRA-9761)
 * Cancel transaction for sstables we wont redistribute index summary
   for (CASSANDRA-10270)
 * Handle missing RoleManager in config after upgrade to 2.2 (CASSANDRA-10209) 
 * Retry snapshot deletion after compaction and gc on Windows (CASSANDRA-10222)
 * Fix failure to start with space in directory path on Windows (CASSANDRA-10239)
 * Fix repair hang when snapshot failed (CASSANDRA-10057)
 * Fall back to 1/4 commitlog volume for commitlog_total_space on small disks
   (CASSANDRA-10199)
Merged from 2.1:
 * Bulk Loader API could not tolerate even node failure (CASSANDRA-10347)
 * Avoid misleading pushed notifications when multiple nodes
   share an rpc_address (CASSANDRA-10052)
 * Fix dropping undroppable when message queue is full (CASSANDRA-10113)
 * Fix potential ClassCastException during paging (CASSANDRA-10352)
 * Prevent ALTER TYPE from creating circular references (CASSANDRA-10339)
 * Fix cache handling of 2i and base tables (CASSANDRA-10155, 10359)
 * Fix NPE in nodetool compactionhistory (CASSANDRA-9758)
 * (Pig) support BulkOutputFormat as a URL parameter (CASSANDRA-7410)
 * BATCH statement is broken in cqlsh (CASSANDRA-10272)
 * Added configurable warning threshold for GC duration (CASSANDRA-8907)
 * (cqlsh) Make cqlsh PEP8 Compliant (CASSANDRA-10066)
 * (cqlsh) Fix error when starting cqlsh with --debug (CASSANDRA-10282)
 * Scrub, Cleanup and Upgrade do not unmark compacting until all operations
   have completed, regardless of the occurence of exceptions (CASSANDRA-10274)
 * Fix handling of streaming EOF (CASSANDRA-10206)
 * Only check KeyCache when it is enabled
 * Change streaming_socket_timeout_in_ms default to 1 hour (CASSANDRA-8611)
 * (cqlsh) update list of CQL keywords (CASSANDRA-9232)
 * Add nodetool gettraceprobability command (CASSANDRA-10234)
Merged from 2.0:
 * Fix rare race where older gossip states can be shadowed (CASSANDRA-10366)
 * Fix consolidating racks violating the RF contract (CASSANDRA-10238)
 * Disallow decommission when node is in drained state (CASSANDRA-8741)


2.2.1
 * Fix race during construction of commit log (CASSANDRA-10049)
 * Fix LeveledCompactionStrategyTest (CASSANDRA-9757)
 * Fix broken UnbufferedDataOutputStreamPlus.writeUTF (CASSANDRA-10203)
 * (cqlsh) add CLEAR command (CASSANDRA-10086)
 * Support string literals as Role names for compatibility (CASSANDRA-10135)
 * Allow count(*) and count(1) to be use as normal aggregation (CASSANDRA-10114)
 * An NPE is thrown if the column name is unknown for an IN relation (CASSANDRA-10043)
 * Apply commit_failure_policy to more errors on startup (CASSANDRA-9749)
 * Fix histogram overflow exception (CASSANDRA-9973)
 * Route gossip messages over dedicated socket (CASSANDRA-9237)
 * Add checksum to saved cache files (CASSANDRA-9265)
 * Log warning when using an aggregate without partition key (CASSANDRA-9737)
 * Avoid grouping sstables for anticompaction with DTCS (CASSANDRA-9900)
 * UDF / UDA execution time in trace (CASSANDRA-9723)
 * Fix broken internode SSL (CASSANDRA-9884)
Merged from 2.1:
 * Change streaming_socket_timeout_in_ms default to 1 hour (CASSANDRA-8611)
 * (cqlsh) update list of CQL keywords (CASSANDRA-9232)
 * Avoid race condition during read repair (CASSANDRA-9460)
 * (cqlsh) default load-from-file encoding to utf-8 (CASSANDRA-9898)
 * Avoid returning Permission.NONE when failing to query users table (CASSANDRA-10168)
 * (cqlsh) Allow encoding to be set through command line (CASSANDRA-10004)
 * Add new JMX methods to change local compaction strategy (CASSANDRA-9965)
 * Write hints for paxos commits (CASSANDRA-7342)
 * (cqlsh) Fix timestamps before 1970 on Windows, always
   use UTC for timestamp display (CASSANDRA-10000)
 * (cqlsh) Avoid overwriting new config file with old config
   when both exist (CASSANDRA-9777)
 * Release snapshot selfRef when doing snapshot repair (CASSANDRA-9998)
 * Cannot replace token does not exist - DN node removed as Fat Client (CASSANDRA-9871)
 * Fix handling of enable/disable autocompaction (CASSANDRA-9899)
 * Add consistency level to tracing ouput (CASSANDRA-9827)
 * Remove repair snapshot leftover on startup (CASSANDRA-7357)
 * Use random nodes for batch log when only 2 racks (CASSANDRA-8735)
 * Ensure atomicity inside thrift and stream session (CASSANDRA-7757)
 * Fix nodetool info error when the node is not joined (CASSANDRA-9031)
Merged from 2.0:
 * Make getFullyExpiredSSTables less expensive (CASSANDRA-9882)
 * Log when messages are dropped due to cross_node_timeout (CASSANDRA-9793)
 * Don't track hotness when opening from snapshot for validation (CASSANDRA-9382)


2.2.0
 * Allow the selection of columns together with aggregates (CASSANDRA-9767)
 * Fix cqlsh copy methods and other windows specific issues (CASSANDRA-9795)
 * Don't wrap byte arrays in SequentialWriter (CASSANDRA-9797)
 * sum() and avg() functions missing for smallint and tinyint types (CASSANDRA-9671)
 * Revert CASSANDRA-9542 (allow native functions in UDA) (CASSANDRA-9771)
Merged from 2.1:
 * Fix MarshalException when upgrading superColumn family (CASSANDRA-9582)
 * Fix broken logging for "empty" flushes in Memtable (CASSANDRA-9837)
 * Handle corrupt files on startup (CASSANDRA-9686)
 * Fix clientutil jar and tests (CASSANDRA-9760)
 * (cqlsh) Allow the SSL protocol version to be specified through the
   config file or environment variables (CASSANDRA-9544)
Merged from 2.0:
 * Add tool to find why expired sstables are not getting dropped (CASSANDRA-10015)
 * Remove erroneous pending HH tasks from tpstats/jmx (CASSANDRA-9129)
 * Don't cast expected bf size to an int (CASSANDRA-9959)
 * checkForEndpointCollision fails for legitimate collisions (CASSANDRA-9765)
 * Complete CASSANDRA-8448 fix (CASSANDRA-9519)
 * Don't include auth credentials in debug log (CASSANDRA-9682)
 * Can't transition from write survey to normal mode (CASSANDRA-9740)
 * Scrub (recover) sstables even when -Index.db is missing (CASSANDRA-9591)
 * Fix growing pending background compaction (CASSANDRA-9662)


2.2.0-rc2
 * Re-enable memory-mapped I/O on Windows (CASSANDRA-9658)
 * Warn when an extra-large partition is compacted (CASSANDRA-9643)
 * (cqlsh) Allow setting the initial connection timeout (CASSANDRA-9601)
 * BulkLoader has --transport-factory option but does not use it (CASSANDRA-9675)
 * Allow JMX over SSL directly from nodetool (CASSANDRA-9090)
 * Update cqlsh for UDFs (CASSANDRA-7556)
 * Change Windows kernel default timer resolution (CASSANDRA-9634)
 * Deprected sstable2json and json2sstable (CASSANDRA-9618)
 * Allow native functions in user-defined aggregates (CASSANDRA-9542)
 * Don't repair system_distributed by default (CASSANDRA-9621)
 * Fix mixing min, max, and count aggregates for blob type (CASSANRA-9622)
 * Rename class for DATE type in Java driver (CASSANDRA-9563)
 * Duplicate compilation of UDFs on coordinator (CASSANDRA-9475)
 * Fix connection leak in CqlRecordWriter (CASSANDRA-9576)
 * Mlockall before opening system sstables & remove boot_without_jna option (CASSANDRA-9573)
 * Add functions to convert timeuuid to date or time, deprecate dateOf and unixTimestampOf (CASSANDRA-9229)
 * Make sure we cancel non-compacting sstables from LifecycleTransaction (CASSANDRA-9566)
 * Fix deprecated repair JMX API (CASSANDRA-9570)
 * Add logback metrics (CASSANDRA-9378)
 * Update and refactor ant test/test-compression to run the tests in parallel (CASSANDRA-9583)
 * Fix upgrading to new directory for secondary index (CASSANDRA-9687)
Merged from 2.1:
 * (cqlsh) Fix bad check for CQL compatibility when DESCRIBE'ing
   COMPACT STORAGE tables with no clustering columns
 * Eliminate strong self-reference chains in sstable ref tidiers (CASSANDRA-9656)
 * Ensure StreamSession uses canonical sstable reader instances (CASSANDRA-9700) 
 * Ensure memtable book keeping is not corrupted in the event we shrink usage (CASSANDRA-9681)
 * Update internal python driver for cqlsh (CASSANDRA-9064)
 * Fix IndexOutOfBoundsException when inserting tuple with too many
   elements using the string literal notation (CASSANDRA-9559)
 * Enable describe on indices (CASSANDRA-7814)
 * Fix incorrect result for IN queries where column not found (CASSANDRA-9540)
 * ColumnFamilyStore.selectAndReference may block during compaction (CASSANDRA-9637)
 * Fix bug in cardinality check when compacting (CASSANDRA-9580)
 * Fix memory leak in Ref due to ConcurrentLinkedQueue.remove() behaviour (CASSANDRA-9549)
 * Make rebuild only run one at a time (CASSANDRA-9119)
Merged from 2.0:
 * Avoid NPE in AuthSuccess#decode (CASSANDRA-9727)
 * Add listen_address to system.local (CASSANDRA-9603)
 * Bug fixes to resultset metadata construction (CASSANDRA-9636)
 * Fix setting 'durable_writes' in ALTER KEYSPACE (CASSANDRA-9560)
 * Avoids ballot clash in Paxos (CASSANDRA-9649)
 * Improve trace messages for RR (CASSANDRA-9479)
 * Fix suboptimal secondary index selection when restricted
   clustering column is also indexed (CASSANDRA-9631)
 * (cqlsh) Add min_threshold to DTCS option autocomplete (CASSANDRA-9385)
 * Fix error message when attempting to create an index on a column
   in a COMPACT STORAGE table with clustering columns (CASSANDRA-9527)
 * 'WITH WITH' in alter keyspace statements causes NPE (CASSANDRA-9565)
 * Expose some internals of SelectStatement for inspection (CASSANDRA-9532)
 * ArrivalWindow should use primitives (CASSANDRA-9496)
 * Periodically submit background compaction tasks (CASSANDRA-9592)
 * Set HAS_MORE_PAGES flag to false when PagingState is null (CASSANDRA-9571)


2.2.0-rc1
 * Compressed commit log should measure compressed space used (CASSANDRA-9095)
 * Fix comparison bug in CassandraRoleManager#collectRoles (CASSANDRA-9551)
 * Add tinyint,smallint,time,date support for UDFs (CASSANDRA-9400)
 * Deprecates SSTableSimpleWriter and SSTableSimpleUnsortedWriter (CASSANDRA-9546)
 * Empty INITCOND treated as null in aggregate (CASSANDRA-9457)
 * Remove use of Cell in Thrift MapReduce classes (CASSANDRA-8609)
 * Integrate pre-release Java Driver 2.2-rc1, custom build (CASSANDRA-9493)
 * Clean up gossiper logic for old versions (CASSANDRA-9370)
 * Fix custom payload coding/decoding to match the spec (CASSANDRA-9515)
 * ant test-all results incomplete when parsed (CASSANDRA-9463)
 * Disallow frozen<> types in function arguments and return types for
   clarity (CASSANDRA-9411)
 * Static Analysis to warn on unsafe use of Autocloseable instances (CASSANDRA-9431)
 * Update commitlog archiving examples now that commitlog segments are
   not recycled (CASSANDRA-9350)
 * Extend Transactional API to sstable lifecycle management (CASSANDRA-8568)
 * (cqlsh) Add support for native protocol 4 (CASSANDRA-9399)
 * Ensure that UDF and UDAs are keyspace-isolated (CASSANDRA-9409)
 * Revert CASSANDRA-7807 (tracing completion client notifications) (CASSANDRA-9429)
 * Add ability to stop compaction by ID (CASSANDRA-7207)
 * Let CassandraVersion handle SNAPSHOT version (CASSANDRA-9438)
Merged from 2.1:
 * (cqlsh) Fix using COPY through SOURCE or -f (CASSANDRA-9083)
 * Fix occasional lack of `system` keyspace in schema tables (CASSANDRA-8487)
 * Use ProtocolError code instead of ServerError code for native protocol
   error responses to unsupported protocol versions (CASSANDRA-9451)
 * Default commitlog_sync_batch_window_in_ms changed to 2ms (CASSANDRA-9504)
 * Fix empty partition assertion in unsorted sstable writing tools (CASSANDRA-9071)
 * Ensure truncate without snapshot cannot produce corrupt responses (CASSANDRA-9388) 
 * Consistent error message when a table mixes counter and non-counter
   columns (CASSANDRA-9492)
 * Avoid getting unreadable keys during anticompaction (CASSANDRA-9508)
 * (cqlsh) Better float precision by default (CASSANDRA-9224)
 * Improve estimated row count (CASSANDRA-9107)
 * Optimize range tombstone memory footprint (CASSANDRA-8603)
 * Use configured gcgs in anticompaction (CASSANDRA-9397)
Merged from 2.0:
 * Don't accumulate more range than necessary in RangeTombstone.Tracker (CASSANDRA-9486)
 * Add broadcast and rpc addresses to system.local (CASSANDRA-9436)
 * Always mark sstable suspect when corrupted (CASSANDRA-9478)
 * Add database users and permissions to CQL3 documentation (CASSANDRA-7558)
 * Allow JVM_OPTS to be passed to standalone tools (CASSANDRA-5969)
 * Fix bad condition in RangeTombstoneList (CASSANDRA-9485)
 * Fix potential StackOverflow when setting CrcCheckChance over JMX (CASSANDRA-9488)
 * Fix null static columns in pages after the first, paged reversed
   queries (CASSANDRA-8502)
 * Fix counting cache serialization in request metrics (CASSANDRA-9466)
 * Add option not to validate atoms during scrub (CASSANDRA-9406)


2.2.0-beta1
 * Introduce Transactional API for internal state changes (CASSANDRA-8984)
 * Add a flag in cassandra.yaml to enable UDFs (CASSANDRA-9404)
 * Better support of null for UDF (CASSANDRA-8374)
 * Use ecj instead of javassist for UDFs (CASSANDRA-8241)
 * faster async logback configuration for tests (CASSANDRA-9376)
 * Add `smallint` and `tinyint` data types (CASSANDRA-8951)
 * Avoid thrift schema creation when native driver is used in stress tool (CASSANDRA-9374)
 * Make Functions.declared thread-safe
 * Add client warnings to native protocol v4 (CASSANDRA-8930)
 * Allow roles cache to be invalidated (CASSANDRA-8967)
 * Upgrade Snappy (CASSANDRA-9063)
 * Don't start Thrift rpc by default (CASSANDRA-9319)
 * Only stream from unrepaired sstables with incremental repair (CASSANDRA-8267)
 * Aggregate UDFs allow SFUNC return type to differ from STYPE if FFUNC specified (CASSANDRA-9321)
 * Remove Thrift dependencies in bundled tools (CASSANDRA-8358)
 * Disable memory mapping of hsperfdata file for JVM statistics (CASSANDRA-9242)
 * Add pre-startup checks to detect potential incompatibilities (CASSANDRA-8049)
 * Distinguish between null and unset in protocol v4 (CASSANDRA-7304)
 * Add user/role permissions for user-defined functions (CASSANDRA-7557)
 * Allow cassandra config to be updated to restart daemon without unloading classes (CASSANDRA-9046)
 * Don't initialize compaction writer before checking if iter is empty (CASSANDRA-9117)
 * Don't execute any functions at prepare-time (CASSANDRA-9037)
 * Share file handles between all instances of a SegmentedFile (CASSANDRA-8893)
 * Make it possible to major compact LCS (CASSANDRA-7272)
 * Make FunctionExecutionException extend RequestExecutionException
   (CASSANDRA-9055)
 * Add support for SELECT JSON, INSERT JSON syntax and new toJson(), fromJson()
   functions (CASSANDRA-7970)
 * Optimise max purgeable timestamp calculation in compaction (CASSANDRA-8920)
 * Constrain internode message buffer sizes, and improve IO class hierarchy (CASSANDRA-8670) 
 * New tool added to validate all sstables in a node (CASSANDRA-5791)
 * Push notification when tracing completes for an operation (CASSANDRA-7807)
 * Delay "node up" and "node added" notifications until native protocol server is started (CASSANDRA-8236)
 * Compressed Commit Log (CASSANDRA-6809)
 * Optimise IntervalTree (CASSANDRA-8988)
 * Add a key-value payload for third party usage (CASSANDRA-8553, 9212)
 * Bump metrics-reporter-config dependency for metrics 3.0 (CASSANDRA-8149)
 * Partition intra-cluster message streams by size, not type (CASSANDRA-8789)
 * Add WriteFailureException to native protocol, notify coordinator of
   write failures (CASSANDRA-8592)
 * Convert SequentialWriter to nio (CASSANDRA-8709)
 * Add role based access control (CASSANDRA-7653, 8650, 7216, 8760, 8849, 8761, 8850)
 * Record client ip address in tracing sessions (CASSANDRA-8162)
 * Indicate partition key columns in response metadata for prepared
   statements (CASSANDRA-7660)
 * Merge UUIDType and TimeUUIDType parse logic (CASSANDRA-8759)
 * Avoid memory allocation when searching index summary (CASSANDRA-8793)
 * Optimise (Time)?UUIDType Comparisons (CASSANDRA-8730)
 * Make CRC32Ex into a separate maven dependency (CASSANDRA-8836)
 * Use preloaded jemalloc w/ Unsafe (CASSANDRA-8714, 9197)
 * Avoid accessing partitioner through StorageProxy (CASSANDRA-8244, 8268)
 * Upgrade Metrics library and remove depricated metrics (CASSANDRA-5657)
 * Serializing Row cache alternative, fully off heap (CASSANDRA-7438)
 * Duplicate rows returned when in clause has repeated values (CASSANDRA-6706)
 * Make CassandraException unchecked, extend RuntimeException (CASSANDRA-8560)
 * Support direct buffer decompression for reads (CASSANDRA-8464)
 * DirectByteBuffer compatible LZ4 methods (CASSANDRA-7039)
 * Group sstables for anticompaction correctly (CASSANDRA-8578)
 * Add ReadFailureException to native protocol, respond
   immediately when replicas encounter errors while handling
   a read request (CASSANDRA-7886)
 * Switch CommitLogSegment from RandomAccessFile to nio (CASSANDRA-8308)
 * Allow mixing token and partition key restrictions (CASSANDRA-7016)
 * Support index key/value entries on map collections (CASSANDRA-8473)
 * Modernize schema tables (CASSANDRA-8261)
 * Support for user-defined aggregation functions (CASSANDRA-8053)
 * Fix NPE in SelectStatement with empty IN values (CASSANDRA-8419)
 * Refactor SelectStatement, return IN results in natural order instead
   of IN value list order and ignore duplicate values in partition key IN restrictions (CASSANDRA-7981)
 * Support UDTs, tuples, and collections in user-defined
   functions (CASSANDRA-7563)
 * Fix aggregate fn results on empty selection, result column name,
   and cqlsh parsing (CASSANDRA-8229)
 * Mark sstables as repaired after full repair (CASSANDRA-7586)
 * Extend Descriptor to include a format value and refactor reader/writer
   APIs (CASSANDRA-7443)
 * Integrate JMH for microbenchmarks (CASSANDRA-8151)
 * Keep sstable levels when bootstrapping (CASSANDRA-7460)
 * Add Sigar library and perform basic OS settings check on startup (CASSANDRA-7838)
 * Support for aggregation functions (CASSANDRA-4914)
 * Remove cassandra-cli (CASSANDRA-7920)
 * Accept dollar quoted strings in CQL (CASSANDRA-7769)
 * Make assassinate a first class command (CASSANDRA-7935)
 * Support IN clause on any partition key column (CASSANDRA-7855)
 * Support IN clause on any clustering column (CASSANDRA-4762)
 * Improve compaction logging (CASSANDRA-7818)
 * Remove YamlFileNetworkTopologySnitch (CASSANDRA-7917)
 * Do anticompaction in groups (CASSANDRA-6851)
 * Support user-defined functions (CASSANDRA-7395, 7526, 7562, 7740, 7781, 7929,
   7924, 7812, 8063, 7813, 7708)
 * Permit configurable timestamps with cassandra-stress (CASSANDRA-7416)
 * Move sstable RandomAccessReader to nio2, which allows using the
   FILE_SHARE_DELETE flag on Windows (CASSANDRA-4050)
 * Remove CQL2 (CASSANDRA-5918)
 * Optimize fetching multiple cells by name (CASSANDRA-6933)
 * Allow compilation in java 8 (CASSANDRA-7028)
 * Make incremental repair default (CASSANDRA-7250)
 * Enable code coverage thru JaCoCo (CASSANDRA-7226)
 * Switch external naming of 'column families' to 'tables' (CASSANDRA-4369) 
 * Shorten SSTable path (CASSANDRA-6962)
 * Use unsafe mutations for most unit tests (CASSANDRA-6969)
 * Fix race condition during calculation of pending ranges (CASSANDRA-7390)
 * Fail on very large batch sizes (CASSANDRA-8011)
 * Improve concurrency of repair (CASSANDRA-6455, 8208, 9145)
 * Select optimal CRC32 implementation at runtime (CASSANDRA-8614)
 * Evaluate MurmurHash of Token once per query (CASSANDRA-7096)
 * Generalize progress reporting (CASSANDRA-8901)
 * Resumable bootstrap streaming (CASSANDRA-8838, CASSANDRA-8942)
 * Allow scrub for secondary index (CASSANDRA-5174)
 * Save repair data to system table (CASSANDRA-5839)
 * fix nodetool names that reference column families (CASSANDRA-8872)
 Merged from 2.1:
 * Warn on misuse of unlogged batches (CASSANDRA-9282)
 * Failure detector detects and ignores local pauses (CASSANDRA-9183)
 * Add utility class to support for rate limiting a given log statement (CASSANDRA-9029)
 * Add missing consistency levels to cassandra-stess (CASSANDRA-9361)
 * Fix commitlog getCompletedTasks to not increment (CASSANDRA-9339)
 * Fix for harmless exceptions logged as ERROR (CASSANDRA-8564)
 * Delete processed sstables in sstablesplit/sstableupgrade (CASSANDRA-8606)
 * Improve sstable exclusion from partition tombstones (CASSANDRA-9298)
 * Validate the indexed column rather than the cell's contents for 2i (CASSANDRA-9057)
 * Add support for top-k custom 2i queries (CASSANDRA-8717)
 * Fix error when dropping table during compaction (CASSANDRA-9251)
 * cassandra-stress supports validation operations over user profiles (CASSANDRA-8773)
 * Add support for rate limiting log messages (CASSANDRA-9029)
 * Log the partition key with tombstone warnings (CASSANDRA-8561)
 * Reduce runWithCompactionsDisabled poll interval to 1ms (CASSANDRA-9271)
 * Fix PITR commitlog replay (CASSANDRA-9195)
 * GCInspector logs very different times (CASSANDRA-9124)
 * Fix deleting from an empty list (CASSANDRA-9198)
 * Update tuple and collection types that use a user-defined type when that UDT
   is modified (CASSANDRA-9148, CASSANDRA-9192)
 * Use higher timeout for prepair and snapshot in repair (CASSANDRA-9261)
 * Fix anticompaction blocking ANTI_ENTROPY stage (CASSANDRA-9151)
 * Repair waits for anticompaction to finish (CASSANDRA-9097)
 * Fix streaming not holding ref when stream error (CASSANDRA-9295)
 * Fix canonical view returning early opened SSTables (CASSANDRA-9396)
Merged from 2.0:
 * (cqlsh) Add LOGIN command to switch users (CASSANDRA-7212)
 * Clone SliceQueryFilter in AbstractReadCommand implementations (CASSANDRA-8940)
 * Push correct protocol notification for DROP INDEX (CASSANDRA-9310)
 * token-generator - generated tokens too long (CASSANDRA-9300)
 * Fix counting of tombstones for TombstoneOverwhelmingException (CASSANDRA-9299)
 * Fix ReconnectableSnitch reconnecting to peers during upgrade (CASSANDRA-6702)
 * Include keyspace and table name in error log for collections over the size
   limit (CASSANDRA-9286)
 * Avoid potential overlap in LCS with single-partition sstables (CASSANDRA-9322)
 * Log warning message when a table is queried before the schema has fully
   propagated (CASSANDRA-9136)
 * Overload SecondaryIndex#indexes to accept the column definition (CASSANDRA-9314)
 * (cqlsh) Add SERIAL and LOCAL_SERIAL consistency levels (CASSANDRA-8051)
 * Fix index selection during rebuild with certain table layouts (CASSANDRA-9281)
 * Fix partition-level-delete-only workload accounting (CASSANDRA-9194)
 * Allow scrub to handle corrupted compressed chunks (CASSANDRA-9140)
 * Fix assertion error when resetlocalschema is run during repair (CASSANDRA-9249)
 * Disable single sstable tombstone compactions for DTCS by default (CASSANDRA-9234)
 * IncomingTcpConnection thread is not named (CASSANDRA-9262)
 * Close incoming connections when MessagingService is stopped (CASSANDRA-9238)
 * Fix streaming hang when retrying (CASSANDRA-9132)


2.1.5
 * Re-add deprecated cold_reads_to_omit param for backwards compat (CASSANDRA-9203)
 * Make anticompaction visible in compactionstats (CASSANDRA-9098)
 * Improve nodetool getendpoints documentation about the partition
   key parameter (CASSANDRA-6458)
 * Don't check other keyspaces for schema changes when an user-defined
   type is altered (CASSANDRA-9187)
 * Add generate-idea-files target to build.xml (CASSANDRA-9123)
 * Allow takeColumnFamilySnapshot to take a list of tables (CASSANDRA-8348)
 * Limit major sstable operations to their canonical representation (CASSANDRA-8669)
 * cqlsh: Add tests for INSERT and UPDATE tab completion (CASSANDRA-9125)
 * cqlsh: quote column names when needed in COPY FROM inserts (CASSANDRA-9080)
 * Do not load read meter for offline operations (CASSANDRA-9082)
 * cqlsh: Make CompositeType data readable (CASSANDRA-8919)
 * cqlsh: Fix display of triggers (CASSANDRA-9081)
 * Fix NullPointerException when deleting or setting an element by index on
   a null list collection (CASSANDRA-9077)
 * Buffer bloom filter serialization (CASSANDRA-9066)
 * Fix anti-compaction target bloom filter size (CASSANDRA-9060)
 * Make FROZEN and TUPLE unreserved keywords in CQL (CASSANDRA-9047)
 * Prevent AssertionError from SizeEstimatesRecorder (CASSANDRA-9034)
 * Avoid overwriting index summaries for sstables with an older format that
   does not support downsampling; rebuild summaries on startup when this
   is detected (CASSANDRA-8993)
 * Fix potential data loss in CompressedSequentialWriter (CASSANDRA-8949)
 * Make PasswordAuthenticator number of hashing rounds configurable (CASSANDRA-8085)
 * Fix AssertionError when binding nested collections in DELETE (CASSANDRA-8900)
 * Check for overlap with non-early sstables in LCS (CASSANDRA-8739)
 * Only calculate max purgable timestamp if we have to (CASSANDRA-8914)
 * (cqlsh) Greatly improve performance of COPY FROM (CASSANDRA-8225)
 * IndexSummary effectiveIndexInterval is now a guideline, not a rule (CASSANDRA-8993)
 * Use correct bounds for page cache eviction of compressed files (CASSANDRA-8746)
 * SSTableScanner enforces its bounds (CASSANDRA-8946)
 * Cleanup cell equality (CASSANDRA-8947)
 * Introduce intra-cluster message coalescing (CASSANDRA-8692)
 * DatabaseDescriptor throws NPE when rpc_interface is used (CASSANDRA-8839)
 * Don't check if an sstable is live for offline compactions (CASSANDRA-8841)
 * Don't set clientMode in SSTableLoader (CASSANDRA-8238)
 * Fix SSTableRewriter with disabled early open (CASSANDRA-8535)
 * Fix cassandra-stress so it respects the CL passed in user mode (CASSANDRA-8948)
 * Fix rare NPE in ColumnDefinition#hasIndexOption() (CASSANDRA-8786)
 * cassandra-stress reports per-operation statistics, plus misc (CASSANDRA-8769)
 * Add SimpleDate (cql date) and Time (cql time) types (CASSANDRA-7523)
 * Use long for key count in cfstats (CASSANDRA-8913)
 * Make SSTableRewriter.abort() more robust to failure (CASSANDRA-8832)
 * Remove cold_reads_to_omit from STCS (CASSANDRA-8860)
 * Make EstimatedHistogram#percentile() use ceil instead of floor (CASSANDRA-8883)
 * Fix top partitions reporting wrong cardinality (CASSANDRA-8834)
 * Fix rare NPE in KeyCacheSerializer (CASSANDRA-8067)
 * Pick sstables for validation as late as possible inc repairs (CASSANDRA-8366)
 * Fix commitlog getPendingTasks to not increment (CASSANDRA-8862)
 * Fix parallelism adjustment in range and secondary index queries
   when the first fetch does not satisfy the limit (CASSANDRA-8856)
 * Check if the filtered sstables is non-empty in STCS (CASSANDRA-8843)
 * Upgrade java-driver used for cassandra-stress (CASSANDRA-8842)
 * Fix CommitLog.forceRecycleAllSegments() memory access error (CASSANDRA-8812)
 * Improve assertions in Memory (CASSANDRA-8792)
 * Fix SSTableRewriter cleanup (CASSANDRA-8802)
 * Introduce SafeMemory for CompressionMetadata.Writer (CASSANDRA-8758)
 * 'nodetool info' prints exception against older node (CASSANDRA-8796)
 * Ensure SSTableReader.last corresponds exactly with the file end (CASSANDRA-8750)
 * Make SSTableWriter.openEarly more robust and obvious (CASSANDRA-8747)
 * Enforce SSTableReader.first/last (CASSANDRA-8744)
 * Cleanup SegmentedFile API (CASSANDRA-8749)
 * Avoid overlap with early compaction replacement (CASSANDRA-8683)
 * Safer Resource Management++ (CASSANDRA-8707)
 * Write partition size estimates into a system table (CASSANDRA-7688)
 * cqlsh: Fix keys() and full() collection indexes in DESCRIBE output
   (CASSANDRA-8154)
 * Show progress of streaming in nodetool netstats (CASSANDRA-8886)
 * IndexSummaryBuilder utilises offheap memory, and shares data between
   each IndexSummary opened from it (CASSANDRA-8757)
 * markCompacting only succeeds if the exact SSTableReader instances being 
   marked are in the live set (CASSANDRA-8689)
 * cassandra-stress support for varint (CASSANDRA-8882)
 * Fix Adler32 digest for compressed sstables (CASSANDRA-8778)
 * Add nodetool statushandoff/statusbackup (CASSANDRA-8912)
 * Use stdout for progress and stats in sstableloader (CASSANDRA-8982)
 * Correctly identify 2i datadir from older versions (CASSANDRA-9116)
Merged from 2.0:
 * Ignore gossip SYNs after shutdown (CASSANDRA-9238)
 * Avoid overflow when calculating max sstable size in LCS (CASSANDRA-9235)
 * Make sstable blacklisting work with compression (CASSANDRA-9138)
 * Do not attempt to rebuild indexes if no index accepts any column (CASSANDRA-9196)
 * Don't initiate snitch reconnection for dead states (CASSANDRA-7292)
 * Fix ArrayIndexOutOfBoundsException in CQLSSTableWriter (CASSANDRA-8978)
 * Add shutdown gossip state to prevent timeouts during rolling restarts (CASSANDRA-8336)
 * Fix running with java.net.preferIPv6Addresses=true (CASSANDRA-9137)
 * Fix failed bootstrap/replace attempts being persisted in system.peers (CASSANDRA-9180)
 * Flush system.IndexInfo after marking index built (CASSANDRA-9128)
 * Fix updates to min/max_compaction_threshold through cassandra-cli
   (CASSANDRA-8102)
 * Don't include tmp files when doing offline relevel (CASSANDRA-9088)
 * Use the proper CAS WriteType when finishing a previous round during Paxos
   preparation (CASSANDRA-8672)
 * Avoid race in cancelling compactions (CASSANDRA-9070)
 * More aggressive check for expired sstables in DTCS (CASSANDRA-8359)
 * Fix ignored index_interval change in ALTER TABLE statements (CASSANDRA-7976)
 * Do more aggressive compaction in old time windows in DTCS (CASSANDRA-8360)
 * java.lang.AssertionError when reading saved cache (CASSANDRA-8740)
 * "disk full" when running cleanup (CASSANDRA-9036)
 * Lower logging level from ERROR to DEBUG when a scheduled schema pull
   cannot be completed due to a node being down (CASSANDRA-9032)
 * Fix MOVED_NODE client event (CASSANDRA-8516)
 * Allow overriding MAX_OUTSTANDING_REPLAY_COUNT (CASSANDRA-7533)
 * Fix malformed JMX ObjectName containing IPv6 addresses (CASSANDRA-9027)
 * (cqlsh) Allow increasing CSV field size limit through
   cqlshrc config option (CASSANDRA-8934)
 * Stop logging range tombstones when exceeding the threshold
   (CASSANDRA-8559)
 * Fix NullPointerException when nodetool getendpoints is run
   against invalid keyspaces or tables (CASSANDRA-8950)
 * Allow specifying the tmp dir (CASSANDRA-7712)
 * Improve compaction estimated tasks estimation (CASSANDRA-8904)
 * Fix duplicate up/down messages sent to native clients (CASSANDRA-7816)
 * Expose commit log archive status via JMX (CASSANDRA-8734)
 * Provide better exceptions for invalid replication strategy parameters
   (CASSANDRA-8909)
 * Fix regression in mixed single and multi-column relation support for
   SELECT statements (CASSANDRA-8613)
 * Add ability to limit number of native connections (CASSANDRA-8086)
 * Fix CQLSSTableWriter throwing exception and spawning threads
   (CASSANDRA-8808)
 * Fix MT mismatch between empty and GC-able data (CASSANDRA-8979)
 * Fix incorrect validation when snapshotting single table (CASSANDRA-8056)
 * Add offline tool to relevel sstables (CASSANDRA-8301)
 * Preserve stream ID for more protocol errors (CASSANDRA-8848)
 * Fix combining token() function with multi-column relations on
   clustering columns (CASSANDRA-8797)
 * Make CFS.markReferenced() resistant to bad refcounting (CASSANDRA-8829)
 * Fix StreamTransferTask abort/complete bad refcounting (CASSANDRA-8815)
 * Fix AssertionError when querying a DESC clustering ordered
   table with ASC ordering and paging (CASSANDRA-8767)
 * AssertionError: "Memory was freed" when running cleanup (CASSANDRA-8716)
 * Make it possible to set max_sstable_age to fractional days (CASSANDRA-8406)
 * Fix some multi-column relations with indexes on some clustering
   columns (CASSANDRA-8275)
 * Fix memory leak in SSTableSimple*Writer and SSTableReader.validate()
   (CASSANDRA-8748)
 * Throw OOM if allocating memory fails to return a valid pointer (CASSANDRA-8726)
 * Fix SSTableSimpleUnsortedWriter ConcurrentModificationException (CASSANDRA-8619)
 * 'nodetool info' prints exception against older node (CASSANDRA-8796)
 * Ensure SSTableSimpleUnsortedWriter.close() terminates if
   disk writer has crashed (CASSANDRA-8807)


2.1.4
 * Bind JMX to localhost unless explicitly configured otherwise (CASSANDRA-9085)


2.1.3
 * Fix HSHA/offheap_objects corruption (CASSANDRA-8719)
 * Upgrade libthrift to 0.9.2 (CASSANDRA-8685)
 * Don't use the shared ref in sstableloader (CASSANDRA-8704)
 * Purge internal prepared statements if related tables or
   keyspaces are dropped (CASSANDRA-8693)
 * (cqlsh) Handle unicode BOM at start of files (CASSANDRA-8638)
 * Stop compactions before exiting offline tools (CASSANDRA-8623)
 * Update tools/stress/README.txt to match current behaviour (CASSANDRA-7933)
 * Fix schema from Thrift conversion with empty metadata (CASSANDRA-8695)
 * Safer Resource Management (CASSANDRA-7705)
 * Make sure we compact highly overlapping cold sstables with
   STCS (CASSANDRA-8635)
 * rpc_interface and listen_interface generate NPE on startup when specified
   interface doesn't exist (CASSANDRA-8677)
 * Fix ArrayIndexOutOfBoundsException in nodetool cfhistograms (CASSANDRA-8514)
 * Switch from yammer metrics for nodetool cf/proxy histograms (CASSANDRA-8662)
 * Make sure we don't add tmplink files to the compaction
   strategy (CASSANDRA-8580)
 * (cqlsh) Handle maps with blob keys (CASSANDRA-8372)
 * (cqlsh) Handle DynamicCompositeType schemas correctly (CASSANDRA-8563)
 * Duplicate rows returned when in clause has repeated values (CASSANDRA-6706)
 * Add tooling to detect hot partitions (CASSANDRA-7974)
 * Fix cassandra-stress user-mode truncation of partition generation (CASSANDRA-8608)
 * Only stream from unrepaired sstables during inc repair (CASSANDRA-8267)
 * Don't allow starting multiple inc repairs on the same sstables (CASSANDRA-8316)
 * Invalidate prepared BATCH statements when related tables
   or keyspaces are dropped (CASSANDRA-8652)
 * Fix missing results in secondary index queries on collections
   with ALLOW FILTERING (CASSANDRA-8421)
 * Expose EstimatedHistogram metrics for range slices (CASSANDRA-8627)
 * (cqlsh) Escape clqshrc passwords properly (CASSANDRA-8618)
 * Fix NPE when passing wrong argument in ALTER TABLE statement (CASSANDRA-8355)
 * Pig: Refactor and deprecate CqlStorage (CASSANDRA-8599)
 * Don't reuse the same cleanup strategy for all sstables (CASSANDRA-8537)
 * Fix case-sensitivity of index name on CREATE and DROP INDEX
   statements (CASSANDRA-8365)
 * Better detection/logging for corruption in compressed sstables (CASSANDRA-8192)
 * Use the correct repairedAt value when closing writer (CASSANDRA-8570)
 * (cqlsh) Handle a schema mismatch being detected on startup (CASSANDRA-8512)
 * Properly calculate expected write size during compaction (CASSANDRA-8532)
 * Invalidate affected prepared statements when a table's columns
   are altered (CASSANDRA-7910)
 * Stress - user defined writes should populate sequentally (CASSANDRA-8524)
 * Fix regression in SSTableRewriter causing some rows to become unreadable 
   during compaction (CASSANDRA-8429)
 * Run major compactions for repaired/unrepaired in parallel (CASSANDRA-8510)
 * (cqlsh) Fix compression options in DESCRIBE TABLE output when compression
   is disabled (CASSANDRA-8288)
 * (cqlsh) Fix DESCRIBE output after keyspaces are altered (CASSANDRA-7623)
 * Make sure we set lastCompactedKey correctly (CASSANDRA-8463)
 * (cqlsh) Fix output of CONSISTENCY command (CASSANDRA-8507)
 * (cqlsh) Fixed the handling of LIST statements (CASSANDRA-8370)
 * Make sstablescrub check leveled manifest again (CASSANDRA-8432)
 * Check first/last keys in sstable when giving out positions (CASSANDRA-8458)
 * Disable mmap on Windows (CASSANDRA-6993)
 * Add missing ConsistencyLevels to cassandra-stress (CASSANDRA-8253)
 * Add auth support to cassandra-stress (CASSANDRA-7985)
 * Fix ArrayIndexOutOfBoundsException when generating error message
   for some CQL syntax errors (CASSANDRA-8455)
 * Scale memtable slab allocation logarithmically (CASSANDRA-7882)
 * cassandra-stress simultaneous inserts over same seed (CASSANDRA-7964)
 * Reduce cassandra-stress sampling memory requirements (CASSANDRA-7926)
 * Ensure memtable flush cannot expire commit log entries from its future (CASSANDRA-8383)
 * Make read "defrag" async to reclaim memtables (CASSANDRA-8459)
 * Remove tmplink files for offline compactions (CASSANDRA-8321)
 * Reduce maxHintsInProgress (CASSANDRA-8415)
 * BTree updates may call provided update function twice (CASSANDRA-8018)
 * Release sstable references after anticompaction (CASSANDRA-8386)
 * Handle abort() in SSTableRewriter properly (CASSANDRA-8320)
 * Centralize shared executors (CASSANDRA-8055)
 * Fix filtering for CONTAINS (KEY) relations on frozen collection
   clustering columns when the query is restricted to a single
   partition (CASSANDRA-8203)
 * Do more aggressive entire-sstable TTL expiry checks (CASSANDRA-8243)
 * Add more log info if readMeter is null (CASSANDRA-8238)
 * add check of the system wall clock time at startup (CASSANDRA-8305)
 * Support for frozen collections (CASSANDRA-7859)
 * Fix overflow on histogram computation (CASSANDRA-8028)
 * Have paxos reuse the timestamp generation of normal queries (CASSANDRA-7801)
 * Fix incremental repair not remove parent session on remote (CASSANDRA-8291)
 * Improve JBOD disk utilization (CASSANDRA-7386)
 * Log failed host when preparing incremental repair (CASSANDRA-8228)
 * Force config client mode in CQLSSTableWriter (CASSANDRA-8281)
 * Fix sstableupgrade throws exception (CASSANDRA-8688)
 * Fix hang when repairing empty keyspace (CASSANDRA-8694)
Merged from 2.0:
 * Fix IllegalArgumentException in dynamic snitch (CASSANDRA-8448)
 * Add support for UPDATE ... IF EXISTS (CASSANDRA-8610)
 * Fix reversal of list prepends (CASSANDRA-8733)
 * Prevent non-zero default_time_to_live on tables with counters
   (CASSANDRA-8678)
 * Fix SSTableSimpleUnsortedWriter ConcurrentModificationException
   (CASSANDRA-8619)
 * Round up time deltas lower than 1ms in BulkLoader (CASSANDRA-8645)
 * Add batch remove iterator to ABSC (CASSANDRA-8414, 8666)
 * Round up time deltas lower than 1ms in BulkLoader (CASSANDRA-8645)
 * Fix isClientMode check in Keyspace (CASSANDRA-8687)
 * Use more efficient slice size for querying internal secondary
   index tables (CASSANDRA-8550)
 * Fix potentially returning deleted rows with range tombstone (CASSANDRA-8558)
 * Check for available disk space before starting a compaction (CASSANDRA-8562)
 * Fix DISTINCT queries with LIMITs or paging when some partitions
   contain only tombstones (CASSANDRA-8490)
 * Introduce background cache refreshing to permissions cache
   (CASSANDRA-8194)
 * Fix race condition in StreamTransferTask that could lead to
   infinite loops and premature sstable deletion (CASSANDRA-7704)
 * Add an extra version check to MigrationTask (CASSANDRA-8462)
 * Ensure SSTableWriter cleans up properly after failure (CASSANDRA-8499)
 * Increase bf true positive count on key cache hit (CASSANDRA-8525)
 * Move MeteredFlusher to its own thread (CASSANDRA-8485)
 * Fix non-distinct results in DISTNCT queries on static columns when
   paging is enabled (CASSANDRA-8087)
 * Move all hints related tasks to hints internal executor (CASSANDRA-8285)
 * Fix paging for multi-partition IN queries (CASSANDRA-8408)
 * Fix MOVED_NODE topology event never being emitted when a node
   moves its token (CASSANDRA-8373)
 * Fix validation of indexes in COMPACT tables (CASSANDRA-8156)
 * Avoid StackOverflowError when a large list of IN values
   is used for a clustering column (CASSANDRA-8410)
 * Fix NPE when writetime() or ttl() calls are wrapped by
   another function call (CASSANDRA-8451)
 * Fix NPE after dropping a keyspace (CASSANDRA-8332)
 * Fix error message on read repair timeouts (CASSANDRA-7947)
 * Default DTCS base_time_seconds changed to 60 (CASSANDRA-8417)
 * Refuse Paxos operation with more than one pending endpoint (CASSANDRA-8346, 8640)
 * Throw correct exception when trying to bind a keyspace or table
   name (CASSANDRA-6952)
 * Make HHOM.compact synchronized (CASSANDRA-8416)
 * cancel latency-sampling task when CF is dropped (CASSANDRA-8401)
 * don't block SocketThread for MessagingService (CASSANDRA-8188)
 * Increase quarantine delay on replacement (CASSANDRA-8260)
 * Expose off-heap memory usage stats (CASSANDRA-7897)
 * Ignore Paxos commits for truncated tables (CASSANDRA-7538)
 * Validate size of indexed column values (CASSANDRA-8280)
 * Make LCS split compaction results over all data directories (CASSANDRA-8329)
 * Fix some failing queries that use multi-column relations
   on COMPACT STORAGE tables (CASSANDRA-8264)
 * Fix InvalidRequestException with ORDER BY (CASSANDRA-8286)
 * Disable SSLv3 for POODLE (CASSANDRA-8265)
 * Fix millisecond timestamps in Tracing (CASSANDRA-8297)
 * Include keyspace name in error message when there are insufficient
   live nodes to stream from (CASSANDRA-8221)
 * Avoid overlap in L1 when L0 contains many nonoverlapping
   sstables (CASSANDRA-8211)
 * Improve PropertyFileSnitch logging (CASSANDRA-8183)
 * Add DC-aware sequential repair (CASSANDRA-8193)
 * Use live sstables in snapshot repair if possible (CASSANDRA-8312)
 * Fix hints serialized size calculation (CASSANDRA-8587)


2.1.2
 * (cqlsh) parse_for_table_meta errors out on queries with undefined
   grammars (CASSANDRA-8262)
 * (cqlsh) Fix SELECT ... TOKEN() function broken in C* 2.1.1 (CASSANDRA-8258)
 * Fix Cassandra crash when running on JDK8 update 40 (CASSANDRA-8209)
 * Optimize partitioner tokens (CASSANDRA-8230)
 * Improve compaction of repaired/unrepaired sstables (CASSANDRA-8004)
 * Make cache serializers pluggable (CASSANDRA-8096)
 * Fix issues with CONTAINS (KEY) queries on secondary indexes
   (CASSANDRA-8147)
 * Fix read-rate tracking of sstables for some queries (CASSANDRA-8239)
 * Fix default timestamp in QueryOptions (CASSANDRA-8246)
 * Set socket timeout when reading remote version (CASSANDRA-8188)
 * Refactor how we track live size (CASSANDRA-7852)
 * Make sure unfinished compaction files are removed (CASSANDRA-8124)
 * Fix shutdown when run as Windows service (CASSANDRA-8136)
 * Fix DESCRIBE TABLE with custom indexes (CASSANDRA-8031)
 * Fix race in RecoveryManagerTest (CASSANDRA-8176)
 * Avoid IllegalArgumentException while sorting sstables in
   IndexSummaryManager (CASSANDRA-8182)
 * Shutdown JVM on file descriptor exhaustion (CASSANDRA-7579)
 * Add 'die' policy for commit log and disk failure (CASSANDRA-7927)
 * Fix installing as service on Windows (CASSANDRA-8115)
 * Fix CREATE TABLE for CQL2 (CASSANDRA-8144)
 * Avoid boxing in ColumnStats min/max trackers (CASSANDRA-8109)
Merged from 2.0:
 * Correctly handle non-text column names in cql3 (CASSANDRA-8178)
 * Fix deletion for indexes on primary key columns (CASSANDRA-8206)
 * Add 'nodetool statusgossip' (CASSANDRA-8125)
 * Improve client notification that nodes are ready for requests (CASSANDRA-7510)
 * Handle negative timestamp in writetime method (CASSANDRA-8139)
 * Pig: Remove errant LIMIT clause in CqlNativeStorage (CASSANDRA-8166)
 * Throw ConfigurationException when hsha is used with the default
   rpc_max_threads setting of 'unlimited' (CASSANDRA-8116)
 * Allow concurrent writing of the same table in the same JVM using
   CQLSSTableWriter (CASSANDRA-7463)
 * Fix totalDiskSpaceUsed calculation (CASSANDRA-8205)


2.1.1
 * Fix spin loop in AtomicSortedColumns (CASSANDRA-7546)
 * Dont notify when replacing tmplink files (CASSANDRA-8157)
 * Fix validation with multiple CONTAINS clause (CASSANDRA-8131)
 * Fix validation of collections in TriggerExecutor (CASSANDRA-8146)
 * Fix IllegalArgumentException when a list of IN values containing tuples
   is passed as a single arg to a prepared statement with the v1 or v2
   protocol (CASSANDRA-8062)
 * Fix ClassCastException in DISTINCT query on static columns with
   query paging (CASSANDRA-8108)
 * Fix NPE on null nested UDT inside a set (CASSANDRA-8105)
 * Fix exception when querying secondary index on set items or map keys
   when some clustering columns are specified (CASSANDRA-8073)
 * Send proper error response when there is an error during native
   protocol message decode (CASSANDRA-8118)
 * Gossip should ignore generation numbers too far in the future (CASSANDRA-8113)
 * Fix NPE when creating a table with frozen sets, lists (CASSANDRA-8104)
 * Fix high memory use due to tracking reads on incrementally opened sstable
   readers (CASSANDRA-8066)
 * Fix EXECUTE request with skipMetadata=false returning no metadata
   (CASSANDRA-8054)
 * Allow concurrent use of CQLBulkOutputFormat (CASSANDRA-7776)
 * Shutdown JVM on OOM (CASSANDRA-7507)
 * Upgrade netty version and enable epoll event loop (CASSANDRA-7761)
 * Don't duplicate sstables smaller than split size when using
   the sstablesplitter tool (CASSANDRA-7616)
 * Avoid re-parsing already prepared statements (CASSANDRA-7923)
 * Fix some Thrift slice deletions and updates of COMPACT STORAGE
   tables with some clustering columns omitted (CASSANDRA-7990)
 * Fix filtering for CONTAINS on sets (CASSANDRA-8033)
 * Properly track added size (CASSANDRA-7239)
 * Allow compilation in java 8 (CASSANDRA-7208)
 * Fix Assertion error on RangeTombstoneList diff (CASSANDRA-8013)
 * Release references to overlapping sstables during compaction (CASSANDRA-7819)
 * Send notification when opening compaction results early (CASSANDRA-8034)
 * Make native server start block until properly bound (CASSANDRA-7885)
 * (cqlsh) Fix IPv6 support (CASSANDRA-7988)
 * Ignore fat clients when checking for endpoint collision (CASSANDRA-7939)
 * Make sstablerepairedset take a list of files (CASSANDRA-7995)
 * (cqlsh) Tab completeion for indexes on map keys (CASSANDRA-7972)
 * (cqlsh) Fix UDT field selection in select clause (CASSANDRA-7891)
 * Fix resource leak in event of corrupt sstable
 * (cqlsh) Add command line option for cqlshrc file path (CASSANDRA-7131)
 * Provide visibility into prepared statements churn (CASSANDRA-7921, CASSANDRA-7930)
 * Invalidate prepared statements when their keyspace or table is
   dropped (CASSANDRA-7566)
 * cassandra-stress: fix support for NetworkTopologyStrategy (CASSANDRA-7945)
 * Fix saving caches when a table is dropped (CASSANDRA-7784)
 * Add better error checking of new stress profile (CASSANDRA-7716)
 * Use ThreadLocalRandom and remove FBUtilities.threadLocalRandom (CASSANDRA-7934)
 * Prevent operator mistakes due to simultaneous bootstrap (CASSANDRA-7069)
 * cassandra-stress supports whitelist mode for node config (CASSANDRA-7658)
 * GCInspector more closely tracks GC; cassandra-stress and nodetool report it (CASSANDRA-7916)
 * nodetool won't output bogus ownership info without a keyspace (CASSANDRA-7173)
 * Add human readable option to nodetool commands (CASSANDRA-5433)
 * Don't try to set repairedAt on old sstables (CASSANDRA-7913)
 * Add metrics for tracking PreparedStatement use (CASSANDRA-7719)
 * (cqlsh) tab-completion for triggers (CASSANDRA-7824)
 * (cqlsh) Support for query paging (CASSANDRA-7514)
 * (cqlsh) Show progress of COPY operations (CASSANDRA-7789)
 * Add syntax to remove multiple elements from a map (CASSANDRA-6599)
 * Support non-equals conditions in lightweight transactions (CASSANDRA-6839)
 * Add IF [NOT] EXISTS to create/drop triggers (CASSANDRA-7606)
 * (cqlsh) Display the current logged-in user (CASSANDRA-7785)
 * (cqlsh) Don't ignore CTRL-C during COPY FROM execution (CASSANDRA-7815)
 * (cqlsh) Order UDTs according to cross-type dependencies in DESCRIBE
   output (CASSANDRA-7659)
 * (cqlsh) Fix handling of CAS statement results (CASSANDRA-7671)
 * (cqlsh) COPY TO/FROM improvements (CASSANDRA-7405)
 * Support list index operations with conditions (CASSANDRA-7499)
 * Add max live/tombstoned cells to nodetool cfstats output (CASSANDRA-7731)
 * Validate IPv6 wildcard addresses properly (CASSANDRA-7680)
 * (cqlsh) Error when tracing query (CASSANDRA-7613)
 * Avoid IOOBE when building SyntaxError message snippet (CASSANDRA-7569)
 * SSTableExport uses correct validator to create string representation of partition
   keys (CASSANDRA-7498)
 * Avoid NPEs when receiving type changes for an unknown keyspace (CASSANDRA-7689)
 * Add support for custom 2i validation (CASSANDRA-7575)
 * Pig support for hadoop CqlInputFormat (CASSANDRA-6454)
 * Add duration mode to cassandra-stress (CASSANDRA-7468)
 * Add listen_interface and rpc_interface options (CASSANDRA-7417)
 * Improve schema merge performance (CASSANDRA-7444)
 * Adjust MT depth based on # of partition validating (CASSANDRA-5263)
 * Optimise NativeCell comparisons (CASSANDRA-6755)
 * Configurable client timeout for cqlsh (CASSANDRA-7516)
 * Include snippet of CQL query near syntax error in messages (CASSANDRA-7111)
 * Make repair -pr work with -local (CASSANDRA-7450)
 * Fix error in sstableloader with -cph > 1 (CASSANDRA-8007)
 * Fix snapshot repair error on indexed tables (CASSANDRA-8020)
 * Do not exit nodetool repair when receiving JMX NOTIF_LOST (CASSANDRA-7909)
 * Stream to private IP when available (CASSANDRA-8084)
Merged from 2.0:
 * Reject conditions on DELETE unless full PK is given (CASSANDRA-6430)
 * Properly reject the token function DELETE (CASSANDRA-7747)
 * Force batchlog replay before decommissioning a node (CASSANDRA-7446)
 * Fix hint replay with many accumulated expired hints (CASSANDRA-6998)
 * Fix duplicate results in DISTINCT queries on static columns with query
   paging (CASSANDRA-8108)
 * Add DateTieredCompactionStrategy (CASSANDRA-6602)
 * Properly validate ascii and utf8 string literals in CQL queries (CASSANDRA-8101)
 * (cqlsh) Fix autocompletion for alter keyspace (CASSANDRA-8021)
 * Create backup directories for commitlog archiving during startup (CASSANDRA-8111)
 * Reduce totalBlockFor() for LOCAL_* consistency levels (CASSANDRA-8058)
 * Fix merging schemas with re-dropped keyspaces (CASSANDRA-7256)
 * Fix counters in supercolumns during live upgrades from 1.2 (CASSANDRA-7188)
 * Notify DT subscribers when a column family is truncated (CASSANDRA-8088)
 * Add sanity check of $JAVA on startup (CASSANDRA-7676)
 * Schedule fat client schema pull on join (CASSANDRA-7993)
 * Don't reset nodes' versions when closing IncomingTcpConnections
   (CASSANDRA-7734)
 * Record the real messaging version in all cases in OutboundTcpConnection
   (CASSANDRA-8057)
 * SSL does not work in cassandra-cli (CASSANDRA-7899)
 * Fix potential exception when using ReversedType in DynamicCompositeType
   (CASSANDRA-7898)
 * Better validation of collection values (CASSANDRA-7833)
 * Track min/max timestamps correctly (CASSANDRA-7969)
 * Fix possible overflow while sorting CL segments for replay (CASSANDRA-7992)
 * Increase nodetool Xmx (CASSANDRA-7956)
 * Archive any commitlog segments present at startup (CASSANDRA-6904)
 * CrcCheckChance should adjust based on live CFMetadata not 
   sstable metadata (CASSANDRA-7978)
 * token() should only accept columns in the partitioning
   key order (CASSANDRA-6075)
 * Add method to invalidate permission cache via JMX (CASSANDRA-7977)
 * Allow propagating multiple gossip states atomically (CASSANDRA-6125)
 * Log exceptions related to unclean native protocol client disconnects
   at DEBUG or INFO (CASSANDRA-7849)
 * Allow permissions cache to be set via JMX (CASSANDRA-7698)
 * Include schema_triggers CF in readable system resources (CASSANDRA-7967)
 * Fix RowIndexEntry to report correct serializedSize (CASSANDRA-7948)
 * Make CQLSSTableWriter sync within partitions (CASSANDRA-7360)
 * Potentially use non-local replicas in CqlConfigHelper (CASSANDRA-7906)
 * Explicitly disallow mixing multi-column and single-column
   relations on clustering columns (CASSANDRA-7711)
 * Better error message when condition is set on PK column (CASSANDRA-7804)
 * Don't send schema change responses and events for no-op DDL
   statements (CASSANDRA-7600)
 * (Hadoop) fix cluster initialisation for a split fetching (CASSANDRA-7774)
 * Throw InvalidRequestException when queries contain relations on entire
   collection columns (CASSANDRA-7506)
 * (cqlsh) enable CTRL-R history search with libedit (CASSANDRA-7577)
 * (Hadoop) allow ACFRW to limit nodes to local DC (CASSANDRA-7252)
 * (cqlsh) cqlsh should automatically disable tracing when selecting
   from system_traces (CASSANDRA-7641)
 * (Hadoop) Add CqlOutputFormat (CASSANDRA-6927)
 * Don't depend on cassandra config for nodetool ring (CASSANDRA-7508)
 * (cqlsh) Fix failing cqlsh formatting tests (CASSANDRA-7703)
 * Fix IncompatibleClassChangeError from hadoop2 (CASSANDRA-7229)
 * Add 'nodetool sethintedhandoffthrottlekb' (CASSANDRA-7635)
 * (cqlsh) Add tab-completion for CREATE/DROP USER IF [NOT] EXISTS (CASSANDRA-7611)
 * Catch errors when the JVM pulls the rug out from GCInspector (CASSANDRA-5345)
 * cqlsh fails when version number parts are not int (CASSANDRA-7524)
 * Fix NPE when table dropped during streaming (CASSANDRA-7946)
 * Fix wrong progress when streaming uncompressed (CASSANDRA-7878)
 * Fix possible infinite loop in creating repair range (CASSANDRA-7983)
 * Fix unit in nodetool for streaming throughput (CASSANDRA-7375)
Merged from 1.2:
 * Don't index tombstones (CASSANDRA-7828)
 * Improve PasswordAuthenticator default super user setup (CASSANDRA-7788)


2.1.0
 * (cqlsh) Removed "ALTER TYPE <name> RENAME TO <name>" from tab-completion
   (CASSANDRA-7895)
 * Fixed IllegalStateException in anticompaction (CASSANDRA-7892)
 * cqlsh: DESCRIBE support for frozen UDTs, tuples (CASSANDRA-7863)
 * Avoid exposing internal classes over JMX (CASSANDRA-7879)
 * Add null check for keys when freezing collection (CASSANDRA-7869)
 * Improve stress workload realism (CASSANDRA-7519)
Merged from 2.0:
 * Configure system.paxos with LeveledCompactionStrategy (CASSANDRA-7753)
 * Fix ALTER clustering column type from DateType to TimestampType when
   using DESC clustering order (CASSANRDA-7797)
 * Throw EOFException if we run out of chunks in compressed datafile
   (CASSANDRA-7664)
 * Fix PRSI handling of CQL3 row markers for row cleanup (CASSANDRA-7787)
 * Fix dropping collection when it's the last regular column (CASSANDRA-7744)
 * Make StreamReceiveTask thread safe and gc friendly (CASSANDRA-7795)
 * Validate empty cell names from counter updates (CASSANDRA-7798)
Merged from 1.2:
 * Don't allow compacted sstables to be marked as compacting (CASSANDRA-7145)
 * Track expired tombstones (CASSANDRA-7810)


2.1.0-rc7
 * Add frozen keyword and require UDT to be frozen (CASSANDRA-7857)
 * Track added sstable size correctly (CASSANDRA-7239)
 * (cqlsh) Fix case insensitivity (CASSANDRA-7834)
 * Fix failure to stream ranges when moving (CASSANDRA-7836)
 * Correctly remove tmplink files (CASSANDRA-7803)
 * (cqlsh) Fix column name formatting for functions, CAS operations,
   and UDT field selections (CASSANDRA-7806)
 * (cqlsh) Fix COPY FROM handling of null/empty primary key
   values (CASSANDRA-7792)
 * Fix ordering of static cells (CASSANDRA-7763)
Merged from 2.0:
 * Forbid re-adding dropped counter columns (CASSANDRA-7831)
 * Fix CFMetaData#isThriftCompatible() for PK-only tables (CASSANDRA-7832)
 * Always reject inequality on the partition key without token()
   (CASSANDRA-7722)
 * Always send Paxos commit to all replicas (CASSANDRA-7479)
 * Make disruptor_thrift_server invocation pool configurable (CASSANDRA-7594)
 * Make repair no-op when RF=1 (CASSANDRA-7864)


2.1.0-rc6
 * Fix OOM issue from netty caching over time (CASSANDRA-7743)
 * json2sstable couldn't import JSON for CQL table (CASSANDRA-7477)
 * Invalidate all caches on table drop (CASSANDRA-7561)
 * Skip strict endpoint selection for ranges if RF == nodes (CASSANRA-7765)
 * Fix Thrift range filtering without 2ary index lookups (CASSANDRA-7741)
 * Add tracing entries about concurrent range requests (CASSANDRA-7599)
 * (cqlsh) Fix DESCRIBE for NTS keyspaces (CASSANDRA-7729)
 * Remove netty buffer ref-counting (CASSANDRA-7735)
 * Pass mutated cf to index updater for use by PRSI (CASSANDRA-7742)
 * Include stress yaml example in release and deb (CASSANDRA-7717)
 * workaround for netty issue causing corrupted data off the wire (CASSANDRA-7695)
 * cqlsh DESC CLUSTER fails retrieving ring information (CASSANDRA-7687)
 * Fix binding null values inside UDT (CASSANDRA-7685)
 * Fix UDT field selection with empty fields (CASSANDRA-7670)
 * Bogus deserialization of static cells from sstable (CASSANDRA-7684)
 * Fix NPE on compaction leftover cleanup for dropped table (CASSANDRA-7770)
Merged from 2.0:
 * Fix race condition in StreamTransferTask that could lead to
   infinite loops and premature sstable deletion (CASSANDRA-7704)
 * (cqlsh) Wait up to 10 sec for a tracing session (CASSANDRA-7222)
 * Fix NPE in FileCacheService.sizeInBytes (CASSANDRA-7756)
 * Remove duplicates from StorageService.getJoiningNodes (CASSANDRA-7478)
 * Clone token map outside of hot gossip loops (CASSANDRA-7758)
 * Fix MS expiring map timeout for Paxos messages (CASSANDRA-7752)
 * Do not flush on truncate if durable_writes is false (CASSANDRA-7750)
 * Give CRR a default input_cql Statement (CASSANDRA-7226)
 * Better error message when adding a collection with the same name
   than a previously dropped one (CASSANDRA-6276)
 * Fix validation when adding static columns (CASSANDRA-7730)
 * (Thrift) fix range deletion of supercolumns (CASSANDRA-7733)
 * Fix potential AssertionError in RangeTombstoneList (CASSANDRA-7700)
 * Validate arguments of blobAs* functions (CASSANDRA-7707)
 * Fix potential AssertionError with 2ndary indexes (CASSANDRA-6612)
 * Avoid logging CompactionInterrupted at ERROR (CASSANDRA-7694)
 * Minor leak in sstable2jon (CASSANDRA-7709)
 * Add cassandra.auto_bootstrap system property (CASSANDRA-7650)
 * Update java driver (for hadoop) (CASSANDRA-7618)
 * Remove CqlPagingRecordReader/CqlPagingInputFormat (CASSANDRA-7570)
 * Support connecting to ipv6 jmx with nodetool (CASSANDRA-7669)


2.1.0-rc5
 * Reject counters inside user types (CASSANDRA-7672)
 * Switch to notification-based GCInspector (CASSANDRA-7638)
 * (cqlsh) Handle nulls in UDTs and tuples correctly (CASSANDRA-7656)
 * Don't use strict consistency when replacing (CASSANDRA-7568)
 * Fix min/max cell name collection on 2.0 SSTables with range
   tombstones (CASSANDRA-7593)
 * Tolerate min/max cell names of different lengths (CASSANDRA-7651)
 * Filter cached results correctly (CASSANDRA-7636)
 * Fix tracing on the new SEPExecutor (CASSANDRA-7644)
 * Remove shuffle and taketoken (CASSANDRA-7601)
 * Clean up Windows batch scripts (CASSANDRA-7619)
 * Fix native protocol drop user type notification (CASSANDRA-7571)
 * Give read access to system.schema_usertypes to all authenticated users
   (CASSANDRA-7578)
 * (cqlsh) Fix cqlsh display when zero rows are returned (CASSANDRA-7580)
 * Get java version correctly when JAVA_TOOL_OPTIONS is set (CASSANDRA-7572)
 * Fix NPE when dropping index from non-existent keyspace, AssertionError when
   dropping non-existent index with IF EXISTS (CASSANDRA-7590)
 * Fix sstablelevelresetter hang (CASSANDRA-7614)
 * (cqlsh) Fix deserialization of blobs (CASSANDRA-7603)
 * Use "keyspace updated" schema change message for UDT changes in v1 and
   v2 protocols (CASSANDRA-7617)
 * Fix tracing of range slices and secondary index lookups that are local
   to the coordinator (CASSANDRA-7599)
 * Set -Dcassandra.storagedir for all tool shell scripts (CASSANDRA-7587)
 * Don't swap max/min col names when mutating sstable metadata (CASSANDRA-7596)
 * (cqlsh) Correctly handle paged result sets (CASSANDRA-7625)
 * (cqlsh) Improve waiting for a trace to complete (CASSANDRA-7626)
 * Fix tracing of concurrent range slices and 2ary index queries (CASSANDRA-7626)
 * Fix scrub against collection type (CASSANDRA-7665)
Merged from 2.0:
 * Set gc_grace_seconds to seven days for system schema tables (CASSANDRA-7668)
 * SimpleSeedProvider no longer caches seeds forever (CASSANDRA-7663)
 * Always flush on truncate (CASSANDRA-7511)
 * Fix ReversedType(DateType) mapping to native protocol (CASSANDRA-7576)
 * Always merge ranges owned by a single node (CASSANDRA-6930)
 * Track max/min timestamps for range tombstones (CASSANDRA-7647)
 * Fix NPE when listing saved caches dir (CASSANDRA-7632)


2.1.0-rc4
 * Fix word count hadoop example (CASSANDRA-7200)
 * Updated memtable_cleanup_threshold and memtable_flush_writers defaults 
   (CASSANDRA-7551)
 * (Windows) fix startup when WMI memory query fails (CASSANDRA-7505)
 * Anti-compaction proceeds if any part of the repair failed (CASSANDRA-7521)
 * Add missing table name to DROP INDEX responses and notifications (CASSANDRA-7539)
 * Bump CQL version to 3.2.0 and update CQL documentation (CASSANDRA-7527)
 * Fix configuration error message when running nodetool ring (CASSANDRA-7508)
 * Support conditional updates, tuple type, and the v3 protocol in cqlsh (CASSANDRA-7509)
 * Handle queries on multiple secondary index types (CASSANDRA-7525)
 * Fix cqlsh authentication with v3 native protocol (CASSANDRA-7564)
 * Fix NPE when unknown prepared statement ID is used (CASSANDRA-7454)
Merged from 2.0:
 * (Windows) force range-based repair to non-sequential mode (CASSANDRA-7541)
 * Fix range merging when DES scores are zero (CASSANDRA-7535)
 * Warn when SSL certificates have expired (CASSANDRA-7528)
 * Fix error when doing reversed queries with static columns (CASSANDRA-7490)
Merged from 1.2:
 * Set correct stream ID on responses when non-Exception Throwables
   are thrown while handling native protocol messages (CASSANDRA-7470)


2.1.0-rc3
 * Consider expiry when reconciling otherwise equal cells (CASSANDRA-7403)
 * Introduce CQL support for stress tool (CASSANDRA-6146)
 * Fix ClassCastException processing expired messages (CASSANDRA-7496)
 * Fix prepared marker for collections inside UDT (CASSANDRA-7472)
 * Remove left-over populate_io_cache_on_flush and replicate_on_write
   uses (CASSANDRA-7493)
 * (Windows) handle spaces in path names (CASSANDRA-7451)
 * Ensure writes have completed after dropping a table, before recycling
   commit log segments (CASSANDRA-7437)
 * Remove left-over rows_per_partition_to_cache (CASSANDRA-7493)
 * Fix error when CONTAINS is used with a bind marker (CASSANDRA-7502)
 * Properly reject unknown UDT field (CASSANDRA-7484)
Merged from 2.0:
 * Fix CC#collectTimeOrderedData() tombstone optimisations (CASSANDRA-7394)
 * Support DISTINCT for static columns and fix behaviour when DISTINC is
   not use (CASSANDRA-7305).
 * Workaround JVM NPE on JMX bind failure (CASSANDRA-7254)
 * Fix race in FileCacheService RemovalListener (CASSANDRA-7278)
 * Fix inconsistent use of consistencyForCommit that allowed LOCAL_QUORUM
   operations to incorrect become full QUORUM (CASSANDRA-7345)
 * Properly handle unrecognized opcodes and flags (CASSANDRA-7440)
 * (Hadoop) close CqlRecordWriter clients when finished (CASSANDRA-7459)
 * Commit disk failure policy (CASSANDRA-7429)
 * Make sure high level sstables get compacted (CASSANDRA-7414)
 * Fix AssertionError when using empty clustering columns and static columns
   (CASSANDRA-7455)
 * Add option to disable STCS in L0 (CASSANDRA-6621)
 * Upgrade to snappy-java 1.0.5.2 (CASSANDRA-7476)


2.1.0-rc2
 * Fix heap size calculation for CompoundSparseCellName and 
   CompoundSparseCellName.WithCollection (CASSANDRA-7421)
 * Allow counter mutations in UNLOGGED batches (CASSANDRA-7351)
 * Modify reconcile logic to always pick a tombstone over a counter cell
   (CASSANDRA-7346)
 * Avoid incremental compaction on Windows (CASSANDRA-7365)
 * Fix exception when querying a composite-keyed table with a collection index
   (CASSANDRA-7372)
 * Use node's host id in place of counter ids (CASSANDRA-7366)
 * Fix error when doing reversed queries with static columns (CASSANDRA-7490)
 * Backport CASSANDRA-6747 (CASSANDRA-7560)
 * Track max/min timestamps for range tombstones (CASSANDRA-7647)
 * Fix NPE when listing saved caches dir (CASSANDRA-7632)
 * Fix sstableloader unable to connect encrypted node (CASSANDRA-7585)
Merged from 1.2:
 * Clone token map outside of hot gossip loops (CASSANDRA-7758)
 * Add stop method to EmbeddedCassandraService (CASSANDRA-7595)
 * Support connecting to ipv6 jmx with nodetool (CASSANDRA-7669)
 * Set gc_grace_seconds to seven days for system schema tables (CASSANDRA-7668)
 * SimpleSeedProvider no longer caches seeds forever (CASSANDRA-7663)
 * Set correct stream ID on responses when non-Exception Throwables
   are thrown while handling native protocol messages (CASSANDRA-7470)
 * Fix row size miscalculation in LazilyCompactedRow (CASSANDRA-7543)
 * Fix race in background compaction check (CASSANDRA-7745)
 * Don't clear out range tombstones during compaction (CASSANDRA-7808)


2.1.0-rc1
 * Revert flush directory (CASSANDRA-6357)
 * More efficient executor service for fast operations (CASSANDRA-4718)
 * Move less common tools into a new cassandra-tools package (CASSANDRA-7160)
 * Support more concurrent requests in native protocol (CASSANDRA-7231)
 * Add tab-completion to debian nodetool packaging (CASSANDRA-6421)
 * Change concurrent_compactors defaults (CASSANDRA-7139)
 * Add PowerShell Windows launch scripts (CASSANDRA-7001)
 * Make commitlog archive+restore more robust (CASSANDRA-6974)
 * Fix marking commitlogsegments clean (CASSANDRA-6959)
 * Add snapshot "manifest" describing files included (CASSANDRA-6326)
 * Parallel streaming for sstableloader (CASSANDRA-3668)
 * Fix bugs in supercolumns handling (CASSANDRA-7138)
 * Fix ClassClassException on composite dense tables (CASSANDRA-7112)
 * Cleanup and optimize collation and slice iterators (CASSANDRA-7107)
 * Upgrade NBHM lib (CASSANDRA-7128)
 * Optimize netty server (CASSANDRA-6861)
 * Fix repair hang when given CF does not exist (CASSANDRA-7189)
 * Allow c* to be shutdown in an embedded mode (CASSANDRA-5635)
 * Add server side batching to native transport (CASSANDRA-5663)
 * Make batchlog replay asynchronous (CASSANDRA-6134)
 * remove unused classes (CASSANDRA-7197)
 * Limit user types to the keyspace they are defined in (CASSANDRA-6643)
 * Add validate method to CollectionType (CASSANDRA-7208)
 * New serialization format for UDT values (CASSANDRA-7209, CASSANDRA-7261)
 * Fix nodetool netstats (CASSANDRA-7270)
 * Fix potential ClassCastException in HintedHandoffManager (CASSANDRA-7284)
 * Use prepared statements internally (CASSANDRA-6975)
 * Fix broken paging state with prepared statement (CASSANDRA-7120)
 * Fix IllegalArgumentException in CqlStorage (CASSANDRA-7287)
 * Allow nulls/non-existant fields in UDT (CASSANDRA-7206)
 * Add Thrift MultiSliceRequest (CASSANDRA-6757, CASSANDRA-7027)
 * Handle overlapping MultiSlices (CASSANDRA-7279)
 * Fix DataOutputTest on Windows (CASSANDRA-7265)
 * Embedded sets in user defined data-types are not updating (CASSANDRA-7267)
 * Add tuple type to CQL/native protocol (CASSANDRA-7248)
 * Fix CqlPagingRecordReader on tables with few rows (CASSANDRA-7322)
Merged from 2.0:
 * Copy compaction options to make sure they are reloaded (CASSANDRA-7290)
 * Add option to do more aggressive tombstone compactions (CASSANDRA-6563)
 * Don't try to compact already-compacting files in HHOM (CASSANDRA-7288)
 * Always reallocate buffers in HSHA (CASSANDRA-6285)
 * (Hadoop) support authentication in CqlRecordReader (CASSANDRA-7221)
 * (Hadoop) Close java driver Cluster in CQLRR.close (CASSANDRA-7228)
 * Warn when 'USING TIMESTAMP' is used on a CAS BATCH (CASSANDRA-7067)
 * return all cpu values from BackgroundActivityMonitor.readAndCompute (CASSANDRA-7183)
 * Correctly delete scheduled range xfers (CASSANDRA-7143)
 * return all cpu values from BackgroundActivityMonitor.readAndCompute (CASSANDRA-7183)  
 * reduce garbage creation in calculatePendingRanges (CASSANDRA-7191)
 * fix c* launch issues on Russian os's due to output of linux 'free' cmd (CASSANDRA-6162)
 * Fix disabling autocompaction (CASSANDRA-7187)
 * Fix potential NumberFormatException when deserializing IntegerType (CASSANDRA-7088)
 * cqlsh can't tab-complete disabling compaction (CASSANDRA-7185)
 * cqlsh: Accept and execute CQL statement(s) from command-line parameter (CASSANDRA-7172)
 * Fix IllegalStateException in CqlPagingRecordReader (CASSANDRA-7198)
 * Fix the InvertedIndex trigger example (CASSANDRA-7211)
 * Add --resolve-ip option to 'nodetool ring' (CASSANDRA-7210)
 * reduce garbage on codec flag deserialization (CASSANDRA-7244) 
 * Fix duplicated error messages on directory creation error at startup (CASSANDRA-5818)
 * Proper null handle for IF with map element access (CASSANDRA-7155)
 * Improve compaction visibility (CASSANDRA-7242)
 * Correctly delete scheduled range xfers (CASSANDRA-7143)
 * Make batchlog replica selection rack-aware (CASSANDRA-6551)
 * Fix CFMetaData#getColumnDefinitionFromColumnName() (CASSANDRA-7074)
 * Fix writetime/ttl functions for static columns (CASSANDRA-7081)
 * Suggest CTRL-C or semicolon after three blank lines in cqlsh (CASSANDRA-7142)
 * Fix 2ndary index queries with DESC clustering order (CASSANDRA-6950)
 * Invalid key cache entries on DROP (CASSANDRA-6525)
 * Fix flapping RecoveryManagerTest (CASSANDRA-7084)
 * Add missing iso8601 patterns for date strings (CASSANDRA-6973)
 * Support selecting multiple rows in a partition using IN (CASSANDRA-6875)
 * Add authentication support to shuffle (CASSANDRA-6484)
 * Swap local and global default read repair chances (CASSANDRA-7320)
 * Add conditional CREATE/DROP USER support (CASSANDRA-7264)
 * Cqlsh counts non-empty lines for "Blank lines" warning (CASSANDRA-7325)
Merged from 1.2:
 * Add Cloudstack snitch (CASSANDRA-7147)
 * Update system.peers correctly when relocating tokens (CASSANDRA-7126)
 * Add Google Compute Engine snitch (CASSANDRA-7132)
 * remove duplicate query for local tokens (CASSANDRA-7182)
 * exit CQLSH with error status code if script fails (CASSANDRA-6344)
 * Fix bug with some IN queries missig results (CASSANDRA-7105)
 * Fix availability validation for LOCAL_ONE CL (CASSANDRA-7319)
 * Hint streaming can cause decommission to fail (CASSANDRA-7219)


2.1.0-beta2
 * Increase default CL space to 8GB (CASSANDRA-7031)
 * Add range tombstones to read repair digests (CASSANDRA-6863)
 * Fix BTree.clear for large updates (CASSANDRA-6943)
 * Fail write instead of logging a warning when unable to append to CL
   (CASSANDRA-6764)
 * Eliminate possibility of CL segment appearing twice in active list 
   (CASSANDRA-6557)
 * Apply DONTNEED fadvise to commitlog segments (CASSANDRA-6759)
 * Switch CRC component to Adler and include it for compressed sstables 
   (CASSANDRA-4165)
 * Allow cassandra-stress to set compaction strategy options (CASSANDRA-6451)
 * Add broadcast_rpc_address option to cassandra.yaml (CASSANDRA-5899)
 * Auto reload GossipingPropertyFileSnitch config (CASSANDRA-5897)
 * Fix overflow of memtable_total_space_in_mb (CASSANDRA-6573)
 * Fix ABTC NPE and apply update function correctly (CASSANDRA-6692)
 * Allow nodetool to use a file or prompt for password (CASSANDRA-6660)
 * Fix AIOOBE when concurrently accessing ABSC (CASSANDRA-6742)
 * Fix assertion error in ALTER TYPE RENAME (CASSANDRA-6705)
 * Scrub should not always clear out repaired status (CASSANDRA-5351)
 * Improve handling of range tombstone for wide partitions (CASSANDRA-6446)
 * Fix ClassCastException for compact table with composites (CASSANDRA-6738)
 * Fix potentially repairing with wrong nodes (CASSANDRA-6808)
 * Change caching option syntax (CASSANDRA-6745)
 * Fix stress to do proper counter reads (CASSANDRA-6835)
 * Fix help message for stress counter_write (CASSANDRA-6824)
 * Fix stress smart Thrift client to pick servers correctly (CASSANDRA-6848)
 * Add logging levels (minimal, normal or verbose) to stress tool (CASSANDRA-6849)
 * Fix race condition in Batch CLE (CASSANDRA-6860)
 * Improve cleanup/scrub/upgradesstables failure handling (CASSANDRA-6774)
 * ByteBuffer write() methods for serializing sstables (CASSANDRA-6781)
 * Proper compare function for CollectionType (CASSANDRA-6783)
 * Update native server to Netty 4 (CASSANDRA-6236)
 * Fix off-by-one error in stress (CASSANDRA-6883)
 * Make OpOrder AutoCloseable (CASSANDRA-6901)
 * Remove sync repair JMX interface (CASSANDRA-6900)
 * Add multiple memory allocation options for memtables (CASSANDRA-6689, 6694)
 * Remove adjusted op rate from stress output (CASSANDRA-6921)
 * Add optimized CF.hasColumns() implementations (CASSANDRA-6941)
 * Serialize batchlog mutations with the version of the target node
   (CASSANDRA-6931)
 * Optimize CounterColumn#reconcile() (CASSANDRA-6953)
 * Properly remove 1.2 sstable support in 2.1 (CASSANDRA-6869)
 * Lock counter cells, not partitions (CASSANDRA-6880)
 * Track presence of legacy counter shards in sstables (CASSANDRA-6888)
 * Ensure safe resource cleanup when replacing sstables (CASSANDRA-6912)
 * Add failure handler to async callback (CASSANDRA-6747)
 * Fix AE when closing SSTable without releasing reference (CASSANDRA-7000)
 * Clean up IndexInfo on keyspace/table drops (CASSANDRA-6924)
 * Only snapshot relative SSTables when sequential repair (CASSANDRA-7024)
 * Require nodetool rebuild_index to specify index names (CASSANDRA-7038)
 * fix cassandra stress errors on reads with native protocol (CASSANDRA-7033)
 * Use OpOrder to guard sstable references for reads (CASSANDRA-6919)
 * Preemptive opening of compaction result (CASSANDRA-6916)
 * Multi-threaded scrub/cleanup/upgradesstables (CASSANDRA-5547)
 * Optimize cellname comparison (CASSANDRA-6934)
 * Native protocol v3 (CASSANDRA-6855)
 * Optimize Cell liveness checks and clean up Cell (CASSANDRA-7119)
 * Support consistent range movements (CASSANDRA-2434)
 * Display min timestamp in sstablemetadata viewer (CASSANDRA-6767)
Merged from 2.0:
 * Avoid race-prone second "scrub" of system keyspace (CASSANDRA-6797)
 * Pool CqlRecordWriter clients by inetaddress rather than Range
   (CASSANDRA-6665)
 * Fix compaction_history timestamps (CASSANDRA-6784)
 * Compare scores of full replica ordering in DES (CASSANDRA-6683)
 * fix CME in SessionInfo updateProgress affecting netstats (CASSANDRA-6577)
 * Allow repairing between specific replicas (CASSANDRA-6440)
 * Allow per-dc enabling of hints (CASSANDRA-6157)
 * Add compatibility for Hadoop 0.2.x (CASSANDRA-5201)
 * Fix EstimatedHistogram races (CASSANDRA-6682)
 * Failure detector correctly converts initial value to nanos (CASSANDRA-6658)
 * Add nodetool taketoken to relocate vnodes (CASSANDRA-4445)
 * Expose bulk loading progress over JMX (CASSANDRA-4757)
 * Correctly handle null with IF conditions and TTL (CASSANDRA-6623)
 * Account for range/row tombstones in tombstone drop
   time histogram (CASSANDRA-6522)
 * Stop CommitLogSegment.close() from calling sync() (CASSANDRA-6652)
 * Make commitlog failure handling configurable (CASSANDRA-6364)
 * Avoid overlaps in LCS (CASSANDRA-6688)
 * Improve support for paginating over composites (CASSANDRA-4851)
 * Fix count(*) queries in a mixed cluster (CASSANDRA-6707)
 * Improve repair tasks(snapshot, differencing) concurrency (CASSANDRA-6566)
 * Fix replaying pre-2.0 commit logs (CASSANDRA-6714)
 * Add static columns to CQL3 (CASSANDRA-6561)
 * Optimize single partition batch statements (CASSANDRA-6737)
 * Disallow post-query re-ordering when paging (CASSANDRA-6722)
 * Fix potential paging bug with deleted columns (CASSANDRA-6748)
 * Fix NPE on BulkLoader caused by losing StreamEvent (CASSANDRA-6636)
 * Fix truncating compression metadata (CASSANDRA-6791)
 * Add CMSClassUnloadingEnabled JVM option (CASSANDRA-6541)
 * Catch memtable flush exceptions during shutdown (CASSANDRA-6735)
 * Fix upgradesstables NPE for non-CF-based indexes (CASSANDRA-6645)
 * Fix UPDATE updating PRIMARY KEY columns implicitly (CASSANDRA-6782)
 * Fix IllegalArgumentException when updating from 1.2 with SuperColumns
   (CASSANDRA-6733)
 * FBUtilities.singleton() should use the CF comparator (CASSANDRA-6778)
 * Fix CQLSStableWriter.addRow(Map<String, Object>) (CASSANDRA-6526)
 * Fix HSHA server introducing corrupt data (CASSANDRA-6285)
 * Fix CAS conditions for COMPACT STORAGE tables (CASSANDRA-6813)
 * Starting threads in OutboundTcpConnectionPool constructor causes race conditions (CASSANDRA-7177)
 * Allow overriding cassandra-rackdc.properties file (CASSANDRA-7072)
 * Set JMX RMI port to 7199 (CASSANDRA-7087)
 * Use LOCAL_QUORUM for data reads at LOCAL_SERIAL (CASSANDRA-6939)
 * Log a warning for large batches (CASSANDRA-6487)
 * Put nodes in hibernate when join_ring is false (CASSANDRA-6961)
 * Avoid early loading of non-system keyspaces before compaction-leftovers 
   cleanup at startup (CASSANDRA-6913)
 * Restrict Windows to parallel repairs (CASSANDRA-6907)
 * (Hadoop) Allow manually specifying start/end tokens in CFIF (CASSANDRA-6436)
 * Fix NPE in MeteredFlusher (CASSANDRA-6820)
 * Fix race processing range scan responses (CASSANDRA-6820)
 * Allow deleting snapshots from dropped keyspaces (CASSANDRA-6821)
 * Add uuid() function (CASSANDRA-6473)
 * Omit tombstones from schema digests (CASSANDRA-6862)
 * Include correct consistencyLevel in LWT timeout (CASSANDRA-6884)
 * Lower chances for losing new SSTables during nodetool refresh and
   ColumnFamilyStore.loadNewSSTables (CASSANDRA-6514)
 * Add support for DELETE ... IF EXISTS to CQL3 (CASSANDRA-5708)
 * Update hadoop_cql3_word_count example (CASSANDRA-6793)
 * Fix handling of RejectedExecution in sync Thrift server (CASSANDRA-6788)
 * Log more information when exceeding tombstone_warn_threshold (CASSANDRA-6865)
 * Fix truncate to not abort due to unreachable fat clients (CASSANDRA-6864)
 * Fix schema concurrency exceptions (CASSANDRA-6841)
 * Fix leaking validator FH in StreamWriter (CASSANDRA-6832)
 * Fix saving triggers to schema (CASSANDRA-6789)
 * Fix trigger mutations when base mutation list is immutable (CASSANDRA-6790)
 * Fix accounting in FileCacheService to allow re-using RAR (CASSANDRA-6838)
 * Fix static counter columns (CASSANDRA-6827)
 * Restore expiring->deleted (cell) compaction optimization (CASSANDRA-6844)
 * Fix CompactionManager.needsCleanup (CASSANDRA-6845)
 * Correctly compare BooleanType values other than 0 and 1 (CASSANDRA-6779)
 * Read message id as string from earlier versions (CASSANDRA-6840)
 * Properly use the Paxos consistency for (non-protocol) batch (CASSANDRA-6837)
 * Add paranoid disk failure option (CASSANDRA-6646)
 * Improve PerRowSecondaryIndex performance (CASSANDRA-6876)
 * Extend triggers to support CAS updates (CASSANDRA-6882)
 * Static columns with IF NOT EXISTS don't always work as expected (CASSANDRA-6873)
 * Fix paging with SELECT DISTINCT (CASSANDRA-6857)
 * Fix UnsupportedOperationException on CAS timeout (CASSANDRA-6923)
 * Improve MeteredFlusher handling of MF-unaffected column families
   (CASSANDRA-6867)
 * Add CqlRecordReader using native pagination (CASSANDRA-6311)
 * Add QueryHandler interface (CASSANDRA-6659)
 * Track liveRatio per-memtable, not per-CF (CASSANDRA-6945)
 * Make sure upgradesstables keeps sstable level (CASSANDRA-6958)
 * Fix LIMIT with static columns (CASSANDRA-6956)
 * Fix clash with CQL column name in thrift validation (CASSANDRA-6892)
 * Fix error with super columns in mixed 1.2-2.0 clusters (CASSANDRA-6966)
 * Fix bad skip of sstables on slice query with composite start/finish (CASSANDRA-6825)
 * Fix unintended update with conditional statement (CASSANDRA-6893)
 * Fix map element access in IF (CASSANDRA-6914)
 * Avoid costly range calculations for range queries on system keyspaces
   (CASSANDRA-6906)
 * Fix SSTable not released if stream session fails (CASSANDRA-6818)
 * Avoid build failure due to ANTLR timeout (CASSANDRA-6991)
 * Queries on compact tables can return more rows that requested (CASSANDRA-7052)
 * USING TIMESTAMP for batches does not work (CASSANDRA-7053)
 * Fix performance regression from CASSANDRA-5614 (CASSANDRA-6949)
 * Ensure that batchlog and hint timeouts do not produce hints (CASSANDRA-7058)
 * Merge groupable mutations in TriggerExecutor#execute() (CASSANDRA-7047)
 * Plug holes in resource release when wiring up StreamSession (CASSANDRA-7073)
 * Re-add parameter columns to tracing session (CASSANDRA-6942)
 * Preserves CQL metadata when updating table from thrift (CASSANDRA-6831)
Merged from 1.2:
 * Fix nodetool display with vnodes (CASSANDRA-7082)
 * Add UNLOGGED, COUNTER options to BATCH documentation (CASSANDRA-6816)
 * add extra SSL cipher suites (CASSANDRA-6613)
 * fix nodetool getsstables for blob PK (CASSANDRA-6803)
 * Fix BatchlogManager#deleteBatch() use of millisecond timestamps
   (CASSANDRA-6822)
 * Continue assassinating even if the endpoint vanishes (CASSANDRA-6787)
 * Schedule schema pulls on change (CASSANDRA-6971)
 * Non-droppable verbs shouldn't be dropped from OTC (CASSANDRA-6980)
 * Shutdown batchlog executor in SS#drain() (CASSANDRA-7025)
 * Fix batchlog to account for CF truncation records (CASSANDRA-6999)
 * Fix CQLSH parsing of functions and BLOB literals (CASSANDRA-7018)
 * Properly load trustore in the native protocol (CASSANDRA-6847)
 * Always clean up references in SerializingCache (CASSANDRA-6994)
 * Don't shut MessagingService down when replacing a node (CASSANDRA-6476)
 * fix npe when doing -Dcassandra.fd_initial_value_ms (CASSANDRA-6751)


2.1.0-beta1
 * Add flush directory distinct from compaction directories (CASSANDRA-6357)
 * Require JNA by default (CASSANDRA-6575)
 * add listsnapshots command to nodetool (CASSANDRA-5742)
 * Introduce AtomicBTreeColumns (CASSANDRA-6271, 6692)
 * Multithreaded commitlog (CASSANDRA-3578)
 * allocate fixed index summary memory pool and resample cold index summaries 
   to use less memory (CASSANDRA-5519)
 * Removed multithreaded compaction (CASSANDRA-6142)
 * Parallelize fetching rows for low-cardinality indexes (CASSANDRA-1337)
 * change logging from log4j to logback (CASSANDRA-5883)
 * switch to LZ4 compression for internode communication (CASSANDRA-5887)
 * Stop using Thrift-generated Index* classes internally (CASSANDRA-5971)
 * Remove 1.2 network compatibility code (CASSANDRA-5960)
 * Remove leveled json manifest migration code (CASSANDRA-5996)
 * Remove CFDefinition (CASSANDRA-6253)
 * Use AtomicIntegerFieldUpdater in RefCountedMemory (CASSANDRA-6278)
 * User-defined types for CQL3 (CASSANDRA-5590)
 * Use of o.a.c.metrics in nodetool (CASSANDRA-5871, 6406)
 * Batch read from OTC's queue and cleanup (CASSANDRA-1632)
 * Secondary index support for collections (CASSANDRA-4511, 6383)
 * SSTable metadata(Stats.db) format change (CASSANDRA-6356)
 * Push composites support in the storage engine
   (CASSANDRA-5417, CASSANDRA-6520)
 * Add snapshot space used to cfstats (CASSANDRA-6231)
 * Add cardinality estimator for key count estimation (CASSANDRA-5906)
 * CF id is changed to be non-deterministic. Data dir/key cache are created
   uniquely for CF id (CASSANDRA-5202)
 * New counters implementation (CASSANDRA-6504)
 * Replace UnsortedColumns, EmptyColumns, TreeMapBackedSortedColumns with new
   ArrayBackedSortedColumns (CASSANDRA-6630, CASSANDRA-6662, CASSANDRA-6690)
 * Add option to use row cache with a given amount of rows (CASSANDRA-5357)
 * Avoid repairing already repaired data (CASSANDRA-5351)
 * Reject counter updates with USING TTL/TIMESTAMP (CASSANDRA-6649)
 * Replace index_interval with min/max_index_interval (CASSANDRA-6379)
 * Lift limitation that order by columns must be selected for IN queries (CASSANDRA-4911)


2.0.5
 * Reduce garbage generated by bloom filter lookups (CASSANDRA-6609)
 * Add ks.cf names to tombstone logging (CASSANDRA-6597)
 * Use LOCAL_QUORUM for LWT operations at LOCAL_SERIAL (CASSANDRA-6495)
 * Wait for gossip to settle before accepting client connections (CASSANDRA-4288)
 * Delete unfinished compaction incrementally (CASSANDRA-6086)
 * Allow specifying custom secondary index options in CQL3 (CASSANDRA-6480)
 * Improve replica pinning for cache efficiency in DES (CASSANDRA-6485)
 * Fix LOCAL_SERIAL from thrift (CASSANDRA-6584)
 * Don't special case received counts in CAS timeout exceptions (CASSANDRA-6595)
 * Add support for 2.1 global counter shards (CASSANDRA-6505)
 * Fix NPE when streaming connection is not yet established (CASSANDRA-6210)
 * Avoid rare duplicate read repair triggering (CASSANDRA-6606)
 * Fix paging discardFirst (CASSANDRA-6555)
 * Fix ArrayIndexOutOfBoundsException in 2ndary index query (CASSANDRA-6470)
 * Release sstables upon rebuilding 2i (CASSANDRA-6635)
 * Add AbstractCompactionStrategy.startup() method (CASSANDRA-6637)
 * SSTableScanner may skip rows during cleanup (CASSANDRA-6638)
 * sstables from stalled repair sessions can resurrect deleted data (CASSANDRA-6503)
 * Switch stress to use ITransportFactory (CASSANDRA-6641)
 * Fix IllegalArgumentException during prepare (CASSANDRA-6592)
 * Fix possible loss of 2ndary index entries during compaction (CASSANDRA-6517)
 * Fix direct Memory on architectures that do not support unaligned long access
   (CASSANDRA-6628)
 * Let scrub optionally skip broken counter partitions (CASSANDRA-5930)
Merged from 1.2:
 * fsync compression metadata (CASSANDRA-6531)
 * Validate CF existence on execution for prepared statement (CASSANDRA-6535)
 * Add ability to throttle batchlog replay (CASSANDRA-6550)
 * Fix executing LOCAL_QUORUM with SimpleStrategy (CASSANDRA-6545)
 * Avoid StackOverflow when using large IN queries (CASSANDRA-6567)
 * Nodetool upgradesstables includes secondary indexes (CASSANDRA-6598)
 * Paginate batchlog replay (CASSANDRA-6569)
 * skip blocking on streaming during drain (CASSANDRA-6603)
 * Improve error message when schema doesn't match loaded sstable (CASSANDRA-6262)
 * Add properties to adjust FD initial value and max interval (CASSANDRA-4375)
 * Fix preparing with batch and delete from collection (CASSANDRA-6607)
 * Fix ABSC reverse iterator's remove() method (CASSANDRA-6629)
 * Handle host ID conflicts properly (CASSANDRA-6615)
 * Move handling of migration event source to solve bootstrap race. (CASSANDRA-6648)
 * Make sure compaction throughput value doesn't overflow with int math (CASSANDRA-6647)


2.0.4
 * Allow removing snapshots of no-longer-existing CFs (CASSANDRA-6418)
 * add StorageService.stopDaemon() (CASSANDRA-4268)
 * add IRE for invalid CF supplied to get_count (CASSANDRA-5701)
 * add client encryption support to sstableloader (CASSANDRA-6378)
 * Fix accept() loop for SSL sockets post-shutdown (CASSANDRA-6468)
 * Fix size-tiered compaction in LCS L0 (CASSANDRA-6496)
 * Fix assertion failure in filterColdSSTables (CASSANDRA-6483)
 * Fix row tombstones in larger-than-memory compactions (CASSANDRA-6008)
 * Fix cleanup ClassCastException (CASSANDRA-6462)
 * Reduce gossip memory use by interning VersionedValue strings (CASSANDRA-6410)
 * Allow specifying datacenters to participate in a repair (CASSANDRA-6218)
 * Fix divide-by-zero in PCI (CASSANDRA-6403)
 * Fix setting last compacted key in the wrong level for LCS (CASSANDRA-6284)
 * Add millisecond precision formats to the timestamp parser (CASSANDRA-6395)
 * Expose a total memtable size metric for a CF (CASSANDRA-6391)
 * cqlsh: handle symlinks properly (CASSANDRA-6425)
 * Fix potential infinite loop when paging query with IN (CASSANDRA-6464)
 * Fix assertion error in AbstractQueryPager.discardFirst (CASSANDRA-6447)
 * Fix streaming older SSTable yields unnecessary tombstones (CASSANDRA-6527)
Merged from 1.2:
 * Improved error message on bad properties in DDL queries (CASSANDRA-6453)
 * Randomize batchlog candidates selection (CASSANDRA-6481)
 * Fix thundering herd on endpoint cache invalidation (CASSANDRA-6345, 6485)
 * Improve batchlog write performance with vnodes (CASSANDRA-6488)
 * cqlsh: quote single quotes in strings inside collections (CASSANDRA-6172)
 * Improve gossip performance for typical messages (CASSANDRA-6409)
 * Throw IRE if a prepared statement has more markers than supported 
   (CASSANDRA-5598)
 * Expose Thread metrics for the native protocol server (CASSANDRA-6234)
 * Change snapshot response message verb to INTERNAL to avoid dropping it 
   (CASSANDRA-6415)
 * Warn when collection read has > 65K elements (CASSANDRA-5428)
 * Fix cache persistence when both row and key cache are enabled 
   (CASSANDRA-6413)
 * (Hadoop) add describe_local_ring (CASSANDRA-6268)
 * Fix handling of concurrent directory creation failure (CASSANDRA-6459)
 * Allow executing CREATE statements multiple times (CASSANDRA-6471)
 * Don't send confusing info with timeouts (CASSANDRA-6491)
 * Don't resubmit counter mutation runnables internally (CASSANDRA-6427)
 * Don't drop local mutations without a hint (CASSANDRA-6510)
 * Don't allow null max_hint_window_in_ms (CASSANDRA-6419)
 * Validate SliceRange start and finish lengths (CASSANDRA-6521)


2.0.3
 * Fix FD leak on slice read path (CASSANDRA-6275)
 * Cancel read meter task when closing SSTR (CASSANDRA-6358)
 * free off-heap IndexSummary during bulk (CASSANDRA-6359)
 * Recover from IOException in accept() thread (CASSANDRA-6349)
 * Improve Gossip tolerance of abnormally slow tasks (CASSANDRA-6338)
 * Fix trying to hint timed out counter writes (CASSANDRA-6322)
 * Allow restoring specific columnfamilies from archived CL (CASSANDRA-4809)
 * Avoid flushing compaction_history after each operation (CASSANDRA-6287)
 * Fix repair assertion error when tombstones expire (CASSANDRA-6277)
 * Skip loading corrupt key cache (CASSANDRA-6260)
 * Fixes for compacting larger-than-memory rows (CASSANDRA-6274)
 * Compact hottest sstables first and optionally omit coldest from
   compaction entirely (CASSANDRA-6109)
 * Fix modifying column_metadata from thrift (CASSANDRA-6182)
 * cqlsh: fix LIST USERS output (CASSANDRA-6242)
 * Add IRequestSink interface (CASSANDRA-6248)
 * Update memtable size while flushing (CASSANDRA-6249)
 * Provide hooks around CQL2/CQL3 statement execution (CASSANDRA-6252)
 * Require Permission.SELECT for CAS updates (CASSANDRA-6247)
 * New CQL-aware SSTableWriter (CASSANDRA-5894)
 * Reject CAS operation when the protocol v1 is used (CASSANDRA-6270)
 * Correctly throw error when frame too large (CASSANDRA-5981)
 * Fix serialization bug in PagedRange with 2ndary indexes (CASSANDRA-6299)
 * Fix CQL3 table validation in Thrift (CASSANDRA-6140)
 * Fix bug missing results with IN clauses (CASSANDRA-6327)
 * Fix paging with reversed slices (CASSANDRA-6343)
 * Set minTimestamp correctly to be able to drop expired sstables (CASSANDRA-6337)
 * Support NaN and Infinity as float literals (CASSANDRA-6003)
 * Remove RF from nodetool ring output (CASSANDRA-6289)
 * Fix attempting to flush empty rows (CASSANDRA-6374)
 * Fix potential out of bounds exception when paging (CASSANDRA-6333)
Merged from 1.2:
 * Optimize FD phi calculation (CASSANDRA-6386)
 * Improve initial FD phi estimate when starting up (CASSANDRA-6385)
 * Don't list CQL3 table in CLI describe even if named explicitely 
   (CASSANDRA-5750)
 * Invalidate row cache when dropping CF (CASSANDRA-6351)
 * add non-jamm path for cached statements (CASSANDRA-6293)
 * add windows bat files for shell commands (CASSANDRA-6145)
 * Require logging in for Thrift CQL2/3 statement preparation (CASSANDRA-6254)
 * restrict max_num_tokens to 1536 (CASSANDRA-6267)
 * Nodetool gets default JMX port from cassandra-env.sh (CASSANDRA-6273)
 * make calculatePendingRanges asynchronous (CASSANDRA-6244)
 * Remove blocking flushes in gossip thread (CASSANDRA-6297)
 * Fix potential socket leak in connectionpool creation (CASSANDRA-6308)
 * Allow LOCAL_ONE/LOCAL_QUORUM to work with SimpleStrategy (CASSANDRA-6238)
 * cqlsh: handle 'null' as session duration (CASSANDRA-6317)
 * Fix json2sstable handling of range tombstones (CASSANDRA-6316)
 * Fix missing one row in reverse query (CASSANDRA-6330)
 * Fix reading expired row value from row cache (CASSANDRA-6325)
 * Fix AssertionError when doing set element deletion (CASSANDRA-6341)
 * Make CL code for the native protocol match the one in C* 2.0
   (CASSANDRA-6347)
 * Disallow altering CQL3 table from thrift (CASSANDRA-6370)
 * Fix size computation of prepared statement (CASSANDRA-6369)


2.0.2
 * Update FailureDetector to use nanontime (CASSANDRA-4925)
 * Fix FileCacheService regressions (CASSANDRA-6149)
 * Never return WriteTimeout for CL.ANY (CASSANDRA-6132)
 * Fix race conditions in bulk loader (CASSANDRA-6129)
 * Add configurable metrics reporting (CASSANDRA-4430)
 * drop queries exceeding a configurable number of tombstones (CASSANDRA-6117)
 * Track and persist sstable read activity (CASSANDRA-5515)
 * Fixes for speculative retry (CASSANDRA-5932, CASSANDRA-6194)
 * Improve memory usage of metadata min/max column names (CASSANDRA-6077)
 * Fix thrift validation refusing row markers on CQL3 tables (CASSANDRA-6081)
 * Fix insertion of collections with CAS (CASSANDRA-6069)
 * Correctly send metadata on SELECT COUNT (CASSANDRA-6080)
 * Track clients' remote addresses in ClientState (CASSANDRA-6070)
 * Create snapshot dir if it does not exist when migrating
   leveled manifest (CASSANDRA-6093)
 * make sequential nodetool repair the default (CASSANDRA-5950)
 * Add more hooks for compaction strategy implementations (CASSANDRA-6111)
 * Fix potential NPE on composite 2ndary indexes (CASSANDRA-6098)
 * Delete can potentially be skipped in batch (CASSANDRA-6115)
 * Allow alter keyspace on system_traces (CASSANDRA-6016)
 * Disallow empty column names in cql (CASSANDRA-6136)
 * Use Java7 file-handling APIs and fix file moving on Windows (CASSANDRA-5383)
 * Save compaction history to system keyspace (CASSANDRA-5078)
 * Fix NPE if StorageService.getOperationMode() is executed before full startup (CASSANDRA-6166)
 * CQL3: support pre-epoch longs for TimestampType (CASSANDRA-6212)
 * Add reloadtriggers command to nodetool (CASSANDRA-4949)
 * cqlsh: ignore empty 'value alias' in DESCRIBE (CASSANDRA-6139)
 * Fix sstable loader (CASSANDRA-6205)
 * Reject bootstrapping if the node already exists in gossip (CASSANDRA-5571)
 * Fix NPE while loading paxos state (CASSANDRA-6211)
 * cqlsh: add SHOW SESSION <tracing-session> command (CASSANDRA-6228)
Merged from 1.2:
 * (Hadoop) Require CFRR batchSize to be at least 2 (CASSANDRA-6114)
 * Add a warning for small LCS sstable size (CASSANDRA-6191)
 * Add ability to list specific KS/CF combinations in nodetool cfstats (CASSANDRA-4191)
 * Mark CF clean if a mutation raced the drop and got it marked dirty (CASSANDRA-5946)
 * Add a LOCAL_ONE consistency level (CASSANDRA-6202)
 * Limit CQL prepared statement cache by size instead of count (CASSANDRA-6107)
 * Tracing should log write failure rather than raw exceptions (CASSANDRA-6133)
 * lock access to TM.endpointToHostIdMap (CASSANDRA-6103)
 * Allow estimated memtable size to exceed slab allocator size (CASSANDRA-6078)
 * Start MeteredFlusher earlier to prevent OOM during CL replay (CASSANDRA-6087)
 * Avoid sending Truncate command to fat clients (CASSANDRA-6088)
 * Allow where clause conditions to be in parenthesis (CASSANDRA-6037)
 * Do not open non-ssl storage port if encryption option is all (CASSANDRA-3916)
 * Move batchlog replay to its own executor (CASSANDRA-6079)
 * Add tombstone debug threshold and histogram (CASSANDRA-6042, 6057)
 * Enable tcp keepalive on incoming connections (CASSANDRA-4053)
 * Fix fat client schema pull NPE (CASSANDRA-6089)
 * Fix memtable flushing for indexed tables (CASSANDRA-6112)
 * Fix skipping columns with multiple slices (CASSANDRA-6119)
 * Expose connected thrift + native client counts (CASSANDRA-5084)
 * Optimize auth setup (CASSANDRA-6122)
 * Trace index selection (CASSANDRA-6001)
 * Update sstablesPerReadHistogram to use biased sampling (CASSANDRA-6164)
 * Log UnknownColumnfamilyException when closing socket (CASSANDRA-5725)
 * Properly error out on CREATE INDEX for counters table (CASSANDRA-6160)
 * Handle JMX notification failure for repair (CASSANDRA-6097)
 * (Hadoop) Fetch no more than 128 splits in parallel (CASSANDRA-6169)
 * stress: add username/password authentication support (CASSANDRA-6068)
 * Fix indexed queries with row cache enabled on parent table (CASSANDRA-5732)
 * Fix compaction race during columnfamily drop (CASSANDRA-5957)
 * Fix validation of empty column names for compact tables (CASSANDRA-6152)
 * Skip replaying mutations that pass CRC but fail to deserialize (CASSANDRA-6183)
 * Rework token replacement to use replace_address (CASSANDRA-5916)
 * Fix altering column types (CASSANDRA-6185)
 * cqlsh: fix CREATE/ALTER WITH completion (CASSANDRA-6196)
 * add windows bat files for shell commands (CASSANDRA-6145)
 * Fix potential stack overflow during range tombstones insertion (CASSANDRA-6181)
 * (Hadoop) Make LOCAL_ONE the default consistency level (CASSANDRA-6214)


2.0.1
 * Fix bug that could allow reading deleted data temporarily (CASSANDRA-6025)
 * Improve memory use defaults (CASSANDRA-6059)
 * Make ThriftServer more easlly extensible (CASSANDRA-6058)
 * Remove Hadoop dependency from ITransportFactory (CASSANDRA-6062)
 * add file_cache_size_in_mb setting (CASSANDRA-5661)
 * Improve error message when yaml contains invalid properties (CASSANDRA-5958)
 * Improve leveled compaction's ability to find non-overlapping L0 compactions
   to work on concurrently (CASSANDRA-5921)
 * Notify indexer of columns shadowed by range tombstones (CASSANDRA-5614)
 * Log Merkle tree stats (CASSANDRA-2698)
 * Switch from crc32 to adler32 for compressed sstable checksums (CASSANDRA-5862)
 * Improve offheap memcpy performance (CASSANDRA-5884)
 * Use a range aware scanner for cleanup (CASSANDRA-2524)
 * Cleanup doesn't need to inspect sstables that contain only local data
   (CASSANDRA-5722)
 * Add ability for CQL3 to list partition keys (CASSANDRA-4536)
 * Improve native protocol serialization (CASSANDRA-5664)
 * Upgrade Thrift to 0.9.1 (CASSANDRA-5923)
 * Require superuser status for adding triggers (CASSANDRA-5963)
 * Make standalone scrubber handle old and new style leveled manifest
   (CASSANDRA-6005)
 * Fix paxos bugs (CASSANDRA-6012, 6013, 6023)
 * Fix paged ranges with multiple replicas (CASSANDRA-6004)
 * Fix potential AssertionError during tracing (CASSANDRA-6041)
 * Fix NPE in sstablesplit (CASSANDRA-6027)
 * Migrate pre-2.0 key/value/column aliases to system.schema_columns
   (CASSANDRA-6009)
 * Paging filter empty rows too agressively (CASSANDRA-6040)
 * Support variadic parameters for IN clauses (CASSANDRA-4210)
 * cqlsh: return the result of CAS writes (CASSANDRA-5796)
 * Fix validation of IN clauses with 2ndary indexes (CASSANDRA-6050)
 * Support named bind variables in CQL (CASSANDRA-6033)
Merged from 1.2:
 * Allow cache-keys-to-save to be set at runtime (CASSANDRA-5980)
 * Avoid second-guessing out-of-space state (CASSANDRA-5605)
 * Tuning knobs for dealing with large blobs and many CFs (CASSANDRA-5982)
 * (Hadoop) Fix CQLRW for thrift tables (CASSANDRA-6002)
 * Fix possible divide-by-zero in HHOM (CASSANDRA-5990)
 * Allow local batchlog writes for CL.ANY (CASSANDRA-5967)
 * Upgrade metrics-core to version 2.2.0 (CASSANDRA-5947)
 * Fix CqlRecordWriter with composite keys (CASSANDRA-5949)
 * Add snitch, schema version, cluster, partitioner to JMX (CASSANDRA-5881)
 * Allow disabling SlabAllocator (CASSANDRA-5935)
 * Make user-defined compaction JMX blocking (CASSANDRA-4952)
 * Fix streaming does not transfer wrapped range (CASSANDRA-5948)
 * Fix loading index summary containing empty key (CASSANDRA-5965)
 * Correctly handle limits in CompositesSearcher (CASSANDRA-5975)
 * Pig: handle CQL collections (CASSANDRA-5867)
 * Pass the updated cf to the PRSI index() method (CASSANDRA-5999)
 * Allow empty CQL3 batches (as no-op) (CASSANDRA-5994)
 * Support null in CQL3 functions (CASSANDRA-5910)
 * Replace the deprecated MapMaker with CacheLoader (CASSANDRA-6007)
 * Add SSTableDeletingNotification to DataTracker (CASSANDRA-6010)
 * Fix snapshots in use get deleted during snapshot repair (CASSANDRA-6011)
 * Move hints and exception count to o.a.c.metrics (CASSANDRA-6017)
 * Fix memory leak in snapshot repair (CASSANDRA-6047)
 * Fix sstable2sjon for CQL3 tables (CASSANDRA-5852)


2.0.0
 * Fix thrift validation when inserting into CQL3 tables (CASSANDRA-5138)
 * Fix periodic memtable flushing behavior with clean memtables (CASSANDRA-5931)
 * Fix dateOf() function for pre-2.0 timestamp columns (CASSANDRA-5928)
 * Fix SSTable unintentionally loads BF when opened for batch (CASSANDRA-5938)
 * Add stream session progress to JMX (CASSANDRA-4757)
 * Fix NPE during CAS operation (CASSANDRA-5925)
Merged from 1.2:
 * Fix getBloomFilterDiskSpaceUsed for AlwaysPresentFilter (CASSANDRA-5900)
 * Don't announce schema version until we've loaded the changes locally
   (CASSANDRA-5904)
 * Fix to support off heap bloom filters size greater than 2 GB (CASSANDRA-5903)
 * Properly handle parsing huge map and set literals (CASSANDRA-5893)


2.0.0-rc2
 * enable vnodes by default (CASSANDRA-5869)
 * fix CAS contention timeout (CASSANDRA-5830)
 * fix HsHa to respect max frame size (CASSANDRA-4573)
 * Fix (some) 2i on composite components omissions (CASSANDRA-5851)
 * cqlsh: add DESCRIBE FULL SCHEMA variant (CASSANDRA-5880)
Merged from 1.2:
 * Correctly validate sparse composite cells in scrub (CASSANDRA-5855)
 * Add KeyCacheHitRate metric to CF metrics (CASSANDRA-5868)
 * cqlsh: add support for multiline comments (CASSANDRA-5798)
 * Handle CQL3 SELECT duplicate IN restrictions on clustering columns
   (CASSANDRA-5856)


2.0.0-rc1
 * improve DecimalSerializer performance (CASSANDRA-5837)
 * fix potential spurious wakeup in AsyncOneResponse (CASSANDRA-5690)
 * fix schema-related trigger issues (CASSANDRA-5774)
 * Better validation when accessing CQL3 table from thrift (CASSANDRA-5138)
 * Fix assertion error during repair (CASSANDRA-5801)
 * Fix range tombstone bug (CASSANDRA-5805)
 * DC-local CAS (CASSANDRA-5797)
 * Add a native_protocol_version column to the system.local table (CASSANRDA-5819)
 * Use index_interval from cassandra.yaml when upgraded (CASSANDRA-5822)
 * Fix buffer underflow on socket close (CASSANDRA-5792)
Merged from 1.2:
 * Fix reading DeletionTime from 1.1-format sstables (CASSANDRA-5814)
 * cqlsh: add collections support to COPY (CASSANDRA-5698)
 * retry important messages for any IOException (CASSANDRA-5804)
 * Allow empty IN relations in SELECT/UPDATE/DELETE statements (CASSANDRA-5626)
 * cqlsh: fix crashing on Windows due to libedit detection (CASSANDRA-5812)
 * fix bulk-loading compressed sstables (CASSANDRA-5820)
 * (Hadoop) fix quoting in CqlPagingRecordReader and CqlRecordWriter 
   (CASSANDRA-5824)
 * update default LCS sstable size to 160MB (CASSANDRA-5727)
 * Allow compacting 2Is via nodetool (CASSANDRA-5670)
 * Hex-encode non-String keys in OPP (CASSANDRA-5793)
 * nodetool history logging (CASSANDRA-5823)
 * (Hadoop) fix support for Thrift tables in CqlPagingRecordReader 
   (CASSANDRA-5752)
 * add "all time blocked" to StatusLogger output (CASSANDRA-5825)
 * Future-proof inter-major-version schema migrations (CASSANDRA-5845)
 * (Hadoop) add CqlPagingRecordReader support for ReversedType in Thrift table
   (CASSANDRA-5718)
 * Add -no-snapshot option to scrub (CASSANDRA-5891)
 * Fix to support off heap bloom filters size greater than 2 GB (CASSANDRA-5903)
 * Properly handle parsing huge map and set literals (CASSANDRA-5893)
 * Fix LCS L0 compaction may overlap in L1 (CASSANDRA-5907)
 * New sstablesplit tool to split large sstables offline (CASSANDRA-4766)
 * Fix potential deadlock in native protocol server (CASSANDRA-5926)
 * Disallow incompatible type change in CQL3 (CASSANDRA-5882)
Merged from 1.1:
 * Correctly validate sparse composite cells in scrub (CASSANDRA-5855)


2.0.0-beta2
 * Replace countPendingHints with Hints Created metric (CASSANDRA-5746)
 * Allow nodetool with no args, and with help to run without a server (CASSANDRA-5734)
 * Cleanup AbstractType/TypeSerializer classes (CASSANDRA-5744)
 * Remove unimplemented cli option schema-mwt (CASSANDRA-5754)
 * Support range tombstones in thrift (CASSANDRA-5435)
 * Normalize table-manipulating CQL3 statements' class names (CASSANDRA-5759)
 * cqlsh: add missing table options to DESCRIBE output (CASSANDRA-5749)
 * Fix assertion error during repair (CASSANDRA-5757)
 * Fix bulkloader (CASSANDRA-5542)
 * Add LZ4 compression to the native protocol (CASSANDRA-5765)
 * Fix bugs in the native protocol v2 (CASSANDRA-5770)
 * CAS on 'primary key only' table (CASSANDRA-5715)
 * Support streaming SSTables of old versions (CASSANDRA-5772)
 * Always respect protocol version in native protocol (CASSANDRA-5778)
 * Fix ConcurrentModificationException during streaming (CASSANDRA-5782)
 * Update deletion timestamp in Commit#updatesWithPaxosTime (CASSANDRA-5787)
 * Thrift cas() method crashes if input columns are not sorted (CASSANDRA-5786)
 * Order columns names correctly when querying for CAS (CASSANDRA-5788)
 * Fix streaming retry (CASSANDRA-5775)
Merged from 1.2:
 * if no seeds can be a reached a node won't start in a ring by itself (CASSANDRA-5768)
 * add cassandra.unsafesystem property (CASSANDRA-5704)
 * (Hadoop) quote identifiers in CqlPagingRecordReader (CASSANDRA-5763)
 * Add replace_node functionality for vnodes (CASSANDRA-5337)
 * Add timeout events to query traces (CASSANDRA-5520)
 * Fix serialization of the LEFT gossip value (CASSANDRA-5696)
 * Pig: support for cql3 tables (CASSANDRA-5234)
 * Fix skipping range tombstones with reverse queries (CASSANDRA-5712)
 * Expire entries out of ThriftSessionManager (CASSANDRA-5719)
 * Don't keep ancestor information in memory (CASSANDRA-5342)
 * Expose native protocol server status in nodetool info (CASSANDRA-5735)
 * Fix pathetic performance of range tombstones (CASSANDRA-5677)
 * Fix querying with an empty (impossible) range (CASSANDRA-5573)
 * cqlsh: handle CUSTOM 2i in DESCRIBE output (CASSANDRA-5760)
 * Fix minor bug in Range.intersects(Bound) (CASSANDRA-5771)
 * cqlsh: handle disabled compression in DESCRIBE output (CASSANDRA-5766)
 * Ensure all UP events are notified on the native protocol (CASSANDRA-5769)
 * Fix formatting of sstable2json with multiple -k arguments (CASSANDRA-5781)
 * Don't rely on row marker for queries in general to hide lost markers
   after TTL expires (CASSANDRA-5762)
 * Sort nodetool help output (CASSANDRA-5776)
 * Fix column expiring during 2 phases compaction (CASSANDRA-5799)
 * now() is being rejected in INSERTs when inside collections (CASSANDRA-5795)


2.0.0-beta1
 * Add support for indexing clustered columns (CASSANDRA-5125)
 * Removed on-heap row cache (CASSANDRA-5348)
 * use nanotime consistently for node-local timeouts (CASSANDRA-5581)
 * Avoid unnecessary second pass on name-based queries (CASSANDRA-5577)
 * Experimental triggers (CASSANDRA-1311)
 * JEMalloc support for off-heap allocation (CASSANDRA-3997)
 * Single-pass compaction (CASSANDRA-4180)
 * Removed token range bisection (CASSANDRA-5518)
 * Removed compatibility with pre-1.2.5 sstables and network messages
   (CASSANDRA-5511)
 * removed PBSPredictor (CASSANDRA-5455)
 * CAS support (CASSANDRA-5062, 5441, 5442, 5443, 5619, 5667)
 * Leveled compaction performs size-tiered compactions in L0 
   (CASSANDRA-5371, 5439)
 * Add yaml network topology snitch for mixed ec2/other envs (CASSANDRA-5339)
 * Log when a node is down longer than the hint window (CASSANDRA-4554)
 * Optimize tombstone creation for ExpiringColumns (CASSANDRA-4917)
 * Improve LeveledScanner work estimation (CASSANDRA-5250, 5407)
 * Replace compaction lock with runWithCompactionsDisabled (CASSANDRA-3430)
 * Change Message IDs to ints (CASSANDRA-5307)
 * Move sstable level information into the Stats component, removing the
   need for a separate Manifest file (CASSANDRA-4872)
 * avoid serializing to byte[] on commitlog append (CASSANDRA-5199)
 * make index_interval configurable per columnfamily (CASSANDRA-3961, CASSANDRA-5650)
 * add default_time_to_live (CASSANDRA-3974)
 * add memtable_flush_period_in_ms (CASSANDRA-4237)
 * replace supercolumns internally by composites (CASSANDRA-3237, 5123)
 * upgrade thrift to 0.9.0 (CASSANDRA-3719)
 * drop unnecessary keyspace parameter from user-defined compaction API 
   (CASSANDRA-5139)
 * more robust solution to incomplete compactions + counters (CASSANDRA-5151)
 * Change order of directory searching for c*.in.sh (CASSANDRA-3983)
 * Add tool to reset SSTable compaction level for LCS (CASSANDRA-5271)
 * Allow custom configuration loader (CASSANDRA-5045)
 * Remove memory emergency pressure valve logic (CASSANDRA-3534)
 * Reduce request latency with eager retry (CASSANDRA-4705)
 * cqlsh: Remove ASSUME command (CASSANDRA-5331)
 * Rebuild BF when loading sstables if bloom_filter_fp_chance
   has changed since compaction (CASSANDRA-5015)
 * remove row-level bloom filters (CASSANDRA-4885)
 * Change Kernel Page Cache skipping into row preheating (disabled by default)
   (CASSANDRA-4937)
 * Improve repair by deciding on a gcBefore before sending
   out TreeRequests (CASSANDRA-4932)
 * Add an official way to disable compactions (CASSANDRA-5074)
 * Reenable ALTER TABLE DROP with new semantics (CASSANDRA-3919)
 * Add binary protocol versioning (CASSANDRA-5436)
 * Swap THshaServer for TThreadedSelectorServer (CASSANDRA-5530)
 * Add alias support to SELECT statement (CASSANDRA-5075)
 * Don't create empty RowMutations in CommitLogReplayer (CASSANDRA-5541)
 * Use range tombstones when dropping cfs/columns from schema (CASSANDRA-5579)
 * cqlsh: drop CQL2/CQL3-beta support (CASSANDRA-5585)
 * Track max/min column names in sstables to be able to optimize slice
   queries (CASSANDRA-5514, CASSANDRA-5595, CASSANDRA-5600)
 * Binary protocol: allow batching already prepared statements (CASSANDRA-4693)
 * Allow preparing timestamp, ttl and limit in CQL3 queries (CASSANDRA-4450)
 * Support native link w/o JNA in Java7 (CASSANDRA-3734)
 * Use SASL authentication in binary protocol v2 (CASSANDRA-5545)
 * Replace Thrift HsHa with LMAX Disruptor based implementation (CASSANDRA-5582)
 * cqlsh: Add row count to SELECT output (CASSANDRA-5636)
 * Include a timestamp with all read commands to determine column expiration
   (CASSANDRA-5149)
 * Streaming 2.0 (CASSANDRA-5286, 5699)
 * Conditional create/drop ks/table/index statements in CQL3 (CASSANDRA-2737)
 * more pre-table creation property validation (CASSANDRA-5693)
 * Redesign repair messages (CASSANDRA-5426)
 * Fix ALTER RENAME post-5125 (CASSANDRA-5702)
 * Disallow renaming a 2ndary indexed column (CASSANDRA-5705)
 * Rename Table to Keyspace (CASSANDRA-5613)
 * Ensure changing column_index_size_in_kb on different nodes don't corrupt the
   sstable (CASSANDRA-5454)
 * Move resultset type information into prepare, not execute (CASSANDRA-5649)
 * Auto paging in binary protocol (CASSANDRA-4415, 5714)
 * Don't tie client side use of AbstractType to JDBC (CASSANDRA-4495)
 * Adds new TimestampType to replace DateType (CASSANDRA-5723, CASSANDRA-5729)
Merged from 1.2:
 * make starting native protocol server idempotent (CASSANDRA-5728)
 * Fix loading key cache when a saved entry is no longer valid (CASSANDRA-5706)
 * Fix serialization of the LEFT gossip value (CASSANDRA-5696)
 * cqlsh: Don't show 'null' in place of empty values (CASSANDRA-5675)
 * Race condition in detecting version on a mixed 1.1/1.2 cluster
   (CASSANDRA-5692)
 * Fix skipping range tombstones with reverse queries (CASSANDRA-5712)
 * Expire entries out of ThriftSessionManager (CASSANRDA-5719)
 * Don't keep ancestor information in memory (CASSANDRA-5342)
 * cqlsh: fix handling of semicolons inside BATCH queries (CASSANDRA-5697)


1.2.6
 * Fix tracing when operation completes before all responses arrive 
   (CASSANDRA-5668)
 * Fix cross-DC mutation forwarding (CASSANDRA-5632)
 * Reduce SSTableLoader memory usage (CASSANDRA-5555)
 * Scale hinted_handoff_throttle_in_kb to cluster size (CASSANDRA-5272)
 * (Hadoop) Add CQL3 input/output formats (CASSANDRA-4421, 5622)
 * (Hadoop) Fix InputKeyRange in CFIF (CASSANDRA-5536)
 * Fix dealing with ridiculously large max sstable sizes in LCS (CASSANDRA-5589)
 * Ignore pre-truncate hints (CASSANDRA-4655)
 * Move System.exit on OOM into a separate thread (CASSANDRA-5273)
 * Write row markers when serializing schema (CASSANDRA-5572)
 * Check only SSTables for the requested range when streaming (CASSANDRA-5569)
 * Improve batchlog replay behavior and hint ttl handling (CASSANDRA-5314)
 * Exclude localTimestamp from validation for tombstones (CASSANDRA-5398)
 * cqlsh: add custom prompt support (CASSANDRA-5539)
 * Reuse prepared statements in hot auth queries (CASSANDRA-5594)
 * cqlsh: add vertical output option (see EXPAND) (CASSANDRA-5597)
 * Add a rate limit option to stress (CASSANDRA-5004)
 * have BulkLoader ignore snapshots directories (CASSANDRA-5587) 
 * fix SnitchProperties logging context (CASSANDRA-5602)
 * Expose whether jna is enabled and memory is locked via JMX (CASSANDRA-5508)
 * cqlsh: fix COPY FROM with ReversedType (CASSANDRA-5610)
 * Allow creating CUSTOM indexes on collections (CASSANDRA-5615)
 * Evaluate now() function at execution time (CASSANDRA-5616)
 * Expose detailed read repair metrics (CASSANDRA-5618)
 * Correct blob literal + ReversedType parsing (CASSANDRA-5629)
 * Allow GPFS to prefer the internal IP like EC2MRS (CASSANDRA-5630)
 * fix help text for -tspw cassandra-cli (CASSANDRA-5643)
 * don't throw away initial causes exceptions for internode encryption issues 
   (CASSANDRA-5644)
 * Fix message spelling errors for cql select statements (CASSANDRA-5647)
 * Suppress custom exceptions thru jmx (CASSANDRA-5652)
 * Update CREATE CUSTOM INDEX syntax (CASSANDRA-5639)
 * Fix PermissionDetails.equals() method (CASSANDRA-5655)
 * Never allow partition key ranges in CQL3 without token() (CASSANDRA-5666)
 * Gossiper incorrectly drops AppState for an upgrading node (CASSANDRA-5660)
 * Connection thrashing during multi-region ec2 during upgrade, due to 
   messaging version (CASSANDRA-5669)
 * Avoid over reconnecting in EC2MRS (CASSANDRA-5678)
 * Fix ReadResponseSerializer.serializedSize() for digest reads (CASSANDRA-5476)
 * allow sstable2json on 2i CFs (CASSANDRA-5694)
Merged from 1.1:
 * Remove buggy thrift max message length option (CASSANDRA-5529)
 * Fix NPE in Pig's widerow mode (CASSANDRA-5488)
 * Add split size parameter to Pig and disable split combination (CASSANDRA-5544)


1.2.5
 * make BytesToken.toString only return hex bytes (CASSANDRA-5566)
 * Ensure that submitBackground enqueues at least one task (CASSANDRA-5554)
 * fix 2i updates with identical values and timestamps (CASSANDRA-5540)
 * fix compaction throttling bursty-ness (CASSANDRA-4316)
 * reduce memory consumption of IndexSummary (CASSANDRA-5506)
 * remove per-row column name bloom filters (CASSANDRA-5492)
 * Include fatal errors in trace events (CASSANDRA-5447)
 * Ensure that PerRowSecondaryIndex is notified of row-level deletes
   (CASSANDRA-5445)
 * Allow empty blob literals in CQL3 (CASSANDRA-5452)
 * Fix streaming RangeTombstones at column index boundary (CASSANDRA-5418)
 * Fix preparing statements when current keyspace is not set (CASSANDRA-5468)
 * Fix SemanticVersion.isSupportedBy minor/patch handling (CASSANDRA-5496)
 * Don't provide oldCfId for post-1.1 system cfs (CASSANDRA-5490)
 * Fix primary range ignores replication strategy (CASSANDRA-5424)
 * Fix shutdown of binary protocol server (CASSANDRA-5507)
 * Fix repair -snapshot not working (CASSANDRA-5512)
 * Set isRunning flag later in binary protocol server (CASSANDRA-5467)
 * Fix use of CQL3 functions with descending clustering order (CASSANDRA-5472)
 * Disallow renaming columns one at a time for thrift table in CQL3
   (CASSANDRA-5531)
 * cqlsh: add CLUSTERING ORDER BY support to DESCRIBE (CASSANDRA-5528)
 * Add custom secondary index support to CQL3 (CASSANDRA-5484)
 * Fix repair hanging silently on unexpected error (CASSANDRA-5229)
 * Fix Ec2Snitch regression introduced by CASSANDRA-5171 (CASSANDRA-5432)
 * Add nodetool enablebackup/disablebackup (CASSANDRA-5556)
 * cqlsh: fix DESCRIBE after case insensitive USE (CASSANDRA-5567)
Merged from 1.1
 * Add retry mechanism to OTC for non-droppable_verbs (CASSANDRA-5393)
 * Use allocator information to improve memtable memory usage estimate
   (CASSANDRA-5497)
 * Fix trying to load deleted row into row cache on startup (CASSANDRA-4463)
 * fsync leveled manifest to avoid corruption (CASSANDRA-5535)
 * Fix Bound intersection computation (CASSANDRA-5551)
 * sstablescrub now respects max memory size in cassandra.in.sh (CASSANDRA-5562)


1.2.4
 * Ensure that PerRowSecondaryIndex updates see the most recent values
   (CASSANDRA-5397)
 * avoid duplicate index entries ind PrecompactedRow and 
   ParallelCompactionIterable (CASSANDRA-5395)
 * remove the index entry on oldColumn when new column is a tombstone 
   (CASSANDRA-5395)
 * Change default stream throughput from 400 to 200 mbps (CASSANDRA-5036)
 * Gossiper logs DOWN for symmetry with UP (CASSANDRA-5187)
 * Fix mixing prepared statements between keyspaces (CASSANDRA-5352)
 * Fix consistency level during bootstrap - strike 3 (CASSANDRA-5354)
 * Fix transposed arguments in AlreadyExistsException (CASSANDRA-5362)
 * Improve asynchronous hint delivery (CASSANDRA-5179)
 * Fix Guava dependency version (12.0 -> 13.0.1) for Maven (CASSANDRA-5364)
 * Validate that provided CQL3 collection value are < 64K (CASSANDRA-5355)
 * Make upgradeSSTable skip current version sstables by default (CASSANDRA-5366)
 * Optimize min/max timestamp collection (CASSANDRA-5373)
 * Invalid streamId in cql binary protocol when using invalid CL 
   (CASSANDRA-5164)
 * Fix validation for IN where clauses with collections (CASSANDRA-5376)
 * Copy resultSet on count query to avoid ConcurrentModificationException 
   (CASSANDRA-5382)
 * Correctly typecheck in CQL3 even with ReversedType (CASSANDRA-5386)
 * Fix streaming compressed files when using encryption (CASSANDRA-5391)
 * cassandra-all 1.2.0 pom missing netty dependency (CASSANDRA-5392)
 * Fix writetime/ttl functions on null values (CASSANDRA-5341)
 * Fix NPE during cql3 select with token() (CASSANDRA-5404)
 * IndexHelper.skipBloomFilters won't skip non-SHA filters (CASSANDRA-5385)
 * cqlsh: Print maps ordered by key, sort sets (CASSANDRA-5413)
 * Add null syntax support in CQL3 for inserts (CASSANDRA-3783)
 * Allow unauthenticated set_keyspace() calls (CASSANDRA-5423)
 * Fix potential incremental backups race (CASSANDRA-5410)
 * Fix prepared BATCH statements with batch-level timestamps (CASSANDRA-5415)
 * Allow overriding superuser setup delay (CASSANDRA-5430)
 * cassandra-shuffle with JMX usernames and passwords (CASSANDRA-5431)
Merged from 1.1:
 * cli: Quote ks and cf names in schema output when needed (CASSANDRA-5052)
 * Fix bad default for min/max timestamp in SSTableMetadata (CASSANDRA-5372)
 * Fix cf name extraction from manifest in Directories.migrateFile() 
   (CASSANDRA-5242)
 * Support pluggable internode authentication (CASSANDRA-5401)


1.2.3
 * add check for sstable overlap within a level on startup (CASSANDRA-5327)
 * replace ipv6 colons in jmx object names (CASSANDRA-5298, 5328)
 * Avoid allocating SSTableBoundedScanner during repair when the range does 
   not intersect the sstable (CASSANDRA-5249)
 * Don't lowercase property map keys (this breaks NTS) (CASSANDRA-5292)
 * Fix composite comparator with super columns (CASSANDRA-5287)
 * Fix insufficient validation of UPDATE queries against counter cfs
   (CASSANDRA-5300)
 * Fix PropertyFileSnitch default DC/Rack behavior (CASSANDRA-5285)
 * Handle null values when executing prepared statement (CASSANDRA-5081)
 * Add netty to pom dependencies (CASSANDRA-5181)
 * Include type arguments in Thrift CQLPreparedResult (CASSANDRA-5311)
 * Fix compaction not removing columns when bf_fp_ratio is 1 (CASSANDRA-5182)
 * cli: Warn about missing CQL3 tables in schema descriptions (CASSANDRA-5309)
 * Re-enable unknown option in replication/compaction strategies option for
   backward compatibility (CASSANDRA-4795)
 * Add binary protocol support to stress (CASSANDRA-4993)
 * cqlsh: Fix COPY FROM value quoting and null handling (CASSANDRA-5305)
 * Fix repair -pr for vnodes (CASSANDRA-5329)
 * Relax CL for auth queries for non-default users (CASSANDRA-5310)
 * Fix AssertionError during repair (CASSANDRA-5245)
 * Don't announce migrations to pre-1.2 nodes (CASSANDRA-5334)
Merged from 1.1:
 * Update offline scrub for 1.0 -> 1.1 directory structure (CASSANDRA-5195)
 * add tmp flag to Descriptor hashcode (CASSANDRA-4021)
 * fix logging of "Found table data in data directories" when only system tables
   are present (CASSANDRA-5289)
 * cli: Add JMX authentication support (CASSANDRA-5080)
 * nodetool: ability to repair specific range (CASSANDRA-5280)
 * Fix possible assertion triggered in SliceFromReadCommand (CASSANDRA-5284)
 * cqlsh: Add inet type support on Windows (ipv4-only) (CASSANDRA-4801)
 * Fix race when initializing ColumnFamilyStore (CASSANDRA-5350)
 * Add UseTLAB JVM flag (CASSANDRA-5361)


1.2.2
 * fix potential for multiple concurrent compactions of the same sstables
   (CASSANDRA-5256)
 * avoid no-op caching of byte[] on commitlog append (CASSANDRA-5199)
 * fix symlinks under data dir not working (CASSANDRA-5185)
 * fix bug in compact storage metadata handling (CASSANDRA-5189)
 * Validate login for USE queries (CASSANDRA-5207)
 * cli: remove default username and password (CASSANDRA-5208)
 * configure populate_io_cache_on_flush per-CF (CASSANDRA-4694)
 * allow configuration of internode socket buffer (CASSANDRA-3378)
 * Make sstable directory picking blacklist-aware again (CASSANDRA-5193)
 * Correctly expire gossip states for edge cases (CASSANDRA-5216)
 * Improve handling of directory creation failures (CASSANDRA-5196)
 * Expose secondary indicies to the rest of nodetool (CASSANDRA-4464)
 * Binary protocol: avoid sending notification for 0.0.0.0 (CASSANDRA-5227)
 * add UseCondCardMark XX jvm settings on jdk 1.7 (CASSANDRA-4366)
 * CQL3 refactor to allow conversion function (CASSANDRA-5226)
 * Fix drop of sstables in some circumstance (CASSANDRA-5232)
 * Implement caching of authorization results (CASSANDRA-4295)
 * Add support for LZ4 compression (CASSANDRA-5038)
 * Fix missing columns in wide rows queries (CASSANDRA-5225)
 * Simplify auth setup and make system_auth ks alterable (CASSANDRA-5112)
 * Stop compactions from hanging during bootstrap (CASSANDRA-5244)
 * fix compressed streaming sending extra chunk (CASSANDRA-5105)
 * Add CQL3-based implementations of IAuthenticator and IAuthorizer
   (CASSANDRA-4898)
 * Fix timestamp-based tomstone removal logic (CASSANDRA-5248)
 * cli: Add JMX authentication support (CASSANDRA-5080)
 * Fix forceFlush behavior (CASSANDRA-5241)
 * cqlsh: Add username autocompletion (CASSANDRA-5231)
 * Fix CQL3 composite partition key error (CASSANDRA-5240)
 * Allow IN clause on last clustering key (CASSANDRA-5230)
Merged from 1.1:
 * fix start key/end token validation for wide row iteration (CASSANDRA-5168)
 * add ConfigHelper support for Thrift frame and max message sizes (CASSANDRA-5188)
 * fix nodetool repair not fail on node down (CASSANDRA-5203)
 * always collect tombstone hints (CASSANDRA-5068)
 * Fix error when sourcing file in cqlsh (CASSANDRA-5235)


1.2.1
 * stream undelivered hints on decommission (CASSANDRA-5128)
 * GossipingPropertyFileSnitch loads saved dc/rack info if needed (CASSANDRA-5133)
 * drain should flush system CFs too (CASSANDRA-4446)
 * add inter_dc_tcp_nodelay setting (CASSANDRA-5148)
 * re-allow wrapping ranges for start_token/end_token range pairitspwng (CASSANDRA-5106)
 * fix validation compaction of empty rows (CASSANDRA-5136)
 * nodetool methods to enable/disable hint storage/delivery (CASSANDRA-4750)
 * disallow bloom filter false positive chance of 0 (CASSANDRA-5013)
 * add threadpool size adjustment methods to JMXEnabledThreadPoolExecutor and 
   CompactionManagerMBean (CASSANDRA-5044)
 * fix hinting for dropped local writes (CASSANDRA-4753)
 * off-heap cache doesn't need mutable column container (CASSANDRA-5057)
 * apply disk_failure_policy to bad disks on initial directory creation 
   (CASSANDRA-4847)
 * Optimize name-based queries to use ArrayBackedSortedColumns (CASSANDRA-5043)
 * Fall back to old manifest if most recent is unparseable (CASSANDRA-5041)
 * pool [Compressed]RandomAccessReader objects on the partitioned read path
   (CASSANDRA-4942)
 * Add debug logging to list filenames processed by Directories.migrateFile 
   method (CASSANDRA-4939)
 * Expose black-listed directories via JMX (CASSANDRA-4848)
 * Log compaction merge counts (CASSANDRA-4894)
 * Minimize byte array allocation by AbstractData{Input,Output} (CASSANDRA-5090)
 * Add SSL support for the binary protocol (CASSANDRA-5031)
 * Allow non-schema system ks modification for shuffle to work (CASSANDRA-5097)
 * cqlsh: Add default limit to SELECT statements (CASSANDRA-4972)
 * cqlsh: fix DESCRIBE for 1.1 cfs in CQL3 (CASSANDRA-5101)
 * Correctly gossip with nodes >= 1.1.7 (CASSANDRA-5102)
 * Ensure CL guarantees on digest mismatch (CASSANDRA-5113)
 * Validate correctly selects on composite partition key (CASSANDRA-5122)
 * Fix exception when adding collection (CASSANDRA-5117)
 * Handle states for non-vnode clusters correctly (CASSANDRA-5127)
 * Refuse unrecognized replication and compaction strategy options (CASSANDRA-4795)
 * Pick the correct value validator in sstable2json for cql3 tables (CASSANDRA-5134)
 * Validate login for describe_keyspace, describe_keyspaces and set_keyspace
   (CASSANDRA-5144)
 * Fix inserting empty maps (CASSANDRA-5141)
 * Don't remove tokens from System table for node we know (CASSANDRA-5121)
 * fix streaming progress report for compresed files (CASSANDRA-5130)
 * Coverage analysis for low-CL queries (CASSANDRA-4858)
 * Stop interpreting dates as valid timeUUID value (CASSANDRA-4936)
 * Adds E notation for floating point numbers (CASSANDRA-4927)
 * Detect (and warn) unintentional use of the cql2 thrift methods when cql3 was
   intended (CASSANDRA-5172)
 * cli: Quote ks and cf names in schema output when needed (CASSANDRA-5052)
 * Fix cf name extraction from manifest in Directories.migrateFile() (CASSANDRA-5242)
 * Replace mistaken usage of commons-logging with slf4j (CASSANDRA-5464)
 * Ensure Jackson dependency matches lib (CASSANDRA-5126)
 * Expose droppable tombstone ratio stats over JMX (CASSANDRA-5159)
Merged from 1.1:
 * Simplify CompressedRandomAccessReader to work around JDK FD bug (CASSANDRA-5088)
 * Improve handling a changing target throttle rate mid-compaction (CASSANDRA-5087)
 * Pig: correctly decode row keys in widerow mode (CASSANDRA-5098)
 * nodetool repair command now prints progress (CASSANDRA-4767)
 * fix user defined compaction to run against 1.1 data directory (CASSANDRA-5118)
 * Fix CQL3 BATCH authorization caching (CASSANDRA-5145)
 * fix get_count returns incorrect value with TTL (CASSANDRA-5099)
 * better handling for mid-compaction failure (CASSANDRA-5137)
 * convert default marshallers list to map for better readability (CASSANDRA-5109)
 * fix ConcurrentModificationException in getBootstrapSource (CASSANDRA-5170)
 * fix sstable maxtimestamp for row deletes and pre-1.1.1 sstables (CASSANDRA-5153)
 * Fix thread growth on node removal (CASSANDRA-5175)
 * Make Ec2Region's datacenter name configurable (CASSANDRA-5155)


1.2.0
 * Disallow counters in collections (CASSANDRA-5082)
 * cqlsh: add unit tests (CASSANDRA-3920)
 * fix default bloom_filter_fp_chance for LeveledCompactionStrategy (CASSANDRA-5093)
Merged from 1.1:
 * add validation for get_range_slices with start_key and end_token (CASSANDRA-5089)


1.2.0-rc2
 * fix nodetool ownership display with vnodes (CASSANDRA-5065)
 * cqlsh: add DESCRIBE KEYSPACES command (CASSANDRA-5060)
 * Fix potential infinite loop when reloading CFS (CASSANDRA-5064)
 * Fix SimpleAuthorizer example (CASSANDRA-5072)
 * cqlsh: force CL.ONE for tracing and system.schema* queries (CASSANDRA-5070)
 * Includes cassandra-shuffle in the debian package (CASSANDRA-5058)
Merged from 1.1:
 * fix multithreaded compaction deadlock (CASSANDRA-4492)
 * fix temporarily missing schema after upgrade from pre-1.1.5 (CASSANDRA-5061)
 * Fix ALTER TABLE overriding compression options with defaults
   (CASSANDRA-4996, 5066)
 * fix specifying and altering crc_check_chance (CASSANDRA-5053)
 * fix Murmur3Partitioner ownership% calculation (CASSANDRA-5076)
 * Don't expire columns sooner than they should in 2ndary indexes (CASSANDRA-5079)


1.2-rc1
 * rename rpc_timeout settings to request_timeout (CASSANDRA-5027)
 * add BF with 0.1 FP to LCS by default (CASSANDRA-5029)
 * Fix preparing insert queries (CASSANDRA-5016)
 * Fix preparing queries with counter increment (CASSANDRA-5022)
 * Fix preparing updates with collections (CASSANDRA-5017)
 * Don't generate UUID based on other node address (CASSANDRA-5002)
 * Fix message when trying to alter a clustering key type (CASSANDRA-5012)
 * Update IAuthenticator to match the new IAuthorizer (CASSANDRA-5003)
 * Fix inserting only a key in CQL3 (CASSANDRA-5040)
 * Fix CQL3 token() function when used with strings (CASSANDRA-5050)
Merged from 1.1:
 * reduce log spam from invalid counter shards (CASSANDRA-5026)
 * Improve schema propagation performance (CASSANDRA-5025)
 * Fix for IndexHelper.IndexFor throws OOB Exception (CASSANDRA-5030)
 * cqlsh: make it possible to describe thrift CFs (CASSANDRA-4827)
 * cqlsh: fix timestamp formatting on some platforms (CASSANDRA-5046)


1.2-beta3
 * make consistency level configurable in cqlsh (CASSANDRA-4829)
 * fix cqlsh rendering of blob fields (CASSANDRA-4970)
 * fix cqlsh DESCRIBE command (CASSANDRA-4913)
 * save truncation position in system table (CASSANDRA-4906)
 * Move CompressionMetadata off-heap (CASSANDRA-4937)
 * allow CLI to GET cql3 columnfamily data (CASSANDRA-4924)
 * Fix rare race condition in getExpireTimeForEndpoint (CASSANDRA-4402)
 * acquire references to overlapping sstables during compaction so bloom filter
   doesn't get free'd prematurely (CASSANDRA-4934)
 * Don't share slice query filter in CQL3 SelectStatement (CASSANDRA-4928)
 * Separate tracing from Log4J (CASSANDRA-4861)
 * Exclude gcable tombstones from merkle-tree computation (CASSANDRA-4905)
 * Better printing of AbstractBounds for tracing (CASSANDRA-4931)
 * Optimize mostRecentTombstone check in CC.collectAllData (CASSANDRA-4883)
 * Change stream session ID to UUID to avoid collision from same node (CASSANDRA-4813)
 * Use Stats.db when bulk loading if present (CASSANDRA-4957)
 * Skip repair on system_trace and keyspaces with RF=1 (CASSANDRA-4956)
 * (cql3) Remove arbitrary SELECT limit (CASSANDRA-4918)
 * Correctly handle prepared operation on collections (CASSANDRA-4945)
 * Fix CQL3 LIMIT (CASSANDRA-4877)
 * Fix Stress for CQL3 (CASSANDRA-4979)
 * Remove cassandra specific exceptions from JMX interface (CASSANDRA-4893)
 * (CQL3) Force using ALLOW FILTERING on potentially inefficient queries (CASSANDRA-4915)
 * (cql3) Fix adding column when the table has collections (CASSANDRA-4982)
 * (cql3) Fix allowing collections with compact storage (CASSANDRA-4990)
 * (cql3) Refuse ttl/writetime function on collections (CASSANDRA-4992)
 * Replace IAuthority with new IAuthorizer (CASSANDRA-4874)
 * clqsh: fix KEY pseudocolumn escaping when describing Thrift tables
   in CQL3 mode (CASSANDRA-4955)
 * add basic authentication support for Pig CassandraStorage (CASSANDRA-3042)
 * fix CQL2 ALTER TABLE compaction_strategy_class altering (CASSANDRA-4965)
Merged from 1.1:
 * Fall back to old describe_splits if d_s_ex is not available (CASSANDRA-4803)
 * Improve error reporting when streaming ranges fail (CASSANDRA-5009)
 * Fix cqlsh timestamp formatting of timezone info (CASSANDRA-4746)
 * Fix assertion failure with leveled compaction (CASSANDRA-4799)
 * Check for null end_token in get_range_slice (CASSANDRA-4804)
 * Remove all remnants of removed nodes (CASSANDRA-4840)
 * Add aut-reloading of the log4j file in debian package (CASSANDRA-4855)
 * Fix estimated row cache entry size (CASSANDRA-4860)
 * reset getRangeSlice filter after finishing a row for get_paged_slice
   (CASSANDRA-4919)
 * expunge row cache post-truncate (CASSANDRA-4940)
 * Allow static CF definition with compact storage (CASSANDRA-4910)
 * Fix endless loop/compaction of schema_* CFs due to broken timestamps (CASSANDRA-4880)
 * Fix 'wrong class type' assertion in CounterColumn (CASSANDRA-4976)


1.2-beta2
 * fp rate of 1.0 disables BF entirely; LCS defaults to 1.0 (CASSANDRA-4876)
 * off-heap bloom filters for row keys (CASSANDRA_4865)
 * add extension point for sstable components (CASSANDRA-4049)
 * improve tracing output (CASSANDRA-4852, 4862)
 * make TRACE verb droppable (CASSANDRA-4672)
 * fix BulkLoader recognition of CQL3 columnfamilies (CASSANDRA-4755)
 * Sort commitlog segments for replay by id instead of mtime (CASSANDRA-4793)
 * Make hint delivery asynchronous (CASSANDRA-4761)
 * Pluggable Thrift transport factories for CLI and cqlsh (CASSANDRA-4609, 4610)
 * cassandra-cli: allow Double value type to be inserted to a column (CASSANDRA-4661)
 * Add ability to use custom TServerFactory implementations (CASSANDRA-4608)
 * optimize batchlog flushing to skip successful batches (CASSANDRA-4667)
 * include metadata for system keyspace itself in schema tables (CASSANDRA-4416)
 * add check to PropertyFileSnitch to verify presence of location for
   local node (CASSANDRA-4728)
 * add PBSPredictor consistency modeler (CASSANDRA-4261)
 * remove vestiges of Thrift unframed mode (CASSANDRA-4729)
 * optimize single-row PK lookups (CASSANDRA-4710)
 * adjust blockFor calculation to account for pending ranges due to node 
   movement (CASSANDRA-833)
 * Change CQL version to 3.0.0 and stop accepting 3.0.0-beta1 (CASSANDRA-4649)
 * (CQL3) Make prepared statement global instead of per connection 
   (CASSANDRA-4449)
 * Fix scrubbing of CQL3 created tables (CASSANDRA-4685)
 * (CQL3) Fix validation when using counter and regular columns in the same 
   table (CASSANDRA-4706)
 * Fix bug starting Cassandra with simple authentication (CASSANDRA-4648)
 * Add support for batchlog in CQL3 (CASSANDRA-4545, 4738)
 * Add support for multiple column family outputs in CFOF (CASSANDRA-4208)
 * Support repairing only the local DC nodes (CASSANDRA-4747)
 * Use rpc_address for binary protocol and change default port (CASSANDRA-4751)
 * Fix use of collections in prepared statements (CASSANDRA-4739)
 * Store more information into peers table (CASSANDRA-4351, 4814)
 * Configurable bucket size for size tiered compaction (CASSANDRA-4704)
 * Run leveled compaction in parallel (CASSANDRA-4310)
 * Fix potential NPE during CFS reload (CASSANDRA-4786)
 * Composite indexes may miss results (CASSANDRA-4796)
 * Move consistency level to the protocol level (CASSANDRA-4734, 4824)
 * Fix Subcolumn slice ends not respected (CASSANDRA-4826)
 * Fix Assertion error in cql3 select (CASSANDRA-4783)
 * Fix list prepend logic (CQL3) (CASSANDRA-4835)
 * Add booleans as literals in CQL3 (CASSANDRA-4776)
 * Allow renaming PK columns in CQL3 (CASSANDRA-4822)
 * Fix binary protocol NEW_NODE event (CASSANDRA-4679)
 * Fix potential infinite loop in tombstone compaction (CASSANDRA-4781)
 * Remove system tables accounting from schema (CASSANDRA-4850)
 * (cql3) Force provided columns in clustering key order in 
   'CLUSTERING ORDER BY' (CASSANDRA-4881)
 * Fix composite index bug (CASSANDRA-4884)
 * Fix short read protection for CQL3 (CASSANDRA-4882)
 * Add tracing support to the binary protocol (CASSANDRA-4699)
 * (cql3) Don't allow prepared marker inside collections (CASSANDRA-4890)
 * Re-allow order by on non-selected columns (CASSANDRA-4645)
 * Bug when composite index is created in a table having collections (CASSANDRA-4909)
 * log index scan subject in CompositesSearcher (CASSANDRA-4904)
Merged from 1.1:
 * add get[Row|Key]CacheEntries to CacheServiceMBean (CASSANDRA-4859)
 * fix get_paged_slice to wrap to next row correctly (CASSANDRA-4816)
 * fix indexing empty column values (CASSANDRA-4832)
 * allow JdbcDate to compose null Date objects (CASSANDRA-4830)
 * fix possible stackoverflow when compacting 1000s of sstables
   (CASSANDRA-4765)
 * fix wrong leveled compaction progress calculation (CASSANDRA-4807)
 * add a close() method to CRAR to prevent leaking file descriptors (CASSANDRA-4820)
 * fix potential infinite loop in get_count (CASSANDRA-4833)
 * fix compositeType.{get/from}String methods (CASSANDRA-4842)
 * (CQL) fix CREATE COLUMNFAMILY permissions check (CASSANDRA-4864)
 * Fix DynamicCompositeType same type comparison (CASSANDRA-4711)
 * Fix duplicate SSTable reference when stream session failed (CASSANDRA-3306)
 * Allow static CF definition with compact storage (CASSANDRA-4910)
 * Fix endless loop/compaction of schema_* CFs due to broken timestamps (CASSANDRA-4880)
 * Fix 'wrong class type' assertion in CounterColumn (CASSANDRA-4976)


1.2-beta1
 * add atomic_batch_mutate (CASSANDRA-4542, -4635)
 * increase default max_hint_window_in_ms to 3h (CASSANDRA-4632)
 * include message initiation time to replicas so they can more
   accurately drop timed-out requests (CASSANDRA-2858)
 * fix clientutil.jar dependencies (CASSANDRA-4566)
 * optimize WriteResponse (CASSANDRA-4548)
 * new metrics (CASSANDRA-4009)
 * redesign KEYS indexes to avoid read-before-write (CASSANDRA-2897)
 * debug tracing (CASSANDRA-1123)
 * parallelize row cache loading (CASSANDRA-4282)
 * Make compaction, flush JBOD-aware (CASSANDRA-4292)
 * run local range scans on the read stage (CASSANDRA-3687)
 * clean up ioexceptions (CASSANDRA-2116)
 * add disk_failure_policy (CASSANDRA-2118)
 * Introduce new json format with row level deletion (CASSANDRA-4054)
 * remove redundant "name" column from schema_keyspaces (CASSANDRA-4433)
 * improve "nodetool ring" handling of multi-dc clusters (CASSANDRA-3047)
 * update NTS calculateNaturalEndpoints to be O(N log N) (CASSANDRA-3881)
 * split up rpc timeout by operation type (CASSANDRA-2819)
 * rewrite key cache save/load to use only sequential i/o (CASSANDRA-3762)
 * update MS protocol with a version handshake + broadcast address id
   (CASSANDRA-4311)
 * multithreaded hint replay (CASSANDRA-4189)
 * add inter-node message compression (CASSANDRA-3127)
 * remove COPP (CASSANDRA-2479)
 * Track tombstone expiration and compact when tombstone content is
   higher than a configurable threshold, default 20% (CASSANDRA-3442, 4234)
 * update MurmurHash to version 3 (CASSANDRA-2975)
 * (CLI) track elapsed time for `delete' operation (CASSANDRA-4060)
 * (CLI) jline version is bumped to 1.0 to properly  support
   'delete' key function (CASSANDRA-4132)
 * Save IndexSummary into new SSTable 'Summary' component (CASSANDRA-2392, 4289)
 * Add support for range tombstones (CASSANDRA-3708)
 * Improve MessagingService efficiency (CASSANDRA-3617)
 * Avoid ID conflicts from concurrent schema changes (CASSANDRA-3794)
 * Set thrift HSHA server thread limit to unlimited by default (CASSANDRA-4277)
 * Avoids double serialization of CF id in RowMutation messages
   (CASSANDRA-4293)
 * stream compressed sstables directly with java nio (CASSANDRA-4297)
 * Support multiple ranges in SliceQueryFilter (CASSANDRA-3885)
 * Add column metadata to system column families (CASSANDRA-4018)
 * (cql3) Always use composite types by default (CASSANDRA-4329)
 * (cql3) Add support for set, map and list (CASSANDRA-3647)
 * Validate date type correctly (CASSANDRA-4441)
 * (cql3) Allow definitions with only a PK (CASSANDRA-4361)
 * (cql3) Add support for row key composites (CASSANDRA-4179)
 * improve DynamicEndpointSnitch by using reservoir sampling (CASSANDRA-4038)
 * (cql3) Add support for 2ndary indexes (CASSANDRA-3680)
 * (cql3) fix defining more than one PK to be invalid (CASSANDRA-4477)
 * remove schema agreement checking from all external APIs (Thrift, CQL and CQL3) (CASSANDRA-4487)
 * add Murmur3Partitioner and make it default for new installations (CASSANDRA-3772, 4621)
 * (cql3) update pseudo-map syntax to use map syntax (CASSANDRA-4497)
 * Finer grained exceptions hierarchy and provides error code with exceptions (CASSANDRA-3979)
 * Adds events push to binary protocol (CASSANDRA-4480)
 * Rewrite nodetool help (CASSANDRA-2293)
 * Make CQL3 the default for CQL (CASSANDRA-4640)
 * update stress tool to be able to use CQL3 (CASSANDRA-4406)
 * Accept all thrift update on CQL3 cf but don't expose their metadata (CASSANDRA-4377)
 * Replace Throttle with Guava's RateLimiter for HintedHandOff (CASSANDRA-4541)
 * fix counter add/get using CQL2 and CQL3 in stress tool (CASSANDRA-4633)
 * Add sstable count per level to cfstats (CASSANDRA-4537)
 * (cql3) Add ALTER KEYSPACE statement (CASSANDRA-4611)
 * (cql3) Allow defining default consistency levels (CASSANDRA-4448)
 * (cql3) Fix queries using LIMIT missing results (CASSANDRA-4579)
 * fix cross-version gossip messaging (CASSANDRA-4576)
 * added inet data type (CASSANDRA-4627)


1.1.6
 * Wait for writes on synchronous read digest mismatch (CASSANDRA-4792)
 * fix commitlog replay for nanotime-infected sstables (CASSANDRA-4782)
 * preflight check ttl for maximum of 20 years (CASSANDRA-4771)
 * (Pig) fix widerow input with single column rows (CASSANDRA-4789)
 * Fix HH to compact with correct gcBefore, which avoids wiping out
   undelivered hints (CASSANDRA-4772)
 * LCS will merge up to 32 L0 sstables as intended (CASSANDRA-4778)
 * NTS will default unconfigured DC replicas to zero (CASSANDRA-4675)
 * use default consistency level in counter validation if none is
   explicitly provide (CASSANDRA-4700)
 * Improve IAuthority interface by introducing fine-grained
   access permissions and grant/revoke commands (CASSANDRA-4490, 4644)
 * fix assumption error in CLI when updating/describing keyspace 
   (CASSANDRA-4322)
 * Adds offline sstablescrub to debian packaging (CASSANDRA-4642)
 * Automatic fixing of overlapping leveled sstables (CASSANDRA-4644)
 * fix error when using ORDER BY with extended selections (CASSANDRA-4689)
 * (CQL3) Fix validation for IN queries for non-PK cols (CASSANDRA-4709)
 * fix re-created keyspace disappering after 1.1.5 upgrade 
   (CASSANDRA-4698, 4752)
 * (CLI) display elapsed time in 2 fraction digits (CASSANDRA-3460)
 * add authentication support to sstableloader (CASSANDRA-4712)
 * Fix CQL3 'is reversed' logic (CASSANDRA-4716, 4759)
 * (CQL3) Don't return ReversedType in result set metadata (CASSANDRA-4717)
 * Backport adding AlterKeyspace statement (CASSANDRA-4611)
 * (CQL3) Correcty accept upper-case data types (CASSANDRA-4770)
 * Add binary protocol events for schema changes (CASSANDRA-4684)
Merged from 1.0:
 * Switch from NBHM to CHM in MessagingService's callback map, which
   prevents OOM in long-running instances (CASSANDRA-4708)


1.1.5
 * add SecondaryIndex.reload API (CASSANDRA-4581)
 * use millis + atomicint for commitlog segment creation instead of
   nanotime, which has issues under some hypervisors (CASSANDRA-4601)
 * fix FD leak in slice queries (CASSANDRA-4571)
 * avoid recursion in leveled compaction (CASSANDRA-4587)
 * increase stack size under Java7 to 180K
 * Log(info) schema changes (CASSANDRA-4547)
 * Change nodetool setcachecapcity to manipulate global caches (CASSANDRA-4563)
 * (cql3) fix setting compaction strategy (CASSANDRA-4597)
 * fix broken system.schema_* timestamps on system startup (CASSANDRA-4561)
 * fix wrong skip of cache saving (CASSANDRA-4533)
 * Avoid NPE when lost+found is in data dir (CASSANDRA-4572)
 * Respect five-minute flush moratorium after initial CL replay (CASSANDRA-4474)
 * Adds ntp as recommended in debian packaging (CASSANDRA-4606)
 * Configurable transport in CF Record{Reader|Writer} (CASSANDRA-4558)
 * (cql3) fix potential NPE with both equal and unequal restriction (CASSANDRA-4532)
 * (cql3) improves ORDER BY validation (CASSANDRA-4624)
 * Fix potential deadlock during counter writes (CASSANDRA-4578)
 * Fix cql error with ORDER BY when using IN (CASSANDRA-4612)
Merged from 1.0:
 * increase Xss to 160k to accomodate latest 1.6 JVMs (CASSANDRA-4602)
 * fix toString of hint destination tokens (CASSANDRA-4568)
 * Fix multiple values for CurrentLocal NodeID (CASSANDRA-4626)


1.1.4
 * fix offline scrub to catch >= out of order rows (CASSANDRA-4411)
 * fix cassandra-env.sh on RHEL and other non-dash-based systems 
   (CASSANDRA-4494)
Merged from 1.0:
 * (Hadoop) fix setting key length for old-style mapred api (CASSANDRA-4534)
 * (Hadoop) fix iterating through a resultset consisting entirely
   of tombstoned rows (CASSANDRA-4466)


1.1.3
 * (cqlsh) add COPY TO (CASSANDRA-4434)
 * munmap commitlog segments before rename (CASSANDRA-4337)
 * (JMX) rename getRangeKeySample to sampleKeyRange to avoid returning
   multi-MB results as an attribute (CASSANDRA-4452)
 * flush based on data size, not throughput; overwritten columns no 
   longer artificially inflate liveRatio (CASSANDRA-4399)
 * update default commitlog segment size to 32MB and total commitlog
   size to 32/1024 MB for 32/64 bit JVMs, respectively (CASSANDRA-4422)
 * avoid using global partitioner to estimate ranges in index sstables
   (CASSANDRA-4403)
 * restore pre-CASSANDRA-3862 approach to removing expired tombstones
   from row cache during compaction (CASSANDRA-4364)
 * (stress) support for CQL prepared statements (CASSANDRA-3633)
 * Correctly catch exception when Snappy cannot be loaded (CASSANDRA-4400)
 * (cql3) Support ORDER BY when IN condition is given in WHERE clause (CASSANDRA-4327)
 * (cql3) delete "component_index" column on DROP TABLE call (CASSANDRA-4420)
 * change nanoTime() to currentTimeInMillis() in schema related code (CASSANDRA-4432)
 * add a token generation tool (CASSANDRA-3709)
 * Fix LCS bug with sstable containing only 1 row (CASSANDRA-4411)
 * fix "Can't Modify Index Name" problem on CF update (CASSANDRA-4439)
 * Fix assertion error in getOverlappingSSTables during repair (CASSANDRA-4456)
 * fix nodetool's setcompactionthreshold command (CASSANDRA-4455)
 * Ensure compacted files are never used, to avoid counter overcount (CASSANDRA-4436)
Merged from 1.0:
 * Push the validation of secondary index values to the SecondaryIndexManager (CASSANDRA-4240)
 * allow dropping columns shadowed by not-yet-expired supercolumn or row
   tombstones in PrecompactedRow (CASSANDRA-4396)


1.1.2
 * Fix cleanup not deleting index entries (CASSANDRA-4379)
 * Use correct partitioner when saving + loading caches (CASSANDRA-4331)
 * Check schema before trying to export sstable (CASSANDRA-2760)
 * Raise a meaningful exception instead of NPE when PFS encounters
   an unconfigured node + no default (CASSANDRA-4349)
 * fix bug in sstable blacklisting with LCS (CASSANDRA-4343)
 * LCS no longer promotes tiny sstables out of L0 (CASSANDRA-4341)
 * skip tombstones during hint replay (CASSANDRA-4320)
 * fix NPE in compactionstats (CASSANDRA-4318)
 * enforce 1m min keycache for auto (CASSANDRA-4306)
 * Have DeletedColumn.isMFD always return true (CASSANDRA-4307)
 * (cql3) exeption message for ORDER BY constraints said primary filter can be
    an IN clause, which is misleading (CASSANDRA-4319)
 * (cql3) Reject (not yet supported) creation of 2ndardy indexes on tables with
   composite primary keys (CASSANDRA-4328)
 * Set JVM stack size to 160k for java 7 (CASSANDRA-4275)
 * cqlsh: add COPY command to load data from CSV flat files (CASSANDRA-4012)
 * CFMetaData.fromThrift to throw ConfigurationException upon error (CASSANDRA-4353)
 * Use CF comparator to sort indexed columns in SecondaryIndexManager
   (CASSANDRA-4365)
 * add strategy_options to the KSMetaData.toString() output (CASSANDRA-4248)
 * (cql3) fix range queries containing unqueried results (CASSANDRA-4372)
 * (cql3) allow updating column_alias types (CASSANDRA-4041)
 * (cql3) Fix deletion bug (CASSANDRA-4193)
 * Fix computation of overlapping sstable for leveled compaction (CASSANDRA-4321)
 * Improve scrub and allow to run it offline (CASSANDRA-4321)
 * Fix assertionError in StorageService.bulkLoad (CASSANDRA-4368)
 * (cqlsh) add option to authenticate to a keyspace at startup (CASSANDRA-4108)
 * (cqlsh) fix ASSUME functionality (CASSANDRA-4352)
 * Fix ColumnFamilyRecordReader to not return progress > 100% (CASSANDRA-3942)
Merged from 1.0:
 * Set gc_grace on index CF to 0 (CASSANDRA-4314)


1.1.1
 * add populate_io_cache_on_flush option (CASSANDRA-2635)
 * allow larger cache capacities than 2GB (CASSANDRA-4150)
 * add getsstables command to nodetool (CASSANDRA-4199)
 * apply parent CF compaction settings to secondary index CFs (CASSANDRA-4280)
 * preserve commitlog size cap when recycling segments at startup
   (CASSANDRA-4201)
 * (Hadoop) fix split generation regression (CASSANDRA-4259)
 * ignore min/max compactions settings in LCS, while preserving
   behavior that min=max=0 disables autocompaction (CASSANDRA-4233)
 * log number of rows read from saved cache (CASSANDRA-4249)
 * calculate exact size required for cleanup operations (CASSANDRA-1404)
 * avoid blocking additional writes during flush when the commitlog
   gets behind temporarily (CASSANDRA-1991)
 * enable caching on index CFs based on data CF cache setting (CASSANDRA-4197)
 * warn on invalid replication strategy creation options (CASSANDRA-4046)
 * remove [Freeable]Memory finalizers (CASSANDRA-4222)
 * include tombstone size in ColumnFamily.size, which can prevent OOM
   during sudden mass delete operations by yielding a nonzero liveRatio
   (CASSANDRA-3741)
 * Open 1 sstableScanner per level for leveled compaction (CASSANDRA-4142)
 * Optimize reads when row deletion timestamps allow us to restrict
   the set of sstables we check (CASSANDRA-4116)
 * add support for commitlog archiving and point-in-time recovery
   (CASSANDRA-3690)
 * avoid generating redundant compaction tasks during streaming
   (CASSANDRA-4174)
 * add -cf option to nodetool snapshot, and takeColumnFamilySnapshot to
   StorageService mbean (CASSANDRA-556)
 * optimize cleanup to drop entire sstables where possible (CASSANDRA-4079)
 * optimize truncate when autosnapshot is disabled (CASSANDRA-4153)
 * update caches to use byte[] keys to reduce memory overhead (CASSANDRA-3966)
 * add column limit to cli (CASSANDRA-3012, 4098)
 * clean up and optimize DataOutputBuffer, used by CQL compression and
   CompositeType (CASSANDRA-4072)
 * optimize commitlog checksumming (CASSANDRA-3610)
 * identify and blacklist corrupted SSTables from future compactions 
   (CASSANDRA-2261)
 * Move CfDef and KsDef validation out of thrift (CASSANDRA-4037)
 * Expose API to repair a user provided range (CASSANDRA-3912)
 * Add way to force the cassandra-cli to refresh its schema (CASSANDRA-4052)
 * Avoid having replicate on write tasks stacking up at CL.ONE (CASSANDRA-2889)
 * (cql3) Backwards compatibility for composite comparators in non-cql3-aware
   clients (CASSANDRA-4093)
 * (cql3) Fix order by for reversed queries (CASSANDRA-4160)
 * (cql3) Add ReversedType support (CASSANDRA-4004)
 * (cql3) Add timeuuid type (CASSANDRA-4194)
 * (cql3) Minor fixes (CASSANDRA-4185)
 * (cql3) Fix prepared statement in BATCH (CASSANDRA-4202)
 * (cql3) Reduce the list of reserved keywords (CASSANDRA-4186)
 * (cql3) Move max/min compaction thresholds to compaction strategy options
   (CASSANDRA-4187)
 * Fix exception during move when localhost is the only source (CASSANDRA-4200)
 * (cql3) Allow paging through non-ordered partitioner results (CASSANDRA-3771)
 * (cql3) Fix drop index (CASSANDRA-4192)
 * (cql3) Don't return range ghosts anymore (CASSANDRA-3982)
 * fix re-creating Keyspaces/ColumnFamilies with the same name as dropped
   ones (CASSANDRA-4219)
 * fix SecondaryIndex LeveledManifest save upon snapshot (CASSANDRA-4230)
 * fix missing arrayOffset in FBUtilities.hash (CASSANDRA-4250)
 * (cql3) Add name of parameters in CqlResultSet (CASSANDRA-4242)
 * (cql3) Correctly validate order by queries (CASSANDRA-4246)
 * rename stress to cassandra-stress for saner packaging (CASSANDRA-4256)
 * Fix exception on colum metadata with non-string comparator (CASSANDRA-4269)
 * Check for unknown/invalid compression options (CASSANDRA-4266)
 * (cql3) Adds simple access to column timestamp and ttl (CASSANDRA-4217)
 * (cql3) Fix range queries with secondary indexes (CASSANDRA-4257)
 * Better error messages from improper input in cli (CASSANDRA-3865)
 * Try to stop all compaction upon Keyspace or ColumnFamily drop (CASSANDRA-4221)
 * (cql3) Allow keyspace properties to contain hyphens (CASSANDRA-4278)
 * (cql3) Correctly validate keyspace access in create table (CASSANDRA-4296)
 * Avoid deadlock in migration stage (CASSANDRA-3882)
 * Take supercolumn names and deletion info into account in memtable throughput
   (CASSANDRA-4264)
 * Add back backward compatibility for old style replication factor (CASSANDRA-4294)
 * Preserve compatibility with pre-1.1 index queries (CASSANDRA-4262)
Merged from 1.0:
 * Fix super columns bug where cache is not updated (CASSANDRA-4190)
 * fix maxTimestamp to include row tombstones (CASSANDRA-4116)
 * (CLI) properly handle quotes in create/update keyspace commands (CASSANDRA-4129)
 * Avoids possible deadlock during bootstrap (CASSANDRA-4159)
 * fix stress tool that hangs forever on timeout or error (CASSANDRA-4128)
 * stress tool to return appropriate exit code on failure (CASSANDRA-4188)
 * fix compaction NPE when out of disk space and assertions disabled
   (CASSANDRA-3985)
 * synchronize LCS getEstimatedTasks to avoid CME (CASSANDRA-4255)
 * ensure unique streaming session id's (CASSANDRA-4223)
 * kick off background compaction when min/max thresholds change 
   (CASSANDRA-4279)
 * improve ability of STCS.getBuckets to deal with 100s of 1000s of
   sstables, such as when convertinb back from LCS (CASSANDRA-4287)
 * Oversize integer in CQL throws NumberFormatException (CASSANDRA-4291)
 * fix 1.0.x node join to mixed version cluster, other nodes >= 1.1 (CASSANDRA-4195)
 * Fix LCS splitting sstable base on uncompressed size (CASSANDRA-4419)
 * Push the validation of secondary index values to the SecondaryIndexManager (CASSANDRA-4240)
 * Don't purge columns during upgradesstables (CASSANDRA-4462)
 * Make cqlsh work with piping (CASSANDRA-4113)
 * Validate arguments for nodetool decommission (CASSANDRA-4061)
 * Report thrift status in nodetool info (CASSANDRA-4010)


1.1.0-final
 * average a reduced liveRatio estimate with the previous one (CASSANDRA-4065)
 * Allow KS and CF names up to 48 characters (CASSANDRA-4157)
 * fix stress build (CASSANDRA-4140)
 * add time remaining estimate to nodetool compactionstats (CASSANDRA-4167)
 * (cql) fix NPE in cql3 ALTER TABLE (CASSANDRA-4163)
 * (cql) Add support for CL.TWO and CL.THREE in CQL (CASSANDRA-4156)
 * (cql) Fix type in CQL3 ALTER TABLE preventing update (CASSANDRA-4170)
 * (cql) Throw invalid exception from CQL3 on obsolete options (CASSANDRA-4171)
 * (cqlsh) fix recognizing uppercase SELECT keyword (CASSANDRA-4161)
 * Pig: wide row support (CASSANDRA-3909)
Merged from 1.0:
 * avoid streaming empty files with bulk loader if sstablewriter errors out
   (CASSANDRA-3946)


1.1-rc1
 * Include stress tool in binary builds (CASSANDRA-4103)
 * (Hadoop) fix wide row iteration when last row read was deleted
   (CASSANDRA-4154)
 * fix read_repair_chance to really default to 0.1 in the cli (CASSANDRA-4114)
 * Adds caching and bloomFilterFpChange to CQL options (CASSANDRA-4042)
 * Adds posibility to autoconfigure size of the KeyCache (CASSANDRA-4087)
 * fix KEYS index from skipping results (CASSANDRA-3996)
 * Remove sliced_buffer_size_in_kb dead option (CASSANDRA-4076)
 * make loadNewSStable preserve sstable version (CASSANDRA-4077)
 * Respect 1.0 cache settings as much as possible when upgrading 
   (CASSANDRA-4088)
 * relax path length requirement for sstable files when upgrading on 
   non-Windows platforms (CASSANDRA-4110)
 * fix terminination of the stress.java when errors were encountered
   (CASSANDRA-4128)
 * Move CfDef and KsDef validation out of thrift (CASSANDRA-4037)
 * Fix get_paged_slice (CASSANDRA-4136)
 * CQL3: Support slice with exclusive start and stop (CASSANDRA-3785)
Merged from 1.0:
 * support PropertyFileSnitch in bulk loader (CASSANDRA-4145)
 * add auto_snapshot option allowing disabling snapshot before drop/truncate
   (CASSANDRA-3710)
 * allow short snitch names (CASSANDRA-4130)


1.1-beta2
 * rename loaded sstables to avoid conflicts with local snapshots
   (CASSANDRA-3967)
 * start hint replay as soon as FD notifies that the target is back up
   (CASSANDRA-3958)
 * avoid unproductive deserializing of cached rows during compaction
   (CASSANDRA-3921)
 * fix concurrency issues with CQL keyspace creation (CASSANDRA-3903)
 * Show Effective Owership via Nodetool ring <keyspace> (CASSANDRA-3412)
 * Update ORDER BY syntax for CQL3 (CASSANDRA-3925)
 * Fix BulkRecordWriter to not throw NPE if reducer gets no map data from Hadoop (CASSANDRA-3944)
 * Fix bug with counters in super columns (CASSANDRA-3821)
 * Remove deprecated merge_shard_chance (CASSANDRA-3940)
 * add a convenient way to reset a node's schema (CASSANDRA-2963)
 * fix for intermittent SchemaDisagreementException (CASSANDRA-3884)
 * CLI `list <CF>` to limit number of columns and their order (CASSANDRA-3012)
 * ignore deprecated KsDef/CfDef/ColumnDef fields in native schema (CASSANDRA-3963)
 * CLI to report when unsupported column_metadata pair was given (CASSANDRA-3959)
 * reincarnate removed and deprecated KsDef/CfDef attributes (CASSANDRA-3953)
 * Fix race between writes and read for cache (CASSANDRA-3862)
 * perform static initialization of StorageProxy on start-up (CASSANDRA-3797)
 * support trickling fsync() on writes (CASSANDRA-3950)
 * expose counters for unavailable/timeout exceptions given to thrift clients (CASSANDRA-3671)
 * avoid quadratic startup time in LeveledManifest (CASSANDRA-3952)
 * Add type information to new schema_ columnfamilies and remove thrift
   serialization for schema (CASSANDRA-3792)
 * add missing column validator options to the CLI help (CASSANDRA-3926)
 * skip reading saved key cache if CF's caching strategy is NONE or ROWS_ONLY (CASSANDRA-3954)
 * Unify migration code (CASSANDRA-4017)
Merged from 1.0:
 * cqlsh: guess correct version of Python for Arch Linux (CASSANDRA-4090)
 * (CLI) properly handle quotes in create/update keyspace commands (CASSANDRA-4129)
 * Avoids possible deadlock during bootstrap (CASSANDRA-4159)
 * fix stress tool that hangs forever on timeout or error (CASSANDRA-4128)
 * Fix super columns bug where cache is not updated (CASSANDRA-4190)
 * stress tool to return appropriate exit code on failure (CASSANDRA-4188)


1.0.9
 * improve index sampling performance (CASSANDRA-4023)
 * always compact away deleted hints immediately after handoff (CASSANDRA-3955)
 * delete hints from dropped ColumnFamilies on handoff instead of
   erroring out (CASSANDRA-3975)
 * add CompositeType ref to the CLI doc for create/update column family (CASSANDRA-3980)
 * Pig: support Counter ColumnFamilies (CASSANDRA-3973)
 * Pig: Composite column support (CASSANDRA-3684)
 * Avoid NPE during repair when a keyspace has no CFs (CASSANDRA-3988)
 * Fix division-by-zero error on get_slice (CASSANDRA-4000)
 * don't change manifest level for cleanup, scrub, and upgradesstables
   operations under LeveledCompactionStrategy (CASSANDRA-3989, 4112)
 * fix race leading to super columns assertion failure (CASSANDRA-3957)
 * fix NPE on invalid CQL delete command (CASSANDRA-3755)
 * allow custom types in CLI's assume command (CASSANDRA-4081)
 * fix totalBytes count for parallel compactions (CASSANDRA-3758)
 * fix intermittent NPE in get_slice (CASSANDRA-4095)
 * remove unnecessary asserts in native code interfaces (CASSANDRA-4096)
 * Validate blank keys in CQL to avoid assertion errors (CASSANDRA-3612)
 * cqlsh: fix bad decoding of some column names (CASSANDRA-4003)
 * cqlsh: fix incorrect padding with unicode chars (CASSANDRA-4033)
 * Fix EC2 snitch incorrectly reporting region (CASSANDRA-4026)
 * Shut down thrift during decommission (CASSANDRA-4086)
 * Expose nodetool cfhistograms for 2ndary indexes (CASSANDRA-4063)
Merged from 0.8:
 * Fix ConcurrentModificationException in gossiper (CASSANDRA-4019)


1.1-beta1
 * (cqlsh)
   + add SOURCE and CAPTURE commands, and --file option (CASSANDRA-3479)
   + add ALTER COLUMNFAMILY WITH (CASSANDRA-3523)
   + bundle Python dependencies with Cassandra (CASSANDRA-3507)
   + added to Debian package (CASSANDRA-3458)
   + display byte data instead of erroring out on decode failure 
     (CASSANDRA-3874)
 * add nodetool rebuild_index (CASSANDRA-3583)
 * add nodetool rangekeysample (CASSANDRA-2917)
 * Fix streaming too much data during move operations (CASSANDRA-3639)
 * Nodetool and CLI connect to localhost by default (CASSANDRA-3568)
 * Reduce memory used by primary index sample (CASSANDRA-3743)
 * (Hadoop) separate input/output configurations (CASSANDRA-3197, 3765)
 * avoid returning internal Cassandra classes over JMX (CASSANDRA-2805)
 * add row-level isolation via SnapTree (CASSANDRA-2893)
 * Optimize key count estimation when opening sstable on startup
   (CASSANDRA-2988)
 * multi-dc replication optimization supporting CL > ONE (CASSANDRA-3577)
 * add command to stop compactions (CASSANDRA-1740, 3566, 3582)
 * multithreaded streaming (CASSANDRA-3494)
 * removed in-tree redhat spec (CASSANDRA-3567)
 * "defragment" rows for name-based queries under STCS, again (CASSANDRA-2503)
 * Recycle commitlog segments for improved performance 
   (CASSANDRA-3411, 3543, 3557, 3615)
 * update size-tiered compaction to prioritize small tiers (CASSANDRA-2407)
 * add message expiration logic to OutboundTcpConnection (CASSANDRA-3005)
 * off-heap cache to use sun.misc.Unsafe instead of JNA (CASSANDRA-3271)
 * EACH_QUORUM is only supported for writes (CASSANDRA-3272)
 * replace compactionlock use in schema migration by checking CFS.isValid
   (CASSANDRA-3116)
 * recognize that "SELECT first ... *" isn't really "SELECT *" (CASSANDRA-3445)
 * Use faster bytes comparison (CASSANDRA-3434)
 * Bulk loader is no longer a fat client, (HADOOP) bulk load output format
   (CASSANDRA-3045)
 * (Hadoop) add support for KeyRange.filter
 * remove assumption that keys and token are in bijection
   (CASSANDRA-1034, 3574, 3604)
 * always remove endpoints from delevery queue in HH (CASSANDRA-3546)
 * fix race between cf flush and its 2ndary indexes flush (CASSANDRA-3547)
 * fix potential race in AES when a repair fails (CASSANDRA-3548)
 * Remove columns shadowed by a deleted container even when we cannot purge
   (CASSANDRA-3538)
 * Improve memtable slice iteration performance (CASSANDRA-3545)
 * more efficient allocation of small bloom filters (CASSANDRA-3618)
 * Use separate writer thread in SSTableSimpleUnsortedWriter (CASSANDRA-3619)
 * fsync the directory after new sstable or commitlog segment are created (CASSANDRA-3250)
 * fix minor issues reported by FindBugs (CASSANDRA-3658)
 * global key/row caches (CASSANDRA-3143, 3849)
 * optimize memtable iteration during range scan (CASSANDRA-3638)
 * introduce 'crc_check_chance' in CompressionParameters to support
   a checksum percentage checking chance similarly to read-repair (CASSANDRA-3611)
 * a way to deactivate global key/row cache on per-CF basis (CASSANDRA-3667)
 * fix LeveledCompactionStrategy broken because of generation pre-allocation
   in LeveledManifest (CASSANDRA-3691)
 * finer-grained control over data directories (CASSANDRA-2749)
 * Fix ClassCastException during hinted handoff (CASSANDRA-3694)
 * Upgrade Thrift to 0.7 (CASSANDRA-3213)
 * Make stress.java insert operation to use microseconds (CASSANDRA-3725)
 * Allows (internally) doing a range query with a limit of columns instead of
   rows (CASSANDRA-3742)
 * Allow rangeSlice queries to be start/end inclusive/exclusive (CASSANDRA-3749)
 * Fix BulkLoader to support new SSTable layout and add stream
   throttling to prevent an NPE when there is no yaml config (CASSANDRA-3752)
 * Allow concurrent schema migrations (CASSANDRA-1391, 3832)
 * Add SnapshotCommand to trigger snapshot on remote node (CASSANDRA-3721)
 * Make CFMetaData conversions to/from thrift/native schema inverses
   (CASSANDRA_3559)
 * Add initial code for CQL 3.0-beta (CASSANDRA-2474, 3781, 3753)
 * Add wide row support for ColumnFamilyInputFormat (CASSANDRA-3264)
 * Allow extending CompositeType comparator (CASSANDRA-3657)
 * Avoids over-paging during get_count (CASSANDRA-3798)
 * Add new command to rebuild a node without (repair) merkle tree calculations
   (CASSANDRA-3483, 3922)
 * respect not only row cache capacity but caching mode when
   trying to read data (CASSANDRA-3812)
 * fix system tests (CASSANDRA-3827)
 * CQL support for altering row key type in ALTER TABLE (CASSANDRA-3781)
 * turn compression on by default (CASSANDRA-3871)
 * make hexToBytes refuse invalid input (CASSANDRA-2851)
 * Make secondary indexes CF inherit compression and compaction from their
   parent CF (CASSANDRA-3877)
 * Finish cleanup up tombstone purge code (CASSANDRA-3872)
 * Avoid NPE on aboarted stream-out sessions (CASSANDRA-3904)
 * BulkRecordWriter throws NPE for counter columns (CASSANDRA-3906)
 * Support compression using BulkWriter (CASSANDRA-3907)


1.0.8
 * fix race between cleanup and flush on secondary index CFSes (CASSANDRA-3712)
 * avoid including non-queried nodes in rangeslice read repair
   (CASSANDRA-3843)
 * Only snapshot CF being compacted for snapshot_before_compaction 
   (CASSANDRA-3803)
 * Log active compactions in StatusLogger (CASSANDRA-3703)
 * Compute more accurate compaction score per level (CASSANDRA-3790)
 * Return InvalidRequest when using a keyspace that doesn't exist
   (CASSANDRA-3764)
 * disallow user modification of System keyspace (CASSANDRA-3738)
 * allow using sstable2json on secondary index data (CASSANDRA-3738)
 * (cqlsh) add DESCRIBE COLUMNFAMILIES (CASSANDRA-3586)
 * (cqlsh) format blobs correctly and use colors to improve output
   readability (CASSANDRA-3726)
 * synchronize BiMap of bootstrapping tokens (CASSANDRA-3417)
 * show index options in CLI (CASSANDRA-3809)
 * add optional socket timeout for streaming (CASSANDRA-3838)
 * fix truncate not to leave behind non-CFS backed secondary indexes
   (CASSANDRA-3844)
 * make CLI `show schema` to use output stream directly instead
   of StringBuilder (CASSANDRA-3842)
 * remove the wait on hint future during write (CASSANDRA-3870)
 * (cqlsh) ignore missing CfDef opts (CASSANDRA-3933)
 * (cqlsh) look for cqlshlib relative to realpath (CASSANDRA-3767)
 * Fix short read protection (CASSANDRA-3934)
 * Make sure infered and actual schema match (CASSANDRA-3371)
 * Fix NPE during HH delivery (CASSANDRA-3677)
 * Don't put boostrapping node in 'hibernate' status (CASSANDRA-3737)
 * Fix double quotes in windows bat files (CASSANDRA-3744)
 * Fix bad validator lookup (CASSANDRA-3789)
 * Fix soft reset in EC2MultiRegionSnitch (CASSANDRA-3835)
 * Don't leave zombie connections with THSHA thrift server (CASSANDRA-3867)
 * (cqlsh) fix deserialization of data (CASSANDRA-3874)
 * Fix removetoken force causing an inconsistent state (CASSANDRA-3876)
 * Fix ahndling of some types with Pig (CASSANDRA-3886)
 * Don't allow to drop the system keyspace (CASSANDRA-3759)
 * Make Pig deletes disabled by default and configurable (CASSANDRA-3628)
Merged from 0.8:
 * (Pig) fix CassandraStorage to use correct comparator in Super ColumnFamily
   case (CASSANDRA-3251)
 * fix thread safety issues in commitlog replay, primarily affecting
   systems with many (100s) of CF definitions (CASSANDRA-3751)
 * Fix relevant tombstone ignored with super columns (CASSANDRA-3875)


1.0.7
 * fix regression in HH page size calculation (CASSANDRA-3624)
 * retry failed stream on IOException (CASSANDRA-3686)
 * allow configuring bloom_filter_fp_chance (CASSANDRA-3497)
 * attempt hint delivery every ten minutes, or when failure detector
   notifies us that a node is back up, whichever comes first.  hint
   handoff throttle delay default changed to 1ms, from 50 (CASSANDRA-3554)
 * add nodetool setstreamthroughput (CASSANDRA-3571)
 * fix assertion when dropping a columnfamily with no sstables (CASSANDRA-3614)
 * more efficient allocation of small bloom filters (CASSANDRA-3618)
 * CLibrary.createHardLinkWithExec() to check for errors (CASSANDRA-3101)
 * Avoid creating empty and non cleaned writer during compaction (CASSANDRA-3616)
 * stop thrift service in shutdown hook so we can quiesce MessagingService
   (CASSANDRA-3335)
 * (CQL) compaction_strategy_options and compression_parameters for
   CREATE COLUMNFAMILY statement (CASSANDRA-3374)
 * Reset min/max compaction threshold when creating size tiered compaction
   strategy (CASSANDRA-3666)
 * Don't ignore IOException during compaction (CASSANDRA-3655)
 * Fix assertion error for CF with gc_grace=0 (CASSANDRA-3579)
 * Shutdown ParallelCompaction reducer executor after use (CASSANDRA-3711)
 * Avoid < 0 value for pending tasks in leveled compaction (CASSANDRA-3693)
 * (Hadoop) Support TimeUUID in Pig CassandraStorage (CASSANDRA-3327)
 * Check schema is ready before continuing boostrapping (CASSANDRA-3629)
 * Catch overflows during parsing of chunk_length_kb (CASSANDRA-3644)
 * Improve stream protocol mismatch errors (CASSANDRA-3652)
 * Avoid multiple thread doing HH to the same target (CASSANDRA-3681)
 * Add JMX property for rp_timeout_in_ms (CASSANDRA-2940)
 * Allow DynamicCompositeType to compare component of different types
   (CASSANDRA-3625)
 * Flush non-cfs backed secondary indexes (CASSANDRA-3659)
 * Secondary Indexes should report memory consumption (CASSANDRA-3155)
 * fix for SelectStatement start/end key are not set correctly
   when a key alias is involved (CASSANDRA-3700)
 * fix CLI `show schema` command insert of an extra comma in
   column_metadata (CASSANDRA-3714)
Merged from 0.8:
 * avoid logging (harmless) exception when GC takes < 1ms (CASSANDRA-3656)
 * prevent new nodes from thinking down nodes are up forever (CASSANDRA-3626)
 * use correct list of replicas for LOCAL_QUORUM reads when read repair
   is disabled (CASSANDRA-3696)
 * block on flush before compacting hints (may prevent OOM) (CASSANDRA-3733)


1.0.6
 * (CQL) fix cqlsh support for replicate_on_write (CASSANDRA-3596)
 * fix adding to leveled manifest after streaming (CASSANDRA-3536)
 * filter out unavailable cipher suites when using encryption (CASSANDRA-3178)
 * (HADOOP) add old-style api support for CFIF and CFRR (CASSANDRA-2799)
 * Support TimeUUIDType column names in Stress.java tool (CASSANDRA-3541)
 * (CQL) INSERT/UPDATE/DELETE/TRUNCATE commands should allow CF names to
   be qualified by keyspace (CASSANDRA-3419)
 * always remove endpoints from delevery queue in HH (CASSANDRA-3546)
 * fix race between cf flush and its 2ndary indexes flush (CASSANDRA-3547)
 * fix potential race in AES when a repair fails (CASSANDRA-3548)
 * fix default value validation usage in CLI SET command (CASSANDRA-3553)
 * Optimize componentsFor method for compaction and startup time
   (CASSANDRA-3532)
 * (CQL) Proper ColumnFamily metadata validation on CREATE COLUMNFAMILY 
   (CASSANDRA-3565)
 * fix compression "chunk_length_kb" option to set correct kb value for 
   thrift/avro (CASSANDRA-3558)
 * fix missing response during range slice repair (CASSANDRA-3551)
 * 'describe ring' moved from CLI to nodetool and available through JMX (CASSANDRA-3220)
 * add back partitioner to sstable metadata (CASSANDRA-3540)
 * fix NPE in get_count for counters (CASSANDRA-3601)
Merged from 0.8:
 * remove invalid assertion that table was opened before dropping it
   (CASSANDRA-3580)
 * range and index scans now only send requests to enough replicas to
   satisfy requested CL + RR (CASSANDRA-3598)
 * use cannonical host for local node in nodetool info (CASSANDRA-3556)
 * remove nonlocal DC write optimization since it only worked with
   CL.ONE or CL.LOCAL_QUORUM (CASSANDRA-3577, 3585)
 * detect misuses of CounterColumnType (CASSANDRA-3422)
 * turn off string interning in json2sstable, take 2 (CASSANDRA-2189)
 * validate compression parameters on add/update of the ColumnFamily 
   (CASSANDRA-3573)
 * Check for 0.0.0.0 is incorrect in CFIF (CASSANDRA-3584)
 * Increase vm.max_map_count in debian packaging (CASSANDRA-3563)
 * gossiper will never add itself to saved endpoints (CASSANDRA-3485)


1.0.5
 * revert CASSANDRA-3407 (see CASSANDRA-3540)
 * fix assertion error while forwarding writes to local nodes (CASSANDRA-3539)


1.0.4
 * fix self-hinting of timed out read repair updates and make hinted handoff
   less prone to OOMing a coordinator (CASSANDRA-3440)
 * expose bloom filter sizes via JMX (CASSANDRA-3495)
 * enforce RP tokens 0..2**127 (CASSANDRA-3501)
 * canonicalize paths exposed through JMX (CASSANDRA-3504)
 * fix "liveSize" stat when sstables are removed (CASSANDRA-3496)
 * add bloom filter FP rates to nodetool cfstats (CASSANDRA-3347)
 * record partitioner in sstable metadata component (CASSANDRA-3407)
 * add new upgradesstables nodetool command (CASSANDRA-3406)
 * skip --debug requirement to see common exceptions in CLI (CASSANDRA-3508)
 * fix incorrect query results due to invalid max timestamp (CASSANDRA-3510)
 * make sstableloader recognize compressed sstables (CASSANDRA-3521)
 * avoids race in OutboundTcpConnection in multi-DC setups (CASSANDRA-3530)
 * use SETLOCAL in cassandra.bat (CASSANDRA-3506)
 * fix ConcurrentModificationException in Table.all() (CASSANDRA-3529)
Merged from 0.8:
 * fix concurrence issue in the FailureDetector (CASSANDRA-3519)
 * fix array out of bounds error in counter shard removal (CASSANDRA-3514)
 * avoid dropping tombstones when they might still be needed to shadow
   data in a different sstable (CASSANDRA-2786)


1.0.3
 * revert name-based query defragmentation aka CASSANDRA-2503 (CASSANDRA-3491)
 * fix invalidate-related test failures (CASSANDRA-3437)
 * add next-gen cqlsh to bin/ (CASSANDRA-3188, 3131, 3493)
 * (CQL) fix handling of rows with no columns (CASSANDRA-3424, 3473)
 * fix querying supercolumns by name returning only a subset of
   subcolumns or old subcolumn versions (CASSANDRA-3446)
 * automatically compute sha1 sum for uncompressed data files (CASSANDRA-3456)
 * fix reading metadata/statistics component for version < h (CASSANDRA-3474)
 * add sstable forward-compatibility (CASSANDRA-3478)
 * report compression ratio in CFSMBean (CASSANDRA-3393)
 * fix incorrect size exception during streaming of counters (CASSANDRA-3481)
 * (CQL) fix for counter decrement syntax (CASSANDRA-3418)
 * Fix race introduced by CASSANDRA-2503 (CASSANDRA-3482)
 * Fix incomplete deletion of delivered hints (CASSANDRA-3466)
 * Avoid rescheduling compactions when no compaction was executed 
   (CASSANDRA-3484)
 * fix handling of the chunk_length_kb compression options (CASSANDRA-3492)
Merged from 0.8:
 * fix updating CF row_cache_provider (CASSANDRA-3414)
 * CFMetaData.convertToThrift method to set RowCacheProvider (CASSANDRA-3405)
 * acquire compactionlock during truncate (CASSANDRA-3399)
 * fix displaying cfdef entries for super columnfamilies (CASSANDRA-3415)
 * Make counter shard merging thread safe (CASSANDRA-3178)
 * Revert CASSANDRA-2855
 * Fix bug preventing the use of efficient cross-DC writes (CASSANDRA-3472)
 * `describe ring` command for CLI (CASSANDRA-3220)
 * (Hadoop) skip empty rows when entire row is requested, redux (CASSANDRA-2855)


1.0.2
 * "defragment" rows for name-based queries under STCS (CASSANDRA-2503)
 * Add timing information to cassandra-cli GET/SET/LIST queries (CASSANDRA-3326)
 * Only create one CompressionMetadata object per sstable (CASSANDRA-3427)
 * cleanup usage of StorageService.setMode() (CASSANDRA-3388)
 * Avoid large array allocation for compressed chunk offsets (CASSANDRA-3432)
 * fix DecimalType bytebuffer marshalling (CASSANDRA-3421)
 * fix bug that caused first column in per row indexes to be ignored 
   (CASSANDRA-3441)
 * add JMX call to clean (failed) repair sessions (CASSANDRA-3316)
 * fix sstableloader reference acquisition bug (CASSANDRA-3438)
 * fix estimated row size regression (CASSANDRA-3451)
 * make sure we don't return more columns than asked (CASSANDRA-3303, 3395)
Merged from 0.8:
 * acquire compactionlock during truncate (CASSANDRA-3399)
 * fix displaying cfdef entries for super columnfamilies (CASSANDRA-3415)


1.0.1
 * acquire references during index build to prevent delete problems
   on Windows (CASSANDRA-3314)
 * describe_ring should include datacenter/topology information (CASSANDRA-2882)
 * Thrift sockets are not properly buffered (CASSANDRA-3261)
 * performance improvement for bytebufferutil compare function (CASSANDRA-3286)
 * add system.versions ColumnFamily (CASSANDRA-3140)
 * reduce network copies (CASSANDRA-3333, 3373)
 * limit nodetool to 32MB of heap (CASSANDRA-3124)
 * (CQL) update parser to accept "timestamp" instead of "date" (CASSANDRA-3149)
 * Fix CLI `show schema` to include "compression_options" (CASSANDRA-3368)
 * Snapshot to include manifest under LeveledCompactionStrategy (CASSANDRA-3359)
 * (CQL) SELECT query should allow CF name to be qualified by keyspace (CASSANDRA-3130)
 * (CQL) Fix internal application error specifying 'using consistency ...'
   in lower case (CASSANDRA-3366)
 * fix Deflate compression when compression actually makes the data bigger
   (CASSANDRA-3370)
 * optimize UUIDGen to avoid lock contention on InetAddress.getLocalHost 
   (CASSANDRA-3387)
 * tolerate index being dropped mid-mutation (CASSANDRA-3334, 3313)
 * CompactionManager is now responsible for checking for new candidates
   post-task execution, enabling more consistent leveled compaction 
   (CASSANDRA-3391)
 * Cache HSHA threads (CASSANDRA-3372)
 * use CF/KS names as snapshot prefix for drop + truncate operations
   (CASSANDRA-2997)
 * Break bloom filters up to avoid heap fragmentation (CASSANDRA-2466)
 * fix cassandra hanging on jsvc stop (CASSANDRA-3302)
 * Avoid leveled compaction getting blocked on errors (CASSANDRA-3408)
 * Make reloading the compaction strategy safe (CASSANDRA-3409)
 * ignore 0.8 hints even if compaction begins before we try to purge
   them (CASSANDRA-3385)
 * remove procrun (bin\daemon) from Cassandra source tree and 
   artifacts (CASSANDRA-3331)
 * make cassandra compile under JDK7 (CASSANDRA-3275)
 * remove dependency of clientutil.jar to FBUtilities (CASSANDRA-3299)
 * avoid truncation errors by using long math on long values (CASSANDRA-3364)
 * avoid clock drift on some Windows machine (CASSANDRA-3375)
 * display cache provider in cli 'describe keyspace' command (CASSANDRA-3384)
 * fix incomplete topology information in describe_ring (CASSANDRA-3403)
 * expire dead gossip states based on time (CASSANDRA-2961)
 * improve CompactionTask extensibility (CASSANDRA-3330)
 * Allow one leveled compaction task to kick off another (CASSANDRA-3363)
 * allow encryption only between datacenters (CASSANDRA-2802)
Merged from 0.8:
 * fix truncate allowing data to be replayed post-restart (CASSANDRA-3297)
 * make iwriter final in IndexWriter to avoid NPE (CASSANDRA-2863)
 * (CQL) update grammar to require key clause in DELETE statement
   (CASSANDRA-3349)
 * (CQL) allow numeric keyspace names in USE statement (CASSANDRA-3350)
 * (Hadoop) skip empty rows when slicing the entire row (CASSANDRA-2855)
 * Fix handling of tombstone by SSTableExport/Import (CASSANDRA-3357)
 * fix ColumnIndexer to use long offsets (CASSANDRA-3358)
 * Improved CLI exceptions (CASSANDRA-3312)
 * Fix handling of tombstone by SSTableExport/Import (CASSANDRA-3357)
 * Only count compaction as active (for throttling) when they have
   successfully acquired the compaction lock (CASSANDRA-3344)
 * Display CLI version string on startup (CASSANDRA-3196)
 * (Hadoop) make CFIF try rpc_address or fallback to listen_address
   (CASSANDRA-3214)
 * (Hadoop) accept comma delimited lists of initial thrift connections
   (CASSANDRA-3185)
 * ColumnFamily min_compaction_threshold should be >= 2 (CASSANDRA-3342)
 * (Pig) add 0.8+ types and key validation type in schema (CASSANDRA-3280)
 * Fix completely removing column metadata using CLI (CASSANDRA-3126)
 * CLI `describe cluster;` output should be on separate lines for separate versions
   (CASSANDRA-3170)
 * fix changing durable_writes keyspace option during CF creation
   (CASSANDRA-3292)
 * avoid locking on update when no indexes are involved (CASSANDRA-3386)
 * fix assertionError during repair with ordered partitioners (CASSANDRA-3369)
 * correctly serialize key_validation_class for avro (CASSANDRA-3391)
 * don't expire counter tombstone after streaming (CASSANDRA-3394)
 * prevent nodes that failed to join from hanging around forever 
   (CASSANDRA-3351)
 * remove incorrect optimization from slice read path (CASSANDRA-3390)
 * Fix race in AntiEntropyService (CASSANDRA-3400)


1.0.0-final
 * close scrubbed sstable fd before deleting it (CASSANDRA-3318)
 * fix bug preventing obsolete commitlog segments from being removed
   (CASSANDRA-3269)
 * tolerate whitespace in seed CDL (CASSANDRA-3263)
 * Change default heap thresholds to max(min(1/2 ram, 1G), min(1/4 ram, 8GB))
   (CASSANDRA-3295)
 * Fix broken CompressedRandomAccessReaderTest (CASSANDRA-3298)
 * (CQL) fix type information returned for wildcard queries (CASSANDRA-3311)
 * add estimated tasks to LeveledCompactionStrategy (CASSANDRA-3322)
 * avoid including compaction cache-warming in keycache stats (CASSANDRA-3325)
 * run compaction and hinted handoff threads at MIN_PRIORITY (CASSANDRA-3308)
 * default hsha thrift server to cpu core count in rpc pool (CASSANDRA-3329)
 * add bin\daemon to binary tarball for Windows service (CASSANDRA-3331)
 * Fix places where uncompressed size of sstables was use in place of the
   compressed one (CASSANDRA-3338)
 * Fix hsha thrift server (CASSANDRA-3346)
 * Make sure repair only stream needed sstables (CASSANDRA-3345)


1.0.0-rc2
 * Log a meaningful warning when a node receives a message for a repair session
   that doesn't exist anymore (CASSANDRA-3256)
 * test for NUMA policy support as well as numactl presence (CASSANDRA-3245)
 * Fix FD leak when internode encryption is enabled (CASSANDRA-3257)
 * Remove incorrect assertion in mergeIterator (CASSANDRA-3260)
 * FBUtilities.hexToBytes(String) to throw NumberFormatException when string
   contains non-hex characters (CASSANDRA-3231)
 * Keep SimpleSnitch proximity ordering unchanged from what the Strategy
   generates, as intended (CASSANDRA-3262)
 * remove Scrub from compactionstats when finished (CASSANDRA-3255)
 * fix counter entry in jdbc TypesMap (CASSANDRA-3268)
 * fix full queue scenario for ParallelCompactionIterator (CASSANDRA-3270)
 * fix bootstrap process (CASSANDRA-3285)
 * don't try delivering hints if when there isn't any (CASSANDRA-3176)
 * CLI documentation change for ColumnFamily `compression_options` (CASSANDRA-3282)
 * ignore any CF ids sent by client for adding CF/KS (CASSANDRA-3288)
 * remove obsolete hints on first startup (CASSANDRA-3291)
 * use correct ISortedColumns for time-optimized reads (CASSANDRA-3289)
 * Evict gossip state immediately when a token is taken over by a new IP 
   (CASSANDRA-3259)


1.0.0-rc1
 * Update CQL to generate microsecond timestamps by default (CASSANDRA-3227)
 * Fix counting CFMetadata towards Memtable liveRatio (CASSANDRA-3023)
 * Kill server on wrapped OOME such as from FileChannel.map (CASSANDRA-3201)
 * remove unnecessary copy when adding to row cache (CASSANDRA-3223)
 * Log message when a full repair operation completes (CASSANDRA-3207)
 * Fix streamOutSession keeping sstables references forever if the remote end
   dies (CASSANDRA-3216)
 * Remove dynamic_snitch boolean from example configuration (defaulting to 
   true) and set default badness threshold to 0.1 (CASSANDRA-3229)
 * Base choice of random or "balanced" token on bootstrap on whether
   schema definitions were found (CASSANDRA-3219)
 * Fixes for LeveledCompactionStrategy score computation, prioritization,
   scheduling, and performance (CASSANDRA-3224, 3234)
 * parallelize sstable open at server startup (CASSANDRA-2988)
 * fix handling of exceptions writing to OutboundTcpConnection (CASSANDRA-3235)
 * Allow using quotes in "USE <keyspace>;" CLI command (CASSANDRA-3208)
 * Don't allow any cache loading exceptions to halt startup (CASSANDRA-3218)
 * Fix sstableloader --ignores option (CASSANDRA-3247)
 * File descriptor limit increased in packaging (CASSANDRA-3206)
 * Fix deadlock in commit log during flush (CASSANDRA-3253) 


1.0.0-beta1
 * removed binarymemtable (CASSANDRA-2692)
 * add commitlog_total_space_in_mb to prevent fragmented logs (CASSANDRA-2427)
 * removed commitlog_rotation_threshold_in_mb configuration (CASSANDRA-2771)
 * make AbstractBounds.normalize de-overlapp overlapping ranges (CASSANDRA-2641)
 * replace CollatingIterator, ReducingIterator with MergeIterator 
   (CASSANDRA-2062)
 * Fixed the ability to set compaction strategy in cli using create column 
   family command (CASSANDRA-2778)
 * clean up tmp files after failed compaction (CASSANDRA-2468)
 * restrict repair streaming to specific columnfamilies (CASSANDRA-2280)
 * don't bother persisting columns shadowed by a row tombstone (CASSANDRA-2589)
 * reset CF and SC deletion times after gc_grace (CASSANDRA-2317)
 * optimize away seek when compacting wide rows (CASSANDRA-2879)
 * single-pass streaming (CASSANDRA-2677, 2906, 2916, 3003)
 * use reference counting for deleting sstables instead of relying on GC
   (CASSANDRA-2521, 3179)
 * store hints as serialized mutations instead of pointers to data row
   (CASSANDRA-2045)
 * store hints in the coordinator node instead of in the closest replica 
   (CASSANDRA-2914)
 * add row_cache_keys_to_save CF option (CASSANDRA-1966)
 * check column family validity in nodetool repair (CASSANDRA-2933)
 * use lazy initialization instead of class initialization in NodeId
   (CASSANDRA-2953)
 * add paging to get_count (CASSANDRA-2894)
 * fix "short reads" in [multi]get (CASSANDRA-2643, 3157, 3192)
 * add optional compression for sstables (CASSANDRA-47, 2994, 3001, 3128)
 * add scheduler JMX metrics (CASSANDRA-2962)
 * add block level checksum for compressed data (CASSANDRA-1717)
 * make column family backed column map pluggable and introduce unsynchronized
   ArrayList backed one to speedup reads (CASSANDRA-2843, 3165, 3205)
 * refactoring of the secondary index api (CASSANDRA-2982)
 * make CL > ONE reads wait for digest reconciliation before returning
   (CASSANDRA-2494)
 * fix missing logging for some exceptions (CASSANDRA-2061)
 * refactor and optimize ColumnFamilyStore.files(...) and Descriptor.fromFilename(String)
   and few other places responsible for work with SSTable files (CASSANDRA-3040)
 * Stop reading from sstables once we know we have the most recent columns,
   for query-by-name requests (CASSANDRA-2498)
 * Add query-by-column mode to stress.java (CASSANDRA-3064)
 * Add "install" command to cassandra.bat (CASSANDRA-292)
 * clean up KSMetadata, CFMetadata from unnecessary
   Thrift<->Avro conversion methods (CASSANDRA-3032)
 * Add timeouts to client request schedulers (CASSANDRA-3079, 3096)
 * Cli to use hashes rather than array of hashes for strategy options (CASSANDRA-3081)
 * LeveledCompactionStrategy (CASSANDRA-1608, 3085, 3110, 3087, 3145, 3154, 3182)
 * Improvements of the CLI `describe` command (CASSANDRA-2630)
 * reduce window where dropped CF sstables may not be deleted (CASSANDRA-2942)
 * Expose gossip/FD info to JMX (CASSANDRA-2806)
 * Fix streaming over SSL when compressed SSTable involved (CASSANDRA-3051)
 * Add support for pluggable secondary index implementations (CASSANDRA-3078)
 * remove compaction_thread_priority setting (CASSANDRA-3104)
 * generate hints for replicas that timeout, not just replicas that are known
   to be down before starting (CASSANDRA-2034)
 * Add throttling for internode streaming (CASSANDRA-3080)
 * make the repair of a range repair all replica (CASSANDRA-2610, 3194)
 * expose the ability to repair the first range (as returned by the
   partitioner) of a node (CASSANDRA-2606)
 * Streams Compression (CASSANDRA-3015)
 * add ability to use multiple threads during a single compaction
   (CASSANDRA-2901)
 * make AbstractBounds.normalize support overlapping ranges (CASSANDRA-2641)
 * fix of the CQL count() behavior (CASSANDRA-3068)
 * use TreeMap backed column families for the SSTable simple writers
   (CASSANDRA-3148)
 * fix inconsistency of the CLI syntax when {} should be used instead of [{}]
   (CASSANDRA-3119)
 * rename CQL type names to match expected SQL behavior (CASSANDRA-3149, 3031)
 * Arena-based allocation for memtables (CASSANDRA-2252, 3162, 3163, 3168)
 * Default RR chance to 0.1 (CASSANDRA-3169)
 * Add RowLevel support to secondary index API (CASSANDRA-3147)
 * Make SerializingCacheProvider the default if JNA is available (CASSANDRA-3183)
 * Fix backwards compatibilty for CQL memtable properties (CASSANDRA-3190)
 * Add five-minute delay before starting compactions on a restarted server
   (CASSANDRA-3181)
 * Reduce copies done for intra-host messages (CASSANDRA-1788, 3144)
 * support of compaction strategy option for stress.java (CASSANDRA-3204)
 * make memtable throughput and column count thresholds no-ops (CASSANDRA-2449)
 * Return schema information along with the resultSet in CQL (CASSANDRA-2734)
 * Add new DecimalType (CASSANDRA-2883)
 * Fix assertion error in RowRepairResolver (CASSANDRA-3156)
 * Reduce unnecessary high buffer sizes (CASSANDRA-3171)
 * Pluggable compaction strategy (CASSANDRA-1610)
 * Add new broadcast_address config option (CASSANDRA-2491)


0.8.7
 * Kill server on wrapped OOME such as from FileChannel.map (CASSANDRA-3201)
 * Allow using quotes in "USE <keyspace>;" CLI command (CASSANDRA-3208)
 * Log message when a full repair operation completes (CASSANDRA-3207)
 * Don't allow any cache loading exceptions to halt startup (CASSANDRA-3218)
 * Fix sstableloader --ignores option (CASSANDRA-3247)
 * File descriptor limit increased in packaging (CASSANDRA-3206)
 * Log a meaningfull warning when a node receive a message for a repair session
   that doesn't exist anymore (CASSANDRA-3256)
 * Fix FD leak when internode encryption is enabled (CASSANDRA-3257)
 * FBUtilities.hexToBytes(String) to throw NumberFormatException when string
   contains non-hex characters (CASSANDRA-3231)
 * Keep SimpleSnitch proximity ordering unchanged from what the Strategy
   generates, as intended (CASSANDRA-3262)
 * remove Scrub from compactionstats when finished (CASSANDRA-3255)
 * Fix tool .bat files when CASSANDRA_HOME contains spaces (CASSANDRA-3258)
 * Force flush of status table when removing/updating token (CASSANDRA-3243)
 * Evict gossip state immediately when a token is taken over by a new IP (CASSANDRA-3259)
 * Fix bug where the failure detector can take too long to mark a host
   down (CASSANDRA-3273)
 * (Hadoop) allow wrapping ranges in queries (CASSANDRA-3137)
 * (Hadoop) check all interfaces for a match with split location
   before falling back to random replica (CASSANDRA-3211)
 * (Hadoop) Make Pig storage handle implements LoadMetadata (CASSANDRA-2777)
 * (Hadoop) Fix exception during PIG 'dump' (CASSANDRA-2810)
 * Fix stress COUNTER_GET option (CASSANDRA-3301)
 * Fix missing fields in CLI `show schema` output (CASSANDRA-3304)
 * Nodetool no longer leaks threads and closes JMX connections (CASSANDRA-3309)
 * fix truncate allowing data to be replayed post-restart (CASSANDRA-3297)
 * Move SimpleAuthority and SimpleAuthenticator to examples (CASSANDRA-2922)
 * Fix handling of tombstone by SSTableExport/Import (CASSANDRA-3357)
 * Fix transposition in cfHistograms (CASSANDRA-3222)
 * Allow using number as DC name when creating keyspace in CQL (CASSANDRA-3239)
 * Force flush of system table after updating/removing a token (CASSANDRA-3243)


0.8.6
 * revert CASSANDRA-2388
 * change TokenRange.endpoints back to listen/broadcast address to match
   pre-1777 behavior, and add TokenRange.rpc_endpoints instead (CASSANDRA-3187)
 * avoid trying to watch cassandra-topology.properties when loaded from jar
   (CASSANDRA-3138)
 * prevent users from creating keyspaces with LocalStrategy replication
   (CASSANDRA-3139)
 * fix CLI `show schema;` to output correct keyspace definition statement
   (CASSANDRA-3129)
 * CustomTThreadPoolServer to log TTransportException at DEBUG level
   (CASSANDRA-3142)
 * allow topology sort to work with non-unique rack names between 
   datacenters (CASSANDRA-3152)
 * Improve caching of same-version Messages on digest and repair paths
   (CASSANDRA-3158)
 * Randomize choice of first replica for counter increment (CASSANDRA-2890)
 * Fix using read_repair_chance instead of merge_shard_change (CASSANDRA-3202)
 * Avoid streaming data to nodes that already have it, on move as well as
   decommission (CASSANDRA-3041)
 * Fix divide by zero error in GCInspector (CASSANDRA-3164)
 * allow quoting of the ColumnFamily name in CLI `create column family`
   statement (CASSANDRA-3195)
 * Fix rolling upgrade from 0.7 to 0.8 problem (CASSANDRA-3166)
 * Accomodate missing encryption_options in IncomingTcpConnection.stream
   (CASSANDRA-3212)


0.8.5
 * fix NPE when encryption_options is unspecified (CASSANDRA-3007)
 * include column name in validation failure exceptions (CASSANDRA-2849)
 * make sure truncate clears out the commitlog so replay won't re-
   populate with truncated data (CASSANDRA-2950)
 * fix NPE when debug logging is enabled and dropped CF is present
   in a commitlog segment (CASSANDRA-3021)
 * fix cassandra.bat when CASSANDRA_HOME contains spaces (CASSANDRA-2952)
 * fix to SSTableSimpleUnsortedWriter bufferSize calculation (CASSANDRA-3027)
 * make cleanup and normal compaction able to skip empty rows
   (rows containing nothing but expired tombstones) (CASSANDRA-3039)
 * work around native memory leak in com.sun.management.GarbageCollectorMXBean
   (CASSANDRA-2868)
 * validate that column names in column_metadata are not equal to key_alias
   on create/update of the ColumnFamily and CQL 'ALTER' statement (CASSANDRA-3036)
 * return an InvalidRequestException if an indexed column is assigned
   a value larger than 64KB (CASSANDRA-3057)
 * fix of numeric-only and string column names handling in CLI "drop index" 
   (CASSANDRA-3054)
 * prune index scan resultset back to original request for lazy
   resultset expansion case (CASSANDRA-2964)
 * (Hadoop) fail jobs when Cassandra node has failed but TaskTracker
   has not (CASSANDRA-2388)
 * fix dynamic snitch ignoring nodes when read_repair_chance is zero
   (CASSANDRA-2662)
 * avoid retaining references to dropped CFS objects in 
   CompactionManager.estimatedCompactions (CASSANDRA-2708)
 * expose rpc timeouts per host in MessagingServiceMBean (CASSANDRA-2941)
 * avoid including cwd in classpath for deb and rpm packages (CASSANDRA-2881)
 * remove gossip state when a new IP takes over a token (CASSANDRA-3071)
 * allow sstable2json to work on index sstable files (CASSANDRA-3059)
 * always hint counters (CASSANDRA-3099)
 * fix log4j initialization in EmbeddedCassandraService (CASSANDRA-2857)
 * remove gossip state when a new IP takes over a token (CASSANDRA-3071)
 * work around native memory leak in com.sun.management.GarbageCollectorMXBean
    (CASSANDRA-2868)
 * fix UnavailableException with writes at CL.EACH_QUORM (CASSANDRA-3084)
 * fix parsing of the Keyspace and ColumnFamily names in numeric
   and string representations in CLI (CASSANDRA-3075)
 * fix corner cases in Range.differenceToFetch (CASSANDRA-3084)
 * fix ip address String representation in the ring cache (CASSANDRA-3044)
 * fix ring cache compatibility when mixing pre-0.8.4 nodes with post-
   in the same cluster (CASSANDRA-3023)
 * make repair report failure when a node participating dies (instead of
   hanging forever) (CASSANDRA-2433)
 * fix handling of the empty byte buffer by ReversedType (CASSANDRA-3111)
 * Add validation that Keyspace names are case-insensitively unique (CASSANDRA-3066)
 * catch invalid key_validation_class before instantiating UpdateColumnFamily (CASSANDRA-3102)
 * make Range and Bounds objects client-safe (CASSANDRA-3108)
 * optionally skip log4j configuration (CASSANDRA-3061)
 * bundle sstableloader with the debian package (CASSANDRA-3113)
 * don't try to build secondary indexes when there is none (CASSANDRA-3123)
 * improve SSTableSimpleUnsortedWriter speed for large rows (CASSANDRA-3122)
 * handle keyspace arguments correctly in nodetool snapshot (CASSANDRA-3038)
 * Fix SSTableImportTest on windows (CASSANDRA-3043)
 * expose compactionThroughputMbPerSec through JMX (CASSANDRA-3117)
 * log keyspace and CF of large rows being compacted


0.8.4
 * change TokenRing.endpoints to be a list of rpc addresses instead of 
   listen/broadcast addresses (CASSANDRA-1777)
 * include files-to-be-streamed in StreamInSession.getSources (CASSANDRA-2972)
 * use JAVA env var in cassandra-env.sh (CASSANDRA-2785, 2992)
 * avoid doing read for no-op replicate-on-write at CL=1 (CASSANDRA-2892)
 * refuse counter write for CL.ANY (CASSANDRA-2990)
 * switch back to only logging recent dropped messages (CASSANDRA-3004)
 * always deserialize RowMutation for counters (CASSANDRA-3006)
 * ignore saved replication_factor strategy_option for NTS (CASSANDRA-3011)
 * make sure pre-truncate CL segments are discarded (CASSANDRA-2950)


0.8.3
 * add ability to drop local reads/writes that are going to timeout
   (CASSANDRA-2943)
 * revamp token removal process, keep gossip states for 3 days (CASSANDRA-2496)
 * don't accept extra args for 0-arg nodetool commands (CASSANDRA-2740)
 * log unavailableexception details at debug level (CASSANDRA-2856)
 * expose data_dir though jmx (CASSANDRA-2770)
 * don't include tmp files as sstable when create cfs (CASSANDRA-2929)
 * log Java classpath on startup (CASSANDRA-2895)
 * keep gossipped version in sync with actual on migration coordinator 
   (CASSANDRA-2946)
 * use lazy initialization instead of class initialization in NodeId
   (CASSANDRA-2953)
 * check column family validity in nodetool repair (CASSANDRA-2933)
 * speedup bytes to hex conversions dramatically (CASSANDRA-2850)
 * Flush memtables on shutdown when durable writes are disabled 
   (CASSANDRA-2958)
 * improved POSIX compatibility of start scripts (CASsANDRA-2965)
 * add counter support to Hadoop InputFormat (CASSANDRA-2981)
 * fix bug where dirty commitlog segments were removed (and avoid keeping 
   segments with no post-flush activity permanently dirty) (CASSANDRA-2829)
 * fix throwing exception with batch mutation of counter super columns
   (CASSANDRA-2949)
 * ignore system tables during repair (CASSANDRA-2979)
 * throw exception when NTS is given replication_factor as an option
   (CASSANDRA-2960)
 * fix assertion error during compaction of counter CFs (CASSANDRA-2968)
 * avoid trying to create index names, when no index exists (CASSANDRA-2867)
 * don't sample the system table when choosing a bootstrap token
   (CASSANDRA-2825)
 * gossiper notifies of local state changes (CASSANDRA-2948)
 * add asynchronous and half-sync/half-async (hsha) thrift servers 
   (CASSANDRA-1405)
 * fix potential use of free'd native memory in SerializingCache 
   (CASSANDRA-2951)
 * prune index scan resultset back to original request for lazy
   resultset expansion case (CASSANDRA-2964)
 * (Hadoop) fail jobs when Cassandra node has failed but TaskTracker
    has not (CASSANDRA-2388)


0.8.2
 * CQL: 
   - include only one row per unique key for IN queries (CASSANDRA-2717)
   - respect client timestamp on full row deletions (CASSANDRA-2912)
 * improve thread-safety in StreamOutSession (CASSANDRA-2792)
 * allow deleting a row and updating indexed columns in it in the
   same mutation (CASSANDRA-2773)
 * Expose number of threads blocked on submitting memtable to flush
   in JMX (CASSANDRA-2817)
 * add ability to return "endpoints" to nodetool (CASSANDRA-2776)
 * Add support for multiple (comma-delimited) coordinator addresses
   to ColumnFamilyInputFormat (CASSANDRA-2807)
 * fix potential NPE while scheduling read repair for range slice
   (CASSANDRA-2823)
 * Fix race in SystemTable.getCurrentLocalNodeId (CASSANDRA-2824)
 * Correctly set default for replicate_on_write (CASSANDRA-2835)
 * improve nodetool compactionstats formatting (CASSANDRA-2844)
 * fix index-building status display (CASSANDRA-2853)
 * fix CLI perpetuating obsolete KsDef.replication_factor (CASSANDRA-2846)
 * improve cli treatment of multiline comments (CASSANDRA-2852)
 * handle row tombstones correctly in EchoedRow (CASSANDRA-2786)
 * add MessagingService.get[Recently]DroppedMessages and
   StorageService.getExceptionCount (CASSANDRA-2804)
 * fix possibility of spurious UnavailableException for LOCAL_QUORUM
   reads with dynamic snitch + read repair disabled (CASSANDRA-2870)
 * add ant-optional as dependence for the debian package (CASSANDRA-2164)
 * add option to specify limit for get_slice in the CLI (CASSANDRA-2646)
 * decrease HH page size (CASSANDRA-2832)
 * reset cli keyspace after dropping the current one (CASSANDRA-2763)
 * add KeyRange option to Hadoop inputformat (CASSANDRA-1125)
 * fix protocol versioning (CASSANDRA-2818, 2860)
 * support spaces in path to log4j configuration (CASSANDRA-2383)
 * avoid including inferred types in CF update (CASSANDRA-2809)
 * fix JMX bulkload call (CASSANDRA-2908)
 * fix updating KS with durable_writes=false (CASSANDRA-2907)
 * add simplified facade to SSTableWriter for bulk loading use
   (CASSANDRA-2911)
 * fix re-using index CF sstable names after drop/recreate (CASSANDRA-2872)
 * prepend CF to default index names (CASSANDRA-2903)
 * fix hint replay (CASSANDRA-2928)
 * Properly synchronize repair's merkle tree computation (CASSANDRA-2816)


0.8.1
 * CQL:
   - support for insert, delete in BATCH (CASSANDRA-2537)
   - support for IN to SELECT, UPDATE (CASSANDRA-2553)
   - timestamp support for INSERT, UPDATE, and BATCH (CASSANDRA-2555)
   - TTL support (CASSANDRA-2476)
   - counter support (CASSANDRA-2473)
   - ALTER COLUMNFAMILY (CASSANDRA-1709)
   - DROP INDEX (CASSANDRA-2617)
   - add SCHEMA/TABLE as aliases for KS/CF (CASSANDRA-2743)
   - server handles wait-for-schema-agreement (CASSANDRA-2756)
   - key alias support (CASSANDRA-2480)
 * add support for comparator parameters and a generic ReverseType
   (CASSANDRA-2355)
 * add CompositeType and DynamicCompositeType (CASSANDRA-2231)
 * optimize batches containing multiple updates to the same row
   (CASSANDRA-2583)
 * adjust hinted handoff page size to avoid OOM with large columns 
   (CASSANDRA-2652)
 * mark BRAF buffer invalid post-flush so we don't re-flush partial
   buffers again, especially on CL writes (CASSANDRA-2660)
 * add DROP INDEX support to CLI (CASSANDRA-2616)
 * don't perform HH to client-mode [storageproxy] nodes (CASSANDRA-2668)
 * Improve forceDeserialize/getCompactedRow encapsulation (CASSANDRA-2659)
 * Don't write CounterUpdateColumn to disk in tests (CASSANDRA-2650)
 * Add sstable bulk loading utility (CASSANDRA-1278)
 * avoid replaying hints to dropped columnfamilies (CASSANDRA-2685)
 * add placeholders for missing rows in range query pseudo-RR (CASSANDRA-2680)
 * remove no-op HHOM.renameHints (CASSANDRA-2693)
 * clone super columns to avoid modifying them during flush (CASSANDRA-2675)
 * allow writes to bypass the commitlog for certain keyspaces (CASSANDRA-2683)
 * avoid NPE when bypassing commitlog during memtable flush (CASSANDRA-2781)
 * Added support for making bootstrap retry if nodes flap (CASSANDRA-2644)
 * Added statusthrift to nodetool to report if thrift server is running (CASSANDRA-2722)
 * Fixed rows being cached if they do not exist (CASSANDRA-2723)
 * Support passing tableName and cfName to RowCacheProviders (CASSANDRA-2702)
 * close scrub file handles (CASSANDRA-2669)
 * throttle migration replay (CASSANDRA-2714)
 * optimize column serializer creation (CASSANDRA-2716)
 * Added support for making bootstrap retry if nodes flap (CASSANDRA-2644)
 * Added statusthrift to nodetool to report if thrift server is running
   (CASSANDRA-2722)
 * Fixed rows being cached if they do not exist (CASSANDRA-2723)
 * fix truncate/compaction race (CASSANDRA-2673)
 * workaround large resultsets causing large allocation retention
   by nio sockets (CASSANDRA-2654)
 * fix nodetool ring use with Ec2Snitch (CASSANDRA-2733)
 * fix removing columns and subcolumns that are supressed by a row or
   supercolumn tombstone during replica resolution (CASSANDRA-2590)
 * support sstable2json against snapshot sstables (CASSANDRA-2386)
 * remove active-pull schema requests (CASSANDRA-2715)
 * avoid marking entire list of sstables as actively being compacted
   in multithreaded compaction (CASSANDRA-2765)
 * seek back after deserializing a row to update cache with (CASSANDRA-2752)
 * avoid skipping rows in scrub for counter column family (CASSANDRA-2759)
 * fix ConcurrentModificationException in repair when dealing with 0.7 node
   (CASSANDRA-2767)
 * use threadsafe collections for StreamInSession (CASSANDRA-2766)
 * avoid infinite loop when creating merkle tree (CASSANDRA-2758)
 * avoids unmarking compacting sstable prematurely in cleanup (CASSANDRA-2769)
 * fix NPE when the commit log is bypassed (CASSANDRA-2718)
 * don't throw an exception in SS.isRPCServerRunning (CASSANDRA-2721)
 * make stress.jar executable (CASSANDRA-2744)
 * add daemon mode to java stress (CASSANDRA-2267)
 * expose the DC and rack of a node through JMX and nodetool ring (CASSANDRA-2531)
 * fix cache mbean getSize (CASSANDRA-2781)
 * Add Date, Float, Double, and Boolean types (CASSANDRA-2530)
 * Add startup flag to renew counter node id (CASSANDRA-2788)
 * add jamm agent to cassandra.bat (CASSANDRA-2787)
 * fix repair hanging if a neighbor has nothing to send (CASSANDRA-2797)
 * purge tombstone even if row is in only one sstable (CASSANDRA-2801)
 * Fix wrong purge of deleted cf during compaction (CASSANDRA-2786)
 * fix race that could result in Hadoop writer failing to throw an
   exception encountered after close() (CASSANDRA-2755)
 * fix scan wrongly throwing assertion error (CASSANDRA-2653)
 * Always use even distribution for merkle tree with RandomPartitionner
   (CASSANDRA-2841)
 * fix describeOwnership for OPP (CASSANDRA-2800)
 * ensure that string tokens do not contain commas (CASSANDRA-2762)


0.8.0-final
 * fix CQL grammar warning and cqlsh regression from CASSANDRA-2622
 * add ant generate-cql-html target (CASSANDRA-2526)
 * update CQL consistency levels (CASSANDRA-2566)
 * debian packaging fixes (CASSANDRA-2481, 2647)
 * fix UUIDType, IntegerType for direct buffers (CASSANDRA-2682, 2684)
 * switch to native Thrift for Hadoop map/reduce (CASSANDRA-2667)
 * fix StackOverflowError when building from eclipse (CASSANDRA-2687)
 * only provide replication_factor to strategy_options "help" for
   SimpleStrategy, OldNetworkTopologyStrategy (CASSANDRA-2678, 2713)
 * fix exception adding validators to non-string columns (CASSANDRA-2696)
 * avoid instantiating DatabaseDescriptor in JDBC (CASSANDRA-2694)
 * fix potential stack overflow during compaction (CASSANDRA-2626)
 * clone super columns to avoid modifying them during flush (CASSANDRA-2675)
 * reset underlying iterator in EchoedRow constructor (CASSANDRA-2653)


0.8.0-rc1
 * faster flushes and compaction from fixing excessively pessimistic 
   rebuffering in BRAF (CASSANDRA-2581)
 * fix returning null column values in the python cql driver (CASSANDRA-2593)
 * fix merkle tree splitting exiting early (CASSANDRA-2605)
 * snapshot_before_compaction directory name fix (CASSANDRA-2598)
 * Disable compaction throttling during bootstrap (CASSANDRA-2612) 
 * fix CQL treatment of > and < operators in range slices (CASSANDRA-2592)
 * fix potential double-application of counter updates on commitlog replay
   by moving replay position from header to sstable metadata (CASSANDRA-2419)
 * JDBC CQL driver exposes getColumn for access to timestamp
 * JDBC ResultSetMetadata properties added to AbstractType
 * r/m clustertool (CASSANDRA-2607)
 * add support for presenting row key as a column in CQL result sets 
   (CASSANDRA-2622)
 * Don't allow {LOCAL|EACH}_QUORUM unless strategy is NTS (CASSANDRA-2627)
 * validate keyspace strategy_options during CQL create (CASSANDRA-2624)
 * fix empty Result with secondary index when limit=1 (CASSANDRA-2628)
 * Fix regression where bootstrapping a node with no schema fails
   (CASSANDRA-2625)
 * Allow removing LocationInfo sstables (CASSANDRA-2632)
 * avoid attempting to replay mutations from dropped keyspaces (CASSANDRA-2631)
 * avoid using cached position of a key when GT is requested (CASSANDRA-2633)
 * fix counting bloom filter true positives (CASSANDRA-2637)
 * initialize local ep state prior to gossip startup if needed (CASSANDRA-2638)
 * fix counter increment lost after restart (CASSANDRA-2642)
 * add quote-escaping via backslash to CLI (CASSANDRA-2623)
 * fix pig example script (CASSANDRA-2487)
 * fix dynamic snitch race in adding latencies (CASSANDRA-2618)
 * Start/stop cassandra after more important services such as mdadm in
   debian packaging (CASSANDRA-2481)


0.8.0-beta2
 * fix NPE compacting index CFs (CASSANDRA-2528)
 * Remove checking all column families on startup for compaction candidates 
   (CASSANDRA-2444)
 * validate CQL create keyspace options (CASSANDRA-2525)
 * fix nodetool setcompactionthroughput (CASSANDRA-2550)
 * move	gossip heartbeat back to its own thread (CASSANDRA-2554)
 * validate cql TRUNCATE columnfamily before truncating (CASSANDRA-2570)
 * fix batch_mutate for mixed standard-counter mutations (CASSANDRA-2457)
 * disallow making schema changes to system keyspace (CASSANDRA-2563)
 * fix sending mutation messages multiple times (CASSANDRA-2557)
 * fix incorrect use of NBHM.size in ReadCallback that could cause
   reads to time out even when responses were received (CASSANDRA-2552)
 * trigger read repair correctly for LOCAL_QUORUM reads (CASSANDRA-2556)
 * Allow configuring the number of compaction thread (CASSANDRA-2558)
 * forceUserDefinedCompaction will attempt to compact what it is given
   even if the pessimistic estimate is that there is not enough disk space;
   automatic compactions will only compact 2 or more sstables (CASSANDRA-2575)
 * refuse to apply migrations with older timestamps than the current 
   schema (CASSANDRA-2536)
 * remove unframed Thrift transport option
 * include indexes in snapshots (CASSANDRA-2596)
 * improve ignoring of obsolete mutations in index maintenance (CASSANDRA-2401)
 * recognize attempt to drop just the index while leaving the column
   definition alone (CASSANDRA-2619)
  

0.8.0-beta1
 * remove Avro RPC support (CASSANDRA-926)
 * support for columns that act as incr/decr counters 
   (CASSANDRA-1072, 1937, 1944, 1936, 2101, 2093, 2288, 2105, 2384, 2236, 2342,
   2454)
 * CQL (CASSANDRA-1703, 1704, 1705, 1706, 1707, 1708, 1710, 1711, 1940, 
   2124, 2302, 2277, 2493)
 * avoid double RowMutation serialization on write path (CASSANDRA-1800)
 * make NetworkTopologyStrategy the default (CASSANDRA-1960)
 * configurable internode encryption (CASSANDRA-1567, 2152)
 * human readable column names in sstable2json output (CASSANDRA-1933)
 * change default JMX port to 7199 (CASSANDRA-2027)
 * backwards compatible internal messaging (CASSANDRA-1015)
 * atomic switch of memtables and sstables (CASSANDRA-2284)
 * add pluggable SeedProvider (CASSANDRA-1669)
 * Fix clustertool to not throw exception when calling get_endpoints (CASSANDRA-2437)
 * upgrade to thrift 0.6 (CASSANDRA-2412) 
 * repair works on a token range instead of full ring (CASSANDRA-2324)
 * purge tombstones from row cache (CASSANDRA-2305)
 * push replication_factor into strategy_options (CASSANDRA-1263)
 * give snapshots the same name on each node (CASSANDRA-1791)
 * remove "nodetool loadbalance" (CASSANDRA-2448)
 * multithreaded compaction (CASSANDRA-2191)
 * compaction throttling (CASSANDRA-2156)
 * add key type information and alias (CASSANDRA-2311, 2396)
 * cli no longer divides read_repair_chance by 100 (CASSANDRA-2458)
 * made CompactionInfo.getTaskType return an enum (CASSANDRA-2482)
 * add a server-wide cap on measured memtable memory usage and aggressively
   flush to keep under that threshold (CASSANDRA-2006)
 * add unified UUIDType (CASSANDRA-2233)
 * add off-heap row cache support (CASSANDRA-1969)


0.7.5
 * improvements/fixes to PIG driver (CASSANDRA-1618, CASSANDRA-2387,
   CASSANDRA-2465, CASSANDRA-2484)
 * validate index names (CASSANDRA-1761)
 * reduce contention on Table.flusherLock (CASSANDRA-1954)
 * try harder to detect failures during streaming, cleaning up temporary
   files more reliably (CASSANDRA-2088)
 * shut down server for OOM on a Thrift thread (CASSANDRA-2269)
 * fix tombstone handling in repair and sstable2json (CASSANDRA-2279)
 * preserve version when streaming data from old sstables (CASSANDRA-2283)
 * don't start repair if a neighboring node is marked as dead (CASSANDRA-2290)
 * purge tombstones from row cache (CASSANDRA-2305)
 * Avoid seeking when sstable2json exports the entire file (CASSANDRA-2318)
 * clear Built flag in system table when dropping an index (CASSANDRA-2320)
 * don't allow arbitrary argument for stress.java (CASSANDRA-2323)
 * validate values for index predicates in get_indexed_slice (CASSANDRA-2328)
 * queue secondary indexes for flush before the parent (CASSANDRA-2330)
 * allow job configuration to set the CL used in Hadoop jobs (CASSANDRA-2331)
 * add memtable_flush_queue_size defaulting to 4 (CASSANDRA-2333)
 * Allow overriding of initial_token, storage_port and rpc_port from system
   properties (CASSANDRA-2343)
 * fix comparator used for non-indexed secondary expressions in index scan
   (CASSANDRA-2347)
 * ensure size calculation and write phase of large-row compaction use
   the same threshold for TTL expiration (CASSANDRA-2349)
 * fix race when iterating CFs during add/drop (CASSANDRA-2350)
 * add ConsistencyLevel command to CLI (CASSANDRA-2354)
 * allow negative numbers in the cli (CASSANDRA-2358)
 * hard code serialVersionUID for tokens class (CASSANDRA-2361)
 * fix potential infinite loop in ByteBufferUtil.inputStream (CASSANDRA-2365)
 * fix encoding bugs in HintedHandoffManager, SystemTable when default
   charset is not UTF8 (CASSANDRA-2367)
 * avoids having removed node reappearing in Gossip (CASSANDRA-2371)
 * fix incorrect truncation of long to int when reading columns via block
   index (CASSANDRA-2376)
 * fix NPE during stream session (CASSANDRA-2377)
 * fix race condition that could leave orphaned data files when dropping CF or
   KS (CASSANDRA-2381)
 * fsync statistics component on write (CASSANDRA-2382)
 * fix duplicate results from CFS.scan (CASSANDRA-2406)
 * add IntegerType to CLI help (CASSANDRA-2414)
 * avoid caching token-only decoratedkeys (CASSANDRA-2416)
 * convert mmap assertion to if/throw so scrub can catch it (CASSANDRA-2417)
 * don't overwrite gc log (CASSANDR-2418)
 * invalidate row cache for streamed row to avoid inconsitencies
   (CASSANDRA-2420)
 * avoid copies in range/index scans (CASSANDRA-2425)
 * make sure we don't wipe data during cleanup if the node has not join
   the ring (CASSANDRA-2428)
 * Try harder to close files after compaction (CASSANDRA-2431)
 * re-set bootstrapped flag after move finishes (CASSANDRA-2435)
 * display validation_class in CLI 'describe keyspace' (CASSANDRA-2442)
 * make cleanup compactions cleanup the row cache (CASSANDRA-2451)
 * add column fields validation to scrub (CASSANDRA-2460)
 * use 64KB flush buffer instead of in_memory_compaction_limit (CASSANDRA-2463)
 * fix backslash substitutions in CLI (CASSANDRA-2492)
 * disable cache saving for system CFS (CASSANDRA-2502)
 * fixes for verifying destination availability under hinted conditions
   so UE can be thrown intead of timing out (CASSANDRA-2514)
 * fix update of validation class in column metadata (CASSANDRA-2512)
 * support LOCAL_QUORUM, EACH_QUORUM CLs outside of NTS (CASSANDRA-2516)
 * preserve version when streaming data from old sstables (CASSANDRA-2283)
 * fix backslash substitutions in CLI (CASSANDRA-2492)
 * count a row deletion as one operation towards memtable threshold 
   (CASSANDRA-2519)
 * support LOCAL_QUORUM, EACH_QUORUM CLs outside of NTS (CASSANDRA-2516)


0.7.4
 * add nodetool join command (CASSANDRA-2160)
 * fix secondary indexes on pre-existing or streamed data (CASSANDRA-2244)
 * initialize endpoint in gossiper earlier (CASSANDRA-2228)
 * add ability to write to Cassandra from Pig (CASSANDRA-1828)
 * add rpc_[min|max]_threads (CASSANDRA-2176)
 * add CL.TWO, CL.THREE (CASSANDRA-2013)
 * avoid exporting an un-requested row in sstable2json, when exporting 
   a key that does not exist (CASSANDRA-2168)
 * add incremental_backups option (CASSANDRA-1872)
 * add configurable row limit to Pig loadfunc (CASSANDRA-2276)
 * validate column values in batches as well as single-Column inserts
   (CASSANDRA-2259)
 * move sample schema from cassandra.yaml to schema-sample.txt,
   a cli scripts (CASSANDRA-2007)
 * avoid writing empty rows when scrubbing tombstoned rows (CASSANDRA-2296)
 * fix assertion error in range and index scans for CL < ALL
   (CASSANDRA-2282)
 * fix commitlog replay when flush position refers to data that didn't
   get synced before server died (CASSANDRA-2285)
 * fix fd leak in sstable2json with non-mmap'd i/o (CASSANDRA-2304)
 * reduce memory use during streaming of multiple sstables (CASSANDRA-2301)
 * purge tombstoned rows from cache after GCGraceSeconds (CASSANDRA-2305)
 * allow zero replicas in a NTS datacenter (CASSANDRA-1924)
 * make range queries respect snitch for local replicas (CASSANDRA-2286)
 * fix HH delivery when column index is larger than 2GB (CASSANDRA-2297)
 * make 2ary indexes use parent CF flush thresholds during initial build
   (CASSANDRA-2294)
 * update memtable_throughput to be a long (CASSANDRA-2158)


0.7.3
 * Keep endpoint state until aVeryLongTime (CASSANDRA-2115)
 * lower-latency read repair (CASSANDRA-2069)
 * add hinted_handoff_throttle_delay_in_ms option (CASSANDRA-2161)
 * fixes for cache save/load (CASSANDRA-2172, -2174)
 * Handle whole-row deletions in CFOutputFormat (CASSANDRA-2014)
 * Make memtable_flush_writers flush in parallel (CASSANDRA-2178)
 * Add compaction_preheat_key_cache option (CASSANDRA-2175)
 * refactor stress.py to have only one copy of the format string 
   used for creating row keys (CASSANDRA-2108)
 * validate index names for \w+ (CASSANDRA-2196)
 * Fix Cassandra cli to respect timeout if schema does not settle 
   (CASSANDRA-2187)
 * fix for compaction and cleanup writing old-format data into new-version 
   sstable (CASSANDRA-2211, -2216)
 * add nodetool scrub (CASSANDRA-2217, -2240)
 * fix sstable2json large-row pagination (CASSANDRA-2188)
 * fix EOFing on requests for the last bytes in a file (CASSANDRA-2213)
 * fix BufferedRandomAccessFile bugs (CASSANDRA-2218, -2241)
 * check for memtable flush_after_mins exceeded every 10s (CASSANDRA-2183)
 * fix cache saving on Windows (CASSANDRA-2207)
 * add validateSchemaAgreement call + synchronization to schema
   modification operations (CASSANDRA-2222)
 * fix for reversed slice queries on large rows (CASSANDRA-2212)
 * fat clients were writing local data (CASSANDRA-2223)
 * set DEFAULT_MEMTABLE_LIFETIME_IN_MINS to 24h
 * improve detection and cleanup of partially-written sstables 
   (CASSANDRA-2206)
 * fix supercolumn de/serialization when subcolumn comparator is different
   from supercolumn's (CASSANDRA-2104)
 * fix starting up on Windows when CASSANDRA_HOME contains whitespace
   (CASSANDRA-2237)
 * add [get|set][row|key]cacheSavePeriod to JMX (CASSANDRA-2100)
 * fix Hadoop ColumnFamilyOutputFormat dropping of mutations
   when batch fills up (CASSANDRA-2255)
 * move file deletions off of scheduledtasks executor (CASSANDRA-2253)


0.7.2
 * copy DecoratedKey.key when inserting into caches to avoid retaining
   a reference to the underlying buffer (CASSANDRA-2102)
 * format subcolumn names with subcomparator (CASSANDRA-2136)
 * fix column bloom filter deserialization (CASSANDRA-2165)


0.7.1
 * refactor MessageDigest creation code. (CASSANDRA-2107)
 * buffer network stack to avoid inefficient small TCP messages while avoiding
   the nagle/delayed ack problem (CASSANDRA-1896)
 * check log4j configuration for changes every 10s (CASSANDRA-1525, 1907)
 * more-efficient cross-DC replication (CASSANDRA-1530, -2051, -2138)
 * avoid polluting page cache with commitlog or sstable writes
   and seq scan operations (CASSANDRA-1470)
 * add RMI authentication options to nodetool (CASSANDRA-1921)
 * make snitches configurable at runtime (CASSANDRA-1374)
 * retry hadoop split requests on connection failure (CASSANDRA-1927)
 * implement describeOwnership for BOP, COPP (CASSANDRA-1928)
 * make read repair behave as expected for ConsistencyLevel > ONE
   (CASSANDRA-982, 2038)
 * distributed test harness (CASSANDRA-1859, 1964)
 * reduce flush lock contention (CASSANDRA-1930)
 * optimize supercolumn deserialization (CASSANDRA-1891)
 * fix CFMetaData.apply to only compare objects of the same class 
   (CASSANDRA-1962)
 * allow specifying specific SSTables to compact from JMX (CASSANDRA-1963)
 * fix race condition in MessagingService.targets (CASSANDRA-1959, 2094, 2081)
 * refuse to open sstables from a future version (CASSANDRA-1935)
 * zero-copy reads (CASSANDRA-1714)
 * fix copy bounds for word Text in wordcount demo (CASSANDRA-1993)
 * fixes for contrib/javautils (CASSANDRA-1979)
 * check more frequently for memtable expiration (CASSANDRA-2000)
 * fix writing SSTable column count statistics (CASSANDRA-1976)
 * fix streaming of multiple CFs during bootstrap (CASSANDRA-1992)
 * explicitly set JVM GC new generation size with -Xmn (CASSANDRA-1968)
 * add short options for CLI flags (CASSANDRA-1565)
 * make keyspace argument to "describe keyspace" in CLI optional
   when authenticated to keyspace already (CASSANDRA-2029)
 * added option to specify -Dcassandra.join_ring=false on startup
   to allow "warm spare" nodes or performing JMX maintenance before
   joining the ring (CASSANDRA-526)
 * log migrations at INFO (CASSANDRA-2028)
 * add CLI verbose option in file mode (CASSANDRA-2030)
 * add single-line "--" comments to CLI (CASSANDRA-2032)
 * message serialization tests (CASSANDRA-1923)
 * switch from ivy to maven-ant-tasks (CASSANDRA-2017)
 * CLI attempts to block for new schema to propagate (CASSANDRA-2044)
 * fix potential overflow in nodetool cfstats (CASSANDRA-2057)
 * add JVM shutdownhook to sync commitlog (CASSANDRA-1919)
 * allow nodes to be up without being part of  normal traffic (CASSANDRA-1951)
 * fix CLI "show keyspaces" with null options on NTS (CASSANDRA-2049)
 * fix possible ByteBuffer race conditions (CASSANDRA-2066)
 * reduce garbage generated by MessagingService to prevent load spikes
   (CASSANDRA-2058)
 * fix math in RandomPartitioner.describeOwnership (CASSANDRA-2071)
 * fix deletion of sstable non-data components (CASSANDRA-2059)
 * avoid blocking gossip while deleting handoff hints (CASSANDRA-2073)
 * ignore messages from newer versions, keep track of nodes in gossip 
   regardless of version (CASSANDRA-1970)
 * cache writing moved to CompactionManager to reduce i/o contention and
   updated to use non-cache-polluting writes (CASSANDRA-2053)
 * page through large rows when exporting to JSON (CASSANDRA-2041)
 * add flush_largest_memtables_at and reduce_cache_sizes_at options
   (CASSANDRA-2142)
 * add cli 'describe cluster' command (CASSANDRA-2127)
 * add cli support for setting username/password at 'connect' command 
   (CASSANDRA-2111)
 * add -D option to Stress.java to allow reading hosts from a file 
   (CASSANDRA-2149)
 * bound hints CF throughput between 32M and 256M (CASSANDRA-2148)
 * continue starting when invalid saved cache entries are encountered
   (CASSANDRA-2076)
 * add max_hint_window_in_ms option (CASSANDRA-1459)


0.7.0-final
 * fix offsets to ByteBuffer.get (CASSANDRA-1939)


0.7.0-rc4
 * fix cli crash after backgrounding (CASSANDRA-1875)
 * count timeouts in storageproxy latencies, and include latency 
   histograms in StorageProxyMBean (CASSANDRA-1893)
 * fix CLI get recognition of supercolumns (CASSANDRA-1899)
 * enable keepalive on intra-cluster sockets (CASSANDRA-1766)
 * count timeouts towards dynamicsnitch latencies (CASSANDRA-1905)
 * Expose index-building status in JMX + cli schema description
   (CASSANDRA-1871)
 * allow [LOCAL|EACH]_QUORUM to be used with non-NetworkTopology 
   replication Strategies
 * increased amount of index locks for faster commitlog replay
 * collect secondary index tombstones immediately (CASSANDRA-1914)
 * revert commitlog changes from #1780 (CASSANDRA-1917)
 * change RandomPartitioner min token to -1 to avoid collision w/
   tokens on actual nodes (CASSANDRA-1901)
 * examine the right nibble when validating TimeUUID (CASSANDRA-1910)
 * include secondary indexes in cleanup (CASSANDRA-1916)
 * CFS.scrubDataDirectories should also cleanup invalid secondary indexes
   (CASSANDRA-1904)
 * ability to disable/enable gossip on nodes to force them down
   (CASSANDRA-1108)


0.7.0-rc3
 * expose getNaturalEndpoints in StorageServiceMBean taking byte[]
   key; RMI cannot serialize ByteBuffer (CASSANDRA-1833)
 * infer org.apache.cassandra.locator for replication strategy classes
   when not otherwise specified
 * validation that generates less garbage (CASSANDRA-1814)
 * add TTL support to CLI (CASSANDRA-1838)
 * cli defaults to bytestype for subcomparator when creating
   column families (CASSANDRA-1835)
 * unregister index MBeans when index is dropped (CASSANDRA-1843)
 * make ByteBufferUtil.clone thread-safe (CASSANDRA-1847)
 * change exception for read requests during bootstrap from 
   InvalidRequest to Unavailable (CASSANDRA-1862)
 * respect row-level tombstones post-flush in range scans
   (CASSANDRA-1837)
 * ReadResponseResolver check digests against each other (CASSANDRA-1830)
 * return InvalidRequest when remove of subcolumn without supercolumn
   is requested (CASSANDRA-1866)
 * flush before repair (CASSANDRA-1748)
 * SSTableExport validates key order (CASSANDRA-1884)
 * large row support for SSTableExport (CASSANDRA-1867)
 * Re-cache hot keys post-compaction without hitting disk (CASSANDRA-1878)
 * manage read repair in coordinator instead of data source, to
   provide latency information to dynamic snitch (CASSANDRA-1873)


0.7.0-rc2
 * fix live-column-count of slice ranges including tombstoned supercolumn 
   with live subcolumn (CASSANDRA-1591)
 * rename o.a.c.internal.AntientropyStage -> AntiEntropyStage,
   o.a.c.request.Request_responseStage -> RequestResponseStage,
   o.a.c.internal.Internal_responseStage -> InternalResponseStage
 * add AbstractType.fromString (CASSANDRA-1767)
 * require index_type to be present when specifying index_name
   on ColumnDef (CASSANDRA-1759)
 * fix add/remove index bugs in CFMetadata (CASSANDRA-1768)
 * rebuild Strategy during system_update_keyspace (CASSANDRA-1762)
 * cli updates prompt to ... in continuation lines (CASSANDRA-1770)
 * support multiple Mutations per key in hadoop ColumnFamilyOutputFormat
   (CASSANDRA-1774)
 * improvements to Debian init script (CASSANDRA-1772)
 * use local classloader to check for version.properties (CASSANDRA-1778)
 * Validate that column names in column_metadata are valid for the
   defined comparator, and decode properly in cli (CASSANDRA-1773)
 * use cross-platform newlines in cli (CASSANDRA-1786)
 * add ExpiringColumn support to sstable import/export (CASSANDRA-1754)
 * add flush for each append to periodic commitlog mode; added
   periodic_without_flush option to disable this (CASSANDRA-1780)
 * close file handle used for post-flush truncate (CASSANDRA-1790)
 * various code cleanup (CASSANDRA-1793, -1794, -1795)
 * fix range queries against wrapped range (CASSANDRA-1781)
 * fix consistencylevel calculations for NetworkTopologyStrategy
   (CASSANDRA-1804)
 * cli support index type enum names (CASSANDRA-1810)
 * improved validation of column_metadata (CASSANDRA-1813)
 * reads at ConsistencyLevel > 1 throw UnavailableException
   immediately if insufficient live nodes exist (CASSANDRA-1803)
 * copy bytebuffers for local writes to avoid retaining the entire
   Thrift frame (CASSANDRA-1801)
 * fix NPE adding index to column w/o prior metadata (CASSANDRA-1764)
 * reduce fat client timeout (CASSANDRA-1730)
 * fix botched merge of CASSANDRA-1316


0.7.0-rc1
 * fix compaction and flush races with schema updates (CASSANDRA-1715)
 * add clustertool, config-converter, sstablekeys, and schematool 
   Windows .bat files (CASSANDRA-1723)
 * reject range queries received during bootstrap (CASSANDRA-1739)
 * fix wrapping-range queries on non-minimum token (CASSANDRA-1700)
 * add nodetool cfhistogram (CASSANDRA-1698)
 * limit repaired ranges to what the nodes have in common (CASSANDRA-1674)
 * index scan treats missing columns as not matching secondary
   expressions (CASSANDRA-1745)
 * Fix misuse of DataOutputBuffer.getData in AntiEntropyService
   (CASSANDRA-1729)
 * detect and warn when obsolete version of JNA is present (CASSANDRA-1760)
 * reduce fat client timeout (CASSANDRA-1730)
 * cleanup smallest CFs first to increase free temp space for larger ones
   (CASSANDRA-1811)
 * Update windows .bat files to work outside of main Cassandra
   directory (CASSANDRA-1713)
 * fix read repair regression from 0.6.7 (CASSANDRA-1727)
 * more-efficient read repair (CASSANDRA-1719)
 * fix hinted handoff replay (CASSANDRA-1656)
 * log type of dropped messages (CASSANDRA-1677)
 * upgrade to SLF4J 1.6.1
 * fix ByteBuffer bug in ExpiringColumn.updateDigest (CASSANDRA-1679)
 * fix IntegerType.getString (CASSANDRA-1681)
 * make -Djava.net.preferIPv4Stack=true the default (CASSANDRA-628)
 * add INTERNAL_RESPONSE verb to differentiate from responses related
   to client requests (CASSANDRA-1685)
 * log tpstats when dropping messages (CASSANDRA-1660)
 * include unreachable nodes in describeSchemaVersions (CASSANDRA-1678)
 * Avoid dropping messages off the client request path (CASSANDRA-1676)
 * fix jna errno reporting (CASSANDRA-1694)
 * add friendlier error for UnknownHostException on startup (CASSANDRA-1697)
 * include jna dependency in RPM package (CASSANDRA-1690)
 * add --skip-keys option to stress.py (CASSANDRA-1696)
 * improve cli handling of non-string keys and column names 
   (CASSANDRA-1701, -1693)
 * r/m extra subcomparator line in cli keyspaces output (CASSANDRA-1712)
 * add read repair chance to cli "show keyspaces"
 * upgrade to ConcurrentLinkedHashMap 1.1 (CASSANDRA-975)
 * fix index scan routing (CASSANDRA-1722)
 * fix tombstoning of supercolumns in range queries (CASSANDRA-1734)
 * clear endpoint cache after updating keyspace metadata (CASSANDRA-1741)
 * fix wrapping-range queries on non-minimum token (CASSANDRA-1700)
 * truncate includes secondary indexes (CASSANDRA-1747)
 * retain reference to PendingFile sstables (CASSANDRA-1749)
 * fix sstableimport regression (CASSANDRA-1753)
 * fix for bootstrap when no non-system tables are defined (CASSANDRA-1732)
 * handle replica unavailability in index scan (CASSANDRA-1755)
 * fix service initialization order deadlock (CASSANDRA-1756)
 * multi-line cli commands (CASSANDRA-1742)
 * fix race between snapshot and compaction (CASSANDRA-1736)
 * add listEndpointsPendingHints, deleteHintsForEndpoint JMX methods 
   (CASSANDRA-1551)


0.7.0-beta3
 * add strategy options to describe_keyspace output (CASSANDRA-1560)
 * log warning when using randomly generated token (CASSANDRA-1552)
 * re-organize JMX into .db, .net, .internal, .request (CASSANDRA-1217)
 * allow nodes to change IPs between restarts (CASSANDRA-1518)
 * remember ring state between restarts by default (CASSANDRA-1518)
 * flush index built flag so we can read it before log replay (CASSANDRA-1541)
 * lock row cache updates to prevent race condition (CASSANDRA-1293)
 * remove assertion causing rare (and harmless) error messages in
   commitlog (CASSANDRA-1330)
 * fix moving nodes with no keyspaces defined (CASSANDRA-1574)
 * fix unbootstrap when no data is present in a transfer range (CASSANDRA-1573)
 * take advantage of AVRO-495 to simplify our avro IDL (CASSANDRA-1436)
 * extend authorization hierarchy to column family (CASSANDRA-1554)
 * deletion support in secondary indexes (CASSANDRA-1571)
 * meaningful error message for invalid replication strategy class 
   (CASSANDRA-1566)
 * allow keyspace creation with RF > N (CASSANDRA-1428)
 * improve cli error handling (CASSANDRA-1580)
 * add cache save/load ability (CASSANDRA-1417, 1606, 1647)
 * add StorageService.getDrainProgress (CASSANDRA-1588)
 * Disallow bootstrap to an in-use token (CASSANDRA-1561)
 * Allow dynamic secondary index creation and destruction (CASSANDRA-1532)
 * log auto-guessed memtable thresholds (CASSANDRA-1595)
 * add ColumnDef support to cli (CASSANDRA-1583)
 * reduce index sample time by 75% (CASSANDRA-1572)
 * add cli support for column, strategy metadata (CASSANDRA-1578, 1612)
 * add cli support for schema modification (CASSANDRA-1584)
 * delete temp files on failed compactions (CASSANDRA-1596)
 * avoid blocking for dead nodes during removetoken (CASSANDRA-1605)
 * remove ConsistencyLevel.ZERO (CASSANDRA-1607)
 * expose in-progress compaction type in jmx (CASSANDRA-1586)
 * removed IClock & related classes from internals (CASSANDRA-1502)
 * fix removing tokens from SystemTable on decommission and removetoken
   (CASSANDRA-1609)
 * include CF metadata in cli 'show keyspaces' (CASSANDRA-1613)
 * switch from Properties to HashMap in PropertyFileSnitch to
   avoid synchronization bottleneck (CASSANDRA-1481)
 * PropertyFileSnitch configuration file renamed to 
   cassandra-topology.properties
 * add cli support for get_range_slices (CASSANDRA-1088, CASSANDRA-1619)
 * Make memtable flush thresholds per-CF instead of global 
   (CASSANDRA-1007, 1637)
 * add cli support for binary data without CfDef hints (CASSANDRA-1603)
 * fix building SSTable statistics post-stream (CASSANDRA-1620)
 * fix potential infinite loop in 2ary index queries (CASSANDRA-1623)
 * allow creating NTS keyspaces with no replicas configured (CASSANDRA-1626)
 * add jmx histogram of sstables accessed per read (CASSANDRA-1624)
 * remove system_rename_column_family and system_rename_keyspace from the
   client API until races can be fixed (CASSANDRA-1630, CASSANDRA-1585)
 * add cli sanity tests (CASSANDRA-1582)
 * update GC settings in cassandra.bat (CASSANDRA-1636)
 * cli support for index queries (CASSANDRA-1635)
 * cli support for updating schema memtable settings (CASSANDRA-1634)
 * cli --file option (CASSANDRA-1616)
 * reduce automatically chosen memtable sizes by 50% (CASSANDRA-1641)
 * move endpoint cache from snitch to strategy (CASSANDRA-1643)
 * fix commitlog recovery deleting the newly-created segment as well as
   the old ones (CASSANDRA-1644)
 * upgrade to Thrift 0.5 (CASSANDRA-1367)
 * renamed CL.DCQUORUM to LOCAL_QUORUM and DCQUORUMSYNC to EACH_QUORUM
 * cli truncate support (CASSANDRA-1653)
 * update GC settings in cassandra.bat (CASSANDRA-1636)
 * avoid logging when a node's ip/token is gossipped back to it (CASSANDRA-1666)


0.7-beta2
 * always use UTF-8 for hint keys (CASSANDRA-1439)
 * remove cassandra.yaml dependency from Hadoop and Pig (CASSADRA-1322)
 * expose CfDef metadata in describe_keyspaces (CASSANDRA-1363)
 * restore use of mmap_index_only option (CASSANDRA-1241)
 * dropping a keyspace with no column families generated an error 
   (CASSANDRA-1378)
 * rename RackAwareStrategy to OldNetworkTopologyStrategy, RackUnawareStrategy 
   to SimpleStrategy, DatacenterShardStrategy to NetworkTopologyStrategy,
   AbstractRackAwareSnitch to AbstractNetworkTopologySnitch (CASSANDRA-1392)
 * merge StorageProxy.mutate, mutateBlocking (CASSANDRA-1396)
 * faster UUIDType, LongType comparisons (CASSANDRA-1386, 1393)
 * fix setting read_repair_chance from CLI addColumnFamily (CASSANDRA-1399)
 * fix updates to indexed columns (CASSANDRA-1373)
 * fix race condition leaving to FileNotFoundException (CASSANDRA-1382)
 * fix sharded lock hash on index write path (CASSANDRA-1402)
 * add support for GT/E, LT/E in subordinate index clauses (CASSANDRA-1401)
 * cfId counter got out of sync when CFs were added (CASSANDRA-1403)
 * less chatty schema updates (CASSANDRA-1389)
 * rename column family mbeans. 'type' will now include either 
   'IndexColumnFamilies' or 'ColumnFamilies' depending on the CFS type.
   (CASSANDRA-1385)
 * disallow invalid keyspace and column family names. This includes name that
   matches a '^\w+' regex. (CASSANDRA-1377)
 * use JNA, if present, to take snapshots (CASSANDRA-1371)
 * truncate hints if starting 0.7 for the first time (CASSANDRA-1414)
 * fix FD leak in single-row slicepredicate queries (CASSANDRA-1416)
 * allow index expressions against columns that are not part of the 
   SlicePredicate (CASSANDRA-1410)
 * config-converter properly handles snitches and framed support 
   (CASSANDRA-1420)
 * remove keyspace argument from multiget_count (CASSANDRA-1422)
 * allow specifying cassandra.yaml location as (local or remote) URL
   (CASSANDRA-1126)
 * fix using DynamicEndpointSnitch with NetworkTopologyStrategy
   (CASSANDRA-1429)
 * Add CfDef.default_validation_class (CASSANDRA-891)
 * fix EstimatedHistogram.max (CASSANDRA-1413)
 * quorum read optimization (CASSANDRA-1622)
 * handle zero-length (or missing) rows during HH paging (CASSANDRA-1432)
 * include secondary indexes during schema migrations (CASSANDRA-1406)
 * fix commitlog header race during schema change (CASSANDRA-1435)
 * fix ColumnFamilyStoreMBeanIterator to use new type name (CASSANDRA-1433)
 * correct filename generated by xml->yaml converter (CASSANDRA-1419)
 * add CMSInitiatingOccupancyFraction=75 and UseCMSInitiatingOccupancyOnly
   to default JVM options
 * decrease jvm heap for cassandra-cli (CASSANDRA-1446)
 * ability to modify keyspaces and column family definitions on a live cluster
   (CASSANDRA-1285)
 * support for Hadoop Streaming [non-jvm map/reduce via stdin/out]
   (CASSANDRA-1368)
 * Move persistent sstable stats from the system table to an sstable component
   (CASSANDRA-1430)
 * remove failed bootstrap attempt from pending ranges when gossip times
   it out after 1h (CASSANDRA-1463)
 * eager-create tcp connections to other cluster members (CASSANDRA-1465)
 * enumerate stages and derive stage from message type instead of 
   transmitting separately (CASSANDRA-1465)
 * apply reversed flag during collation from different data sources
   (CASSANDRA-1450)
 * make failure to remove commitlog segment non-fatal (CASSANDRA-1348)
 * correct ordering of drain operations so CL.recover is no longer 
   necessary (CASSANDRA-1408)
 * removed keyspace from describe_splits method (CASSANDRA-1425)
 * rename check_schema_agreement to describe_schema_versions
   (CASSANDRA-1478)
 * fix QUORUM calculation for RF > 3 (CASSANDRA-1487)
 * remove tombstones during non-major compactions when bloom filter
   verifies that row does not exist in other sstables (CASSANDRA-1074)
 * nodes that coordinated a loadbalance in the past could not be seen by
   newly added nodes (CASSANDRA-1467)
 * exposed endpoint states (gossip details) via jmx (CASSANDRA-1467)
 * ensure that compacted sstables are not included when new readers are
   instantiated (CASSANDRA-1477)
 * by default, calculate heap size and memtable thresholds at runtime (CASSANDRA-1469)
 * fix races dealing with adding/dropping keyspaces and column families in
   rapid succession (CASSANDRA-1477)
 * clean up of Streaming system (CASSANDRA-1503, 1504, 1506)
 * add options to configure Thrift socket keepalive and buffer sizes (CASSANDRA-1426)
 * make contrib CassandraServiceDataCleaner recursive (CASSANDRA-1509)
 * min, max compaction threshold are configurable and persistent 
   per-ColumnFamily (CASSANDRA-1468)
 * fix replaying the last mutation in a commitlog unnecessarily 
   (CASSANDRA-1512)
 * invoke getDefaultUncaughtExceptionHandler from DTPE with the original
   exception rather than the ExecutionException wrapper (CASSANDRA-1226)
 * remove Clock from the Thrift (and Avro) API (CASSANDRA-1501)
 * Close intra-node sockets when connection is broken (CASSANDRA-1528)
 * RPM packaging spec file (CASSANDRA-786)
 * weighted request scheduler (CASSANDRA-1485)
 * treat expired columns as deleted (CASSANDRA-1539)
 * make IndexInterval configurable (CASSANDRA-1488)
 * add describe_snitch to Thrift API (CASSANDRA-1490)
 * MD5 authenticator compares plain text submitted password with MD5'd
   saved property, instead of vice versa (CASSANDRA-1447)
 * JMX MessagingService pending and completed counts (CASSANDRA-1533)
 * fix race condition processing repair responses (CASSANDRA-1511)
 * make repair blocking (CASSANDRA-1511)
 * create EndpointSnitchInfo and MBean to expose rack and DC (CASSANDRA-1491)
 * added option to contrib/word_count to output results back to Cassandra
   (CASSANDRA-1342)
 * rewrite Hadoop ColumnFamilyRecordWriter to pool connections, retry to
   multiple Cassandra nodes, and smooth impact on the Cassandra cluster
   by using smaller batch sizes (CASSANDRA-1434)
 * fix setting gc_grace_seconds via CLI (CASSANDRA-1549)
 * support TTL'd index values (CASSANDRA-1536)
 * make removetoken work like decommission (CASSANDRA-1216)
 * make cli comparator-aware and improve quote rules (CASSANDRA-1523,-1524)
 * make nodetool compact and cleanup blocking (CASSANDRA-1449)
 * add memtable, cache information to GCInspector logs (CASSANDRA-1558)
 * enable/disable HintedHandoff via JMX (CASSANDRA-1550)
 * Ignore stray files in the commit log directory (CASSANDRA-1547)
 * Disallow bootstrap to an in-use token (CASSANDRA-1561)


0.7-beta1
 * sstable versioning (CASSANDRA-389)
 * switched to slf4j logging (CASSANDRA-625)
 * add (optional) expiration time for column (CASSANDRA-699)
 * access levels for authentication/authorization (CASSANDRA-900)
 * add ReadRepairChance to CF definition (CASSANDRA-930)
 * fix heisenbug in system tests, especially common on OS X (CASSANDRA-944)
 * convert to byte[] keys internally and all public APIs (CASSANDRA-767)
 * ability to alter schema definitions on a live cluster (CASSANDRA-44)
 * renamed configuration file to cassandra.xml, and log4j.properties to
   log4j-server.properties, which must now be loaded from
   the classpath (which is how our scripts in bin/ have always done it)
   (CASSANDRA-971)
 * change get_count to require a SlicePredicate. create multi_get_count
   (CASSANDRA-744)
 * re-organized endpointsnitch implementations and added SimpleSnitch
   (CASSANDRA-994)
 * Added preload_row_cache option (CASSANDRA-946)
 * add CRC to commitlog header (CASSANDRA-999)
 * removed deprecated batch_insert and get_range_slice methods (CASSANDRA-1065)
 * add truncate thrift method (CASSANDRA-531)
 * http mini-interface using mx4j (CASSANDRA-1068)
 * optimize away copy of sliced row on memtable read path (CASSANDRA-1046)
 * replace constant-size 2GB mmaped segments and special casing for index 
   entries spanning segment boundaries, with SegmentedFile that computes 
   segments that always contain entire entries/rows (CASSANDRA-1117)
 * avoid reading large rows into memory during compaction (CASSANDRA-16)
 * added hadoop OutputFormat (CASSANDRA-1101)
 * efficient Streaming (no more anticompaction) (CASSANDRA-579)
 * split commitlog header into separate file and add size checksum to
   mutations (CASSANDRA-1179)
 * avoid allocating a new byte[] for each mutation on replay (CASSANDRA-1219)
 * revise HH schema to be per-endpoint (CASSANDRA-1142)
 * add joining/leaving status to nodetool ring (CASSANDRA-1115)
 * allow multiple repair sessions per node (CASSANDRA-1190)
 * optimize away MessagingService for local range queries (CASSANDRA-1261)
 * make framed transport the default so malformed requests can't OOM the 
   server (CASSANDRA-475)
 * significantly faster reads from row cache (CASSANDRA-1267)
 * take advantage of row cache during range queries (CASSANDRA-1302)
 * make GCGraceSeconds a per-ColumnFamily value (CASSANDRA-1276)
 * keep persistent row size and column count statistics (CASSANDRA-1155)
 * add IntegerType (CASSANDRA-1282)
 * page within a single row during hinted handoff (CASSANDRA-1327)
 * push DatacenterShardStrategy configuration into keyspace definition,
   eliminating datacenter.properties. (CASSANDRA-1066)
 * optimize forward slices starting with '' and single-index-block name 
   queries by skipping the column index (CASSANDRA-1338)
 * streaming refactor (CASSANDRA-1189)
 * faster comparison for UUID types (CASSANDRA-1043)
 * secondary index support (CASSANDRA-749 and subtasks)
 * make compaction buckets deterministic (CASSANDRA-1265)


0.6.6
 * Allow using DynamicEndpointSnitch with RackAwareStrategy (CASSANDRA-1429)
 * remove the remaining vestiges of the unfinished DatacenterShardStrategy 
   (replaced by NetworkTopologyStrategy in 0.7)
   

0.6.5
 * fix key ordering in range query results with RandomPartitioner
   and ConsistencyLevel > ONE (CASSANDRA-1145)
 * fix for range query starting with the wrong token range (CASSANDRA-1042)
 * page within a single row during hinted handoff (CASSANDRA-1327)
 * fix compilation on non-sun JDKs (CASSANDRA-1061)
 * remove String.trim() call on row keys in batch mutations (CASSANDRA-1235)
 * Log summary of dropped messages instead of spamming log (CASSANDRA-1284)
 * add dynamic endpoint snitch (CASSANDRA-981)
 * fix streaming for keyspaces with hyphens in their name (CASSANDRA-1377)
 * fix errors in hard-coded bloom filter optKPerBucket by computing it
   algorithmically (CASSANDRA-1220
 * remove message deserialization stage, and uncap read/write stages
   so slow reads/writes don't block gossip processing (CASSANDRA-1358)
 * add jmx port configuration to Debian package (CASSANDRA-1202)
 * use mlockall via JNA, if present, to prevent Linux from swapping
   out parts of the JVM (CASSANDRA-1214)


0.6.4
 * avoid queuing multiple hint deliveries for the same endpoint
   (CASSANDRA-1229)
 * better performance for and stricter checking of UTF8 column names
   (CASSANDRA-1232)
 * extend option to lower compaction priority to hinted handoff
   as well (CASSANDRA-1260)
 * log errors in gossip instead of re-throwing (CASSANDRA-1289)
 * avoid aborting commitlog replay prematurely if a flushed-but-
   not-removed commitlog segment is encountered (CASSANDRA-1297)
 * fix duplicate rows being read during mapreduce (CASSANDRA-1142)
 * failure detection wasn't closing command sockets (CASSANDRA-1221)
 * cassandra-cli.bat works on windows (CASSANDRA-1236)
 * pre-emptively drop requests that cannot be processed within RPCTimeout
   (CASSANDRA-685)
 * add ack to Binary write verb and update CassandraBulkLoader
   to wait for acks for each row (CASSANDRA-1093)
 * added describe_partitioner Thrift method (CASSANDRA-1047)
 * Hadoop jobs no longer require the Cassandra storage-conf.xml
   (CASSANDRA-1280, CASSANDRA-1047)
 * log thread pool stats when GC is excessive (CASSANDRA-1275)
 * remove gossip message size limit (CASSANDRA-1138)
 * parallelize local and remote reads during multiget, and respect snitch 
   when determining whether to do local read for CL.ONE (CASSANDRA-1317)
 * fix read repair to use requested consistency level on digest mismatch,
   rather than assuming QUORUM (CASSANDRA-1316)
 * process digest mismatch re-reads in parallel (CASSANDRA-1323)
 * switch hints CF comparator to BytesType (CASSANDRA-1274)


0.6.3
 * retry to make streaming connections up to 8 times. (CASSANDRA-1019)
 * reject describe_ring() calls on invalid keyspaces (CASSANDRA-1111)
 * fix cache size calculation for size of 100% (CASSANDRA-1129)
 * fix cache capacity only being recalculated once (CASSANDRA-1129)
 * remove hourly scan of all hints on the off chance that the gossiper
   missed a status change; instead, expose deliverHintsToEndpoint to JMX
   so it can be done manually, if necessary (CASSANDRA-1141)
 * don't reject reads at CL.ALL (CASSANDRA-1152)
 * reject deletions to supercolumns in CFs containing only standard
   columns (CASSANDRA-1139)
 * avoid preserving login information after client disconnects
   (CASSANDRA-1057)
 * prefer sun jdk to openjdk in debian init script (CASSANDRA-1174)
 * detect partioner config changes between restarts and fail fast 
   (CASSANDRA-1146)
 * use generation time to resolve node token reassignment disagreements
   (CASSANDRA-1118)
 * restructure the startup ordering of Gossiper and MessageService to avoid
   timing anomalies (CASSANDRA-1160)
 * detect incomplete commit log hearders (CASSANDRA-1119)
 * force anti-entropy service to stream files on the stream stage to avoid
   sending streams out of order (CASSANDRA-1169)
 * remove inactive stream managers after AES streams files (CASSANDRA-1169)
 * allow removing entire row through batch_mutate Deletion (CASSANDRA-1027)
 * add JMX metrics for row-level bloom filter false positives (CASSANDRA-1212)
 * added a redhat init script to contrib (CASSANDRA-1201)
 * use midpoint when bootstrapping a new machine into range with not
   much data yet instead of random token (CASSANDRA-1112)
 * kill server on OOM in executor stage as well as Thrift (CASSANDRA-1226)
 * remove opportunistic repairs, when two machines with overlapping replica
   responsibilities happen to finish major compactions of the same CF near
   the same time.  repairs are now fully manual (CASSANDRA-1190)
 * add ability to lower compaction priority (default is no change from 0.6.2)
   (CASSANDRA-1181)


0.6.2
 * fix contrib/word_count build. (CASSANDRA-992)
 * split CommitLogExecutorService into BatchCommitLogExecutorService and 
   PeriodicCommitLogExecutorService (CASSANDRA-1014)
 * add latency histograms to CFSMBean (CASSANDRA-1024)
 * make resolving timestamp ties deterministic by using value bytes
   as a tiebreaker (CASSANDRA-1039)
 * Add option to turn off Hinted Handoff (CASSANDRA-894)
 * fix windows startup (CASSANDRA-948)
 * make concurrent_reads, concurrent_writes configurable at runtime via JMX
   (CASSANDRA-1060)
 * disable GCInspector on non-Sun JVMs (CASSANDRA-1061)
 * fix tombstone handling in sstable rows with no other data (CASSANDRA-1063)
 * fix size of row in spanned index entries (CASSANDRA-1056)
 * install json2sstable, sstable2json, and sstablekeys to Debian package
 * StreamingService.StreamDestinations wouldn't empty itself after streaming
   finished (CASSANDRA-1076)
 * added Collections.shuffle(splits) before returning the splits in 
   ColumnFamilyInputFormat (CASSANDRA-1096)
 * do not recalculate cache capacity post-compaction if it's been manually 
   modified (CASSANDRA-1079)
 * better defaults for flush sorter + writer executor queue sizes
   (CASSANDRA-1100)
 * windows scripts for SSTableImport/Export (CASSANDRA-1051)
 * windows script for nodetool (CASSANDRA-1113)
 * expose PhiConvictThreshold (CASSANDRA-1053)
 * make repair of RF==1 a no-op (CASSANDRA-1090)
 * improve default JVM GC options (CASSANDRA-1014)
 * fix SlicePredicate serialization inside Hadoop jobs (CASSANDRA-1049)
 * close Thrift sockets in Hadoop ColumnFamilyRecordReader (CASSANDRA-1081)


0.6.1
 * fix NPE in sstable2json when no excluded keys are given (CASSANDRA-934)
 * keep the replica set constant throughout the read repair process
   (CASSANDRA-937)
 * allow querying getAllRanges with empty token list (CASSANDRA-933)
 * fix command line arguments inversion in clustertool (CASSANDRA-942)
 * fix race condition that could trigger a false-positive assertion
   during post-flush discard of old commitlog segments (CASSANDRA-936)
 * fix neighbor calculation for anti-entropy repair (CASSANDRA-924)
 * perform repair even for small entropy differences (CASSANDRA-924)
 * Use hostnames in CFInputFormat to allow Hadoop's naive string-based
   locality comparisons to work (CASSANDRA-955)
 * cache read-only BufferedRandomAccessFile length to avoid
   3 system calls per invocation (CASSANDRA-950)
 * nodes with IPv6 (and no IPv4) addresses could not join cluster
   (CASSANDRA-969)
 * Retrieve the correct number of undeleted columns, if any, from
   a supercolumn in a row that had been deleted previously (CASSANDRA-920)
 * fix index scans that cross the 2GB mmap boundaries for both mmap
   and standard i/o modes (CASSANDRA-866)
 * expose drain via nodetool (CASSANDRA-978)


0.6.0-RC1
 * JMX drain to flush memtables and run through commit log (CASSANDRA-880)
 * Bootstrapping can skip ranges under the right conditions (CASSANDRA-902)
 * fix merging row versions in range_slice for CL > ONE (CASSANDRA-884)
 * default write ConsistencyLeven chaned from ZERO to ONE
 * fix for index entries spanning mmap buffer boundaries (CASSANDRA-857)
 * use lexical comparison if time part of TimeUUIDs are the same 
   (CASSANDRA-907)
 * bound read, mutation, and response stages to fix possible OOM
   during log replay (CASSANDRA-885)
 * Use microseconds-since-epoch (UTC) in cli, instead of milliseconds
 * Treat batch_mutate Deletion with null supercolumn as "apply this predicate 
   to top level supercolumns" (CASSANDRA-834)
 * Streaming destination nodes do not update their JMX status (CASSANDRA-916)
 * Fix internal RPC timeout calculation (CASSANDRA-911)
 * Added Pig loadfunc to contrib/pig (CASSANDRA-910)


0.6.0-beta3
 * fix compaction bucketing bug (CASSANDRA-814)
 * update windows batch file (CASSANDRA-824)
 * deprecate KeysCachedFraction configuration directive in favor
   of KeysCached; move to unified-per-CF key cache (CASSANDRA-801)
 * add invalidateRowCache to ColumnFamilyStoreMBean (CASSANDRA-761)
 * send Handoff hints to natural locations to reduce load on
   remaining nodes in a failure scenario (CASSANDRA-822)
 * Add RowWarningThresholdInMB configuration option to warn before very 
   large rows get big enough to threaten node stability, and -x option to
   be able to remove them with sstable2json if the warning is unheeded
   until it's too late (CASSANDRA-843)
 * Add logging of GC activity (CASSANDRA-813)
 * fix ConcurrentModificationException in commitlog discard (CASSANDRA-853)
 * Fix hardcoded row count in Hadoop RecordReader (CASSANDRA-837)
 * Add a jmx status to the streaming service and change several DEBUG
   messages to INFO (CASSANDRA-845)
 * fix classpath in cassandra-cli.bat for Windows (CASSANDRA-858)
 * allow re-specifying host, port to cassandra-cli if invalid ones
   are first tried (CASSANDRA-867)
 * fix race condition handling rpc timeout in the coordinator
   (CASSANDRA-864)
 * Remove CalloutLocation and StagingFileDirectory from storage-conf files 
   since those settings are no longer used (CASSANDRA-878)
 * Parse a long from RowWarningThresholdInMB instead of an int (CASSANDRA-882)
 * Remove obsolete ControlPort code from DatabaseDescriptor (CASSANDRA-886)
 * move skipBytes side effect out of assert (CASSANDRA-899)
 * add "double getLoad" to StorageServiceMBean (CASSANDRA-898)
 * track row stats per CF at compaction time (CASSANDRA-870)
 * disallow CommitLogDirectory matching a DataFileDirectory (CASSANDRA-888)
 * default key cache size is 200k entries, changed from 10% (CASSANDRA-863)
 * add -Dcassandra-foreground=yes to cassandra.bat
 * exit if cluster name is changed unexpectedly (CASSANDRA-769)


0.6.0-beta1/beta2
 * add batch_mutate thrift command, deprecating batch_insert (CASSANDRA-336)
 * remove get_key_range Thrift API, deprecated in 0.5 (CASSANDRA-710)
 * add optional login() Thrift call for authentication (CASSANDRA-547)
 * support fat clients using gossiper and StorageProxy to perform
   replication in-process [jvm-only] (CASSANDRA-535)
 * support mmapped I/O for reads, on by default on 64bit JVMs 
   (CASSANDRA-408, CASSANDRA-669)
 * improve insert concurrency, particularly during Hinted Handoff
   (CASSANDRA-658)
 * faster network code (CASSANDRA-675)
 * stress.py moved to contrib (CASSANDRA-635)
 * row caching [must be explicitly enabled per-CF in config] (CASSANDRA-678)
 * present a useful measure of compaction progress in JMX (CASSANDRA-599)
 * add bin/sstablekeys (CASSNADRA-679)
 * add ConsistencyLevel.ANY (CASSANDRA-687)
 * make removetoken remove nodes from gossip entirely (CASSANDRA-644)
 * add ability to set cache sizes at runtime (CASSANDRA-708)
 * report latency and cache hit rate statistics with lifetime totals
   instead of average over the last minute (CASSANDRA-702)
 * support get_range_slice for RandomPartitioner (CASSANDRA-745)
 * per-keyspace replication factory and replication strategy (CASSANDRA-620)
 * track latency in microseconds (CASSANDRA-733)
 * add describe_ Thrift methods, deprecating get_string_property and 
   get_string_list_property
 * jmx interface for tracking operation mode and streams in general.
   (CASSANDRA-709)
 * keep memtables in sorted order to improve range query performance
   (CASSANDRA-799)
 * use while loop instead of recursion when trimming sstables compaction list 
   to avoid blowing stack in pathological cases (CASSANDRA-804)
 * basic Hadoop map/reduce support (CASSANDRA-342)


0.5.1
 * ensure all files for an sstable are streamed to the same directory.
   (CASSANDRA-716)
 * more accurate load estimate for bootstrapping (CASSANDRA-762)
 * tolerate dead or unavailable bootstrap target on write (CASSANDRA-731)
 * allow larger numbers of keys (> 140M) in a sstable bloom filter
   (CASSANDRA-790)
 * include jvm argument improvements from CASSANDRA-504 in debian package
 * change streaming chunk size to 32MB to accomodate Windows XP limitations
   (was 64MB) (CASSANDRA-795)
 * fix get_range_slice returning results in the wrong order (CASSANDRA-781)
 

0.5.0 final
 * avoid attempting to delete temporary bootstrap files twice (CASSANDRA-681)
 * fix bogus NaN in nodeprobe cfstats output (CASSANDRA-646)
 * provide a policy for dealing with single thread executors w/ a full queue
   (CASSANDRA-694)
 * optimize inner read in MessagingService, vastly improving multiple-node
   performance (CASSANDRA-675)
 * wait for table flush before streaming data back to a bootstrapping node.
   (CASSANDRA-696)
 * keep track of bootstrapping sources by table so that bootstrapping doesn't 
   give the indication of finishing early (CASSANDRA-673)


0.5.0 RC3
 * commit the correct version of the patch for CASSANDRA-663


0.5.0 RC2 (unreleased)
 * fix bugs in converting get_range_slice results to Thrift 
   (CASSANDRA-647, CASSANDRA-649)
 * expose java.util.concurrent.TimeoutException in StorageProxy methods
   (CASSANDRA-600)
 * TcpConnectionManager was holding on to disconnected connections, 
   giving the false indication they were being used. (CASSANDRA-651)
 * Remove duplicated write. (CASSANDRA-662)
 * Abort bootstrap if IP is already in the token ring (CASSANDRA-663)
 * increase default commitlog sync period, and wait for last sync to 
   finish before submitting another (CASSANDRA-668)


0.5.0 RC1
 * Fix potential NPE in get_range_slice (CASSANDRA-623)
 * add CRC32 to commitlog entries (CASSANDRA-605)
 * fix data streaming on windows (CASSANDRA-630)
 * GC compacted sstables after cleanup and compaction (CASSANDRA-621)
 * Speed up anti-entropy validation (CASSANDRA-629)
 * Fix anti-entropy assertion error (CASSANDRA-639)
 * Fix pending range conflicts when bootstapping or moving
   multiple nodes at once (CASSANDRA-603)
 * Handle obsolete gossip related to node movement in the case where
   one or more nodes is down when the movement occurs (CASSANDRA-572)
 * Include dead nodes in gossip to avoid a variety of problems
   and fix HH to removed nodes (CASSANDRA-634)
 * return an InvalidRequestException for mal-formed SlicePredicates
   (CASSANDRA-643)
 * fix bug determining closest neighbor for use in multiple datacenters
   (CASSANDRA-648)
 * Vast improvements in anticompaction speed (CASSANDRA-607)
 * Speed up log replay and writes by avoiding redundant serializations
   (CASSANDRA-652)


0.5.0 beta 2
 * Bootstrap improvements (several tickets)
 * add nodeprobe repair anti-entropy feature (CASSANDRA-193, CASSANDRA-520)
 * fix possibility of partition when many nodes restart at once
   in clusters with multiple seeds (CASSANDRA-150)
 * fix NPE in get_range_slice when no data is found (CASSANDRA-578)
 * fix potential NPE in hinted handoff (CASSANDRA-585)
 * fix cleanup of local "system" keyspace (CASSANDRA-576)
 * improve computation of cluster load balance (CASSANDRA-554)
 * added super column read/write, column count, and column/row delete to
   cassandra-cli (CASSANDRA-567, CASSANDRA-594)
 * fix returning live subcolumns of deleted supercolumns (CASSANDRA-583)
 * respect JAVA_HOME in bin/ scripts (several tickets)
 * add StorageService.initClient for fat clients on the JVM (CASSANDRA-535)
   (see contrib/client_only for an example of use)
 * make consistency_level functional in get_range_slice (CASSANDRA-568)
 * optimize key deserialization for RandomPartitioner (CASSANDRA-581)
 * avoid GCing tombstones except on major compaction (CASSANDRA-604)
 * increase failure conviction threshold, resulting in less nodes
   incorrectly (and temporarily) marked as down (CASSANDRA-610)
 * respect memtable thresholds during log replay (CASSANDRA-609)
 * support ConsistencyLevel.ALL on read (CASSANDRA-584)
 * add nodeprobe removetoken command (CASSANDRA-564)


0.5.0 beta
 * Allow multiple simultaneous flushes, improving flush throughput 
   on multicore systems (CASSANDRA-401)
 * Split up locks to improve write and read throughput on multicore systems
   (CASSANDRA-444, CASSANDRA-414)
 * More efficient use of memory during compaction (CASSANDRA-436)
 * autobootstrap option: when enabled, all non-seed nodes will attempt
   to bootstrap when started, until bootstrap successfully
   completes. -b option is removed.  (CASSANDRA-438)
 * Unless a token is manually specified in the configuration xml,
   a bootstraping node will use a token that gives it half the
   keys from the most-heavily-loaded node in the cluster,
   instead of generating a random token. 
   (CASSANDRA-385, CASSANDRA-517)
 * Miscellaneous bootstrap fixes (several tickets)
 * Ability to change a node's token even after it has data on it
   (CASSANDRA-541)
 * Ability to decommission a live node from the ring (CASSANDRA-435)
 * Semi-automatic loadbalancing via nodeprobe (CASSANDRA-192)
 * Add ability to set compaction thresholds at runtime via
   JMX / nodeprobe.  (CASSANDRA-465)
 * Add "comment" field to ColumnFamily definition. (CASSANDRA-481)
 * Additional JMX metrics (CASSANDRA-482)
 * JSON based export and import tools (several tickets)
 * Hinted Handoff fixes (several tickets)
 * Add key cache to improve read performance (CASSANDRA-423)
 * Simplified construction of custom ReplicationStrategy classes
   (CASSANDRA-497)
 * Graphical application (Swing) for ring integrity verification and 
   visualization was added to contrib (CASSANDRA-252)
 * Add DCQUORUM, DCQUORUMSYNC consistency levels and corresponding
   ReplicationStrategy / EndpointSnitch classes.  Experimental.
   (CASSANDRA-492)
 * Web client interface added to contrib (CASSANDRA-457)
 * More-efficient flush for Random, CollatedOPP partitioners 
   for normal writes (CASSANDRA-446) and bulk load (CASSANDRA-420)
 * Add MemtableFlushAfterMinutes, a global replacement for the old 
   per-CF FlushPeriodInMinutes setting (CASSANDRA-463)
 * optimizations to slice reading (CASSANDRA-350) and supercolumn
   queries (CASSANDRA-510)
 * force binding to given listenaddress for nodes with multiple
   interfaces (CASSANDRA-546)
 * stress.py benchmarking tool improvements (several tickets)
 * optimized replica placement code (CASSANDRA-525)
 * faster log replay on restart (CASSANDRA-539, CASSANDRA-540)
 * optimized local-node writes (CASSANDRA-558)
 * added get_range_slice, deprecating get_key_range (CASSANDRA-344)
 * expose TimedOutException to thrift (CASSANDRA-563)
 

0.4.2
 * Add validation disallowing null keys (CASSANDRA-486)
 * Fix race conditions in TCPConnectionManager (CASSANDRA-487)
 * Fix using non-utf8-aware comparison as a sanity check.
   (CASSANDRA-493)
 * Improve default garbage collector options (CASSANDRA-504)
 * Add "nodeprobe flush" (CASSANDRA-505)
 * remove NotFoundException from get_slice throws list (CASSANDRA-518)
 * fix get (not get_slice) of entire supercolumn (CASSANDRA-508)
 * fix null token during bootstrap (CASSANDRA-501)


0.4.1
 * Fix FlushPeriod columnfamily configuration regression
   (CASSANDRA-455)
 * Fix long column name support (CASSANDRA-460)
 * Fix for serializing a row that only contains tombstones
   (CASSANDRA-458)
 * Fix for discarding unneeded commitlog segments (CASSANDRA-459)
 * Add SnapshotBeforeCompaction configuration option (CASSANDRA-426)
 * Fix compaction abort under insufficient disk space (CASSANDRA-473)
 * Fix reading subcolumn slice from tombstoned CF (CASSANDRA-484)
 * Fix race condition in RVH causing occasional NPE (CASSANDRA-478)


0.4.0
 * fix get_key_range problems when a node is down (CASSANDRA-440)
   and add UnavailableException to more Thrift methods
 * Add example EndPointSnitch contrib code (several tickets)


0.4.0 RC2
 * fix SSTable generation clash during compaction (CASSANDRA-418)
 * reject method calls with null parameters (CASSANDRA-308)
 * properly order ranges in nodeprobe output (CASSANDRA-421)
 * fix logging of certain errors on executor threads (CASSANDRA-425)


0.4.0 RC1
 * Bootstrap feature is live; use -b on startup (several tickets)
 * Added multiget api (CASSANDRA-70)
 * fix Deadlock with SelectorManager.doProcess and TcpConnection.write
   (CASSANDRA-392)
 * remove key cache b/c of concurrency bugs in third-party
   CLHM library (CASSANDRA-405)
 * update non-major compaction logic to use two threshold values
   (CASSANDRA-407)
 * add periodic / batch commitlog sync modes (several tickets)
 * inline BatchMutation into batch_insert params (CASSANDRA-403)
 * allow setting the logging level at runtime via mbean (CASSANDRA-402)
 * change default comparator to BytesType (CASSANDRA-400)
 * add forwards-compatible ConsistencyLevel parameter to get_key_range
   (CASSANDRA-322)
 * r/m special case of blocking for local destination when writing with 
   ConsistencyLevel.ZERO (CASSANDRA-399)
 * Fixes to make BinaryMemtable [bulk load interface] useful (CASSANDRA-337);
   see contrib/bmt_example for an example of using it.
 * More JMX properties added (several tickets)
 * Thrift changes (several tickets)
    - Merged _super get methods with the normal ones; return values
      are now of ColumnOrSuperColumn.
    - Similarly, merged batch_insert_super into batch_insert.



0.4.0 beta
 * On-disk data format has changed to allow billions of keys/rows per
   node instead of only millions
 * Multi-keyspace support
 * Scan all sstables for all queries to avoid situations where
   different types of operation on the same ColumnFamily could
   disagree on what data was present
 * Snapshot support via JMX
 * Thrift API has changed a _lot_:
    - removed time-sorted CFs; instead, user-defined comparators
      may be defined on the column names, which are now byte arrays.
      Default comparators are provided for UTF8, Bytes, Ascii, Long (i64),
      and UUID types.
    - removed colon-delimited strings in thrift api in favor of explicit
      structs such as ColumnPath, ColumnParent, etc.  Also normalized
      thrift struct and argument naming.
    - Added columnFamily argument to get_key_range.
    - Change signature of get_slice to accept starting and ending
      columns as well as an offset.  (This allows use of indexes.)
      Added "ascending" flag to allow reasonably-efficient reverse
      scans as well.  Removed get_slice_by_range as redundant.
    - get_key_range operates on one CF at a time
    - changed `block` boolean on insert methods to ConsistencyLevel enum,
      with options of NONE, ONE, QUORUM, and ALL.
    - added similar consistency_level parameter to read methods
    - column-name-set slice with no names given now returns zero columns
      instead of all of them.  ("all" can run your server out of memory.
      use a range-based slice with a high max column count instead.)
 * Removed the web interface. Node information can now be obtained by 
   using the newly introduced nodeprobe utility.
 * More JMX stats
 * Remove magic values from internals (e.g. special key to indicate
   when to flush memtables)
 * Rename configuration "table" to "keyspace"
 * Moved to crash-only design; no more shutdown (just kill the process)
 * Lots of bug fixes

Full list of issues resolved in 0.4 is at https://issues.apache.org/jira/secure/IssueNavigator.jspa?reset=true&&pid=12310865&fixfor=12313862&resolution=1&sorter/field=issuekey&sorter/order=DESC


0.3.0 RC3
 * Fix potential deadlock under load in TCPConnection.
   (CASSANDRA-220)


0.3.0 RC2
 * Fix possible data loss when server is stopped after replaying
   log but before new inserts force memtable flush.
   (CASSANDRA-204)
 * Added BUGS file


0.3.0 RC1
 * Range queries on keys, including user-defined key collation
 * Remove support
 * Workarounds for a weird bug in JDK select/register that seems
   particularly common on VM environments. Cassandra should deploy
   fine on EC2 now
 * Much improved infrastructure: the beginnings of a decent test suite
   ("ant test" for unit tests; "nosetests" for system tests), code
   coverage reporting, etc.
 * Expanded node status reporting via JMX
 * Improved error reporting/logging on both server and client
 * Reduced memory footprint in default configuration
 * Combined blocking and non-blocking versions of insert APIs
 * Added FlushPeriodInMinutes configuration parameter to force
   flushing of infrequently-updated ColumnFamilies<|MERGE_RESOLUTION|>--- conflicted
+++ resolved
@@ -1,4 +1,3 @@
-<<<<<<< HEAD
 2.2.8
  * Only set broadcast_rpc_address on Ec2MultiRegionSnitch if it's not set (CASSANDRA-11357)
  * Update StorageProxy range metrics for timeouts, failures and unavailables (CASSANDRA-9507)
@@ -20,10 +19,7 @@
  * MemoryUtil.getShort() should return an unsigned short also for architectures not supporting unaligned memory accesses (CASSANDRA-11973)
  * Don't write shadowed range tombstone (CASSANDRA-12030)
 Merged from 2.1:
-=======
-2.1.16
- * Fix queries with empty ByteBuffer values in clustering column restrictions (CASSANDRA-12127) 
->>>>>>> 527d1897
+ * Fix queries with empty ByteBuffer values in clustering column restrictions (CASSANDRA-12127)
  * Disable passing control to post-flush after flush failure to prevent data loss (CASSANDRA-11828)
  * Allow STCS-in-L0 compactions to reduce scope with LCS (CASSANDRA-12040)
  * cannot use cql since upgrading python to 2.7.11+ (CASSANDRA-11850)
