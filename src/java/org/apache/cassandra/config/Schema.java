/*
 * Licensed to the Apache Software Foundation (ASF) under one
 * or more contributor license agreements.  See the NOTICE file
 * distributed with this work for additional information
 * regarding copyright ownership.  The ASF licenses this file
 * to you under the Apache License, Version 2.0 (the
 * "License"); you may not use this file except in compliance
 * with the License.  You may obtain a copy of the License at
 *
 *     http://www.apache.org/licenses/LICENSE-2.0
 *
 * Unless required by applicable law or agreed to in writing, software
 * distributed under the License is distributed on an "AS IS" BASIS,
 * WITHOUT WARRANTIES OR CONDITIONS OF ANY KIND, either express or implied.
 * See the License for the specific language governing permissions and
 * limitations under the License.
 */
package org.apache.cassandra.config;

import java.security.MessageDigest;
import java.security.NoSuchAlgorithmException;
import java.util.*;

import com.google.common.collect.ImmutableList;
import com.google.common.collect.Sets;
import org.slf4j.Logger;
import org.slf4j.LoggerFactory;

import org.apache.cassandra.cql3.functions.Function;
import org.apache.cassandra.cql3.functions.FunctionName;
import org.apache.cassandra.cql3.functions.UDAggregate;
import org.apache.cassandra.cql3.functions.UDFunction;
import org.apache.cassandra.db.*;
import org.apache.cassandra.db.Keyspace;
import org.apache.cassandra.db.commitlog.CommitLog;
import org.apache.cassandra.db.compaction.CompactionManager;
import org.apache.cassandra.db.marshal.AbstractType;
import org.apache.cassandra.db.marshal.UserType;
import org.apache.cassandra.io.sstable.Descriptor;
import org.apache.cassandra.schema.*;
import org.apache.cassandra.service.MigrationManager;
import org.apache.cassandra.utils.ConcurrentBiMap;
import org.apache.cassandra.utils.Pair;
import org.cliffc.high_scale_lib.NonBlockingHashMap;

public class Schema
{
    private static final Logger logger = LoggerFactory.getLogger(Schema.class);

    public static final Schema instance = new Schema();

    /**
     * longest permissible KS or CF name.  Our main concern is that filename not be more than 255 characters;
     * the filename will contain both the KS and CF names. Since non-schema-name components only take up
     * ~64 characters, we could allow longer names than this, but on Windows, the entire path should be not greater than
     * 255 characters, so a lower limit here helps avoid problems.  See CASSANDRA-4110.
     */
    public static final int NAME_LENGTH = 48;

    /* metadata map for faster keyspace lookup */
    private final Map<String, KeyspaceMetadata> keyspaces = new NonBlockingHashMap<>();

    /* Keyspace objects, one per keyspace. Only one instance should ever exist for any given keyspace. */
    private final Map<String, Keyspace> keyspaceInstances = new NonBlockingHashMap<>();

    /* metadata map for faster ColumnFamily lookup */
    private final ConcurrentBiMap<Pair<String, String>, UUID> cfIdMap = new ConcurrentBiMap<>();

    private volatile UUID version;

    // 59adb24e-f3cd-3e02-97f0-5b395827453f
    public static final UUID emptyVersion;

    static
    {
        try
        {
            emptyVersion = UUID.nameUUIDFromBytes(MessageDigest.getInstance("MD5").digest());
        }
        catch (NoSuchAlgorithmException e)
        {
            throw new AssertionError();
        }
    }

    /**
     * Initialize empty schema object and load the hardcoded system tables
     */
    public Schema()
    {
        load(SystemKeyspace.metadata());
    }

    /**
     * load keyspace (keyspace) definitions, but do not initialize the keyspace instances.
     * Schema version may be updated as the result.
     */
    public Schema loadFromDisk()
    {
        return loadFromDisk(true);
    }

    /**
     * Load schema definitions from disk.
     *
     * @param updateVersion true if schema version needs to be updated
     */
    public Schema loadFromDisk(boolean updateVersion)
    {
        load(LegacySchemaTables.readSchemaFromSystemTables());
        if (updateVersion)
            updateVersion();
        return this;
    }

    /**
     * Load up non-system keyspaces
     *
     * @param keyspaceDefs The non-system keyspace definitions
     *
     * @return self to support chaining calls
     */
    public Schema load(Collection<KeyspaceMetadata> keyspaceDefs)
    {
        keyspaceDefs.forEach(this::load);
        return this;
    }

    /**
     * Load specific keyspace into Schema
     *
     * @param keyspaceDef The keyspace to load up
     *
     * @return self to support chaining calls
     */
    public Schema load(KeyspaceMetadata keyspaceDef)
    {
        keyspaceDef.tables.forEach(this::load);
        setKeyspaceMetadata(keyspaceDef);
        return this;
    }

    /**
     * Get keyspace instance by name
     *
     * @param keyspaceName The name of the keyspace
     *
     * @return Keyspace object or null if keyspace was not found
     */
    public Keyspace getKeyspaceInstance(String keyspaceName)
    {
        return keyspaceInstances.get(keyspaceName);
    }

    public ColumnFamilyStore getColumnFamilyStoreInstance(UUID cfId)
    {
        Pair<String, String> pair = cfIdMap.inverse().get(cfId);
        if (pair == null)
            return null;
        Keyspace instance = getKeyspaceInstance(pair.left);
        if (instance == null)
            return null;
        return instance.getColumnFamilyStore(cfId);
    }

    /**
     * Store given Keyspace instance to the schema
     *
     * @param keyspace The Keyspace instance to store
     *
     * @throws IllegalArgumentException if Keyspace is already stored
     */
    public void storeKeyspaceInstance(Keyspace keyspace)
    {
        if (keyspaceInstances.containsKey(keyspace.getName()))
            throw new IllegalArgumentException(String.format("Keyspace %s was already initialized.", keyspace.getName()));

        keyspaceInstances.put(keyspace.getName(), keyspace);
    }

    /**
     * Remove keyspace from schema
     *
     * @param keyspaceName The name of the keyspace to remove
     *
     * @return removed keyspace instance or null if it wasn't found
     */
    public Keyspace removeKeyspaceInstance(String keyspaceName)
    {
        return keyspaceInstances.remove(keyspaceName);
    }

    /**
     * Remove keyspace definition from system
     *
     * @param ksm The keyspace definition to remove
     */
    public void clearKeyspaceMetadata(KeyspaceMetadata ksm)
    {
        keyspaces.remove(ksm.name);
    }

    /**
     * Given a keyspace name and column family name, get the column family
     * meta data. If the keyspace name or column family name is not valid
     * this function returns null.
     *
     * @param keyspaceName The keyspace name
     * @param cfName The ColumnFamily name
     *
     * @return ColumnFamily Metadata object or null if it wasn't found
     */
    public CFMetaData getCFMetaData(String keyspaceName, String cfName)
    {
        assert keyspaceName != null;
        KeyspaceMetadata ksm = keyspaces.get(keyspaceName);
        return (ksm == null) ? null : ksm.tables.getNullable(cfName);
    }

    /**
     * Get ColumnFamily metadata by its identifier
     *
     * @param cfId The ColumnFamily identifier
     *
     * @return metadata about ColumnFamily
     */
    public CFMetaData getCFMetaData(UUID cfId)
    {
        Pair<String,String> cf = getCF(cfId);
        return (cf == null) ? null : getCFMetaData(cf.left, cf.right);
    }

    public CFMetaData getCFMetaData(Descriptor descriptor)
    {
        return getCFMetaData(descriptor.ksname, descriptor.cfname);
    }

    /**
     * Get metadata about keyspace by its name
     *
     * @param keyspaceName The name of the keyspace
     *
     * @return The keyspace metadata or null if it wasn't found
     */
    public KeyspaceMetadata getKSMetaData(String keyspaceName)
    {
        assert keyspaceName != null;
        return keyspaces.get(keyspaceName);
    }

    /**
     * @return collection of the non-system keyspaces
     */
    public List<String> getNonSystemKeyspaces()
    {
        return ImmutableList.copyOf(Sets.difference(keyspaces.keySet(), Collections.singleton(SystemKeyspace.NAME)));
    }

    /**
     * Get metadata about keyspace inner ColumnFamilies
     *
     * @param keyspaceName The name of the keyspace
     *
     * @return metadata about ColumnFamilies the belong to the given keyspace
     */
    public Tables getTables(String keyspaceName)
    {
        assert keyspaceName != null;
        KeyspaceMetadata ksm = keyspaces.get(keyspaceName);
        assert ksm != null;
        return ksm.tables;
    }

    /**
     * @return collection of the all keyspace names registered in the system (system and non-system)
     */
    public Set<String> getKeyspaces()
    {
        return keyspaces.keySet();
    }

    /**
     * Update (or insert) new keyspace definition
     *
     * @param ksm The metadata about keyspace
     */
    public void setKeyspaceMetadata(KeyspaceMetadata ksm)
    {
        assert ksm != null;

        keyspaces.put(ksm.name, ksm);
        Keyspace keyspace = getKeyspaceInstance(ksm.name);
        if (keyspace != null)
            keyspace.setMetadata(ksm);
    }

    /* ColumnFamily query/control methods */

    /**
     * @param cfId The identifier of the ColumnFamily to lookup
     * @return The (ksname,cfname) pair for the given id, or null if it has been dropped.
     */
    public Pair<String,String> getCF(UUID cfId)
    {
        return cfIdMap.inverse().get(cfId);
    }

    /**
     * @param cfId The identifier of the ColumnFamily to lookup
     * @return true if the CF id is a known one, false otherwise.
     */
    public boolean hasCF(UUID cfId)
    {
        return cfIdMap.containsValue(cfId);
    }

    /**
     * Lookup keyspace/ColumnFamily identifier
     *
     * @param ksName The keyspace name
     * @param cfName The ColumnFamily name
     *
     * @return The id for the given (ksname,cfname) pair, or null if it has been dropped.
     */
    public UUID getId(String ksName, String cfName)
    {
        return cfIdMap.get(Pair.create(ksName, cfName));
    }

    /**
     * Load individual ColumnFamily Definition to the schema
     * (to make ColumnFamily lookup faster)
     *
     * @param cfm The ColumnFamily definition to load
     */
    public void load(CFMetaData cfm)
    {
        Pair<String, String> key = Pair.create(cfm.ksName, cfm.cfName);

        if (cfIdMap.containsKey(key))
            throw new RuntimeException(String.format("Attempting to load already loaded table %s.%s", cfm.ksName, cfm.cfName));

        logger.debug("Adding {} to cfIdMap", cfm);
        cfIdMap.put(key, cfm.cfId);
    }

    /**
     * Used for ColumnFamily data eviction out from the schema
     *
     * @param cfm The ColumnFamily Definition to evict
     */
    public void purge(CFMetaData cfm)
    {
        cfIdMap.remove(Pair.create(cfm.ksName, cfm.cfName));
        cfm.markPurged();
    }

    /* Function helpers */

    /**
     * Get all function overloads with the specified name
     *
     * @param name fully qualified function name
     * @return an empty list if the keyspace or the function name are not found;
     *         a non-empty collection of {@link Function} otherwise
     */
    public Collection<Function> getFunctions(FunctionName name)
    {
        if (!name.hasKeyspace())
            throw new IllegalArgumentException(String.format("Function name must be fully quallified: got %s", name));

        KeyspaceMetadata ksm = getKSMetaData(name.keyspace);
        return ksm == null
             ? Collections.emptyList()
             : ksm.functions.get(name);
    }

    /**
     * Find the function with the specified name
     *
     * @param name fully qualified function name
     * @param argTypes function argument types
     * @return an empty {@link Optional} if the keyspace or the function name are not found;
     *         a non-empty optional of {@link Function} otherwise
     */
    public Optional<Function> findFunction(FunctionName name, List<AbstractType<?>> argTypes)
    {
        if (!name.hasKeyspace())
            throw new IllegalArgumentException(String.format("Function name must be fully quallified: got %s", name));

        KeyspaceMetadata ksm = getKSMetaData(name.keyspace);
        return ksm == null
             ? Optional.empty()
             : ksm.functions.find(name, argTypes);
    }

    /* Version control */

    /**
     * @return current schema version
     */
    public UUID getVersion()
    {
        return version;
    }

    /**
     * Read schema from system keyspace and calculate MD5 digest of every row, resulting digest
     * will be converted into UUID which would act as content-based version of the schema.
     */
    public void updateVersion()
    {
        version = LegacySchemaTables.calculateSchemaDigest();
        SystemKeyspace.updateSchemaVersion(version);
    }

    /*
     * Like updateVersion, but also announces via gossip
     */
    public void updateVersionAndAnnounce()
    {
        updateVersion();
        MigrationManager.passiveAnnounce(version);
    }

    /**
     * Clear all KS/CF metadata and reset version.
     */
    public synchronized void clear()
    {
        for (String keyspaceName : getNonSystemKeyspaces())
        {
            KeyspaceMetadata ksm = getKSMetaData(keyspaceName);
            ksm.tables.forEach(this::purge);
            clearKeyspaceMetadata(ksm);
        }

        updateVersionAndAnnounce();
    }

    public void addKeyspace(KeyspaceMetadata ksm)
    {
        assert getKSMetaData(ksm.name) == null;
        load(ksm);

        Keyspace.open(ksm.name);
        MigrationManager.instance.notifyCreateKeyspace(ksm);
    }

    public void updateKeyspace(String ksName, KeyspaceParams newParams)
    {
<<<<<<< HEAD
        KeyspaceMetadata ksm = update(ksName, ks -> ks.withSwapped(newParams));
        Keyspace.open(ksName).createReplicationStrategy(ksm);
        MigrationManager.instance.notifyUpdateKeyspace(ksm);
=======
        KSMetaData oldKsm = getKSMetaData(ksName);
        assert oldKsm != null;
        KSMetaData newKsm = LegacySchemaTables.createKeyspaceFromName(ksName).cloneWith(oldKsm.cfMetaData().values(), oldKsm.userTypes);

        setKeyspaceDefinition(newKsm);
        Keyspace.open(ksName).setMetadata(newKsm);

        MigrationManager.instance.notifyUpdateKeyspace(newKsm);
>>>>>>> cda407ae
    }

    public void dropKeyspace(String ksName)
    {
        KeyspaceMetadata ksm = Schema.instance.getKSMetaData(ksName);
        String snapshotName = Keyspace.getTimestampedSnapshotName(ksName);

        CompactionManager.instance.interruptCompactionFor(ksm.tables, true);

        Keyspace keyspace = Keyspace.open(ksm.name);

        // remove all cfs from the keyspace instance.
        List<UUID> droppedCfs = new ArrayList<>();
        for (CFMetaData cfm : ksm.tables)
        {
            ColumnFamilyStore cfs = keyspace.getColumnFamilyStore(cfm.cfName);

            purge(cfm);

            if (DatabaseDescriptor.isAutoSnapshot())
                cfs.snapshot(snapshotName);
            Keyspace.open(ksm.name).dropCf(cfm.cfId);

            droppedCfs.add(cfm.cfId);
        }

        // remove the keyspace from the static instances.
        Keyspace.clear(ksm.name);
        clearKeyspaceMetadata(ksm);

        keyspace.writeOrder.awaitNewBarrier();

        // force a new segment in the CL
        CommitLog.instance.forceRecycleAllSegments(droppedCfs);

        MigrationManager.instance.notifyDropKeyspace(ksm);
    }

    public void addTable(CFMetaData cfm)
    {
        assert getCFMetaData(cfm.ksName, cfm.cfName) == null;

        update(cfm.ksName, ks ->
        {
            load(cfm);

            // make sure it's init-ed w/ the old definitions first,
            // since we're going to call initCf on the new one manually
            Keyspace.open(cfm.ksName);

            return ks.withSwapped(ks.tables.with(cfm));
        });

        Keyspace.open(cfm.ksName).initCf(cfm.cfId, cfm.cfName, true);
        MigrationManager.instance.notifyCreateColumnFamily(cfm);
    }

    public void updateTable(String ksName, String tableName)
    {
        CFMetaData cfm = getCFMetaData(ksName, tableName);
        assert cfm != null;
        boolean columnsDidChange = cfm.reload();

        Keyspace keyspace = Keyspace.open(cfm.ksName);
        keyspace.getColumnFamilyStore(cfm.cfName).reload();
        MigrationManager.instance.notifyUpdateColumnFamily(cfm, columnsDidChange);
    }

    public void dropTable(String ksName, String tableName)
    {
        KeyspaceMetadata oldKsm = getKSMetaData(ksName);
        assert oldKsm != null;
        ColumnFamilyStore cfs = Keyspace.open(ksName).getColumnFamilyStore(tableName);
        assert cfs != null;

        // reinitialize the keyspace.
        CFMetaData cfm = oldKsm.tables.get(tableName).get();
        KeyspaceMetadata newKsm = oldKsm.withSwapped(oldKsm.tables.without(tableName));

        purge(cfm);
        setKeyspaceMetadata(newKsm);

        CompactionManager.instance.interruptCompactionFor(Collections.singleton(cfm), true);

        if (DatabaseDescriptor.isAutoSnapshot())
            cfs.snapshot(Keyspace.getTimestampedSnapshotName(cfs.name));
        Keyspace.open(ksName).dropCf(cfm.cfId);
        MigrationManager.instance.notifyDropColumnFamily(cfm);

        CommitLog.instance.forceRecycleAllSegments(Collections.singleton(cfm.cfId));
    }

    public void addType(UserType ut)
    {
        update(ut.keyspace, ks -> ks.withSwapped(ks.types.with(ut)));
        MigrationManager.instance.notifyCreateUserType(ut);
    }

    public void updateType(UserType ut)
    {
        update(ut.keyspace, ks -> ks.withSwapped(ks.types.without(ut.name).with(ut)));
        MigrationManager.instance.notifyUpdateUserType(ut);
    }

    public void dropType(UserType ut)
    {
        update(ut.keyspace, ks -> ks.withSwapped(ks.types.without(ut.name)));
        MigrationManager.instance.notifyDropUserType(ut);
    }

    public void addFunction(UDFunction udf)
    {
        update(udf.name().keyspace, ks -> ks.withSwapped(ks.functions.with(udf)));
        MigrationManager.instance.notifyCreateFunction(udf);
    }

    public void updateFunction(UDFunction udf)
    {
        update(udf.name().keyspace, ks -> ks.withSwapped(ks.functions.without(udf.name(), udf.argTypes()).with(udf)));
        MigrationManager.instance.notifyUpdateFunction(udf);
    }

    public void dropFunction(UDFunction udf)
    {
        update(udf.name().keyspace, ks -> ks.withSwapped(ks.functions.without(udf.name(), udf.argTypes())));
        MigrationManager.instance.notifyDropFunction(udf);
    }

    public void addAggregate(UDAggregate uda)
    {
        update(uda.name().keyspace, ks -> ks.withSwapped(ks.functions.with(uda)));
        MigrationManager.instance.notifyCreateAggregate(uda);
    }

    public void updateAggregate(UDAggregate uda)
    {
        update(uda.name().keyspace, ks -> ks.withSwapped(ks.functions.without(uda.name(), uda.argTypes()).with(uda)));
        MigrationManager.instance.notifyUpdateAggregate(uda);
    }

    public void dropAggregate(UDAggregate uda)
    {
        update(uda.name().keyspace, ks -> ks.withSwapped(ks.functions.without(uda.name(), uda.argTypes())));
        MigrationManager.instance.notifyDropAggregate(uda);
    }

    private KeyspaceMetadata update(String keyspaceName, java.util.function.Function<KeyspaceMetadata, KeyspaceMetadata> transformation)
    {
        KeyspaceMetadata current = getKSMetaData(keyspaceName);
        if (current == null)
            throw new IllegalStateException(String.format("Keyspace %s doesn't exist", keyspaceName));

        KeyspaceMetadata transformed = transformation.apply(current);
        setKeyspaceMetadata(transformed);

        return transformed;
    }
}<|MERGE_RESOLUTION|>--- conflicted
+++ resolved
@@ -449,20 +449,8 @@
 
     public void updateKeyspace(String ksName, KeyspaceParams newParams)
     {
-<<<<<<< HEAD
         KeyspaceMetadata ksm = update(ksName, ks -> ks.withSwapped(newParams));
-        Keyspace.open(ksName).createReplicationStrategy(ksm);
         MigrationManager.instance.notifyUpdateKeyspace(ksm);
-=======
-        KSMetaData oldKsm = getKSMetaData(ksName);
-        assert oldKsm != null;
-        KSMetaData newKsm = LegacySchemaTables.createKeyspaceFromName(ksName).cloneWith(oldKsm.cfMetaData().values(), oldKsm.userTypes);
-
-        setKeyspaceDefinition(newKsm);
-        Keyspace.open(ksName).setMetadata(newKsm);
-
-        MigrationManager.instance.notifyUpdateKeyspace(newKsm);
->>>>>>> cda407ae
     }
 
     public void dropKeyspace(String ksName)
