--- conflicted
+++ resolved
@@ -17,11 +17,6 @@
  */
 package org.apache.cassandra.config;
 
-<<<<<<< HEAD
-=======
-import java.io.IOException;
-import java.io.StringReader;
->>>>>>> fdb17350
 import java.lang.reflect.Field;
 import java.lang.reflect.Modifier;
 import java.util.ArrayList;
@@ -30,7 +25,7 @@
 import java.util.Set;
 import java.util.TreeMap;
 import java.util.concurrent.TimeUnit;
-import com.google.common.base.Supplier;
+import java.util.function.Supplier;
 
 import com.google.common.base.Joiner;
 import com.google.common.collect.Sets;
@@ -370,55 +365,17 @@
         isClientMode = clientMode;
     }
 
-<<<<<<< HEAD
+    public static Supplier<Config> getOverrideLoadConfig()
+    {
+        return overrideLoadConfig;
+    }
+
+    public static void setOverrideLoadConfig(Supplier<Config> loadConfig)
+    {
+        overrideLoadConfig = loadConfig;
+    }
+
     public enum CommitLogSync
-=======
-    public static Supplier<Config> getOverrideLoadConfig()
-    {
-        return overrideLoadConfig;
-    }
-
-    public static void setOverrideLoadConfig(Supplier<Config> loadConfig)
-    {
-        overrideLoadConfig = loadConfig;
-    }
-
-    public void configHintedHandoff() throws ConfigurationException
-    {
-        if (hinted_handoff_enabled != null && !hinted_handoff_enabled.isEmpty())
-        {
-            if (hinted_handoff_enabled.equalsIgnoreCase("true"))
-            {
-                hinted_handoff_enabled_global = true;
-            }
-            else if (hinted_handoff_enabled.equalsIgnoreCase("false"))
-            {
-                hinted_handoff_enabled_global = false;
-            }
-            else
-            {
-                try
-                {
-                    hinted_handoff_enabled_by_dc.addAll(parseHintedHandoffEnabledDCs(hinted_handoff_enabled));
-                }
-                catch (IOException e)
-                {
-                    throw new ConfigurationException("Invalid hinted_handoff_enabled parameter " + hinted_handoff_enabled, e);
-                }
-            }
-        }
-    }
-
-    public static List<String> parseHintedHandoffEnabledDCs(final String dcNames) throws IOException
-    {
-        try (final CsvListReader csvListReader = new CsvListReader(new StringReader(dcNames), STANDARD_SURROUNDING_SPACES_NEED_QUOTES))
-        {
-        	return csvListReader.read();
-        }
-    }
-
-    public static enum CommitLogSync
->>>>>>> fdb17350
     {
         periodic,
         batch
