--- conflicted
+++ resolved
@@ -437,16 +437,11 @@
         else
             logger.info("Global memtable off-heap threshold is enabled at {}MB", conf.memtable_offheap_space_in_mb);
 
-<<<<<<< HEAD
-=======
         if (conf.repair_session_max_tree_depth < 10)
             throw new ConfigurationException("repair_session_max_tree_depth should not be < 10, but was " + conf.repair_session_max_tree_depth);
         if (conf.repair_session_max_tree_depth > 20)
             logger.warn("repair_session_max_tree_depth of " + conf.repair_session_max_tree_depth + " > 20 could lead to excessive memory usage");
 
-        applyAddressConfig(config);
-
->>>>>>> b30c8c98
         if (conf.thrift_framed_transport_size_in_mb <= 0)
             throw new ConfigurationException("thrift_framed_transport_size_in_mb must be positive, but was " + conf.thrift_framed_transport_size_in_mb, false);
 
@@ -2285,9 +2280,11 @@
         return conf.memtable_allocation_type;
     }
 
-<<<<<<< HEAD
     public static Float getMemtableCleanupThreshold()
-=======
+    {
+        return conf.memtable_cleanup_threshold;
+    }
+
     public static int getRepairSessionMaxTreeDepth()
     {
         return conf.repair_session_max_tree_depth;
@@ -2304,12 +2301,6 @@
         conf.repair_session_max_tree_depth = depth;
     }
 
-    public static boolean getOutboundBindAny()
->>>>>>> b30c8c98
-    {
-        return conf.memtable_cleanup_threshold;
-    }
-
     public static int getIndexSummaryResizeIntervalInMinutes()
     {
         return conf.index_summary_resize_interval_in_minutes;
