/*
 * Licensed to the Apache Software Foundation (ASF) under one
 * or more contributor license agreements.  See the NOTICE file
 * distributed with this work for additional information
 * regarding copyright ownership.  The ASF licenses this file
 * to you under the Apache License, Version 2.0 (the
 * "License"); you may not use this file except in compliance
 * with the License.  You may obtain a copy of the License at
 *
 *     http://www.apache.org/licenses/LICENSE-2.0
 *
 * Unless required by applicable law or agreed to in writing, software
 * distributed under the License is distributed on an "AS IS" BASIS,
 * WITHOUT WARRANTIES OR CONDITIONS OF ANY KIND, either express or implied.
 * See the License for the specific language governing permissions and
 * limitations under the License.
 */
package org.apache.cassandra.config;

import java.io.IOException;
import java.lang.management.ManagementFactory;
import java.lang.management.RuntimeMXBean;
import java.net.Inet4Address;
import java.net.Inet6Address;
import java.net.InetAddress;
import java.net.NetworkInterface;
import java.net.SocketException;
import java.net.UnknownHostException;
import java.nio.file.FileStore;
import java.nio.file.Path;
import java.util.ArrayList;
import java.util.Arrays;
import java.util.Collection;
import java.util.Comparator;
import java.util.Enumeration;
import java.util.HashMap;
import java.util.HashSet;
import java.util.List;
import java.util.Map;
import java.util.Objects;
import java.util.Optional;
import java.util.OptionalDouble;
import java.util.ServiceLoader;
import java.util.Set;
import java.util.UUID;
import java.util.concurrent.TimeUnit;
import java.util.function.Function;
import java.util.function.Supplier;
import java.util.regex.Pattern;
import java.util.stream.Collectors;
import javax.annotation.Nullable;

import com.google.common.annotations.VisibleForTesting;
import com.google.common.base.Preconditions;
import com.google.common.collect.ImmutableList;
import com.google.common.collect.ImmutableMap;
import com.google.common.collect.ImmutableSet;
import com.google.common.collect.Sets;
import com.google.common.primitives.Ints;
import com.google.common.primitives.Longs;
import com.google.common.util.concurrent.RateLimiter;
import org.apache.commons.lang3.ArrayUtils;
import org.apache.commons.lang3.StringUtils;
import org.slf4j.Logger;
import org.slf4j.LoggerFactory;

import com.googlecode.concurrenttrees.common.Iterables;
import org.apache.cassandra.audit.AuditLogOptions;
import org.apache.cassandra.auth.AllowAllInternodeAuthenticator;
import org.apache.cassandra.auth.AuthConfig;
import org.apache.cassandra.auth.IAuthenticator;
import org.apache.cassandra.auth.IAuthorizer;
import org.apache.cassandra.auth.ICIDRAuthorizer;
import org.apache.cassandra.auth.IInternodeAuthenticator;
import org.apache.cassandra.auth.INetworkAuthorizer;
import org.apache.cassandra.auth.IRoleManager;
import org.apache.cassandra.config.Config.CommitLogSync;
import org.apache.cassandra.config.Config.DiskAccessMode;
import org.apache.cassandra.config.Config.PaxosOnLinearizabilityViolation;
import org.apache.cassandra.config.Config.PaxosStatePurging;
import org.apache.cassandra.db.ConsistencyLevel;
import org.apache.cassandra.db.commitlog.AbstractCommitLogSegmentManager;
import org.apache.cassandra.db.commitlog.CommitLog;
import org.apache.cassandra.db.commitlog.CommitLogSegmentManagerCDC;
import org.apache.cassandra.db.commitlog.CommitLogSegmentManagerStandard;
import org.apache.cassandra.dht.IPartitioner;
import org.apache.cassandra.exceptions.ConfigurationException;
import org.apache.cassandra.fql.FullQueryLoggerOptions;
import org.apache.cassandra.gms.IFailureDetector;
import org.apache.cassandra.gms.VersionedValue;
import org.apache.cassandra.io.FSWriteError;
import org.apache.cassandra.io.sstable.format.SSTableFormat;
import org.apache.cassandra.io.sstable.format.big.BigFormat;
import org.apache.cassandra.io.util.DiskOptimizationStrategy;
import org.apache.cassandra.io.util.File;
import org.apache.cassandra.io.util.FileUtils;
import org.apache.cassandra.io.util.PathUtils;
import org.apache.cassandra.io.util.SpinningDiskOptimizationStrategy;
import org.apache.cassandra.io.util.SsdDiskOptimizationStrategy;
import org.apache.cassandra.locator.DynamicEndpointSnitch;
import org.apache.cassandra.locator.EndpointSnitchInfo;
import org.apache.cassandra.locator.IEndpointSnitch;
import org.apache.cassandra.locator.InetAddressAndPort;
import org.apache.cassandra.locator.Replica;
import org.apache.cassandra.locator.SeedProvider;
import org.apache.cassandra.security.AbstractCryptoProvider;
import org.apache.cassandra.security.EncryptionContext;
import org.apache.cassandra.security.JREProvider;
import org.apache.cassandra.security.SSLFactory;
import org.apache.cassandra.service.CacheService.CacheType;
import org.apache.cassandra.service.StorageService;
import org.apache.cassandra.service.paxos.Paxos;
import org.apache.cassandra.utils.FBUtilities;
import org.apache.cassandra.utils.StorageCompatibilityMode;

import static org.apache.cassandra.config.CassandraRelevantProperties.ALLOCATE_TOKENS_FOR_KEYSPACE;
import static org.apache.cassandra.config.CassandraRelevantProperties.ALLOW_UNLIMITED_CONCURRENT_VALIDATIONS;
import static org.apache.cassandra.config.CassandraRelevantProperties.AUTO_BOOTSTRAP;
import static org.apache.cassandra.config.CassandraRelevantProperties.CONFIG_LOADER;
import static org.apache.cassandra.config.CassandraRelevantProperties.DISABLE_STCS_IN_L0;
import static org.apache.cassandra.config.CassandraRelevantProperties.INITIAL_TOKEN;
import static org.apache.cassandra.config.CassandraRelevantProperties.IO_NETTY_TRANSPORT_ESTIMATE_SIZE_ON_SUBMIT;
import static org.apache.cassandra.config.CassandraRelevantProperties.NATIVE_TRANSPORT_PORT;
import static org.apache.cassandra.config.CassandraRelevantProperties.OS_ARCH;
import static org.apache.cassandra.config.CassandraRelevantProperties.PARTITIONER;
import static org.apache.cassandra.config.CassandraRelevantProperties.REPLACE_ADDRESS;
import static org.apache.cassandra.config.CassandraRelevantProperties.REPLACE_ADDRESS_FIRST_BOOT;
import static org.apache.cassandra.config.CassandraRelevantProperties.REPLACE_NODE;
import static org.apache.cassandra.config.CassandraRelevantProperties.REPLACE_TOKEN;
import static org.apache.cassandra.config.CassandraRelevantProperties.SEARCH_CONCURRENCY_FACTOR;
import static org.apache.cassandra.config.CassandraRelevantProperties.SSL_STORAGE_PORT;
import static org.apache.cassandra.config.CassandraRelevantProperties.STORAGE_DIR;
import static org.apache.cassandra.config.CassandraRelevantProperties.STORAGE_PORT;
import static org.apache.cassandra.config.CassandraRelevantProperties.SUN_ARCH_DATA_MODEL;
import static org.apache.cassandra.config.CassandraRelevantProperties.TEST_FAIL_MV_LOCKS_COUNT;
import static org.apache.cassandra.config.CassandraRelevantProperties.TEST_JVM_DTEST_DISABLE_SSL;
import static org.apache.cassandra.config.CassandraRelevantProperties.TEST_SKIP_CRYPTO_PROVIDER_INSTALLATION;
import static org.apache.cassandra.config.CassandraRelevantProperties.TEST_STRICT_RUNTIME_CHECKS;
import static org.apache.cassandra.config.CassandraRelevantProperties.UNSAFE_SYSTEM;
import static org.apache.cassandra.config.DataRateSpec.DataRateUnit.BYTES_PER_SECOND;
import static org.apache.cassandra.config.DataRateSpec.DataRateUnit.MEBIBYTES_PER_SECOND;
import static org.apache.cassandra.config.DataStorageSpec.DataStorageUnit.MEBIBYTES;
import static org.apache.cassandra.config.EncryptionOptions.ClientAuth.REQUIRED;
import static org.apache.cassandra.db.ConsistencyLevel.ALL;
import static org.apache.cassandra.db.ConsistencyLevel.EACH_QUORUM;
import static org.apache.cassandra.db.ConsistencyLevel.LOCAL_QUORUM;
import static org.apache.cassandra.db.ConsistencyLevel.NODE_LOCAL;
import static org.apache.cassandra.db.ConsistencyLevel.ONE;
import static org.apache.cassandra.db.ConsistencyLevel.QUORUM;
import static org.apache.cassandra.io.util.FileUtils.ONE_GIB;
import static org.apache.cassandra.io.util.FileUtils.ONE_MIB;
import static org.apache.cassandra.utils.Clock.Global.logInitializationOutcome;

public class DatabaseDescriptor
{
    static
    {
        // This static block covers most usages
        FBUtilities.preventIllegalAccessWarnings();
        IO_NETTY_TRANSPORT_ESTIMATE_SIZE_ON_SUBMIT.setBoolean(false);
    }

    private static final Logger logger = LoggerFactory.getLogger(DatabaseDescriptor.class);

    /**
     * Tokens are serialized in a Gossip VersionedValue String.  VV are restricted to 64KiB
     * when we send them over the wire, which works out to about 1700 tokens.
     */
    private static final int MAX_NUM_TOKENS = 1536;

    private static Config conf;

    /**
     * Request timeouts can not be less than below defined value (see CASSANDRA-9375)
     */
    static final DurationSpec.LongMillisecondsBound LOWEST_ACCEPTED_TIMEOUT = new DurationSpec.LongMillisecondsBound(10L);

    private static Supplier<IFailureDetector> newFailureDetector;
    private static IEndpointSnitch snitch;
    private static InetAddress listenAddress; // leave null so we can fall through to getLocalHost
    private static InetAddress broadcastAddress;
    private static InetAddress rpcAddress;
    private static InetAddress broadcastRpcAddress;
    private static SeedProvider seedProvider;
    private static IInternodeAuthenticator internodeAuthenticator = new AllowAllInternodeAuthenticator();

    /* Hashing strategy Random or OPHF */
    private static IPartitioner partitioner;
    private static String paritionerName;

    private static DiskAccessMode indexAccessMode;

    private static DiskAccessMode commitLogWriteDiskAccessMode;

    private static AbstractCryptoProvider cryptoProvider;
    private static IAuthenticator authenticator;
    private static IAuthorizer authorizer;
    private static INetworkAuthorizer networkAuthorizer;
    private static ICIDRAuthorizer cidrAuthorizer;

    // Don't initialize the role manager until applying config. The options supported by CassandraRoleManager
    // depend on the configured IAuthenticator, so defer creating it until that's been set.
    private static IRoleManager roleManager;

    private static long preparedStatementsCacheSizeInMiB;

    private static long keyCacheSizeInMiB;
    private static long paxosCacheSizeInMiB;
    private static long counterCacheSizeInMiB;
    private static long indexSummaryCapacityInMiB;

    private static String localDC;
    private static Comparator<Replica> localComparator;
    private static EncryptionContext encryptionContext;
    private static boolean hasLoggedConfig;

    private static DiskOptimizationStrategy diskOptimizationStrategy;

    private static boolean clientInitialized;
    private static boolean toolInitialized;
    private static boolean daemonInitialized;

    private static final int searchConcurrencyFactor = SEARCH_CONCURRENCY_FACTOR.getInt();
    private static DurationSpec.IntSecondsBound autoSnapshoTtl;

    private static volatile boolean disableSTCSInL0 = DISABLE_STCS_IN_L0.getBoolean();
    private static final boolean unsafeSystem = UNSAFE_SYSTEM.getBoolean();

    // turns some warnings into exceptions for testing
    private static final boolean strictRuntimeChecks = TEST_STRICT_RUNTIME_CHECKS.getBoolean();

    public static volatile boolean allowUnlimitedConcurrentValidations = ALLOW_UNLIMITED_CONCURRENT_VALIDATIONS.getBoolean();

    /**
     * The configuration for guardrails.
     */
    private static GuardrailsOptions guardrails;
    private static StartupChecksOptions startupChecksOptions;

    private static ImmutableMap<String, SSTableFormat<?, ?>> sstableFormats;
    private static volatile SSTableFormat<?, ?> selectedSSTableFormat;

    private static Function<CommitLog, AbstractCommitLogSegmentManager> commitLogSegmentMgrProvider = c -> DatabaseDescriptor.isCDCEnabled()
                                                                                                           ? new CommitLogSegmentManagerCDC(c, DatabaseDescriptor.getCommitLogLocation())
                                                                                                           : new CommitLogSegmentManagerStandard(c, DatabaseDescriptor.getCommitLogLocation());

    public static void daemonInitialization() throws ConfigurationException
    {
        daemonInitialization(DatabaseDescriptor::loadConfig);
    }

    public static void daemonInitialization(Supplier<Config> config) throws ConfigurationException
    {
        if (toolInitialized)
            throw new AssertionError("toolInitialization() already called");
        if (clientInitialized)
            throw new AssertionError("clientInitialization() already called");

        // Some unit tests require this :(
        if (daemonInitialized)
            return;
        daemonInitialized = true;

        setConfig(config.get());
        applyAll();
        AuthConfig.applyAuth();
    }

    /**
     * Equivalent to {@link #toolInitialization(boolean) toolInitialization(true)}.
     */
    public static void toolInitialization()
    {
        toolInitialization(true);
    }

    /**
     * Initializes this class as a tool, which means that the configuration is loaded
     * using {@link #loadConfig()} and all non-daemon configuration parts will be setup.
     *
     * @param failIfDaemonOrClient if {@code true} and a call to {@link #daemonInitialization()} or
     *                             {@link #clientInitialization()} has been performed before, an
     *                             {@link AssertionError} will be thrown.
     */
    public static void toolInitialization(boolean failIfDaemonOrClient)
    {
        if (!failIfDaemonOrClient && (daemonInitialized || clientInitialized))
        {
            return;
        }
        else
        {
            if (daemonInitialized)
                throw new AssertionError("daemonInitialization() already called");
            if (clientInitialized)
                throw new AssertionError("clientInitialization() already called");
        }

        if (toolInitialized)
            return;
        toolInitialized = true;

        setConfig(loadConfig());

        applySSTableFormats();

        applySimpleConfig();

        applyPartitioner();

        applySnitch();

        applyEncryptionContext();
    }

    /**
     * Equivalent to {@link #clientInitialization(boolean) clientInitialization(true)}.
     */
    public static void clientInitialization()
    {
        clientInitialization(true);
    }

    /**
     * Equivalent to {@link #clientInitialization(boolean) clientInitialization(true, Config::new)}.
     */
    public static void clientInitialization(boolean failIfDaemonOrTool)
    {
        clientInitialization(failIfDaemonOrTool, Config::new);
    }

    /**
     * Initializes this class as a client, which means that just an empty configuration will
     * be used.
     *
     * @param failIfDaemonOrTool if {@code true} and a call to {@link #daemonInitialization()} or
     *                           {@link #toolInitialization()} has been performed before, an
     *                           {@link AssertionError} will be thrown.
     */
    public static void clientInitialization(boolean failIfDaemonOrTool, Supplier<Config> configSupplier)
    {
        if (!failIfDaemonOrTool && (daemonInitialized || toolInitialized))
        {
            return;
        }
        else
        {
            if (daemonInitialized)
                throw new AssertionError("daemonInitialization() already called");
            if (toolInitialized)
                throw new AssertionError("toolInitialization() already called");
        }

        if (clientInitialized)
            return;
        clientInitialized = true;
        setDefaultFailureDetector();
        Config.setClientMode(true);
        conf = configSupplier.get();
        diskOptimizationStrategy = new SpinningDiskOptimizationStrategy();
        applySSTableFormats();
    }

    public static boolean isClientInitialized()
    {
        return clientInitialized;
    }

    public static boolean isToolInitialized()
    {
        return toolInitialized;
    }

    public static boolean isClientOrToolInitialized()
    {
        return clientInitialized || toolInitialized;
    }

    public static boolean isDaemonInitialized()
    {
        return daemonInitialized;
    }

    public static Config getRawConfig()
    {
        return conf;
    }

    @VisibleForTesting
    public static Config loadConfig() throws ConfigurationException
    {
        if (Config.getOverrideLoadConfig() != null)
            return Config.getOverrideLoadConfig().get();

        String loaderClass = CONFIG_LOADER.getString();
        ConfigurationLoader loader = loaderClass == null
                                     ? new YamlConfigurationLoader()
                                     : FBUtilities.construct(loaderClass, "configuration loading");
        Config config = loader.loadConfig();

        if (!hasLoggedConfig)
        {
            hasLoggedConfig = true;
            Config.log(config);
        }

        return config;
    }

    private static InetAddress getNetworkInterfaceAddress(String intf, String configName, boolean preferIPv6) throws ConfigurationException
    {
        try
        {
            NetworkInterface ni = NetworkInterface.getByName(intf);
            if (ni == null)
                throw new ConfigurationException("Configured " + configName + " \"" + intf + "\" could not be found", false);
            Enumeration<InetAddress> addrs = ni.getInetAddresses();
            if (!addrs.hasMoreElements())
                throw new ConfigurationException("Configured " + configName + " \"" + intf + "\" was found, but had no addresses", false);

            /*
             * Try to return the first address of the preferred type, otherwise return the first address
             */
            InetAddress retval = null;
            while (addrs.hasMoreElements())
            {
                InetAddress temp = addrs.nextElement();
                if (preferIPv6 && temp instanceof Inet6Address) return temp;
                if (!preferIPv6 && temp instanceof Inet4Address) return temp;
                if (retval == null) retval = temp;
            }
            return retval;
        }
        catch (SocketException e)
        {
            throw new ConfigurationException("Configured " + configName + " \"" + intf + "\" caused an exception", e);
        }
    }

    @VisibleForTesting
    public static void setConfig(Config config)
    {
        conf = config;
    }

    private static void applyAll() throws ConfigurationException
    {
        //InetAddressAndPort cares that applySimpleConfig runs first
        applySSTableFormats();

        applyCryptoProvider();

        applySimpleConfig();

        applyPartitioner();

        applyAddressConfig();

        applySnitch();

        applyTokensConfig();

        applySeedProvider();

        applyEncryptionContext();

        applySslContext();

        applyGuardrails();

        applyStartupChecks();
    }

    private static void applySimpleConfig()
    {
        //Doing this first before all other things in case other pieces of config want to construct
        //InetAddressAndPort and get the right defaults
        InetAddressAndPort.initializeDefaultPort(getStoragePort());

        validateUpperBoundStreamingConfig();

        if (conf.auto_snapshot_ttl != null)
        {
            try
            {
                autoSnapshoTtl = new DurationSpec.IntSecondsBound(conf.auto_snapshot_ttl);
            }
            catch (IllegalArgumentException e)
            {
                throw new ConfigurationException("Invalid value of auto_snapshot_ttl: " + conf.auto_snapshot_ttl, false);
            }
        }

        if (conf.commitlog_sync == null)
        {
            throw new ConfigurationException("Missing required directive CommitLogSync", false);
        }

        if (conf.commitlog_sync == CommitLogSync.batch)
        {
            if (conf.commitlog_sync_period.toMilliseconds() != 0)
            {
                throw new ConfigurationException("Batch sync specified, but commitlog_sync_period found.", false);
            }
            logger.debug("Syncing log with batch mode");
        }
        else if (conf.commitlog_sync == CommitLogSync.group)
        {
            if (conf.commitlog_sync_group_window.toMilliseconds() == 0)
            {
                throw new ConfigurationException("Missing value for commitlog_sync_group_window.", false);
            }
            else if (conf.commitlog_sync_period.toMilliseconds() != 0)
            {
                throw new ConfigurationException("Group sync specified, but commitlog_sync_period found. Only specify commitlog_sync_group_window when using group sync", false);
            }
            logger.debug("Syncing log with a group window of {}", conf.commitlog_sync_period.toString());
        }
        else
        {
            if (conf.commitlog_sync_period.toMilliseconds() == 0)
            {
                throw new ConfigurationException("Missing value for commitlog_sync_period.", false);
            }
            logger.debug("Syncing log with a period of {}", conf.commitlog_sync_period.toString());
        }

        /* evaluate the DiskAccessMode Config directive, which also affects indexAccessMode selection */
        if (conf.disk_access_mode == DiskAccessMode.auto || conf.disk_access_mode == DiskAccessMode.mmap_index_only)
        {
            conf.disk_access_mode = DiskAccessMode.standard;
            indexAccessMode = DiskAccessMode.mmap;
        }
        else if (conf.disk_access_mode == DiskAccessMode.legacy)
        {
            conf.disk_access_mode = hasLargeAddressSpace() ? DiskAccessMode.mmap : DiskAccessMode.standard;
            indexAccessMode = conf.disk_access_mode;
        }
        else if (conf.disk_access_mode == DiskAccessMode.direct)
        {
            throw new ConfigurationException(String.format("DiskAccessMode '%s' is not supported", DiskAccessMode.direct));
        }
        else
        {
            indexAccessMode = conf.disk_access_mode;
        }
        logger.info("DiskAccessMode is {}, indexAccessMode is {}", conf.disk_access_mode, indexAccessMode);

        /* phi convict threshold for FailureDetector */
        if (conf.phi_convict_threshold < 5 || conf.phi_convict_threshold > 16)
        {
            throw new ConfigurationException("phi_convict_threshold must be between 5 and 16, but was " + conf.phi_convict_threshold, false);
        }

        /* Thread per pool */
        if (conf.concurrent_reads < 2)
        {
            throw new ConfigurationException("concurrent_reads must be at least 2, but was " + conf.concurrent_reads, false);
        }

        if (conf.concurrent_writes < 2 && TEST_FAIL_MV_LOCKS_COUNT.getString("").isEmpty())
        {
            throw new ConfigurationException("concurrent_writes must be at least 2, but was " + conf.concurrent_writes, false);
        }

        if (conf.concurrent_counter_writes < 2)
            throw new ConfigurationException("concurrent_counter_writes must be at least 2, but was " + conf.concurrent_counter_writes, false);

        if (conf.networking_cache_size == null)
            conf.networking_cache_size = new DataStorageSpec.IntMebibytesBound(Math.min(128, (int) (Runtime.getRuntime().maxMemory() / (16 * 1048576))));

        if (conf.file_cache_size == null)
            conf.file_cache_size = new DataStorageSpec.IntMebibytesBound(Math.min(512, (int) (Runtime.getRuntime().maxMemory() / (4 * 1048576))));

        // round down for SSDs and round up for spinning disks
        if (conf.file_cache_round_up == null)
            conf.file_cache_round_up = conf.disk_optimization_strategy == Config.DiskOptimizationStrategy.spinning;

        if (conf.memtable_offheap_space == null)
            conf.memtable_offheap_space = new DataStorageSpec.IntMebibytesBound((int) (Runtime.getRuntime().maxMemory() / (4 * 1048576)));
        // for the moment, we default to twice as much on-heap space as off-heap, as heap overhead is very large
        if (conf.memtable_heap_space == null)
            conf.memtable_heap_space = new DataStorageSpec.IntMebibytesBound((int) (Runtime.getRuntime().maxMemory() / (4 * 1048576)));
        if (conf.memtable_heap_space.toMebibytes() == 0)
            throw new ConfigurationException("memtable_heap_space must be positive, but was " + conf.memtable_heap_space, false);
        logger.info("Global memtable on-heap threshold is enabled at {}", conf.memtable_heap_space);
        if (conf.memtable_offheap_space.toMebibytes() == 0)
            logger.info("Global memtable off-heap threshold is disabled, HeapAllocator will be used instead");
        else
            logger.info("Global memtable off-heap threshold is enabled at {}", conf.memtable_offheap_space);

        if (conf.repair_session_max_tree_depth != null)
        {
            logger.warn("repair_session_max_tree_depth has been deprecated and should be removed from cassandra.yaml. Use repair_session_space instead");
            if (conf.repair_session_max_tree_depth < 10)
                throw new ConfigurationException("repair_session_max_tree_depth should not be < 10, but was " + conf.repair_session_max_tree_depth);
            if (conf.repair_session_max_tree_depth > 20)
                logger.warn("repair_session_max_tree_depth of " + conf.repair_session_max_tree_depth + " > 20 could lead to excessive memory usage");
        }
        else
        {
            conf.repair_session_max_tree_depth = 20;
        }

        if (conf.repair_session_space == null)
            conf.repair_session_space = new DataStorageSpec.IntMebibytesBound(Math.max(1, (int) (Runtime.getRuntime().maxMemory() / (16 * 1048576))));

        if (conf.repair_session_space.toMebibytes() < 1)
            throw new ConfigurationException("repair_session_space must be > 0, but was " + conf.repair_session_space);
        else if (conf.repair_session_space.toMebibytes() > (int) (Runtime.getRuntime().maxMemory() / (4 * 1048576)))
            logger.warn("A repair_session_space of " + conf.repair_session_space + " mebibytes is likely to cause heap pressure");

        checkForLowestAcceptedTimeouts(conf);

        long valueInBytes = conf.native_transport_max_frame_size.toBytes();
        if (valueInBytes < 0 || valueInBytes > Integer.MAX_VALUE - 1)
        {
            throw new ConfigurationException(String.format("native_transport_max_frame_size must be positive value < %dB, but was %dB",
                                                           Integer.MAX_VALUE,
                                                           valueInBytes),
                                             false);
        }

        if (conf.column_index_size != null)
            checkValidForByteConversion(conf.column_index_size, "column_index_size");
        checkValidForByteConversion(conf.column_index_cache_size, "column_index_cache_size");
        checkValidForByteConversion(conf.batch_size_warn_threshold, "batch_size_warn_threshold");

        // if data dirs, commitlog dir, or saved caches dir are set in cassandra.yaml, use that.  Otherwise,
        // use -Dcassandra.storagedir (set in cassandra-env.sh) as the parent dir for data/, commitlog/, and saved_caches/
        if (conf.commitlog_directory == null)
        {
            conf.commitlog_directory = storagedirFor("commitlog");
        }

        initializeCommitLogDiskAccessMode();
        if (commitLogWriteDiskAccessMode != conf.commitlog_disk_access_mode)
            logger.info("commitlog_disk_access_mode resolved to: {}", commitLogWriteDiskAccessMode);

        if (conf.hints_directory == null)
        {
            conf.hints_directory = storagedirFor("hints");
        }

        if (conf.native_transport_max_request_data_in_flight == null)
        {
            conf.native_transport_max_request_data_in_flight = new DataStorageSpec.LongBytesBound(Runtime.getRuntime().maxMemory() / 10);
        }

        if (conf.native_transport_max_request_data_in_flight_per_ip == null)
        {
            conf.native_transport_max_request_data_in_flight_per_ip = new DataStorageSpec.LongBytesBound(Runtime.getRuntime().maxMemory() / 40);
        }

        if (conf.native_transport_rate_limiting_enabled)
            logger.info("Native transport rate-limiting enabled at {} requests/second.", conf.native_transport_max_requests_per_second);
        else
            logger.info("Native transport rate-limiting disabled.");

        if (conf.commitlog_total_space == null)
        {
            final int preferredSizeInMiB = 8192;
            // use 1/4 of available space.  See discussion on #10013 and #10199
            final long totalSpaceInBytes = tryGetSpace(conf.commitlog_directory, FileStore::getTotalSpace);
            int defaultSpaceInMiB = calculateDefaultSpaceInMiB("commitlog",
                                                               conf.commitlog_directory,
                                                               "commitlog_total_space",
                                                               preferredSizeInMiB,
                                                               totalSpaceInBytes, 1, 4);
            conf.commitlog_total_space = new DataStorageSpec.IntMebibytesBound(defaultSpaceInMiB);
        }

        if (conf.cdc_enabled)
        {
            if (conf.cdc_raw_directory == null)
            {
                conf.cdc_raw_directory = storagedirFor("cdc_raw");
            }

            if (conf.cdc_total_space.toMebibytes() == 0)
            {
                final int preferredSizeInMiB = 4096;
                // use 1/8th of available space.  See discussion on #10013 and #10199 on the CL, taking half that for CDC
                final long totalSpaceInBytes = tryGetSpace(conf.cdc_raw_directory, FileStore::getTotalSpace);
                int defaultSpaceInMiB = calculateDefaultSpaceInMiB("cdc",
                                                                   conf.cdc_raw_directory,
                                                                   "cdc_total_space",
                                                                   preferredSizeInMiB,
                                                                   totalSpaceInBytes, 1, 8);
                conf.cdc_total_space = new DataStorageSpec.IntMebibytesBound(defaultSpaceInMiB);
            }

            logger.info("cdc_enabled is true. Starting casssandra node with Change-Data-Capture enabled.");
        }

        if (conf.saved_caches_directory == null)
        {
            conf.saved_caches_directory = storagedirFor("saved_caches");
        }
        if (conf.data_file_directories == null || conf.data_file_directories.length == 0)
        {
            conf.data_file_directories = new String[]{ storagedir("data_file_directories") + File.pathSeparator() + "data" };
        }

        long dataFreeBytes = 0;
        /* data file and commit log directories. they get created later, when they're needed. */
        for (String datadir : conf.data_file_directories)
        {
            if (datadir == null)
                throw new ConfigurationException("data_file_directories must not contain empty entry", false);
            if (datadir.equals(conf.local_system_data_file_directory))
                throw new ConfigurationException("local_system_data_file_directory must not be the same as any data_file_directories", false);
            if (datadir.equals(conf.commitlog_directory))
                throw new ConfigurationException("commitlog_directory must not be the same as any data_file_directories", false);
            if (datadir.equals(conf.hints_directory))
                throw new ConfigurationException("hints_directory must not be the same as any data_file_directories", false);
            if (datadir.equals(conf.saved_caches_directory))
                throw new ConfigurationException("saved_caches_directory must not be the same as any data_file_directories", false);

            dataFreeBytes = saturatedSum(dataFreeBytes, tryGetSpace(datadir, FileStore::getUnallocatedSpace));
        }
        if (dataFreeBytes < 64 * ONE_GIB) // 64 GB
            logger.warn("Only {} free across all data volumes. Consider adding more capacity to your cluster or removing obsolete snapshots",
                        FBUtilities.prettyPrintMemory(dataFreeBytes));

        if (conf.local_system_data_file_directory != null)
        {
            if (conf.local_system_data_file_directory.equals(conf.commitlog_directory))
                throw new ConfigurationException("local_system_data_file_directory must not be the same as the commitlog_directory", false);
            if (conf.local_system_data_file_directory.equals(conf.saved_caches_directory))
                throw new ConfigurationException("local_system_data_file_directory must not be the same as the saved_caches_directory", false);
            if (conf.local_system_data_file_directory.equals(conf.hints_directory))
                throw new ConfigurationException("local_system_data_file_directory must not be the same as the hints_directory", false);

            long freeBytes = tryGetSpace(conf.local_system_data_file_directory, FileStore::getUnallocatedSpace);

            if (freeBytes < ONE_GIB)
                logger.warn("Only {} free in the system data volume. Consider adding more capacity or removing obsolete snapshots",
                            FBUtilities.prettyPrintMemory(freeBytes));
        }

        if (conf.commitlog_directory.equals(conf.saved_caches_directory))
            throw new ConfigurationException("saved_caches_directory must not be the same as the commitlog_directory", false);
        if (conf.commitlog_directory.equals(conf.hints_directory))
            throw new ConfigurationException("hints_directory must not be the same as the commitlog_directory", false);
        if (conf.hints_directory.equals(conf.saved_caches_directory))
            throw new ConfigurationException("saved_caches_directory must not be the same as the hints_directory", false);

        if (conf.memtable_flush_writers == 0)
        {
            conf.memtable_flush_writers = conf.data_file_directories.length == 1 ? 2 : 1;
        }

        if (conf.memtable_flush_writers < 1)
            throw new ConfigurationException("memtable_flush_writers must be at least 1, but was " + conf.memtable_flush_writers, false);

        if (conf.memtable_cleanup_threshold == null)
        {
            conf.memtable_cleanup_threshold = (float) (1.0 / (1 + conf.memtable_flush_writers));
        }
        else
        {
            logger.warn("memtable_cleanup_threshold has been deprecated and should be removed from cassandra.yaml");
        }

        if (conf.memtable_cleanup_threshold < 0.01f)
            throw new ConfigurationException("memtable_cleanup_threshold must be >= 0.01, but was " + conf.memtable_cleanup_threshold, false);
        if (conf.memtable_cleanup_threshold > 0.99f)
            throw new ConfigurationException("memtable_cleanup_threshold must be <= 0.99, but was " + conf.memtable_cleanup_threshold, false);
        if (conf.memtable_cleanup_threshold < 0.1f)
            logger.warn("memtable_cleanup_threshold is set very low [{}], which may cause performance degradation", conf.memtable_cleanup_threshold);

        if (conf.concurrent_compactors == null)
            conf.concurrent_compactors = Math.min(8, Math.max(2, Math.min(FBUtilities.getAvailableProcessors(), conf.data_file_directories.length)));

        if (conf.concurrent_compactors <= 0)
            throw new ConfigurationException("concurrent_compactors should be strictly greater than 0, but was " + conf.concurrent_compactors, false);

        applyConcurrentValidations(conf);
        applyRepairCommandPoolSize(conf);
        applyReadThresholdsValidations(conf);

        if (conf.concurrent_materialized_view_builders <= 0)
            throw new ConfigurationException("concurrent_materialized_view_builders should be strictly greater than 0, but was " + conf.concurrent_materialized_view_builders, false);

        if (conf.num_tokens != null && conf.num_tokens > MAX_NUM_TOKENS)
            throw new ConfigurationException(String.format("A maximum number of %d tokens per node is supported", MAX_NUM_TOKENS), false);

        try
        {
            // if prepared_statements_cache_size option was set to "auto" then size of the cache should be "max(1/256 of Heap (in MiB), 10MiB)"
            preparedStatementsCacheSizeInMiB = (conf.prepared_statements_cache_size == null)
                                               ? Math.max(10, (int) (Runtime.getRuntime().maxMemory() / 1024 / 1024 / 256))
                                               : conf.prepared_statements_cache_size.toMebibytes();

            if (preparedStatementsCacheSizeInMiB == 0)
                throw new NumberFormatException(); // to escape duplicating error message

            // we need this assignment for the Settings virtual table - CASSANDRA-17734
            conf.prepared_statements_cache_size = new DataStorageSpec.LongMebibytesBound(preparedStatementsCacheSizeInMiB);
        }
        catch (NumberFormatException e)
        {
            throw new ConfigurationException("prepared_statements_cache_size option was set incorrectly to '"
                                             + (conf.prepared_statements_cache_size != null ? conf.prepared_statements_cache_size.toString() : null) + "', supported values are <integer> >= 0.", false);
        }

        try
        {
            // if key_cache_size option was set to "auto" then size of the cache should be "min(5% of Heap (in MiB), 100MiB)
            keyCacheSizeInMiB = (conf.key_cache_size == null)
                                ? Math.min(Math.max(1, (int) (Runtime.getRuntime().totalMemory() * 0.05 / 1024 / 1024)), 100)
                                : conf.key_cache_size.toMebibytes();

            if (keyCacheSizeInMiB < 0)
                throw new NumberFormatException(); // to escape duplicating error message

            // we need this assignment for the Settings Virtual Table - CASSANDRA-17734
            conf.key_cache_size = new DataStorageSpec.LongMebibytesBound(keyCacheSizeInMiB);
        }
        catch (NumberFormatException e)
        {
            throw new ConfigurationException("key_cache_size option was set incorrectly to '"
                                             + (conf.key_cache_size != null ? conf.key_cache_size.toString() : null) + "', supported values are <integer> >= 0.", false);
        }

        try
        {
            // if counter_cache_size option was set to "auto" then size of the cache should be "min(2.5% of Heap (in MiB), 50MiB)
            counterCacheSizeInMiB = (conf.counter_cache_size == null)
                                    ? Math.min(Math.max(1, (int) (Runtime.getRuntime().totalMemory() * 0.025 / 1024 / 1024)), 50)
                                    : conf.counter_cache_size.toMebibytes();

            if (counterCacheSizeInMiB < 0)
                throw new NumberFormatException(); // to escape duplicating error message
        }
        catch (NumberFormatException e)
        {
            throw new ConfigurationException("counter_cache_size option was set incorrectly to '"
                                             + (conf.counter_cache_size != null ? conf.counter_cache_size.toString() : null) + "', supported values are <integer> >= 0.", false);
        }

        try
        {
            // if paxosCacheSizeInMiB option was set to "auto" then size of the cache should be "min(1% of Heap (in MB), 50MB)
            paxosCacheSizeInMiB = (conf.paxos_cache_size == null)
                                  ? Math.min(Math.max(1, (int) (Runtime.getRuntime().totalMemory() * 0.01 / 1024 / 1024)), 50)
                                  : conf.paxos_cache_size.toMebibytes();

            if (paxosCacheSizeInMiB < 0)
                throw new NumberFormatException(); // to escape duplicating error message
        }
        catch (NumberFormatException e)
        {
            throw new ConfigurationException("paxos_cache_size option was set incorrectly to '"
                                             + conf.paxos_cache_size + "', supported values are <integer> >= 0.", false);
        }

        // we need this assignment for the Settings virtual table - CASSANDRA-17735
        conf.counter_cache_size = new DataStorageSpec.LongMebibytesBound(counterCacheSizeInMiB);

        // if set to empty/"auto" then use 5% of Heap size
        indexSummaryCapacityInMiB = (conf.index_summary_capacity == null)
                                    ? Math.max(1, (int) (Runtime.getRuntime().totalMemory() * 0.05 / 1024 / 1024))
                                    : conf.index_summary_capacity.toMebibytes();

        if (indexSummaryCapacityInMiB < 0)
            throw new ConfigurationException("index_summary_capacity option was set incorrectly to '"
                                             + conf.index_summary_capacity.toString() + "', it should be a non-negative integer.", false);

        // we need this assignment for the Settings virtual table - CASSANDRA-17735
        conf.index_summary_capacity = new DataStorageSpec.LongMebibytesBound(indexSummaryCapacityInMiB);

        if (conf.user_defined_functions_fail_timeout.toMilliseconds() < conf.user_defined_functions_warn_timeout.toMilliseconds())
            throw new ConfigurationException("user_defined_functions_warn_timeout must less than user_defined_function_fail_timeout", false);

        if (!conf.allow_insecure_udfs && !conf.user_defined_functions_threads_enabled)
            throw new ConfigurationException("To be able to set enable_user_defined_functions_threads: false you need to set allow_insecure_udfs: true - this is an unsafe configuration and is not recommended.");

        if (conf.allow_extra_insecure_udfs)
            logger.warn("Allowing java.lang.System.* access in UDFs is dangerous and not recommended. Set allow_extra_insecure_udfs: false to disable.");

        if (conf.scripted_user_defined_functions_enabled)
            throw new ConfigurationException("JavaScript user-defined functions were removed in CASSANDRA-18252. " +
                                             "Hooks are planned to be introduced as part of CASSANDRA-17280");

        if (conf.commitlog_segment_size.toMebibytes() == 0)
            throw new ConfigurationException("commitlog_segment_size must be positive, but was "
                                             + conf.commitlog_segment_size.toString(), false);
        else if (conf.commitlog_segment_size.toMebibytes() >= 2048)
            throw new ConfigurationException("commitlog_segment_size must be smaller than 2048, but was "
                                             + conf.commitlog_segment_size.toString(), false);

        if (conf.max_mutation_size == null)
            conf.max_mutation_size = new DataStorageSpec.IntKibibytesBound(conf.commitlog_segment_size.toKibibytes() / 2);
        else if (conf.commitlog_segment_size.toKibibytes() < 2 * conf.max_mutation_size.toKibibytes())
            throw new ConfigurationException("commitlog_segment_size must be at least twice the size of max_mutation_size / 1024", false);

        // native transport encryption options
        if (conf.client_encryption_options != null)
        {
            conf.client_encryption_options.applyConfig();

            if (conf.native_transport_port_ssl != null
                && conf.native_transport_port_ssl != conf.native_transport_port
                && conf.client_encryption_options.tlsEncryptionPolicy() == EncryptionOptions.TlsEncryptionPolicy.UNENCRYPTED)
            {
                throw new ConfigurationException("Encryption must be enabled in client_encryption_options for native_transport_port_ssl", false);
            }
        }

        if (conf.snapshot_links_per_second < 0)
            throw new ConfigurationException("snapshot_links_per_second must be >= 0");

        if (conf.max_value_size.toMebibytes() == 0)
            throw new ConfigurationException("max_value_size must be positive", false);
        else if (conf.max_value_size.toMebibytes() >= 2048)
            throw new ConfigurationException("max_value_size must be smaller than 2048, but was "
                                             + conf.max_value_size.toString(), false);

        switch (conf.disk_optimization_strategy)
        {
            case ssd:
                diskOptimizationStrategy = new SsdDiskOptimizationStrategy(conf.disk_optimization_page_cross_chance);
                break;
            case spinning:
                diskOptimizationStrategy = new SpinningDiskOptimizationStrategy();
                break;
        }

        if (conf.server_encryption_options != null)
        {
            conf.server_encryption_options.applyConfig();

            if (conf.server_encryption_options.legacy_ssl_storage_port_enabled &&
                conf.server_encryption_options.tlsEncryptionPolicy() == EncryptionOptions.TlsEncryptionPolicy.UNENCRYPTED)
            {
                throw new ConfigurationException("legacy_ssl_storage_port_enabled is true (enabled) with internode encryption disabled (none). Enable encryption or disable the legacy ssl storage port.");
            }
        }

        if (conf.internode_max_message_size != null)
        {
            long maxMessageSize = conf.internode_max_message_size.toBytes();

            if (maxMessageSize > conf.internode_application_receive_queue_reserve_endpoint_capacity.toBytes())
                throw new ConfigurationException("internode_max_message_size must no exceed internode_application_receive_queue_reserve_endpoint_capacity", false);

            if (maxMessageSize > conf.internode_application_receive_queue_reserve_global_capacity.toBytes())
                throw new ConfigurationException("internode_max_message_size must no exceed internode_application_receive_queue_reserve_global_capacity", false);

            if (maxMessageSize > conf.internode_application_send_queue_reserve_endpoint_capacity.toBytes())
                throw new ConfigurationException("internode_max_message_size must no exceed internode_application_send_queue_reserve_endpoint_capacity", false);

            if (maxMessageSize > conf.internode_application_send_queue_reserve_global_capacity.toBytes())
                throw new ConfigurationException("internode_max_message_size must no exceed internode_application_send_queue_reserve_global_capacity", false);
        }
        else
        {
            long maxMessageSizeInBytes =
            Math.min(conf.internode_application_receive_queue_reserve_endpoint_capacity.toBytes(),
                     conf.internode_application_send_queue_reserve_endpoint_capacity.toBytes());

            conf.internode_max_message_size = new DataStorageSpec.IntBytesBound(maxMessageSizeInBytes);
        }

        validateMaxConcurrentAutoUpgradeTasksConf(conf.max_concurrent_automatic_sstable_upgrades);

        if (conf.default_keyspace_rf < conf.minimum_replication_factor_fail_threshold)
        {
            throw new ConfigurationException(String.format("default_keyspace_rf (%d) cannot be less than minimum_replication_factor_fail_threshold (%d)",
                                                           conf.default_keyspace_rf, conf.minimum_replication_factor_fail_threshold));
        }

        if (conf.paxos_repair_parallelism <= 0)
            conf.paxos_repair_parallelism = Math.max(1, conf.concurrent_writes / 8);

        Paxos.setPaxosVariant(conf.paxos_variant);
        if (conf.paxos_state_purging == null)
            conf.paxos_state_purging = PaxosStatePurging.legacy;

        logInitializationOutcome(logger);

        if (conf.max_space_usable_for_compactions_in_percentage < 0 || conf.max_space_usable_for_compactions_in_percentage > 1)
            throw new ConfigurationException("max_space_usable_for_compactions_in_percentage must be between 0 and 1", false);

        if (conf.dump_heap_on_uncaught_exception && DatabaseDescriptor.getHeapDumpPath() == null)
            throw new ConfigurationException(String.format("Invalid configuration. Heap dump is enabled but cannot create heap dump output path: %s.", conf.heap_dump_path != null ? conf.heap_dump_path : "null"));

        conf.sai_options.validate();

        List<ConsistencyLevel> progressBarrierCLsArr = Arrays.asList(ALL, EACH_QUORUM, LOCAL_QUORUM, QUORUM, ONE, NODE_LOCAL);
        Set<ConsistencyLevel> progressBarrierCls = new HashSet<>(progressBarrierCLsArr);
        if (!progressBarrierCls.contains(conf.progress_barrier_min_consistency_level))
        {
            throw new ConfigurationException(String.format("Invalid value for progress_barrier_min_consistency_level %s. Allowed values: %s",
                                                           conf.progress_barrier_min_consistency_level, progressBarrierCLsArr));
        }

        if (!progressBarrierCls.contains(conf.progress_barrier_default_consistency_level))
        {
            throw new ConfigurationException(String.format("Invalid value for.progress_barrier_default_consistency_level %s. Allowed values: %s",
                                                           conf.progress_barrier_default_consistency_level, progressBarrierCLsArr));
        }
    }

    @VisibleForTesting
    static void validateUpperBoundStreamingConfig() throws ConfigurationException
    {
        // below 2 checks are needed in order to match the pre-CASSANDRA-15234 upper bound for those parameters which were still in megabits per second
        if (conf.stream_throughput_outbound.toMegabitsPerSecond() >= Integer.MAX_VALUE)
        {
            throw new ConfigurationException("Invalid value of stream_throughput_outbound: " + conf.stream_throughput_outbound.toString(), false);
        }

        if (conf.inter_dc_stream_throughput_outbound.toMegabitsPerSecond() >= Integer.MAX_VALUE)
        {
            throw new ConfigurationException("Invalid value of inter_dc_stream_throughput_outbound: " + conf.inter_dc_stream_throughput_outbound.toString(), false);
        }

        if (conf.entire_sstable_stream_throughput_outbound.toMebibytesPerSecond() >= Integer.MAX_VALUE)
        {
            throw new ConfigurationException("Invalid value of entire_sstable_stream_throughput_outbound: " + conf.entire_sstable_stream_throughput_outbound.toString(), false);
        }

        if (conf.entire_sstable_inter_dc_stream_throughput_outbound.toMebibytesPerSecond() >= Integer.MAX_VALUE)
        {
            throw new ConfigurationException("Invalid value of entire_sstable_inter_dc_stream_throughput_outbound: " + conf.entire_sstable_inter_dc_stream_throughput_outbound.toString(), false);
        }

        if (conf.compaction_throughput.toMebibytesPerSecond() >= Integer.MAX_VALUE)
        {
            throw new ConfigurationException("Invalid value of compaction_throughput: " + conf.compaction_throughput.toString(), false);
        }
    }

    @VisibleForTesting
    static void applyConcurrentValidations(Config config)
    {
        if (config.concurrent_validations < 1)
        {
            config.concurrent_validations = config.concurrent_compactors;
        }
        else if (config.concurrent_validations > config.concurrent_compactors && !allowUnlimitedConcurrentValidations)
        {
            throw new ConfigurationException("To set concurrent_validations > concurrent_compactors, " +
                                             "set the system property -D" + ALLOW_UNLIMITED_CONCURRENT_VALIDATIONS.getKey() + "=true");
        }
    }

    @VisibleForTesting
    static void applyRepairCommandPoolSize(Config config)
    {
        if (config.repair_command_pool_size < 1)
            config.repair_command_pool_size = config.concurrent_validations;
    }

    @VisibleForTesting
    static void applyReadThresholdsValidations(Config config)
    {
        validateReadThresholds("coordinator_read_size", config.coordinator_read_size_warn_threshold, config.coordinator_read_size_fail_threshold);
        validateReadThresholds("local_read_size", config.local_read_size_warn_threshold, config.local_read_size_fail_threshold);
        validateReadThresholds("row_index_read_size", config.row_index_read_size_warn_threshold, config.row_index_read_size_fail_threshold);
    }

    private static void validateReadThresholds(String name, DataStorageSpec.LongBytesBound warn, DataStorageSpec.LongBytesBound fail)
    {
        if (fail != null && warn != null && fail.toBytes() < warn.toBytes())
            throw new ConfigurationException(String.format("%s (%s) must be greater than or equal to %s (%s)",
                                                           name + "_fail_threshold", fail,
                                                           name + "_warn_threshold", warn));
    }

    public static GuardrailsOptions getGuardrailsConfig()
    {
        return guardrails;
    }

    private static void applyGuardrails()
    {
        try
        {
            guardrails = new GuardrailsOptions(conf);
        }
        catch (IllegalArgumentException e)
        {
            throw new ConfigurationException("Invalid guardrails configuration: " + e.getMessage(), e);
        }
    }

    public static StartupChecksOptions getStartupChecksOptions()
    {
        return startupChecksOptions;
    }

    private static void applyStartupChecks()
    {
        startupChecksOptions = new StartupChecksOptions(conf.startup_checks);
    }

    private static String storagedirFor(String type)
    {
        return storagedir(type + "_directory") + File.pathSeparator() + type;
    }

    private static String storagedir(String errMsgType)
    {
        String storagedir = STORAGE_DIR.getString();
        if (storagedir == null)
            throw new ConfigurationException(errMsgType + " is missing and " + STORAGE_DIR.getKey() + " system property is not set", false);
        return storagedir;
    }

    static int calculateDefaultSpaceInMiB(String type, String path, String setting, int preferredSizeInMiB, long totalSpaceInBytes, long totalSpaceNumerator, long totalSpaceDenominator)
    {
        final long totalSizeInMiB = totalSpaceInBytes / ONE_MIB;
        final int minSizeInMiB = Ints.saturatedCast(totalSpaceNumerator * totalSizeInMiB / totalSpaceDenominator);

        if (minSizeInMiB < preferredSizeInMiB)
        {
            logger.warn("Small {} volume detected at '{}'; setting {} to {}.  You can override this in cassandra.yaml",
                        type, path, setting, minSizeInMiB);
            return minSizeInMiB;
        }
        else
        {
            return preferredSizeInMiB;
        }
    }

    public static void applyAddressConfig() throws ConfigurationException
    {
        applyAddressConfig(conf);
    }

    public static void applyAddressConfig(Config config) throws ConfigurationException
    {
        listenAddress = null;
        rpcAddress = null;
        broadcastAddress = null;
        broadcastRpcAddress = null;

        /* Local IP, hostname or interface to bind services to */
        if (config.listen_address != null && config.listen_interface != null)
        {
            throw new ConfigurationException("Set listen_address OR listen_interface, not both", false);
        }
        else if (config.listen_address != null)
        {
            try
            {
                listenAddress = InetAddress.getByName(config.listen_address);
            }
            catch (UnknownHostException e)
            {
                throw new ConfigurationException("Unknown listen_address '" + config.listen_address + '\'', false);
            }

            if (listenAddress.isAnyLocalAddress())
                throw new ConfigurationException("listen_address cannot be a wildcard address (" + config.listen_address + ")!", false);
        }
        else if (config.listen_interface != null)
        {
            listenAddress = getNetworkInterfaceAddress(config.listen_interface, "listen_interface", config.listen_interface_prefer_ipv6);
        }

        /* Gossip Address to broadcast */
        if (config.broadcast_address != null)
        {
            try
            {
                broadcastAddress = InetAddress.getByName(config.broadcast_address);
            }
            catch (UnknownHostException e)
            {
                throw new ConfigurationException("Unknown broadcast_address '" + config.broadcast_address + '\'', false);
            }

            if (broadcastAddress.isAnyLocalAddress())
                throw new ConfigurationException("broadcast_address cannot be a wildcard address (" + config.broadcast_address + ")!", false);
        }

        /* Local IP, hostname or interface to bind RPC server to */
        if (config.rpc_address != null && config.rpc_interface != null)
        {
            throw new ConfigurationException("Set rpc_address OR rpc_interface, not both", false);
        }
        else if (config.rpc_address != null)
        {
            try
            {
                rpcAddress = InetAddress.getByName(config.rpc_address);
            }
            catch (UnknownHostException e)
            {
                throw new ConfigurationException("Unknown host in rpc_address " + config.rpc_address, false);
            }
        }
        else if (config.rpc_interface != null)
        {
            rpcAddress = getNetworkInterfaceAddress(config.rpc_interface, "rpc_interface", config.rpc_interface_prefer_ipv6);
        }
        else
        {
            rpcAddress = FBUtilities.getJustLocalAddress();
        }

        /* RPC address to broadcast */
        if (config.broadcast_rpc_address != null)
        {
            try
            {
                broadcastRpcAddress = InetAddress.getByName(config.broadcast_rpc_address);
            }
            catch (UnknownHostException e)
            {
                throw new ConfigurationException("Unknown broadcast_rpc_address '" + config.broadcast_rpc_address + '\'', false);
            }

            if (broadcastRpcAddress.isAnyLocalAddress())
                throw new ConfigurationException("broadcast_rpc_address cannot be a wildcard address (" + config.broadcast_rpc_address + ")!", false);
        }
        else
        {
            if (rpcAddress.isAnyLocalAddress())
                throw new ConfigurationException("If rpc_address is set to a wildcard address (" + config.rpc_address + "), then " +
                                                 "you must set broadcast_rpc_address to a value other than " + config.rpc_address, false);
        }
    }

    public static void applyEncryptionContext()
    {
        // always attempt to load the cipher factory, as we could be in the situation where the user has disabled encryption,
        // but has existing commitlogs and sstables on disk that are still encrypted (and still need to be read)
        encryptionContext = new EncryptionContext(conf.transparent_data_encryption_options);
    }

    public static void applySslContext()
    {
        if (TEST_JVM_DTEST_DISABLE_SSL.getBoolean())
            return;

        try
        {
            SSLFactory.validateSslContext("Internode messaging", conf.server_encryption_options, REQUIRED, true);
            SSLFactory.validateSslContext("Native transport", conf.client_encryption_options, conf.client_encryption_options.getClientAuth(), true);
            SSLFactory.initHotReloading(conf.server_encryption_options, conf.client_encryption_options, false);
        }
        catch (IOException e)
        {
            throw new ConfigurationException("Failed to initialize SSL", e);
        }
    }

    public static void applyCryptoProvider()
    {
        if (TEST_SKIP_CRYPTO_PROVIDER_INSTALLATION.getBoolean())
            return;

        if (conf.crypto_provider == null)
            conf.crypto_provider = new ParameterizedClass(JREProvider.class.getName(), null);

        // properties beat configuration
        String classNameFromSystemProperties = CassandraRelevantProperties.CRYPTO_PROVIDER_CLASS_NAME.getString();
        if (classNameFromSystemProperties != null)
            conf.crypto_provider.class_name = classNameFromSystemProperties;

        if (conf.crypto_provider.class_name == null)
            throw new ConfigurationException("Failed to initialize crypto provider, class_name cannot be null");

        if (conf.crypto_provider.parameters == null)
            conf.crypto_provider.parameters = new HashMap<>();

        Map<String, String> cryptoProviderParameters = new HashMap<>(conf.crypto_provider.parameters);
        cryptoProviderParameters.putIfAbsent(AbstractCryptoProvider.FAIL_ON_MISSING_PROVIDER_KEY, "false");

        try
        {
            cryptoProvider = FBUtilities.newCryptoProvider(conf.crypto_provider.class_name, cryptoProviderParameters);
            cryptoProvider.install();
        }
        catch (Exception e)
        {
            if (e instanceof ConfigurationException)
                throw (ConfigurationException) e;
            else
                throw new ConfigurationException(String.format("Failed to initialize crypto provider %s", conf.crypto_provider.class_name), e);
        }
    }

    public static void applySeedProvider()
    {
        // load the seeds for node contact points
        if (conf.seed_provider == null)
        {
            throw new ConfigurationException("seeds configuration is missing; a minimum of one seed is required.", false);
        }
        try
        {
            Class<?> seedProviderClass = Class.forName(conf.seed_provider.class_name);
            seedProvider = (SeedProvider) seedProviderClass.getConstructor(Map.class).newInstance(conf.seed_provider.parameters);
        }
        // there are about 5 checked exceptions that could be thrown here.
        catch (Exception e)
        {
            throw new ConfigurationException(e.getMessage() + "\nFatal configuration error; unable to start server.  See log for stacktrace.", true);
        }
        if (seedProvider.getSeeds().size() == 0)
            throw new ConfigurationException("The seed provider lists no seeds.", false);
    }

    @VisibleForTesting
    static void checkForLowestAcceptedTimeouts(Config conf)
    {
        if (conf.read_request_timeout.toMilliseconds() < LOWEST_ACCEPTED_TIMEOUT.toMilliseconds())
        {
            logInfo("read_request_timeout", conf.read_request_timeout, LOWEST_ACCEPTED_TIMEOUT);
            conf.read_request_timeout = new DurationSpec.LongMillisecondsBound("10ms");
        }

        if (conf.range_request_timeout.toMilliseconds() < LOWEST_ACCEPTED_TIMEOUT.toMilliseconds())
        {
            logInfo("range_request_timeout", conf.range_request_timeout, LOWEST_ACCEPTED_TIMEOUT);
            conf.range_request_timeout = new DurationSpec.LongMillisecondsBound("10ms");
        }

        if (conf.request_timeout.toMilliseconds() < LOWEST_ACCEPTED_TIMEOUT.toMilliseconds())
        {
            logInfo("request_timeout", conf.request_timeout, LOWEST_ACCEPTED_TIMEOUT);
            conf.request_timeout = new DurationSpec.LongMillisecondsBound("10ms");
        }

        if (conf.write_request_timeout.toMilliseconds() < LOWEST_ACCEPTED_TIMEOUT.toMilliseconds())
        {
            logInfo("write_request_timeout", conf.write_request_timeout, LOWEST_ACCEPTED_TIMEOUT);
            conf.write_request_timeout = new DurationSpec.LongMillisecondsBound("10ms");
        }

        if (conf.cas_contention_timeout.toMilliseconds() < LOWEST_ACCEPTED_TIMEOUT.toMilliseconds())
        {
            logInfo("cas_contention_timeout", conf.cas_contention_timeout, LOWEST_ACCEPTED_TIMEOUT);
            conf.cas_contention_timeout = new DurationSpec.LongMillisecondsBound("10ms");
        }

        if (conf.counter_write_request_timeout.toMilliseconds() < LOWEST_ACCEPTED_TIMEOUT.toMilliseconds())
        {
            logInfo("counter_write_request_timeout", conf.counter_write_request_timeout, LOWEST_ACCEPTED_TIMEOUT);
            conf.counter_write_request_timeout = new DurationSpec.LongMillisecondsBound("10ms");
        }
        if (conf.truncate_request_timeout.toMilliseconds() < LOWEST_ACCEPTED_TIMEOUT.toMilliseconds())
        {
            logInfo("truncate_request_timeout", conf.truncate_request_timeout, LOWEST_ACCEPTED_TIMEOUT);
            conf.truncate_request_timeout = LOWEST_ACCEPTED_TIMEOUT;
        }
    }

    private static void logInfo(String property, DurationSpec.LongMillisecondsBound actualValue, DurationSpec.LongMillisecondsBound lowestAcceptedValue)
    {
        logger.info("found {}::{} less than lowest acceptable value {}, continuing with {}",
                    property,
                    actualValue.toString(),
                    lowestAcceptedValue.toString(),
                    lowestAcceptedValue);
    }

    public static void applyTokensConfig()
    {
        applyTokensConfig(conf);
    }

    static void applyTokensConfig(Config conf)
    {
        if (conf.initial_token != null)
        {
            Collection<String> tokens = tokensFromString(conf.initial_token);
            if (conf.num_tokens == null)
            {
                if (tokens.size() == 1)
                    conf.num_tokens = 1;
                else
                    throw new ConfigurationException("initial_token was set but num_tokens is not!", false);
            }

            if (tokens.size() != conf.num_tokens)
            {
                throw new ConfigurationException(String.format("The number of initial tokens (by initial_token) specified (%s) is different from num_tokens value (%s)",
                                                               tokens.size(),
                                                               conf.num_tokens),
                                                 false);
            }

            for (String token : tokens)
                partitioner.getTokenFactory().validate(token);
        }
        else if (conf.num_tokens == null)
        {
            conf.num_tokens = 1;
        }
    }

    // definitely not safe for tools + clients - implicitly instantiates StorageService
    public static void applySnitch()
    {
        /* end point snitch */
        if (conf.endpoint_snitch == null)
        {
            throw new ConfigurationException("Missing endpoint_snitch directive", false);
        }
        snitch = createEndpointSnitch(conf.dynamic_snitch, conf.endpoint_snitch);
        EndpointSnitchInfo.create();

        localDC = snitch.getLocalDatacenter();
        localComparator = (replica1, replica2) -> {
            boolean local1 = localDC.equals(snitch.getDatacenter(replica1));
            boolean local2 = localDC.equals(snitch.getDatacenter(replica2));
            if (local1 && !local2)
                return -1;
            if (local2 && !local1)
                return 1;
            return 0;
        };
        newFailureDetector = () -> createFailureDetector(conf.failure_detector);
    }

    // definitely not safe for tools + clients - implicitly instantiates schema
    public static void applyPartitioner()
    {
        applyPartitioner(conf);
    }

    public static void applyPartitioner(Config conf)
    {
        /* Hashing strategy */
        if (conf.partitioner == null)
        {
            throw new ConfigurationException("Missing directive: partitioner", false);
        }
        String name = conf.partitioner;
        try
        {
            name = PARTITIONER.getString(conf.partitioner);
            partitioner = FBUtilities.newPartitioner(name);
        }
        catch (Exception e)
        {
            throw new ConfigurationException("Invalid partitioner class " + name, e);
        }

        paritionerName = partitioner.getClass().getCanonicalName();
    }

    private static DiskAccessMode resolveCommitLogWriteDiskAccessMode(DiskAccessMode providedDiskAccessMode)
    {
        boolean compressOrEncrypt = getCommitLogCompression() != null || (getEncryptionContext() != null && getEncryptionContext().isEnabled());
        boolean directIOSupported = false;
        try
        {
            directIOSupported = FileUtils.getBlockSize(new File(getCommitLogLocation())) > 0;
        }
        catch (RuntimeException e)
        {
            logger.warn("Unable to determine block size for commit log directory: {}", e.getMessage());
        }

        if (providedDiskAccessMode == DiskAccessMode.auto)
        {
            if (compressOrEncrypt)
                providedDiskAccessMode = DiskAccessMode.legacy;
            else
            {
                providedDiskAccessMode = directIOSupported && conf.disk_optimization_strategy == Config.DiskOptimizationStrategy.ssd ? DiskAccessMode.direct
                                                                                                                                     : DiskAccessMode.legacy;
            }
        }

        if (providedDiskAccessMode == DiskAccessMode.legacy)
        {
            providedDiskAccessMode = compressOrEncrypt ? DiskAccessMode.standard : DiskAccessMode.mmap;
        }

        return providedDiskAccessMode;
    }

    private static void validateCommitLogWriteDiskAccessMode(DiskAccessMode diskAccessMode) throws ConfigurationException
    {
        boolean compressOrEncrypt = getCommitLogCompression() != null || (getEncryptionContext() != null && getEncryptionContext().isEnabled());

        if (compressOrEncrypt && diskAccessMode != DiskAccessMode.standard)
        {
            throw new ConfigurationException("commitlog_disk_access_mode = " + diskAccessMode + " is not supported with compression or encryption. Please use 'auto' when unsure.", false);
        }
        else if (!compressOrEncrypt && diskAccessMode != DiskAccessMode.mmap && diskAccessMode != DiskAccessMode.direct)
        {
            throw new ConfigurationException("commitlog_disk_access_mode = " + diskAccessMode + " is not supported. Please use 'auto' when unsure.", false);
        }
    }

    private static void validateSSTableFormatFactories(Iterable<SSTableFormat.Factory> factories)
    {
        Map<String, SSTableFormat.Factory> factoryByName = new HashMap<>();
        for (SSTableFormat.Factory factory : factories)
        {
            if (factory.name() == null)
                throw new ConfigurationException(String.format("SSTable format name in %s cannot be null", factory.getClass().getCanonicalName()));

            if (!factory.name().matches("^[a-z]+$"))
                throw new ConfigurationException(String.format("SSTable format name for %s must be non-empty, lower-case letters only string", factory.getClass().getCanonicalName()));

            SSTableFormat.Factory prev = factoryByName.put(factory.name(), factory);
            if (prev != null)
                throw new ConfigurationException(String.format("Multiple sstable format implementations with the same name %s: %s and %s", factory.name(), factory.getClass().getCanonicalName(), prev.getClass().getCanonicalName()));
        }
    }

    private static ImmutableMap<String, Supplier<SSTableFormat<?, ?>>> validateAndMatchSSTableFormatOptions(Iterable<SSTableFormat.Factory> factories, Map<String, Map<String, String>> options)
    {
        ImmutableMap.Builder<String, Supplier<SSTableFormat<?, ?>>> providersBuilder = ImmutableMap.builder();
        if (options == null)
            options = ImmutableMap.of();
        for (SSTableFormat.Factory factory : factories)
        {
            Map<String, String> formatOptions = options.getOrDefault(factory.name(), ImmutableMap.of());
            providersBuilder.put(factory.name(), () -> factory.getInstance(ImmutableMap.copyOf(formatOptions)));
        }
        ImmutableMap<String, Supplier<SSTableFormat<?, ?>>> providers = providersBuilder.build();
        if (options != null)
        {
            Sets.SetView<String> unknownFormatNames = Sets.difference(options.keySet(), providers.keySet());
            if (!unknownFormatNames.isEmpty())
                throw new ConfigurationException(String.format("Configuration contains options of unknown sstable formats: %s", unknownFormatNames));
        }
        return providers;
    }

    private static SSTableFormat<?, ?> getAndValidateWriteFormat(Map<String, SSTableFormat<?, ?>> sstableFormats, String selectedFormatName)
    {
        SSTableFormat<?, ?> selectedFormat;
        if (StringUtils.isBlank(selectedFormatName))
            selectedFormatName = BigFormat.NAME;
        selectedFormat = sstableFormats.get(selectedFormatName);
        if (selectedFormat == null)
            throw new ConfigurationException(String.format("Selected sstable format '%s' is not available.", selectedFormatName));

        getStorageCompatibilityMode().validateSstableFormat(selectedFormat);

        return selectedFormat;
    }

    private static void applySSTableFormats()
    {
        ServiceLoader<SSTableFormat.Factory> loader = ServiceLoader.load(SSTableFormat.Factory.class, DatabaseDescriptor.class.getClassLoader());
        List<SSTableFormat.Factory> factories = Iterables.toList(loader);
        if (factories.isEmpty())
            factories = ImmutableList.of(new BigFormat.BigFormatFactory());
        applySSTableFormats(factories, conf.sstable);
    }

    private static void applySSTableFormats(Iterable<SSTableFormat.Factory> factories, Config.SSTableConfig sstableFormatsConfig)
    {
        if (sstableFormats != null)
            return;

        validateSSTableFormatFactories(factories);
        ImmutableMap<String, Supplier<SSTableFormat<?, ?>>> providers = validateAndMatchSSTableFormatOptions(factories, sstableFormatsConfig.format);

        ImmutableMap.Builder<String, SSTableFormat<?, ?>> sstableFormatsBuilder = ImmutableMap.builder();
        providers.forEach((name, provider) -> {
            try
            {
                sstableFormatsBuilder.put(name, provider.get());
            }
            catch (RuntimeException | Error ex)
            {
                throw new ConfigurationException(String.format("Failed to instantiate sstable format '%s'", name), ex);
            }
        });
        sstableFormats = sstableFormatsBuilder.build();

        selectedSSTableFormat = getAndValidateWriteFormat(sstableFormats, sstableFormatsConfig.selected_format);

        sstableFormats.values().forEach(SSTableFormat::allComponents); // make sure to reach all supported components for a type so that we know all of them are registered
        logger.info("Supported sstable formats are: {}", sstableFormats.values().stream().map(f -> f.name() + " -> " + f.getClass().getName() + " with singleton components: " + f.allComponents()).collect(Collectors.joining(", ")));
    }

    /**
     * Computes the sum of the 2 specified positive values returning {@code Long.MAX_VALUE} if the sum overflow.
     *
     * @param left  the left operand
     * @param right the right operand
     * @return the sum of the 2 specified positive values of {@code Long.MAX_VALUE} if the sum overflow.
     */
    private static long saturatedSum(long left, long right)
    {
        assert left >= 0 && right >= 0;
        long sum = left + right;
        return sum < 0 ? Long.MAX_VALUE : sum;
    }

    private static long tryGetSpace(String dir, PathUtils.IOToLongFunction<FileStore> getSpace)
    {
        return PathUtils.tryGetSpace(new File(dir).toPath(), getSpace, e -> {
            throw new ConfigurationException("Unable check disk space in '" + dir + "'. Perhaps the Cassandra user does not have the necessary permissions");
        });
    }

    public static IEndpointSnitch createEndpointSnitch(boolean dynamic, String snitchClassName) throws ConfigurationException
    {
        if (!snitchClassName.contains("."))
            snitchClassName = "org.apache.cassandra.locator." + snitchClassName;
        IEndpointSnitch snitch = FBUtilities.construct(snitchClassName, "snitch");
        return dynamic ? new DynamicEndpointSnitch(snitch) : snitch;
    }

    private static IFailureDetector createFailureDetector(String detectorClassName) throws ConfigurationException
    {
        if (!detectorClassName.contains("."))
            detectorClassName = "org.apache.cassandra.gms." + detectorClassName;
        IFailureDetector detector = FBUtilities.construct(detectorClassName, "failure detector");
        return detector;
    }

    public static AbstractCryptoProvider getCryptoProvider()
    {
        return cryptoProvider;
    }

    public static void setCryptoProvider(AbstractCryptoProvider cryptoProvider)
    {
        DatabaseDescriptor.cryptoProvider = cryptoProvider;
    }

    public static IAuthenticator getAuthenticator()
    {
        return authenticator;
    }

    public static void setAuthenticator(IAuthenticator authenticator)
    {
        DatabaseDescriptor.authenticator = authenticator;
    }

    public static IAuthorizer getAuthorizer()
    {
        return authorizer;
    }

    public static void setAuthorizer(IAuthorizer authorizer)
    {
        DatabaseDescriptor.authorizer = authorizer;
    }

    public static INetworkAuthorizer getNetworkAuthorizer()
    {
        return networkAuthorizer;
    }

    public static void setNetworkAuthorizer(INetworkAuthorizer networkAuthorizer)
    {
        DatabaseDescriptor.networkAuthorizer = networkAuthorizer;
    }

    public static ICIDRAuthorizer getCIDRAuthorizer()
    {
        return cidrAuthorizer;
    }

    public static void setCIDRAuthorizer(ICIDRAuthorizer cidrAuthorizer)
    {
        DatabaseDescriptor.cidrAuthorizer = cidrAuthorizer;
    }

    public static boolean getCidrChecksForSuperusers()
    {
        boolean defaultCidrChecksForSuperusers = false;

        if (conf.cidr_authorizer == null || conf.cidr_authorizer.parameters == null)
            return defaultCidrChecksForSuperusers;

        String value = conf.cidr_authorizer.parameters.get("cidr_checks_for_superusers");
        if (value == null || value.isEmpty())
            return defaultCidrChecksForSuperusers;

        return Boolean.parseBoolean(value);
    }

    public static ICIDRAuthorizer.CIDRAuthorizerMode getCidrAuthorizerMode()
    {
        ICIDRAuthorizer.CIDRAuthorizerMode defaultCidrAuthorizerMode = ICIDRAuthorizer.CIDRAuthorizerMode.MONITOR;

        if (conf.cidr_authorizer == null || conf.cidr_authorizer.parameters == null)
            return defaultCidrAuthorizerMode;

        String cidrAuthorizerMode = conf.cidr_authorizer.parameters.get("cidr_authorizer_mode");
        if (cidrAuthorizerMode == null || cidrAuthorizerMode.isEmpty())
            return defaultCidrAuthorizerMode;

        return ICIDRAuthorizer.CIDRAuthorizerMode.valueOf(cidrAuthorizerMode.toUpperCase());
    }

    public static int getCidrGroupsCacheRefreshInterval()
    {
        int defaultCidrGroupsCacheRefreshInterval = 5; // mins

        if (conf.cidr_authorizer == null || conf.cidr_authorizer.parameters == null)
            return defaultCidrGroupsCacheRefreshInterval;

        String cidrGroupsCacheRefreshInterval = conf.cidr_authorizer.parameters.get("cidr_groups_cache_refresh_interval");
        if (cidrGroupsCacheRefreshInterval == null || cidrGroupsCacheRefreshInterval.isEmpty())
            return defaultCidrGroupsCacheRefreshInterval;

        return Integer.parseInt(cidrGroupsCacheRefreshInterval);
    }

    public static int getIpCacheMaxSize()
    {
        int defaultIpCacheMaxSize = 100;

        if (conf.cidr_authorizer == null || conf.cidr_authorizer.parameters == null)
            return defaultIpCacheMaxSize;

        String ipCacheMaxSize = conf.cidr_authorizer.parameters.get("ip_cache_max_size");
        if (ipCacheMaxSize == null || ipCacheMaxSize.isEmpty())
            return defaultIpCacheMaxSize;

        return Integer.parseInt(ipCacheMaxSize);
    }

    public static void setAuthFromRoot(boolean fromRoot)
    {
        conf.traverse_auth_from_root = fromRoot;
    }

    public static boolean getAuthFromRoot()
    {
        return conf.traverse_auth_from_root;
    }

    public static IRoleManager getRoleManager()
    {
        return roleManager;
    }

    public static void setRoleManager(IRoleManager roleManager)
    {
        DatabaseDescriptor.roleManager = roleManager;
    }

    public static int getPermissionsValidity()
    {
        return conf.permissions_validity.toMilliseconds();
    }

    public static void setPermissionsValidity(int timeout)
    {
        conf.permissions_validity = new DurationSpec.IntMillisecondsBound(timeout);
    }

    public static int getPermissionsUpdateInterval()
    {
        return conf.permissions_update_interval == null
               ? conf.permissions_validity.toMilliseconds()
               : conf.permissions_update_interval.toMilliseconds();
    }

    public static void setPermissionsUpdateInterval(int updateInterval)
    {
        if (updateInterval == -1)
            conf.permissions_update_interval = null;
        else
            conf.permissions_update_interval = new DurationSpec.IntMillisecondsBound(updateInterval);
    }

    public static int getPermissionsCacheMaxEntries()
    {
        return conf.permissions_cache_max_entries;
    }

    public static int setPermissionsCacheMaxEntries(int maxEntries)
    {
        return conf.permissions_cache_max_entries = maxEntries;
    }

    public static boolean getPermissionsCacheActiveUpdate()
    {
        return conf.permissions_cache_active_update;
    }

    public static void setPermissionsCacheActiveUpdate(boolean update)
    {
        conf.permissions_cache_active_update = update;
    }

    public static int getRolesValidity()
    {
        return conf.roles_validity.toMilliseconds();
    }

    public static void setRolesValidity(int validity)
    {
        conf.roles_validity = new DurationSpec.IntMillisecondsBound(validity);
    }

    public static int getRolesUpdateInterval()
    {
        return conf.roles_update_interval == null
               ? conf.roles_validity.toMilliseconds()
               : conf.roles_update_interval.toMilliseconds();
    }

    public static void setRolesCacheActiveUpdate(boolean update)
    {
        conf.roles_cache_active_update = update;
    }

    public static boolean getRolesCacheActiveUpdate()
    {
        return conf.roles_cache_active_update;
    }

    public static void setRolesUpdateInterval(int interval)
    {
        if (interval == -1)
            conf.roles_update_interval = null;
        else
            conf.roles_update_interval = new DurationSpec.IntMillisecondsBound(interval);
    }

    public static int getRolesCacheMaxEntries()
    {
        return conf.roles_cache_max_entries;
    }

    public static int setRolesCacheMaxEntries(int maxEntries)
    {
        return conf.roles_cache_max_entries = maxEntries;
    }

    public static int getCredentialsValidity()
    {
        return conf.credentials_validity.toMilliseconds();
    }

    public static void setCredentialsValidity(int timeout)
    {
        conf.credentials_validity = new DurationSpec.IntMillisecondsBound(timeout);
    }

    public static int getCredentialsUpdateInterval()
    {
        return conf.credentials_update_interval == null
               ? conf.credentials_validity.toMilliseconds()
               : conf.credentials_update_interval.toMilliseconds();
    }

    public static void setCredentialsUpdateInterval(int updateInterval)
    {
        if (updateInterval == -1)
            conf.credentials_update_interval = null;
        else
            conf.credentials_update_interval = new DurationSpec.IntMillisecondsBound(updateInterval);
    }

    public static int getCredentialsCacheMaxEntries()
    {
        return conf.credentials_cache_max_entries;
    }

    public static int setCredentialsCacheMaxEntries(int maxEntries)
    {
        return conf.credentials_cache_max_entries = maxEntries;
    }

    public static boolean getCredentialsCacheActiveUpdate()
    {
        return conf.credentials_cache_active_update;
    }

    public static void setCredentialsCacheActiveUpdate(boolean update)
    {
        conf.credentials_cache_active_update = update;
    }

    public static int getMaxValueSize()
    {
        return Ints.saturatedCast(conf.max_value_size.toMebibytes() * 1024L * 1024);
    }

    public static void setMaxValueSize(int maxValueSizeInBytes)
    {
        // the below division is safe as this setter is used only in tests with values that won't lead to precision loss
        conf.max_value_size = new DataStorageSpec.IntMebibytesBound((maxValueSizeInBytes / (1024L * 1024)), MEBIBYTES);
    }

    /**
     * Creates all storage-related directories.
     */
    public static void createAllDirectories()
    {
        try
        {
            if (conf.data_file_directories.length == 0)
                throw new ConfigurationException("At least one DataFileDirectory must be specified", false);

            for (String dataFileDirectory : conf.data_file_directories)
                FileUtils.createDirectory(dataFileDirectory);

            if (conf.local_system_data_file_directory != null)
                FileUtils.createDirectory(conf.local_system_data_file_directory);

            if (conf.commitlog_directory == null)
                throw new ConfigurationException("commitlog_directory must be specified", false);
            FileUtils.createDirectory(conf.commitlog_directory);

            if (conf.hints_directory == null)
                throw new ConfigurationException("hints_directory must be specified", false);
            FileUtils.createDirectory(conf.hints_directory);

            if (conf.saved_caches_directory == null)
                throw new ConfigurationException("saved_caches_directory must be specified", false);
            FileUtils.createDirectory(conf.saved_caches_directory);

            if (conf.cdc_enabled)
            {
                if (conf.cdc_raw_directory == null)
                    throw new ConfigurationException("cdc_raw_directory must be specified", false);
                FileUtils.createDirectory(conf.cdc_raw_directory);
            }

            boolean created = maybeCreateHeapDumpPath();
            if (!created && conf.dump_heap_on_uncaught_exception)
            {
                logger.error(String.format("cassandra.yaml:dump_heap_on_uncaught_exception is enabled but unable to create heap dump path %s. Disabling.", conf.heap_dump_path != null ? conf.heap_dump_path : "null"));
                conf.dump_heap_on_uncaught_exception = false;
            }
        }
        catch (ConfigurationException e)
        {
            throw new IllegalArgumentException("Bad configuration; unable to start server: " + e.getMessage());
        }
        catch (FSWriteError e)
        {
            throw new IllegalStateException(e.getCause().getMessage() + "; unable to start server");
        }
    }

    public static IPartitioner getPartitioner()
    {
        return partitioner;
    }

    public static String getPartitionerName()
    {
        return paritionerName;
    }

    /* For tests ONLY, don't use otherwise or all hell will break loose. Tests should restore value at the end. */
    public static IPartitioner setPartitionerUnsafe(IPartitioner newPartitioner)
    {
        IPartitioner old = setOnlyPartitionerUnsafe(newPartitioner);
        StorageService.instance.valueFactory = new VersionedValue.VersionedValueFactory(partitioner);
        return old;
    }

    public static IPartitioner setOnlyPartitionerUnsafe(IPartitioner newPartitioner)
    {
        IPartitioner old = partitioner;
        partitioner = newPartitioner;
        return old;
    }

    public static IEndpointSnitch getEndpointSnitch()
    {
        return snitch;
    }

    public static void setEndpointSnitch(IEndpointSnitch eps)
    {
        snitch = eps;
    }

    public static IFailureDetector newFailureDetector()
    {
        return newFailureDetector.get();
    }

    public static void setDefaultFailureDetector()
    {
        newFailureDetector = () -> createFailureDetector("FailureDetector");
    }

    public static int getColumnIndexSize(int defaultValue)
    {
        return conf.column_index_size != null ? conf.column_index_size.toBytes() : defaultValue;
    }

    public static int getColumnIndexSizeInKiB()
    {
        return conf.column_index_size != null ? conf.column_index_size.toKibibytes() : -1;
    }

    public static void setColumnIndexSizeInKiB(int val)
    {
        conf.column_index_size = val != -1 ? createIntKibibyteBoundAndEnsureItIsValidForByteConversion(val, "column_index_size") : null;
    }

    public static int getColumnIndexCacheSize()
    {
        return conf.column_index_cache_size.toBytes();
    }

    public static int getColumnIndexCacheSizeInKiB()
    {
        return conf.column_index_cache_size.toKibibytes();
    }

    public static void setColumnIndexCacheSize(int val)
    {
        conf.column_index_cache_size = createIntKibibyteBoundAndEnsureItIsValidForByteConversion(val, "column_index_cache_size");
    }

    public static int getBatchSizeWarnThreshold()
    {
        return conf.batch_size_warn_threshold.toBytes();
    }

    public static int getBatchSizeWarnThresholdInKiB()
    {
        return conf.batch_size_warn_threshold.toKibibytes();
    }

    public static long getBatchSizeFailThreshold()
    {
        return conf.batch_size_fail_threshold.toBytesInLong();
    }

    public static int getBatchSizeFailThresholdInKiB()
    {
        return conf.batch_size_fail_threshold.toKibibytes();
    }

    public static int getUnloggedBatchAcrossPartitionsWarnThreshold()
    {
        return conf.unlogged_batch_across_partitions_warn_threshold;
    }

    public static void setBatchSizeWarnThresholdInKiB(int threshold)
    {
        conf.batch_size_warn_threshold = createIntKibibyteBoundAndEnsureItIsValidForByteConversion(threshold, "batch_size_warn_threshold");
    }

    public static void setBatchSizeFailThresholdInKiB(int threshold)
    {
        conf.batch_size_fail_threshold = new DataStorageSpec.IntKibibytesBound(threshold);
    }

    public static Collection<String> getInitialTokens()
    {
        return tokensFromString(INITIAL_TOKEN.getString(conf.initial_token));
    }

    public static String getAllocateTokensForKeyspace()
    {
        return ALLOCATE_TOKENS_FOR_KEYSPACE.getString(conf.allocate_tokens_for_keyspace);
    }

    public static Integer getAllocateTokensForLocalRf()
    {
        return conf.allocate_tokens_for_local_replication_factor;
    }

    public static Collection<String> tokensFromString(String tokenString)
    {
        List<String> tokens = new ArrayList<>();
        if (tokenString != null)
            for (String token : StringUtils.split(tokenString, ','))
                tokens.add(token.trim());
        return tokens;
    }

    public static int getNumTokens()
    {
        return conf.num_tokens;
    }

    public static InetAddressAndPort getReplaceAddress()
    {
        try
        {
            String replaceAddress = REPLACE_ADDRESS.getString();
            if (replaceAddress != null)
                return InetAddressAndPort.getByName(replaceAddress);

            String replaceAddressFirsstBoot = REPLACE_ADDRESS_FIRST_BOOT.getString();
            if (replaceAddressFirsstBoot != null)
                return InetAddressAndPort.getByName(replaceAddressFirsstBoot);

            return null;
        }
        catch (UnknownHostException e)
        {
            throw new RuntimeException("Replacement host name could not be resolved or scope_id was specified for a global IPv6 address", e);
        }
    }

    public static Collection<String> getReplaceTokens()
    {
        return tokensFromString(REPLACE_TOKEN.getString());
    }

    public static UUID getReplaceNode()
    {
        try
        {
            return UUID.fromString(REPLACE_NODE.getString());
        }
        catch (NullPointerException e)
        {
            return null;
        }
    }

    public static String getClusterName()
    {
        return conf.cluster_name;
    }

    public static int getStoragePort()
    {
        return STORAGE_PORT.getInt(conf.storage_port);
    }

    public static int getSSLStoragePort()
    {
        return SSL_STORAGE_PORT.getInt(conf.ssl_storage_port);
    }

    public static long nativeTransportIdleTimeout()
    {
        return conf.native_transport_idle_timeout.toMilliseconds();
    }

    public static void setNativeTransportIdleTimeout(long nativeTransportTimeout)
    {
        conf.native_transport_idle_timeout = new DurationSpec.LongMillisecondsBound(nativeTransportTimeout);
    }

    public static long getRpcTimeout(TimeUnit unit)
    {
        return conf.request_timeout.to(unit);
    }

    public static void setRpcTimeout(long timeOutInMillis)
    {
        conf.request_timeout = new DurationSpec.LongMillisecondsBound(timeOutInMillis);
    }

    public static long getReadRpcTimeout(TimeUnit unit)
    {
        return conf.read_request_timeout.to(unit);
    }

    public static void setReadRpcTimeout(long timeOutInMillis)
    {
        conf.read_request_timeout = new DurationSpec.LongMillisecondsBound(timeOutInMillis);
    }

    public static long getRangeRpcTimeout(TimeUnit unit)
    {
        return conf.range_request_timeout.to(unit);
    }

    public static void setRangeRpcTimeout(long timeOutInMillis)
    {
        conf.range_request_timeout = new DurationSpec.LongMillisecondsBound(timeOutInMillis);
    }

    public static long getWriteRpcTimeout(TimeUnit unit)
    {
        return conf.write_request_timeout.to(unit);
    }

    public static void setWriteRpcTimeout(long timeOutInMillis)
    {
        conf.write_request_timeout = new DurationSpec.LongMillisecondsBound(timeOutInMillis);
    }

    public static long getCounterWriteRpcTimeout(TimeUnit unit)
    {
        return conf.counter_write_request_timeout.to(unit);
    }

    public static void setCounterWriteRpcTimeout(long timeOutInMillis)
    {
        conf.counter_write_request_timeout = new DurationSpec.LongMillisecondsBound(timeOutInMillis);
    }

    public static long getCasContentionTimeout(TimeUnit unit)
    {
        return conf.cas_contention_timeout.to(unit);
    }

    public static void setCasContentionTimeout(long timeOutInMillis)
    {
        conf.cas_contention_timeout = new DurationSpec.LongMillisecondsBound(timeOutInMillis);
    }

    public static long getTruncateRpcTimeout(TimeUnit unit)
    {
        return conf.truncate_request_timeout.to(unit);
    }

    public static void setTruncateRpcTimeout(long timeOutInMillis)
    {
        conf.truncate_request_timeout = new DurationSpec.LongMillisecondsBound(timeOutInMillis);
    }

    public static long getRepairRpcTimeout(TimeUnit unit)
    {
        return conf.repair_request_timeout.to(unit);
    }

    public static void setRepairRpcTimeout(Long timeOutInMillis)
    {
        conf.repair_request_timeout = new DurationSpec.LongMillisecondsBound(timeOutInMillis);
    }

    public static boolean hasCrossNodeTimeout()
    {
        return conf.internode_timeout;
    }

    public static void setCrossNodeTimeout(boolean crossNodeTimeout)
    {
        conf.internode_timeout = crossNodeTimeout;
    }

    public static long getSlowQueryTimeout(TimeUnit unit)
    {
        return conf.slow_query_log_timeout.to(unit);
    }

    /**
     * @return the minimum configured {read, write, range, truncate, misc} timeout
     */
    public static long getMinRpcTimeout(TimeUnit unit)
    {
        return Longs.min(getRpcTimeout(unit),
                         getReadRpcTimeout(unit),
                         getRangeRpcTimeout(unit),
                         getWriteRpcTimeout(unit),
                         getCounterWriteRpcTimeout(unit),
                         getTruncateRpcTimeout(unit));
    }

    public static long getPingTimeout(TimeUnit unit)
    {
        return unit.convert(getBlockForPeersTimeoutInSeconds(), TimeUnit.SECONDS);
    }

    public static double getPhiConvictThreshold()
    {
        return conf.phi_convict_threshold;
    }

    public static void setPhiConvictThreshold(double phiConvictThreshold)
    {
        conf.phi_convict_threshold = phiConvictThreshold;
    }

    public static int getConcurrentReaders()
    {
        return conf.concurrent_reads;
    }

    public static void setConcurrentReaders(int concurrent_reads)
    {
        if (concurrent_reads < 0)
        {
            throw new IllegalArgumentException("Concurrent reads must be non-negative");
        }
        conf.concurrent_reads = concurrent_reads;
    }

    public static int getConcurrentWriters()
    {
        return conf.concurrent_writes;
    }

    public static void setConcurrentWriters(int concurrent_writers)
    {
        if (concurrent_writers < 0)
        {
            throw new IllegalArgumentException("Concurrent reads must be non-negative");
        }
        conf.concurrent_writes = concurrent_writers;
    }

    public static int getConcurrentCounterWriters()
    {
        return conf.concurrent_counter_writes;
    }

    public static void setConcurrentCounterWriters(int concurrent_counter_writes)
    {
        if (concurrent_counter_writes < 0)
        {
            throw new IllegalArgumentException("Concurrent reads must be non-negative");
        }
        conf.concurrent_counter_writes = concurrent_counter_writes;
    }

    public static int getConcurrentViewWriters()
    {
        return conf.concurrent_materialized_view_writes;
    }

    public static void setConcurrentViewWriters(int concurrent_materialized_view_writes)
    {
        if (concurrent_materialized_view_writes < 0)
        {
            throw new IllegalArgumentException("Concurrent reads must be non-negative");
        }
        conf.concurrent_materialized_view_writes = concurrent_materialized_view_writes;
    }

    public static int getFlushWriters()
    {
        return conf.memtable_flush_writers;
    }

    public static int getAvailableProcessors()
    {
        return conf == null ? -1 : conf.available_processors;
    }

    public static int getConcurrentCompactors()
    {
        return conf.concurrent_compactors;
    }

    public static void setConcurrentCompactors(int value)
    {
        conf.concurrent_compactors = value;
    }

    public static int getCompactionThroughputMebibytesPerSecAsInt()
    {
        return conf.compaction_throughput.toMebibytesPerSecondAsInt();
    }

    public static double getCompactionThroughputBytesPerSec()
    {
        return conf.compaction_throughput.toBytesPerSecond();
    }

    public static double getCompactionThroughputMebibytesPerSec()
    {
        return conf.compaction_throughput.toMebibytesPerSecond();
    }

    @VisibleForTesting // only for testing!
    public static void setCompactionThroughputBytesPerSec(int value)
    {
        if (BYTES_PER_SECOND.toMebibytesPerSecond(value) >= Integer.MAX_VALUE)
            throw new IllegalArgumentException("compaction_throughput: " + value +
                                               " is too large; it should be less than " +
                                               Integer.MAX_VALUE + " in MiB/s");

        conf.compaction_throughput = new DataRateSpec.LongBytesPerSecondBound(value);
    }

    public static void setCompactionThroughputMebibytesPerSec(int value)
    {
        if (value == Integer.MAX_VALUE)
            throw new IllegalArgumentException("compaction_throughput: " + value +
                                               " is too large; it should be less than " +
                                               Integer.MAX_VALUE + " in MiB/s");

        conf.compaction_throughput = new DataRateSpec.LongBytesPerSecondBound(value, MEBIBYTES_PER_SECOND);
    }

    public static int getConcurrentValidations()
    {
        return conf.concurrent_validations;
    }

    public static int getConcurrentIndexBuilders()
    {
        return conf.concurrent_index_builders;
    }

    public static void setConcurrentValidations(int value)
    {
        value = value > 0 ? value : Integer.MAX_VALUE;
        conf.concurrent_validations = value;
    }

    public static int getConcurrentViewBuilders()
    {
        return conf.concurrent_materialized_view_builders;
    }

    public static void setConcurrentViewBuilders(int value)
    {
        conf.concurrent_materialized_view_builders = value;
    }

    public static long getMinFreeSpacePerDriveInMebibytes()
    {
        return conf.min_free_space_per_drive.toMebibytes();
    }

    public static long getMinFreeSpacePerDriveInBytes()
    {
        return conf.min_free_space_per_drive.toBytesInLong();
    }

    @VisibleForTesting
    public static long setMinFreeSpacePerDriveInMebibytes(long mebiBytes)
    {
        conf.min_free_space_per_drive = new DataStorageSpec.IntMebibytesBound(mebiBytes);
        return getMinFreeSpacePerDriveInBytes();
    }

    public static double getMaxSpaceForCompactionsPerDrive()
    {
        return conf.max_space_usable_for_compactions_in_percentage;
    }

    public static void setMaxSpaceForCompactionsPerDrive(double percentage)
    {
        conf.max_space_usable_for_compactions_in_percentage = percentage;
    }

    public static boolean getDisableSTCSInL0()
    {
        return disableSTCSInL0;
    }

    public static void setDisableSTCSInL0(boolean disabled)
    {
        disableSTCSInL0 = disabled;
    }

    public static int getStreamThroughputOutboundMegabitsPerSec()
    {
        return conf.stream_throughput_outbound.toMegabitsPerSecondAsInt();
    }

    public static double getStreamThroughputOutboundMegabitsPerSecAsDouble()
    {
        return conf.stream_throughput_outbound.toMegabitsPerSecond();
    }

    public static double getStreamThroughputOutboundMebibytesPerSec()
    {
        return conf.stream_throughput_outbound.toMebibytesPerSecond();
    }

    public static double getStreamThroughputOutboundBytesPerSec()
    {
        return conf.stream_throughput_outbound.toBytesPerSecond();
    }

    public static int getStreamThroughputOutboundMebibytesPerSecAsInt()
    {
        return conf.stream_throughput_outbound.toMebibytesPerSecondAsInt();
    }

    public static void setStreamThroughputOutboundMebibytesPerSecAsInt(int value)
    {
        if (MEBIBYTES_PER_SECOND.toMegabitsPerSecond(value) >= Integer.MAX_VALUE)
            throw new IllegalArgumentException("stream_throughput_outbound: " + value +
                                               " is too large; it should be less than " +
                                               Integer.MAX_VALUE + " in megabits/s");

        conf.stream_throughput_outbound = new DataRateSpec.LongBytesPerSecondBound(value, MEBIBYTES_PER_SECOND);
    }

    public static void setStreamThroughputOutboundBytesPerSec(long value)
    {
        conf.stream_throughput_outbound = new DataRateSpec.LongBytesPerSecondBound(value, BYTES_PER_SECOND);
    }

    public static void setStreamThroughputOutboundMegabitsPerSec(int value)
    {
        conf.stream_throughput_outbound = DataRateSpec.LongBytesPerSecondBound.megabitsPerSecondInBytesPerSecond(value);
    }

    public static double getEntireSSTableStreamThroughputOutboundMebibytesPerSec()
    {
        return conf.entire_sstable_stream_throughput_outbound.toMebibytesPerSecond();
    }

    public static double getEntireSSTableStreamThroughputOutboundBytesPerSec()
    {
        return conf.entire_sstable_stream_throughput_outbound.toBytesPerSecond();
    }

    public static void setEntireSSTableStreamThroughputOutboundMebibytesPerSec(int value)
    {
        if (value == Integer.MAX_VALUE)
            throw new IllegalArgumentException("entire_sstable_stream_throughput_outbound: " + value +
                                               " is too large; it should be less than " +
                                               Integer.MAX_VALUE + " in MiB/s");

        conf.entire_sstable_stream_throughput_outbound = new DataRateSpec.LongBytesPerSecondBound(value, MEBIBYTES_PER_SECOND);
    }

    public static int getInterDCStreamThroughputOutboundMegabitsPerSec()
    {
        return conf.inter_dc_stream_throughput_outbound.toMegabitsPerSecondAsInt();
    }

    public static double getInterDCStreamThroughputOutboundMegabitsPerSecAsDouble()
    {
        return conf.inter_dc_stream_throughput_outbound.toMegabitsPerSecond();
    }

    public static double getInterDCStreamThroughputOutboundMebibytesPerSec()
    {
        return conf.inter_dc_stream_throughput_outbound.toMebibytesPerSecond();
    }

    public static double getInterDCStreamThroughputOutboundBytesPerSec()
    {
        return conf.inter_dc_stream_throughput_outbound.toBytesPerSecond();
    }

    public static int getInterDCStreamThroughputOutboundMebibytesPerSecAsInt()
    {
        return conf.inter_dc_stream_throughput_outbound.toMebibytesPerSecondAsInt();
    }

    public static void setInterDCStreamThroughputOutboundMebibytesPerSecAsInt(int value)
    {
        if (MEBIBYTES_PER_SECOND.toMegabitsPerSecond(value) >= Integer.MAX_VALUE)
            throw new IllegalArgumentException("inter_dc_stream_throughput_outbound: " + value +
                                               " is too large; it should be less than " +
                                               Integer.MAX_VALUE + " in megabits/s");

        conf.inter_dc_stream_throughput_outbound = new DataRateSpec.LongBytesPerSecondBound(value, MEBIBYTES_PER_SECOND);
    }

    public static void setInterDCStreamThroughputOutboundBytesPerSec(long value)
    {
        conf.inter_dc_stream_throughput_outbound = new DataRateSpec.LongBytesPerSecondBound(value, BYTES_PER_SECOND);
    }

    public static void setInterDCStreamThroughputOutboundMegabitsPerSec(int value)
    {
        conf.inter_dc_stream_throughput_outbound = DataRateSpec.LongBytesPerSecondBound.megabitsPerSecondInBytesPerSecond(value);
    }

    public static double getEntireSSTableInterDCStreamThroughputOutboundBytesPerSec()
    {
        return conf.entire_sstable_inter_dc_stream_throughput_outbound.toBytesPerSecond();
    }

    public static double getEntireSSTableInterDCStreamThroughputOutboundMebibytesPerSec()
    {
        return conf.entire_sstable_inter_dc_stream_throughput_outbound.toMebibytesPerSecond();
    }

    public static void setEntireSSTableInterDCStreamThroughputOutboundMebibytesPerSec(int value)
    {
        if (value == Integer.MAX_VALUE)
            throw new IllegalArgumentException("entire_sstable_inter_dc_stream_throughput_outbound: " + value +
                                               " is too large; it should be less than " +
                                               Integer.MAX_VALUE + " in MiB/s");

        conf.entire_sstable_inter_dc_stream_throughput_outbound = new DataRateSpec.LongBytesPerSecondBound(value, MEBIBYTES_PER_SECOND);
    }

    /**
     * Checks if the local system data must be stored in a specific location which supports redundancy.
     *
     * @return {@code true} if the local system keyspaces data must be stored in a different location,
     * {@code false} otherwise.
     */
    public static boolean useSpecificLocationForLocalSystemData()
    {
        return conf.local_system_data_file_directory != null;
    }

    /**
     * Returns the locations where the local system keyspaces data should be stored.
     *
     * <p>If the {@code local_system_data_file_directory} was unspecified, the local system keyspaces data should be stored
     * in the first data directory. This approach guarantees that the server can tolerate the lost of all the disks but the first one.</p>
     *
     * @return the locations where should be stored the local system keyspaces data
     */
    public static String[] getLocalSystemKeyspacesDataFileLocations()
    {
        if (useSpecificLocationForLocalSystemData())
            return new String[]{ conf.local_system_data_file_directory };

        return conf.data_file_directories.length == 0 ? conf.data_file_directories
                                                      : new String[]{ conf.data_file_directories[0] };
    }

    /**
     * Returns the locations where the non local system keyspaces data should be stored.
     *
     * @return the locations where the non local system keyspaces data should be stored.
     */
    public static String[] getNonLocalSystemKeyspacesDataFileLocations()
    {
        return conf.data_file_directories;
    }

    /**
     * Returns the list of all the directories where the data files can be stored (for local system and non local system keyspaces).
     *
     * @return the list of all the directories where the data files can be stored.
     */
    public static String[] getAllDataFileLocations()
    {
        if (conf.local_system_data_file_directory == null)
            return conf.data_file_directories;

        return ArrayUtils.addFirst(conf.data_file_directories, conf.local_system_data_file_directory);
    }

    public static String getCommitLogLocation()
    {
        return conf.commitlog_directory;
    }

    @VisibleForTesting
    public static void setCommitLogLocation(String value)
    {
        conf.commitlog_directory = value;
    }

    public static ParameterizedClass getCommitLogCompression()
    {
        return conf.commitlog_compression;
    }

    @VisibleForTesting
    public static void setCommitLogCompression(ParameterizedClass compressor)
    {
        conf.commitlog_compression = compressor;
    }

    public static Config.FlushCompression getFlushCompression()
    {
        return conf.flush_compression;
    }

    public static void setFlushCompression(Config.FlushCompression compression)
    {
        conf.flush_compression = compression;
    }

    /**
     * Maximum number of buffers in the compression pool. The default value is 3, it should not be set lower than that
     * (one segment in compression, one written to, one in reserve); delays in compression may cause the log to use
     * more, depending on how soon the sync policy stops all writing threads.
     */
    public static int getCommitLogMaxCompressionBuffersInPool()
    {
        return conf.commitlog_max_compression_buffers_in_pool;
    }

    public static void setCommitLogMaxCompressionBuffersPerPool(int buffers)
    {
        conf.commitlog_max_compression_buffers_in_pool = buffers;
    }

    public static int getMaxMutationSize()
    {
        return conf.max_mutation_size.toBytes();
    }

    public static int getTombstoneWarnThreshold()
    {
        return conf.tombstone_warn_threshold;
    }

    public static void setTombstoneWarnThreshold(int threshold)
    {
        conf.tombstone_warn_threshold = threshold;
    }

    public static int getTombstoneFailureThreshold()
    {
        return conf.tombstone_failure_threshold;
    }

    public static void setTombstoneFailureThreshold(int threshold)
    {
        conf.tombstone_failure_threshold = threshold;
    }

    public static int getCachedReplicaRowsWarnThreshold()
    {
        return conf.replica_filtering_protection.cached_rows_warn_threshold;
    }

    public static void setCachedReplicaRowsWarnThreshold(int threshold)
    {
        conf.replica_filtering_protection.cached_rows_warn_threshold = threshold;
    }

    public static int getCachedReplicaRowsFailThreshold()
    {
        return conf.replica_filtering_protection.cached_rows_fail_threshold;
    }

    public static void setCachedReplicaRowsFailThreshold(int threshold)
    {
        conf.replica_filtering_protection.cached_rows_fail_threshold = threshold;
    }

    /**
     * size of commitlog segments to allocate
     */
    public static int getCommitLogSegmentSize()
    {
        return conf.commitlog_segment_size.toBytes();
    }

    /**
     * Update commitlog_segment_size in the tests.
     * {@link CommitLogSegmentManagerCDC} uses the CommitLogSegmentSize to estimate the file size on allocation.
     * It is important to keep the value unchanged for the estimation to be correct.
     *
     * @param sizeMebibytes
     */
    @VisibleForTesting /* Only for testing */
    public static void setCommitLogSegmentSize(int sizeMebibytes)
    {
        conf.commitlog_segment_size = new DataStorageSpec.IntMebibytesBound(sizeMebibytes);
    }

    /**
     * Return commitlog disk access mode.
     */
    public static DiskAccessMode getCommitLogWriteDiskAccessMode()
    {
        return commitLogWriteDiskAccessMode;
    }

    @VisibleForTesting
    public static void setCommitLogWriteDiskAccessMode(DiskAccessMode diskAccessMode)
    {
        conf.commitlog_disk_access_mode = diskAccessMode;
    }

    @VisibleForTesting
    public static void initializeCommitLogDiskAccessMode()
    {
        DiskAccessMode resolved = resolveCommitLogWriteDiskAccessMode(conf.commitlog_disk_access_mode);
        validateCommitLogWriteDiskAccessMode(resolved);
        commitLogWriteDiskAccessMode = resolved;
    }

    public static String getSavedCachesLocation()
    {
        return conf.saved_caches_directory;
    }

    public static Set<InetAddressAndPort> getSeeds()
    {
        return ImmutableSet.<InetAddressAndPort>builder().addAll(seedProvider.getSeeds()).build();
    }

    public static SeedProvider getSeedProvider()
    {
        return seedProvider;
    }

    public static void setSeedProvider(SeedProvider newSeedProvider)
    {
        seedProvider = newSeedProvider;
    }

    public static InetAddress getListenAddress()
    {
        return listenAddress;
    }

    public static void setListenAddress(InetAddress newlistenAddress)
    {
        listenAddress = newlistenAddress;
    }

    public static InetAddress getBroadcastAddress()
    {
        return broadcastAddress;
    }

    public static boolean shouldListenOnBroadcastAddress()
    {
        return conf.listen_on_broadcast_address;
    }

    public static void setShouldListenOnBroadcastAddress(boolean shouldListenOnBroadcastAddress)
    {
        conf.listen_on_broadcast_address = shouldListenOnBroadcastAddress;
    }

    public static void setListenOnBroadcastAddress(boolean listen_on_broadcast_address)
    {
        conf.listen_on_broadcast_address = listen_on_broadcast_address;
    }

    public static IInternodeAuthenticator getInternodeAuthenticator()
    {
        return internodeAuthenticator;
    }

    public static void setInternodeAuthenticator(IInternodeAuthenticator internodeAuthenticator)
    {
        Preconditions.checkNotNull(internodeAuthenticator);
        DatabaseDescriptor.internodeAuthenticator = internodeAuthenticator;
    }

    public static void setBroadcastAddress(InetAddress broadcastAdd)
    {
        broadcastAddress = broadcastAdd;
    }

    /**
     * This is the address used to bind for the native protocol to communicate with clients. Most usages in the code
     * refer to it as native address although some places still call it RPC address. It's not thrift RPC anymore
     * so native is more appropriate. The address alone is not enough to uniquely identify this instance because
     * multiple instances might use the same interface with different ports.
     */
    public static InetAddress getRpcAddress()
    {
        return rpcAddress;
    }

    public static void setBroadcastRpcAddress(InetAddress broadcastRPCAddr)
    {
        broadcastRpcAddress = broadcastRPCAddr;
    }

    /**
     * This is the address used to reach this instance for the native protocol to communicate with clients. Most usages in the code
     * refer to it as native address although some places still call it RPC address. It's not thrift RPC anymore
     * so native is more appropriate. The address alone is not enough to uniquely identify this instance because
     * multiple instances might use the same interface with different ports.
     * <p>
     * May be null, please use {@link FBUtilities#getBroadcastNativeAddressAndPort()} instead.
     */
    public static InetAddress getBroadcastRpcAddress()
    {
        return broadcastRpcAddress;
    }

    public static boolean getRpcKeepAlive()
    {
        return conf.rpc_keepalive;
    }

    public static int getInternodeSocketSendBufferSizeInBytes()
    {
        return conf.internode_socket_send_buffer_size.toBytes();
    }

    public static int getInternodeSocketReceiveBufferSizeInBytes()
    {
        return conf.internode_socket_receive_buffer_size.toBytes();
    }

    public static int getInternodeApplicationSendQueueCapacityInBytes()
    {
        return conf.internode_application_send_queue_capacity.toBytes();
    }

    public static int getInternodeApplicationSendQueueReserveEndpointCapacityInBytes()
    {
        return conf.internode_application_send_queue_reserve_endpoint_capacity.toBytes();
    }

    public static int getInternodeApplicationSendQueueReserveGlobalCapacityInBytes()
    {
        return conf.internode_application_send_queue_reserve_global_capacity.toBytes();
    }

    public static int getInternodeApplicationReceiveQueueCapacityInBytes()
    {
        return conf.internode_application_receive_queue_capacity.toBytes();
    }

    public static int getInternodeApplicationReceiveQueueReserveEndpointCapacityInBytes()
    {
        return conf.internode_application_receive_queue_reserve_endpoint_capacity.toBytes();
    }

    public static int getInternodeApplicationReceiveQueueReserveGlobalCapacityInBytes()
    {
        return conf.internode_application_receive_queue_reserve_global_capacity.toBytes();
    }

    public static int getInternodeTcpConnectTimeoutInMS()
    {
        return conf.internode_tcp_connect_timeout.toMilliseconds();
    }

    public static void setInternodeTcpConnectTimeoutInMS(int value)
    {
        conf.internode_tcp_connect_timeout = new DurationSpec.IntMillisecondsBound(value);
    }

    public static int getInternodeTcpUserTimeoutInMS()
    {
        return conf.internode_tcp_user_timeout.toMilliseconds();
    }

    public static void setInternodeTcpUserTimeoutInMS(int value)
    {
        conf.internode_tcp_user_timeout = new DurationSpec.IntMillisecondsBound(value);
    }

    public static int getInternodeStreamingTcpUserTimeoutInMS()
    {
        return conf.internode_streaming_tcp_user_timeout.toMilliseconds();
    }

    public static void setInternodeStreamingTcpUserTimeoutInMS(int value)
    {
        conf.internode_streaming_tcp_user_timeout = new DurationSpec.IntMillisecondsBound(value);
    }

    public static int getInternodeMaxMessageSizeInBytes()
    {
        return conf.internode_max_message_size.toBytes();
    }

    @VisibleForTesting
    public static void setInternodeMaxMessageSizeInBytes(int value)
    {
        conf.internode_max_message_size = new DataStorageSpec.IntBytesBound(value);
    }

    public static boolean startNativeTransport()
    {
        return conf.start_native_transport;
    }

    /**
     * This is the port used with RPC address for the native protocol to communicate with clients. Now that thrift RPC
     * is no longer in use there is no RPC port.
     */
    public static int getNativeTransportPort()
    {
        return NATIVE_TRANSPORT_PORT.getInt(conf.native_transport_port);
    }

    @VisibleForTesting
    public static void setNativeTransportPort(int port)
    {
        conf.native_transport_port = port;
    }

    public static int getNativeTransportPortSSL()
    {
        return conf.native_transport_port_ssl == null ? getNativeTransportPort() : conf.native_transport_port_ssl;
    }

    @VisibleForTesting
    public static void setNativeTransportPortSSL(Integer port)
    {
        conf.native_transport_port_ssl = port;
    }

    public static int getNativeTransportMaxThreads()
    {
        return conf.native_transport_max_threads;
    }

    public static void setNativeTransportMaxThreads(int max_threads)
    {
        conf.native_transport_max_threads = max_threads;
    }

    public static Integer getNativeTransportMaxAuthThreads()
    {
        return conf.native_transport_max_auth_threads;
    }

    /**
     * If this value is set to <= 0 it will move auth requests to the standard request pool regardless of the current
     * size of the {@link org.apache.cassandra.transport.Dispatcher#authExecutor}'s active size.
     * <p>
     * see {@link org.apache.cassandra.transport.Dispatcher#dispatch} for executor selection
     */
    public static void setNativeTransportMaxAuthThreads(int threads)
    {
        conf.native_transport_max_auth_threads = threads;
    }

    public static int getNativeTransportMaxFrameSize()
    {
        return conf.native_transport_max_frame_size.toBytes();
    }

    public static void setNativeTransportMaxFrameSize(int bytes)
    {
        conf.native_transport_max_frame_size = new DataStorageSpec.IntMebibytesBound(bytes);
    }

    public static long getNativeTransportMaxConcurrentConnections()
    {
        return conf.native_transport_max_concurrent_connections;
    }

    public static void setNativeTransportMaxConcurrentConnections(long nativeTransportMaxConcurrentConnections)
    {
        conf.native_transport_max_concurrent_connections = nativeTransportMaxConcurrentConnections;
    }

    public static long getNativeTransportMaxConcurrentConnectionsPerIp()
    {
        return conf.native_transport_max_concurrent_connections_per_ip;
    }

    public static void setNativeTransportMaxConcurrentConnectionsPerIp(long native_transport_max_concurrent_connections_per_ip)
    {
        conf.native_transport_max_concurrent_connections_per_ip = native_transport_max_concurrent_connections_per_ip;
    }

    public static boolean useNativeTransportLegacyFlusher()
    {
        return conf.native_transport_flush_in_batches_legacy;
    }

    public static boolean getNativeTransportAllowOlderProtocols()
    {
        return conf.native_transport_allow_older_protocols;
    }

    public static void setNativeTransportAllowOlderProtocols(boolean isEnabled)
    {
        conf.native_transport_allow_older_protocols = isEnabled;
    }

    public static long getCommitLogSyncGroupWindow()
    {
        return conf.commitlog_sync_group_window.toMilliseconds();
    }

    public static void setCommitLogSyncGroupWindow(long windowMillis)
    {
        conf.commitlog_sync_group_window = new DurationSpec.IntMillisecondsBound(windowMillis);
    }

    public static int getNativeTransportReceiveQueueCapacityInBytes()
    {
        return conf.native_transport_receive_queue_capacity.toBytes();
    }

    public static void setNativeTransportReceiveQueueCapacityInBytes(int queueSize)
    {
        conf.native_transport_receive_queue_capacity = new DataStorageSpec.IntBytesBound(queueSize);
    }

    public static long getNativeTransportMaxRequestDataInFlightPerIpInBytes()
    {
        return conf.native_transport_max_request_data_in_flight_per_ip.toBytes();
    }

    public static Config.PaxosVariant getPaxosVariant()
    {
        return conf.paxos_variant;
    }

    public static void setPaxosVariant(Config.PaxosVariant variant)
    {
        conf.paxos_variant = variant;
    }

    public static String getPaxosContentionWaitRandomizer()
    {
        return conf.paxos_contention_wait_randomizer;
    }

    public static String getPaxosContentionMinWait()
    {
        return conf.paxos_contention_min_wait;
    }

    public static String getPaxosContentionMaxWait()
    {
        return conf.paxos_contention_max_wait;
    }

    public static String getPaxosContentionMinDelta()
    {
        return conf.paxos_contention_min_delta;
    }

    public static void setPaxosContentionWaitRandomizer(String waitRandomizer)
    {
        conf.paxos_contention_wait_randomizer = waitRandomizer;
    }

    public static void setPaxosContentionMinWait(String minWait)
    {
        conf.paxos_contention_min_wait = minWait;
    }

    public static void setPaxosContentionMaxWait(String maxWait)
    {
        conf.paxos_contention_max_wait = maxWait;
    }

    public static void setPaxosContentionMinDelta(String minDelta)
    {
        conf.paxos_contention_min_delta = minDelta;
    }

    public static boolean skipPaxosRepairOnTopologyChange()
    {
        return conf.skip_paxos_repair_on_topology_change;
    }

    public static void setSkipPaxosRepairOnTopologyChange(boolean value)
    {
        conf.skip_paxos_repair_on_topology_change = value;
    }

    public static long getPaxosPurgeGrace(TimeUnit units)
    {
        return conf.paxos_purge_grace_period.to(units);
    }

    public static void setPaxosPurgeGrace(long seconds)
    {
        conf.paxos_purge_grace_period = new DurationSpec.LongSecondsBound(seconds);
    }

    public static PaxosOnLinearizabilityViolation paxosOnLinearizabilityViolations()
    {
        return conf.paxos_on_linearizability_violations;
    }

    public static void setPaxosOnLinearizabilityViolations(PaxosOnLinearizabilityViolation v)
    {
        conf.paxos_on_linearizability_violations = v;
    }

    public static PaxosStatePurging paxosStatePurging()
    {
        return conf.paxos_state_purging;
    }

    public static void setPaxosStatePurging(PaxosStatePurging v)
    {
        conf.paxos_state_purging = v;
    }

    public static boolean paxosRepairEnabled()
    {
        return conf.paxos_repair_enabled;
    }

    public static void setPaxosRepairEnabled(boolean v)
    {
        conf.paxos_repair_enabled = v;
    }

    public static Set<String> skipPaxosRepairOnTopologyChangeKeyspaces()
    {
        return conf.skip_paxos_repair_on_topology_change_keyspaces;
    }

    public static void setSkipPaxosRepairOnTopologyChangeKeyspaces(String keyspaces)
    {
        conf.skip_paxos_repair_on_topology_change_keyspaces = Config.splitCommaDelimited(keyspaces);
    }

    public static boolean paxoTopologyRepairNoDcChecks()
    {
        return conf.paxos_topology_repair_no_dc_checks;
    }

    public static boolean paxoTopologyRepairStrictEachQuorum()
    {
        return conf.paxos_topology_repair_strict_each_quorum;
    }

    public static void setNativeTransportMaxRequestDataInFlightPerIpInBytes(long maxRequestDataInFlightInBytes)
    {
        if (maxRequestDataInFlightInBytes == -1)
            maxRequestDataInFlightInBytes = Runtime.getRuntime().maxMemory() / 40;

        conf.native_transport_max_request_data_in_flight_per_ip = new DataStorageSpec.LongBytesBound(maxRequestDataInFlightInBytes);
    }

    public static long getNativeTransportMaxRequestDataInFlightInBytes()
    {
        return conf.native_transport_max_request_data_in_flight.toBytes();
    }

    public static void setNativeTransportConcurrentRequestDataInFlightInBytes(long maxRequestDataInFlightInBytes)
    {
        if (maxRequestDataInFlightInBytes == -1)
            maxRequestDataInFlightInBytes = Runtime.getRuntime().maxMemory() / 10;

        conf.native_transport_max_request_data_in_flight = new DataStorageSpec.LongBytesBound(maxRequestDataInFlightInBytes);
    }

    public static int getNativeTransportMaxRequestsPerSecond()
    {
        return conf.native_transport_max_requests_per_second;
    }

    public static void setNativeTransportMaxRequestsPerSecond(int perSecond)
    {
        Preconditions.checkArgument(perSecond > 0, "native_transport_max_requests_per_second must be greater than zero");
        conf.native_transport_max_requests_per_second = perSecond;
    }

    public static void setNativeTransportRateLimitingEnabled(boolean enabled)
    {
        logger.info("native_transport_rate_limiting_enabled set to {}", enabled);
        conf.native_transport_rate_limiting_enabled = enabled;
    }

    public static boolean getNativeTransportRateLimitingEnabled()
    {
        return conf.native_transport_rate_limiting_enabled;
    }

    public static int getCommitLogSyncPeriod()
    {
        return conf.commitlog_sync_period.toMilliseconds();
    }

    public static long getPeriodicCommitLogSyncBlock()
    {
        DurationSpec.IntMillisecondsBound blockMillis = conf.periodic_commitlog_sync_lag_block;
        return blockMillis == null
               ? (long) (getCommitLogSyncPeriod() * 1.5)
               : blockMillis.toMilliseconds();
    }

    public static void setCommitLogSyncPeriod(int periodMillis)
    {
        conf.commitlog_sync_period = new DurationSpec.IntMillisecondsBound(periodMillis);
    }

    public static Config.CommitLogSync getCommitLogSync()
    {
        return conf.commitlog_sync;
    }

    public static void setCommitLogSync(CommitLogSync sync)
    {
        conf.commitlog_sync = sync;
    }

    public static DiskAccessMode getDiskAccessMode()
    {
        return conf.disk_access_mode;
    }

    // Do not use outside unit tests.
    @VisibleForTesting
    public static void setDiskAccessMode(DiskAccessMode mode)
    {
        conf.disk_access_mode = mode;
    }

    public static DiskAccessMode getIndexAccessMode()
    {
        return indexAccessMode;
    }

    // Do not use outside unit tests.
    @VisibleForTesting
    public static void setIndexAccessMode(DiskAccessMode mode)
    {
        indexAccessMode = mode;
    }

    public static void setDiskFailurePolicy(Config.DiskFailurePolicy policy)
    {
        conf.disk_failure_policy = policy;
    }

    public static Config.DiskFailurePolicy getDiskFailurePolicy()
    {
        return conf.disk_failure_policy;
    }

    public static void setCommitFailurePolicy(Config.CommitFailurePolicy policy)
    {
        conf.commit_failure_policy = policy;
    }

    public static Config.CommitFailurePolicy getCommitFailurePolicy()
    {
        return conf.commit_failure_policy;
    }

    public static boolean isSnapshotBeforeCompaction()
    {
        return conf.snapshot_before_compaction;
    }

    public static boolean isAutoSnapshot()
    {
        return conf.auto_snapshot;
    }

    public static DurationSpec.IntSecondsBound getAutoSnapshotTtl()
    {
        return autoSnapshoTtl;
    }

    @VisibleForTesting
    public static void setAutoSnapshotTtl(DurationSpec.IntSecondsBound newTtl)
    {
        autoSnapshoTtl = newTtl;
    }

    @VisibleForTesting
    public static void setAutoSnapshot(boolean autoSnapshot)
    {
        conf.auto_snapshot = autoSnapshot;
    }

    @VisibleForTesting
    public static boolean getAutoSnapshot()
    {
        return conf.auto_snapshot;
    }

    public static long getSnapshotLinksPerSecond()
    {
        return conf.snapshot_links_per_second == 0 ? Long.MAX_VALUE : conf.snapshot_links_per_second;
    }

    public static void setSnapshotLinksPerSecond(long throttle)
    {
        if (throttle < 0)
            throw new IllegalArgumentException("Invalid throttle for snapshot_links_per_second: must be positive");

        conf.snapshot_links_per_second = throttle;
    }

    public static RateLimiter getSnapshotRateLimiter()
    {
        return RateLimiter.create(getSnapshotLinksPerSecond());
    }

    public static boolean isAutoBootstrap()
    {
        return AUTO_BOOTSTRAP.getBoolean(conf.auto_bootstrap);
    }

    public static void setHintedHandoffEnabled(boolean hintedHandoffEnabled)
    {
        conf.hinted_handoff_enabled = hintedHandoffEnabled;
    }

    public static boolean hintedHandoffEnabled()
    {
        return conf.hinted_handoff_enabled;
    }

    public static Set<String> hintedHandoffDisabledDCs()
    {
        return conf.hinted_handoff_disabled_datacenters;
    }

    public static boolean useDeterministicTableID()
    {
        return conf != null && conf.use_deterministic_table_id;
    }

    public static void useDeterministicTableID(boolean value)
    {
        conf.use_deterministic_table_id = value;
    }

    public static void enableHintsForDC(String dc)
    {
        conf.hinted_handoff_disabled_datacenters.remove(dc);
    }

    public static void disableHintsForDC(String dc)
    {
        conf.hinted_handoff_disabled_datacenters.add(dc);
    }

    public static void setMaxHintWindow(int ms)
    {
        conf.max_hint_window = new DurationSpec.IntMillisecondsBound(ms);
    }

    public static int getMaxHintWindow()
    {
        return conf.max_hint_window.toMilliseconds();
    }

    public static void setMaxHintsSizePerHostInMiB(int value)
    {
        conf.max_hints_size_per_host = new DataStorageSpec.LongBytesBound(value, MEBIBYTES);
    }

    public static int getMaxHintsSizePerHostInMiB()
    {
        // Warnings: this conversion rounds down while converting bytes to mebibytes
        return Ints.saturatedCast(conf.max_hints_size_per_host.unit().toMebibytes(conf.max_hints_size_per_host.quantity()));
    }

    public static long getMaxHintsSizePerHost()
    {
        return conf.max_hints_size_per_host.toBytes();
    }

    public static File getHintsDirectory()
    {
        return new File(conf.hints_directory);
    }

    public static boolean hintWindowPersistentEnabled()
    {
        return conf.hint_window_persistent_enabled;
    }

    public static File getSerializedCachePath(CacheType cacheType, String version, String extension)
    {
        String name = cacheType.toString()
                      + (version == null ? "" : '-' + version + '.' + extension);
        return new File(conf.saved_caches_directory, name);
    }

    public static int getDynamicUpdateInterval()
    {
        return conf.dynamic_snitch_update_interval.toMilliseconds();
    }

    public static void setDynamicUpdateInterval(int dynamicUpdateInterval)
    {
        conf.dynamic_snitch_update_interval = new DurationSpec.IntMillisecondsBound(dynamicUpdateInterval);
    }

    public static int getDynamicResetInterval()
    {
        return conf.dynamic_snitch_reset_interval.toMilliseconds();
    }

    public static void setDynamicResetInterval(int dynamicResetInterval)
    {
        conf.dynamic_snitch_reset_interval = new DurationSpec.IntMillisecondsBound(dynamicResetInterval);
    }

    public static double getDynamicBadnessThreshold()
    {
        return conf.dynamic_snitch_badness_threshold;
    }

    public static void setDynamicBadnessThreshold(double dynamicBadnessThreshold)
    {
        conf.dynamic_snitch_badness_threshold = dynamicBadnessThreshold;
    }

    public static EncryptionOptions.ServerEncryptionOptions getInternodeMessagingEncyptionOptions()
    {
        return conf.server_encryption_options;
    }

    public static void setInternodeMessagingEncyptionOptions(EncryptionOptions.ServerEncryptionOptions encryptionOptions)
    {
        conf.server_encryption_options = encryptionOptions;
    }

    public static EncryptionOptions getNativeProtocolEncryptionOptions()
    {
        return conf.client_encryption_options;
    }

    @VisibleForTesting
    public static void updateNativeProtocolEncryptionOptions(Function<EncryptionOptions, EncryptionOptions> update)
    {
        conf.client_encryption_options = update.apply(conf.client_encryption_options);
    }

    public static int getHintedHandoffThrottleInKiB()
    {
        return conf.hinted_handoff_throttle.toKibibytes();
    }

    public static void setHintedHandoffThrottleInKiB(int throttleInKiB)
    {
        conf.hinted_handoff_throttle = new DataStorageSpec.IntKibibytesBound(throttleInKiB);
    }

    public static int getBatchlogReplayThrottleInKiB()
    {
        return conf.batchlog_replay_throttle.toKibibytes();
    }

    public static void setBatchlogReplayThrottleInKiB(int throttleInKiB)
    {
        conf.batchlog_replay_throttle = new DataStorageSpec.IntKibibytesBound(throttleInKiB);
    }

    public static int getMaxHintsDeliveryThreads()
    {
        return conf.max_hints_delivery_threads;
    }

    public static int getHintsFlushPeriodInMS()
    {
        return conf.hints_flush_period.toMilliseconds();
    }

    public static long getMaxHintsFileSize()
    {
        return conf.max_hints_file_size.toBytesInLong();
    }

    public static ParameterizedClass getHintsCompression()
    {
        return conf.hints_compression;
    }

    public static void setHintsCompression(ParameterizedClass parameterizedClass)
    {
        conf.hints_compression = parameterizedClass;
    }

    public static boolean isAutoHintsCleanupEnabled()
    {
        return conf.auto_hints_cleanup_enabled;
    }

    public static void setAutoHintsCleanupEnabled(boolean value)
    {
        conf.auto_hints_cleanup_enabled = value;
    }

    public static boolean getTransferHintsOnDecommission()
    {
        return conf.transfer_hints_on_decommission;
    }

    public static void setTransferHintsOnDecommission(boolean enabled)
    {
        conf.transfer_hints_on_decommission = enabled;
    }

    public static boolean isIncrementalBackupsEnabled()
    {
        return conf.incremental_backups;
    }

    public static void setIncrementalBackupsEnabled(boolean value)
    {
        conf.incremental_backups = value;
    }

    public static boolean getFileCacheEnabled()
    {
        return conf.file_cache_enabled;
    }

    @VisibleForTesting
    public static void setFileCacheEnabled(boolean enabled)
    {
        conf.file_cache_enabled = enabled;
    }

    public static int getFileCacheSizeInMiB()
    {
        if (conf.file_cache_size == null)
        {
            // In client mode the value is not set.
            assert DatabaseDescriptor.isClientInitialized();
            return 0;
        }

        return conf.file_cache_size.toMebibytes();
    }

    public static int getNetworkingCacheSizeInMiB()
    {
        if (conf.networking_cache_size == null)
        {
            // In client mode the value is not set.
            assert DatabaseDescriptor.isClientInitialized();
            return 0;
        }
        return conf.networking_cache_size.toMebibytes();
    }

    public static boolean getFileCacheRoundUp()
    {
        if (conf.file_cache_round_up == null)
        {
            // In client mode the value is not set.
            assert DatabaseDescriptor.isClientInitialized();
            return false;
        }

        return conf.file_cache_round_up;
    }

    public static DiskOptimizationStrategy getDiskOptimizationStrategy()
    {
        return diskOptimizationStrategy;
    }

    public static double getDiskOptimizationEstimatePercentile()
    {
        return conf.disk_optimization_estimate_percentile;
    }

    public static long getTotalCommitlogSpaceInMiB()
    {
        return conf.commitlog_total_space.toMebibytes();
    }

    public static boolean shouldMigrateKeycacheOnCompaction()
    {
        return conf.key_cache_migrate_during_compaction;
    }

    public static void setMigrateKeycacheOnCompaction(boolean migrateCacheEntry)
    {
        conf.key_cache_migrate_during_compaction = migrateCacheEntry;
    }

    /**
     * This method can return negative number for disabled
     */
    public static int getSSTablePreemptiveOpenIntervalInMiB()
    {
        if (conf.sstable_preemptive_open_interval == null)
            return -1;
        return conf.sstable_preemptive_open_interval.toMebibytes();
    }

    /**
     * Negative number for disabled
     */
    public static void setSSTablePreemptiveOpenIntervalInMiB(int mib)
    {
        if (mib < 0)
            conf.sstable_preemptive_open_interval = null;
        else
            conf.sstable_preemptive_open_interval = new DataStorageSpec.IntMebibytesBound(mib);
    }

    public static boolean getTrickleFsync()
    {
        return conf.trickle_fsync;
    }

    public static int getTrickleFsyncIntervalInKiB()
    {
        return conf.trickle_fsync_interval.toKibibytes();
    }

    public static long getKeyCacheSizeInMiB()
    {
        return keyCacheSizeInMiB;
    }

    public static long getIndexSummaryCapacityInMiB()
    {
        return indexSummaryCapacityInMiB;
    }

    public static int getKeyCacheSavePeriod()
    {
        return conf.key_cache_save_period.toSeconds();
    }

    public static void setKeyCacheSavePeriod(int keyCacheSavePeriod)
    {
        conf.key_cache_save_period = new DurationSpec.IntSecondsBound(keyCacheSavePeriod);
    }

    public static int getKeyCacheKeysToSave()
    {
        return conf.key_cache_keys_to_save;
    }

    public static void setKeyCacheKeysToSave(int keyCacheKeysToSave)
    {
        conf.key_cache_keys_to_save = keyCacheKeysToSave;
    }

    public static String getRowCacheClassName()
    {
        return conf.row_cache_class_name;
    }

    public static long getRowCacheSizeInMiB()
    {
        return conf.row_cache_size.toMebibytes();
    }

    @VisibleForTesting
    public static void setRowCacheSizeInMiB(long val)
    {
        conf.row_cache_size = new DataStorageSpec.LongMebibytesBound(val);
    }

    public static int getRowCacheSavePeriod()
    {
        return conf.row_cache_save_period.toSeconds();
    }

    public static void setRowCacheSavePeriod(int rowCacheSavePeriod)
    {
        conf.row_cache_save_period = new DurationSpec.IntSecondsBound(rowCacheSavePeriod);
    }

    public static int getRowCacheKeysToSave()
    {
        return conf.row_cache_keys_to_save;
    }

    public static long getPaxosCacheSizeInMiB()
    {
        return paxosCacheSizeInMiB;
    }

    public static long getCounterCacheSizeInMiB()
    {
        return counterCacheSizeInMiB;
    }

    public static void setRowCacheKeysToSave(int rowCacheKeysToSave)
    {
        conf.row_cache_keys_to_save = rowCacheKeysToSave;
    }

    public static int getCounterCacheSavePeriod()
    {
        return conf.counter_cache_save_period.toSeconds();
    }

    public static void setCounterCacheSavePeriod(int counterCacheSavePeriod)
    {
        conf.counter_cache_save_period = new DurationSpec.IntSecondsBound(counterCacheSavePeriod);
    }

    public static int getCacheLoadTimeout()
    {
        return conf.cache_load_timeout.toSeconds();
    }

    @VisibleForTesting
    public static void setCacheLoadTimeout(int seconds)
    {
        conf.cache_load_timeout = new DurationSpec.IntSecondsBound(seconds);
    }

    public static int getCounterCacheKeysToSave()
    {
        return conf.counter_cache_keys_to_save;
    }

    public static void setCounterCacheKeysToSave(int counterCacheKeysToSave)
    {
        conf.counter_cache_keys_to_save = counterCacheKeysToSave;
    }

    public static int getStreamingKeepAlivePeriod()
    {
        return conf.streaming_keep_alive_period.toSeconds();
    }

    public static int getStreamingConnectionsPerHost()
    {
        return conf.streaming_connections_per_host;
    }

    public static boolean streamEntireSSTables()
    {
        return conf.stream_entire_sstables;
    }

    @VisibleForTesting
    public static boolean setStreamEntireSSTables(boolean value)
    {
        return conf.stream_entire_sstables = value;
    }

    public static DurationSpec.LongMillisecondsBound getStreamTransferTaskTimeout()
    {
        return conf.stream_transfer_task_timeout;
    }

    public static boolean getSkipStreamDiskSpaceCheck()
    {
        return conf.skip_stream_disk_space_check;
    }

    public static void setSkipStreamDiskSpaceCheck(boolean value)
    {
        conf.skip_stream_disk_space_check = value;
    }

    public static String getLocalDataCenter()
    {
        return localDC;
    }

    @VisibleForTesting
    public static void setLocalDataCenter(String value)
    {
        localDC = value;
    }

    public static Comparator<Replica> getLocalComparator()
    {
        return localComparator;
    }

    public static Config.InternodeCompression internodeCompression()
    {
        return conf.internode_compression;
    }

    public static void setInternodeCompression(Config.InternodeCompression compression)
    {
        conf.internode_compression = compression;
    }

    public static boolean getInterDCTcpNoDelay()
    {
        return conf.inter_dc_tcp_nodelay;
    }

    public static long getMemtableHeapSpaceInMiB()
    {
        return conf.memtable_heap_space.toMebibytes();
    }

    public static long getMemtableOffheapSpaceInMiB()
    {
        return conf.memtable_offheap_space.toMebibytes();
    }

    public static Config.MemtableAllocationType getMemtableAllocationType()
    {
        return conf.memtable_allocation_type;
    }

    public static int getRepairSessionMaxTreeDepth()
    {
        return conf.repair_session_max_tree_depth;
    }

    public static void setRepairSessionMaxTreeDepth(int depth)
    {
        if (depth < 10)
            throw new ConfigurationException("Cannot set repair_session_max_tree_depth to " + depth +
                                             " which is < 10, doing nothing");
        else if (depth > 20)
            logger.warn("repair_session_max_tree_depth of " + depth + " > 20 could lead to excessive memory usage");

        conf.repair_session_max_tree_depth = depth;
    }

    public static int getRepairSessionSpaceInMiB()
    {
        return conf.repair_session_space.toMebibytes();
    }

    public static void setRepairSessionSpaceInMiB(int sizeInMiB)
    {
        if (sizeInMiB < 1)
            throw new ConfigurationException("Cannot set repair_session_space to " + sizeInMiB +
                                             " < 1 mebibyte");
        else if (sizeInMiB > (int) (Runtime.getRuntime().maxMemory() / (4 * 1048576)))
            logger.warn("A repair_session_space of " + conf.repair_session_space +
                        " is likely to cause heap pressure.");

        conf.repair_session_space = new DataStorageSpec.IntMebibytesBound(sizeInMiB);
    }

    public static int getPaxosRepairParallelism()
    {
        return conf.paxos_repair_parallelism;
    }

    public static void setPaxosRepairParallelism(int v)
    {
        Preconditions.checkArgument(v > 0);
        conf.paxos_repair_parallelism = v;
    }

    public static Float getMemtableCleanupThreshold()
    {
        return conf.memtable_cleanup_threshold;
    }

    public static Map<String, InheritingClass> getMemtableConfigurations()
    {
        if (conf == null || conf.memtable == null)
            return null;
        return conf.memtable.configurations;
    }

    public static int getIndexSummaryResizeIntervalInMinutes()
    {
        if (conf.index_summary_resize_interval == null)
            return -1;

        return conf.index_summary_resize_interval.toMinutes();
    }

    public static void setIndexSummaryResizeIntervalInMinutes(int value)
    {
        if (value == -1)
            conf.index_summary_resize_interval = null;
        else
            conf.index_summary_resize_interval = new DurationSpec.IntMinutesBound(value);
    }

    public static boolean hasLargeAddressSpace()
    {
        // currently we just check if it's a 64bit arch, but any we only really care if the address space is large
        String datamodel = SUN_ARCH_DATA_MODEL.getString();
        if (datamodel != null)
        {
            switch (datamodel)
            {
                case "64":
                    return true;
                case "32":
                    return false;
            }
        }
        String arch = OS_ARCH.getString();
        return arch.contains("64") || arch.contains("sparcv9");
    }

    public static int getTracetypeRepairTTL()
    {
        return conf.trace_type_repair_ttl.toSeconds();
    }

    public static int getTracetypeQueryTTL()
    {
        return conf.trace_type_query_ttl.toSeconds();
    }

    public static long getPreparedStatementsCacheSizeMiB()
    {
        return preparedStatementsCacheSizeInMiB;
    }

    public static boolean enableUserDefinedFunctions()
    {
        return conf.user_defined_functions_enabled;
    }

    public static boolean enableScriptedUserDefinedFunctions()
    {
        return conf.scripted_user_defined_functions_enabled;
    }

    public static boolean enableUserDefinedFunctionsThreads()
    {
        return conf.user_defined_functions_threads_enabled;
    }

    public static long getUserDefinedFunctionWarnTimeout()
    {
        return conf.user_defined_functions_warn_timeout.toMilliseconds();
    }

    public static void setUserDefinedFunctionWarnTimeout(long userDefinedFunctionWarnTimeout)
    {
        conf.user_defined_functions_warn_timeout = new DurationSpec.LongMillisecondsBound(userDefinedFunctionWarnTimeout);
    }

    public static boolean allowInsecureUDFs()
    {
        return conf.allow_insecure_udfs;
    }

    public static boolean allowExtraInsecureUDFs()
    {
        return conf.allow_extra_insecure_udfs;
    }

    public static boolean getMaterializedViewsEnabled()
    {
        return conf.materialized_views_enabled;
    }

    public static void setMaterializedViewsEnabled(boolean enableMaterializedViews)
    {
        conf.materialized_views_enabled = enableMaterializedViews;
    }

    public static boolean getSASIIndexesEnabled()
    {
        return conf.sasi_indexes_enabled;
    }

    public static void setSASIIndexesEnabled(boolean enableSASIIndexes)
    {
        conf.sasi_indexes_enabled = enableSASIIndexes;
    }

    public static String getDefaultSecondaryIndex()
    {
        return conf.default_secondary_index;
    }

    public static void setDefaultSecondaryIndex(String name)
    {
        conf.default_secondary_index = name;
    }

    public static boolean getDefaultSecondaryIndexEnabled()
    {
        return conf.default_secondary_index_enabled;
    }

    public static void setDefaultSecondaryIndexEnabled(boolean enabled)
    {
        conf.default_secondary_index_enabled = enabled;
    }

    public static boolean isTransientReplicationEnabled()
    {
        return conf.transient_replication_enabled;
    }

    public static void setTransientReplicationEnabledUnsafe(boolean enabled)
    {
        conf.transient_replication_enabled = enabled;
    }

    public static boolean enableDropCompactStorage()
    {
        return conf.drop_compact_storage_enabled;
    }

    @VisibleForTesting
    public static void setEnableDropCompactStorage(boolean enableDropCompactStorage)
    {
        conf.drop_compact_storage_enabled = enableDropCompactStorage;
    }

    public static long getUserDefinedFunctionFailTimeout()
    {
        return conf.user_defined_functions_fail_timeout.toMilliseconds();
    }

    public static void setUserDefinedFunctionFailTimeout(long userDefinedFunctionFailTimeout)
    {
        conf.user_defined_functions_fail_timeout = new DurationSpec.LongMillisecondsBound(userDefinedFunctionFailTimeout);
    }

    public static Config.UserFunctionTimeoutPolicy getUserFunctionTimeoutPolicy()
    {
        return conf.user_function_timeout_policy;
    }

    public static void setUserFunctionTimeoutPolicy(Config.UserFunctionTimeoutPolicy userFunctionTimeoutPolicy)
    {
        conf.user_function_timeout_policy = userFunctionTimeoutPolicy;
    }

    public static long getGCLogThreshold()
    {
        return conf.gc_log_threshold.toMilliseconds();
    }

    public static void setGCLogThreshold(int gcLogThreshold)
    {
        conf.gc_log_threshold = new DurationSpec.IntMillisecondsBound(gcLogThreshold);
    }

    public static EncryptionContext getEncryptionContext()
    {
        return encryptionContext;
    }

    public static long getGCWarnThreshold()
    {
        return conf.gc_warn_threshold.toMilliseconds();
    }

    public static void setGCWarnThreshold(int threshold)
    {
        conf.gc_warn_threshold = new DurationSpec.IntMillisecondsBound(threshold);
    }

    public static boolean isCDCEnabled()
    {
        return conf.cdc_enabled;
    }

    @VisibleForTesting
    public static void setCDCEnabled(boolean cdc_enabled)
    {
        conf.cdc_enabled = cdc_enabled;
    }

    public static boolean getCDCBlockWrites()
    {
        return conf.cdc_block_writes;
    }

    public static void setCDCBlockWrites(boolean val)
    {
        conf.cdc_block_writes = val;
    }

    public static boolean isCDCOnRepairEnabled()
    {
        return conf.cdc_on_repair_enabled;
    }

    public static void setCDCOnRepairEnabled(boolean val)
    {
        conf.cdc_on_repair_enabled = val;
    }

    public static String getCDCLogLocation()
    {
        return conf.cdc_raw_directory;
    }

    public static long getCDCTotalSpace()
    {
        return conf.cdc_total_space.toBytesInLong();
    }

    @VisibleForTesting
    public static void setCDCTotalSpaceInMiB(int mibs)
    {
        conf.cdc_total_space = new DataStorageSpec.IntMebibytesBound(mibs);
    }

    public static int getCDCDiskCheckInterval()
    {
        return conf.cdc_free_space_check_interval.toMilliseconds();
    }

    @VisibleForTesting
    public static void setEncryptionContext(EncryptionContext ec)
    {
        encryptionContext = ec;
    }

    public static int searchConcurrencyFactor()
    {
        return searchConcurrencyFactor;
    }

    public static boolean isUnsafeSystem()
    {
        return unsafeSystem;
    }

    public static boolean diagnosticEventsEnabled()
    {
        return conf.diagnostic_events_enabled;
    }

    public static void setDiagnosticEventsEnabled(boolean enabled)
    {
        conf.diagnostic_events_enabled = enabled;
    }

    public static ConsistencyLevel getIdealConsistencyLevel()
    {
        return conf.ideal_consistency_level;
    }

    public static void setIdealConsistencyLevel(ConsistencyLevel cl)
    {
        conf.ideal_consistency_level = cl;
    }

    public static int getRepairCommandPoolSize()
    {
        return conf.repair_command_pool_size;
    }

    public static Config.RepairCommandPoolFullStrategy getRepairCommandPoolFullStrategy()
    {
        return conf.repair_command_pool_full_strategy;
    }

    public static FullQueryLoggerOptions getFullQueryLogOptions()
    {
        return conf.full_query_logging_options;
    }

    public static void setFullQueryLogOptions(FullQueryLoggerOptions options)
    {
        conf.full_query_logging_options = options;
    }

    public static boolean getBlockForPeersInRemoteDatacenters()
    {
        return conf.block_for_peers_in_remote_dcs;
    }

    public static int getBlockForPeersTimeoutInSeconds()
    {
        return conf.block_for_peers_timeout_in_secs;
    }

    public static boolean automaticSSTableUpgrade()
    {
        return conf.automatic_sstable_upgrade;
    }

    public static void setAutomaticSSTableUpgradeEnabled(boolean enabled)
    {
        if (conf.automatic_sstable_upgrade != enabled)
            logger.debug("Changing automatic_sstable_upgrade to {}", enabled);
        conf.automatic_sstable_upgrade = enabled;
    }

    public static int maxConcurrentAutoUpgradeTasks()
    {
        return conf.max_concurrent_automatic_sstable_upgrades;
    }

    public static void setMaxConcurrentAutoUpgradeTasks(int value)
    {
        if (conf.max_concurrent_automatic_sstable_upgrades != value)
            logger.debug("Changing max_concurrent_automatic_sstable_upgrades to {}", value);
        validateMaxConcurrentAutoUpgradeTasksConf(value);
        conf.max_concurrent_automatic_sstable_upgrades = value;
    }

    private static void validateMaxConcurrentAutoUpgradeTasksConf(int value)
    {
        if (value < 0)
            throw new ConfigurationException("max_concurrent_automatic_sstable_upgrades can't be negative");
        if (value > getConcurrentCompactors())
            logger.warn("max_concurrent_automatic_sstable_upgrades ({}) is larger than concurrent_compactors ({})", value, getConcurrentCompactors());
    }

    public static AuditLogOptions getAuditLoggingOptions()
    {
        return conf.audit_logging_options;
    }

    public static void setAuditLoggingOptions(AuditLogOptions auditLoggingOptions)
    {
        conf.audit_logging_options = new AuditLogOptions.Builder(auditLoggingOptions).build();
    }

    public static Config.CorruptedTombstoneStrategy getCorruptedTombstoneStrategy()
    {
        return conf.corrupted_tombstone_strategy;
    }

    public static void setCorruptedTombstoneStrategy(Config.CorruptedTombstoneStrategy strategy)
    {
        conf.corrupted_tombstone_strategy = strategy;
    }

    public static boolean getRepairedDataTrackingForRangeReadsEnabled()
    {
        return conf.repaired_data_tracking_for_range_reads_enabled;
    }

    public static void setRepairedDataTrackingForRangeReadsEnabled(boolean enabled)
    {
        conf.repaired_data_tracking_for_range_reads_enabled = enabled;
    }

    public static boolean getRepairedDataTrackingForPartitionReadsEnabled()
    {
        return conf.repaired_data_tracking_for_partition_reads_enabled;
    }

    public static void setRepairedDataTrackingForPartitionReadsEnabled(boolean enabled)
    {
        conf.repaired_data_tracking_for_partition_reads_enabled = enabled;
    }

    public static boolean snapshotOnRepairedDataMismatch()
    {
        return conf.snapshot_on_repaired_data_mismatch;
    }

    public static void setSnapshotOnRepairedDataMismatch(boolean enabled)
    {
        conf.snapshot_on_repaired_data_mismatch = enabled;
    }

    public static boolean snapshotOnDuplicateRowDetection()
    {
        return conf.snapshot_on_duplicate_row_detection;
    }

    public static void setSnapshotOnDuplicateRowDetection(boolean enabled)
    {
        conf.snapshot_on_duplicate_row_detection = enabled;
    }

    public static boolean reportUnconfirmedRepairedDataMismatches()
    {
        return conf.report_unconfirmed_repaired_data_mismatches;
    }

    public static void reportUnconfirmedRepairedDataMismatches(boolean enabled)
    {
        conf.report_unconfirmed_repaired_data_mismatches = enabled;
    }

    public static boolean strictRuntimeChecks()
    {
        return strictRuntimeChecks;
    }

    public static boolean useOffheapMerkleTrees()
    {
        return conf.use_offheap_merkle_trees;
    }

    public static void useOffheapMerkleTrees(boolean value)
    {
        logger.info("Setting use_offheap_merkle_trees to {}", value);
        conf.use_offheap_merkle_trees = value;
    }

    public static Function<CommitLog, AbstractCommitLogSegmentManager> getCommitLogSegmentMgrProvider()
    {
        return commitLogSegmentMgrProvider;
    }

    public static void setCommitLogSegmentMgrProvider(Function<CommitLog, AbstractCommitLogSegmentManager> provider)
    {
        commitLogSegmentMgrProvider = provider;
    }

    private static DataStorageSpec.IntKibibytesBound createIntKibibyteBoundAndEnsureItIsValidForByteConversion(int kibibytes, String propertyName)
    {
        DataStorageSpec.IntKibibytesBound intKibibytesBound = new DataStorageSpec.IntKibibytesBound(kibibytes);
        checkValidForByteConversion(intKibibytesBound, propertyName);
        return intKibibytesBound;
    }

    /**
     * Ensures passed in configuration value is positive and will not overflow when converted to Bytes
     */
    private static void checkValidForByteConversion(final DataStorageSpec.IntKibibytesBound value, String name)
    {
        long valueInBytes = value.toBytesInLong();
        if (valueInBytes < 0 || valueInBytes > Integer.MAX_VALUE - 1)
        {
            throw new ConfigurationException(String.format("%s must be positive value <= %dB, but was %dB",
                                                           name,
                                                           Integer.MAX_VALUE - 1,
                                                           valueInBytes),
                                             false);
        }
    }

    public static int getValidationPreviewPurgeHeadStartInSec()
    {
        return conf.validation_preview_purge_head_start.toSeconds();
    }

    public static boolean checkForDuplicateRowsDuringReads()
    {
        return conf.check_for_duplicate_rows_during_reads;
    }

    public static void setCheckForDuplicateRowsDuringReads(boolean enabled)
    {
        conf.check_for_duplicate_rows_during_reads = enabled;
    }

    public static boolean checkForDuplicateRowsDuringCompaction()
    {
        return conf.check_for_duplicate_rows_during_compaction;
    }

    public static void setCheckForDuplicateRowsDuringCompaction(boolean enabled)
    {
        conf.check_for_duplicate_rows_during_compaction = enabled;
    }

    public static int getRepairPendingCompactionRejectThreshold()
    {
        return conf.reject_repair_compaction_threshold;
    }

    public static void setRepairPendingCompactionRejectThreshold(int value)
    {
        conf.reject_repair_compaction_threshold = value;
    }

    public static int getInitialRangeTombstoneListAllocationSize()
    {
        return conf.initial_range_tombstone_list_allocation_size;
    }

    public static void setInitialRangeTombstoneListAllocationSize(int size)
    {
        conf.initial_range_tombstone_list_allocation_size = size;
    }

    public static double getRangeTombstoneListGrowthFactor()
    {
        return conf.range_tombstone_list_growth_factor;
    }

    public static void setRangeTombstoneListGrowthFactor(double resizeFactor)
    {
        conf.range_tombstone_list_growth_factor = resizeFactor;
    }

    public static boolean getAutocompactionOnStartupEnabled()
    {
        return conf.autocompaction_on_startup_enabled;
    }

    public static boolean autoOptimiseIncRepairStreams()
    {
        return conf.auto_optimise_inc_repair_streams;
    }

    public static void setAutoOptimiseIncRepairStreams(boolean enabled)
    {
        if (enabled != conf.auto_optimise_inc_repair_streams)
            logger.info("Changing auto_optimise_inc_repair_streams from {} to {}", conf.auto_optimise_inc_repair_streams, enabled);
        conf.auto_optimise_inc_repair_streams = enabled;
    }

    public static boolean autoOptimiseFullRepairStreams()
    {
        return conf.auto_optimise_full_repair_streams;
    }

    public static void setAutoOptimiseFullRepairStreams(boolean enabled)
    {
        if (enabled != conf.auto_optimise_full_repair_streams)
            logger.info("Changing auto_optimise_full_repair_streams from {} to {}", conf.auto_optimise_full_repair_streams, enabled);
        conf.auto_optimise_full_repair_streams = enabled;
    }

    public static boolean autoOptimisePreviewRepairStreams()
    {
        return conf.auto_optimise_preview_repair_streams;
    }

    public static void setAutoOptimisePreviewRepairStreams(boolean enabled)
    {
        if (enabled != conf.auto_optimise_preview_repair_streams)
            logger.info("Changing auto_optimise_preview_repair_streams from {} to {}", conf.auto_optimise_preview_repair_streams, enabled);
        conf.auto_optimise_preview_repair_streams = enabled;
    }

    /** @deprecated See CASSANDRA-17195 */
    @Deprecated(since = "4.1") // this warning threshold will be replaced by an equivalent guardrail
    public static ConsistencyLevel getAuthWriteConsistencyLevel()
    {
        return ConsistencyLevel.valueOf(conf.auth_write_consistency_level);
    }

    public static ConsistencyLevel getAuthReadConsistencyLevel()
    {
        return ConsistencyLevel.valueOf(conf.auth_read_consistency_level);
    }

    public static void setAuthWriteConsistencyLevel(ConsistencyLevel cl)
    {
        conf.auth_write_consistency_level = cl.toString();
    }

    public static void setAuthReadConsistencyLevel(ConsistencyLevel cl)
    {
        conf.auth_read_consistency_level = cl.toString();
    }

    public static int getConsecutiveMessageErrorsThreshold()
    {
        return conf.consecutive_message_errors_threshold;
    }

    public static void setConsecutiveMessageErrorsThreshold(int value)
    {
        conf.consecutive_message_errors_threshold = value;
    }

    public static boolean getPartitionDenylistEnabled()
    {
        return conf.partition_denylist_enabled;
    }

    public static void setPartitionDenylistEnabled(boolean enabled)
    {
        conf.partition_denylist_enabled = enabled;
    }

    public static boolean getDenylistWritesEnabled()
    {
        return conf.denylist_writes_enabled;
    }

    public static void setDenylistWritesEnabled(boolean enabled)
    {
        conf.denylist_writes_enabled = enabled;
    }

    public static boolean getDenylistReadsEnabled()
    {
        return conf.denylist_reads_enabled;
    }

    public static void setDenylistReadsEnabled(boolean enabled)
    {
        conf.denylist_reads_enabled = enabled;
    }

    public static boolean getDenylistRangeReadsEnabled()
    {
        return conf.denylist_range_reads_enabled;
    }

    public static void setDenylistRangeReadsEnabled(boolean enabled)
    {
        conf.denylist_range_reads_enabled = enabled;
    }

    public static int getDenylistRefreshSeconds()
    {
        return conf.denylist_refresh.toSeconds();
    }

    public static void setDenylistRefreshSeconds(int seconds)
    {
        if (seconds <= 0)
            throw new IllegalArgumentException("denylist_refresh must be a positive integer.");

        conf.denylist_refresh = new DurationSpec.IntSecondsBound(seconds);
    }

    public static int getDenylistInitialLoadRetrySeconds()
    {
        return conf.denylist_initial_load_retry.toSeconds();
    }

    public static void setDenylistInitialLoadRetrySeconds(int seconds)
    {
        if (seconds <= 0)
            throw new IllegalArgumentException("denylist_initial_load_retry must be a positive integer.");

        conf.denylist_initial_load_retry = new DurationSpec.IntSecondsBound(seconds);
    }

    public static ConsistencyLevel getDenylistConsistencyLevel()
    {
        return conf.denylist_consistency_level;
    }

    public static void setDenylistConsistencyLevel(ConsistencyLevel cl)
    {
        conf.denylist_consistency_level = cl;
    }

    public static int getDenylistMaxKeysPerTable()
    {
        return conf.denylist_max_keys_per_table;
    }

    public static void setDenylistMaxKeysPerTable(int value)
    {
        if (value <= 0)
            throw new IllegalArgumentException("denylist_max_keys_per_table must be a positive integer.");
        conf.denylist_max_keys_per_table = value;
    }

    public static int getDenylistMaxKeysTotal()
    {
        return conf.denylist_max_keys_total;
    }

    public static void setDenylistMaxKeysTotal(int value)
    {
        if (value <= 0)
            throw new IllegalArgumentException("denylist_max_keys_total must be a positive integer.");
        conf.denylist_max_keys_total = value;
    }

    public static boolean getAuthCacheWarmingEnabled()
    {
        return conf.auth_cache_warming_enabled;
    }

    public static SubnetGroups getClientErrorReportingExclusions()
    {
        return conf.client_error_reporting_exclusions;
    }

    public static SubnetGroups getInternodeErrorReportingExclusions()
    {
        return conf.internode_error_reporting_exclusions;
    }

    public static boolean getReadThresholdsEnabled()
    {
        return conf.read_thresholds_enabled;
    }

    public static void setReadThresholdsEnabled(boolean value)
    {
        if (conf.read_thresholds_enabled != value)
        {
            conf.read_thresholds_enabled = value;
            logger.info("updated read_thresholds_enabled to {}", value);
        }
    }

    @Nullable
    public static DataStorageSpec.LongBytesBound getCoordinatorReadSizeWarnThreshold()
    {
        return conf.coordinator_read_size_warn_threshold;
    }

    public static void setCoordinatorReadSizeWarnThreshold(@Nullable DataStorageSpec.LongBytesBound value)
    {
        logger.info("updating  coordinator_read_size_warn_threshold to {}", value);
        conf.coordinator_read_size_warn_threshold = value;
    }

    @Nullable
    public static DataStorageSpec.LongBytesBound getCoordinatorReadSizeFailThreshold()
    {
        return conf.coordinator_read_size_fail_threshold;
    }

    public static void setCoordinatorReadSizeFailThreshold(@Nullable DataStorageSpec.LongBytesBound value)
    {
        logger.info("updating  coordinator_read_size_fail_threshold to {}", value);
        conf.coordinator_read_size_fail_threshold = value;
    }

    @Nullable
    public static DataStorageSpec.LongBytesBound getLocalReadSizeWarnThreshold()
    {
        return conf.local_read_size_warn_threshold;
    }

    public static void setLocalReadSizeWarnThreshold(@Nullable DataStorageSpec.LongBytesBound value)
    {
        logger.info("updating  local_read_size_warn_threshold to {}", value);
        conf.local_read_size_warn_threshold = value;
    }

    @Nullable
    public static DataStorageSpec.LongBytesBound getLocalReadSizeFailThreshold()
    {
        return conf.local_read_size_fail_threshold;
    }

    public static void setLocalReadSizeFailThreshold(@Nullable DataStorageSpec.LongBytesBound value)
    {
        logger.info("updating  local_read_size_fail_threshold to {}", value);
        conf.local_read_size_fail_threshold = value;
    }

    @Nullable
    public static DataStorageSpec.LongBytesBound getRowIndexReadSizeWarnThreshold()
    {
        return conf.row_index_read_size_warn_threshold;
    }

    public static void setRowIndexReadSizeWarnThreshold(@Nullable DataStorageSpec.LongBytesBound value)
    {
        logger.info("updating  row_index_size_warn_threshold to {}", value);
        conf.row_index_read_size_warn_threshold = value;
    }

    @Nullable
    public static DataStorageSpec.LongBytesBound getRowIndexReadSizeFailThreshold()
    {
        return conf.row_index_read_size_fail_threshold;
    }

    public static void setRowIndexReadSizeFailThreshold(@Nullable DataStorageSpec.LongBytesBound value)
    {
        logger.info("updating  row_index_read_size_fail_threshold to {}", value);
        conf.row_index_read_size_fail_threshold = value;
    }

    public static int getDefaultKeyspaceRF()
    {
        return conf.default_keyspace_rf;
    }

    public static void setDefaultKeyspaceRF(int value) throws IllegalArgumentException
    {
        if (value < 1)
        {
            throw new IllegalArgumentException("default_keyspace_rf cannot be less than 1");
        }

        if (value < guardrails.getMinimumReplicationFactorFailThreshold())
        {
            throw new IllegalArgumentException(String.format("default_keyspace_rf to be set (%d) cannot be less than minimum_replication_factor_fail_threshold (%d)", value, guardrails.getMinimumReplicationFactorFailThreshold()));
        }

        if (guardrails.getMaximumReplicationFactorFailThreshold() != -1 && value > guardrails.getMaximumReplicationFactorFailThreshold())
        {
            throw new IllegalArgumentException(String.format("default_keyspace_rf to be set (%d) cannot be greater than maximum_replication_factor_fail_threshold (%d)", value, guardrails.getMaximumReplicationFactorFailThreshold()));
        }

        conf.default_keyspace_rf = value;
    }


    public static boolean getUseStatementsEnabled()
    {
        return conf.use_statements_enabled;
    }

    public static void setUseStatementsEnabled(boolean enabled)
    {
        if (enabled != conf.use_statements_enabled)
        {
            logger.info("Setting use_statements_enabled to {}", enabled);
            conf.use_statements_enabled = enabled;
        }
    }

    public static boolean getForceNewPreparedStatementBehaviour()
    {
        return conf.force_new_prepared_statement_behaviour;
    }

    public static void setForceNewPreparedStatementBehaviour(boolean value)
    {
        if (value != conf.force_new_prepared_statement_behaviour)
        {
            logger.info("Setting force_new_prepared_statement_behaviour to {}", value);
            conf.force_new_prepared_statement_behaviour = value;
        }
    }

    public static DurationSpec.LongNanosecondsBound getStreamingStateExpires()
    {
        return conf.streaming_state_expires;
    }

    public static void setStreamingStateExpires(DurationSpec.LongNanosecondsBound duration)
    {
        if (!conf.streaming_state_expires.equals(Objects.requireNonNull(duration, "duration")))
        {
            logger.info("Setting streaming_state_expires to {}", duration);
            conf.streaming_state_expires = duration;
        }
    }

    public static DataStorageSpec.LongBytesBound getStreamingStateSize()
    {
        return conf.streaming_state_size;
    }

    public static void setStreamingStateSize(DataStorageSpec.LongBytesBound duration)
    {
        if (!conf.streaming_state_size.equals(Objects.requireNonNull(duration, "duration")))
        {
            logger.info("Setting streaming_state_size to {}", duration);
            conf.streaming_state_size = duration;
        }
    }

    public static boolean getStreamingStatsEnabled()
    {
        return conf.streaming_stats_enabled;
    }

    public static void setStreamingStatsEnabled(boolean streamingStatsEnabled)
    {
        if (conf.streaming_stats_enabled != streamingStatsEnabled)
        {
            logger.info("Setting streaming_stats_enabled to {}", streamingStatsEnabled);
            conf.streaming_stats_enabled = streamingStatsEnabled;
        }
    }

    public static DurationSpec.IntSecondsBound getStreamingSlowEventsLogTimeout()
    {
        return conf.streaming_slow_events_log_timeout;
    }

    public static void setStreamingSlowEventsLogTimeout(String value)
    {
        DurationSpec.IntSecondsBound next = new DurationSpec.IntSecondsBound(value);
        if (!conf.streaming_slow_events_log_timeout.equals(next))
        {
            logger.info("Setting streaming_slow_events_log to " + value);
            conf.streaming_slow_events_log_timeout = next;
        }
    }

    public static boolean isUUIDSSTableIdentifiersEnabled()
    {
        return conf.uuid_sstable_identifiers_enabled;
    }

    public static DurationSpec.LongNanosecondsBound getRepairStateExpires()
    {
        return conf.repair_state_expires;
    }

    public static void setRepairStateExpires(DurationSpec.LongNanosecondsBound duration)
    {
        if (!conf.repair_state_expires.equals(Objects.requireNonNull(duration, "duration")))
        {
            logger.info("Setting repair_state_expires to {}", duration);
            conf.repair_state_expires = duration;
        }
    }

    public static int getRepairStateSize()
    {
        return conf.repair_state_size;
    }

    public static void setRepairStateSize(int size)
    {
        if (conf.repair_state_size != size)
        {
            logger.info("Setting repair_state_size to {}", size);
            conf.repair_state_size = size;
        }
    }

    public static boolean topPartitionsEnabled()
    {
        return conf.top_partitions_enabled;
    }

    public static int getMaxTopSizePartitionCount()
    {
        return conf.max_top_size_partition_count;
    }

    public static void setMaxTopSizePartitionCount(int value)
    {
        conf.max_top_size_partition_count = value;
    }

    public static int getMaxTopTombstonePartitionCount()
    {
        return conf.max_top_tombstone_partition_count;
    }

    public static void setMaxTopTombstonePartitionCount(int value)
    {
        conf.max_top_tombstone_partition_count = value;
    }

    public static DataStorageSpec.LongBytesBound getMinTrackedPartitionSizeInBytes()
    {
        return conf.min_tracked_partition_size;
    }

    public static void setMinTrackedPartitionSizeInBytes(DataStorageSpec.LongBytesBound spec)
    {
        conf.min_tracked_partition_size = spec;
    }

    public static long getMinTrackedPartitionTombstoneCount()
    {
        return conf.min_tracked_partition_tombstone_count;
    }

    public static void setMinTrackedPartitionTombstoneCount(long value)
    {
        conf.min_tracked_partition_tombstone_count = value;
    }

    public static boolean getDumpHeapOnUncaughtException()
    {
        return conf.dump_heap_on_uncaught_exception;
    }

    /**
     * @return Whether the path exists (be it created now or already prior)
     */
    private static boolean maybeCreateHeapDumpPath()
    {
        if (!conf.dump_heap_on_uncaught_exception)
            return false;

        Path heap_dump_path = getHeapDumpPath();
        if (heap_dump_path == null)
        {
            logger.warn("Neither -XX:HeapDumpPath nor cassandra.yaml:heap_dump_path are set; unable to create a directory to hold the output.");
            return false;
        }
        if (PathUtils.exists(File.getPath(conf.heap_dump_path)))
            return true;
        return PathUtils.createDirectoryIfNotExists(File.getPath(conf.heap_dump_path));
    }

    /**
     * As this is at its heart a debug operation (getting a one-shot heapdump from an uncaught exception), we support
     * both the more evolved cassandra.yaml approach but also the -XX param to override it on a one-off basis so you don't
     * have to change the full config of a node or a cluster in order to get a heap dump from a single node that's
     * misbehaving.
     *
     * @return the absolute path of the -XX param if provided, else the heap_dump_path in cassandra.yaml
     */
    public static Path getHeapDumpPath()
    {
        RuntimeMXBean runtimeMxBean = ManagementFactory.getRuntimeMXBean();
        Optional<String> pathArg = runtimeMxBean.getInputArguments().stream().filter(s -> s.startsWith("-XX:HeapDumpPath=")).findFirst();

        if (pathArg.isPresent())
        {
            Pattern HEAP_DUMP_PATH_SPLITTER = Pattern.compile("HeapDumpPath=");
            String fullHeapPathString = HEAP_DUMP_PATH_SPLITTER.split(pathArg.get())[1];
            Path absolutePath = File.getPath(fullHeapPathString).toAbsolutePath();
            Path basePath = fullHeapPathString.endsWith(".hprof") ? absolutePath.subpath(0, absolutePath.getNameCount() - 1) : absolutePath;
            return File.getPath("/").resolve(basePath);
        }
        if (conf.heap_dump_path == null)
            throw new ConfigurationException("Attempted to get heap dump path without -XX:HeapDumpPath or cassandra.yaml:heap_dump_path set.");
        return File.getPath(conf.heap_dump_path);
    }

    public static void setDumpHeapOnUncaughtException(boolean enabled)
    {
        conf.dump_heap_on_uncaught_exception = enabled;
        boolean pathExists = maybeCreateHeapDumpPath();

        if (enabled && !pathExists)
        {
            logger.error("Attempted to enable heap dump but cannot create the requested path. Disabling.");
            conf.dump_heap_on_uncaught_exception = false;
        }
        else
            logger.info("Setting dump_heap_on_uncaught_exception to {}", enabled);
    }

    public static boolean getSStableReadRatePersistenceEnabled()
    {
        return conf.sstable_read_rate_persistence_enabled;
    }

    public static void setSStableReadRatePersistenceEnabled(boolean enabled)
    {
        if (enabled != conf.sstable_read_rate_persistence_enabled)
        {
            logger.info("Setting sstable_read_rate_persistence_enabled to {}", enabled);
            conf.sstable_read_rate_persistence_enabled = enabled;
        }
    }

    public static boolean getClientRequestSizeMetricsEnabled()
    {
        return conf.client_request_size_metrics_enabled;
    }

    public static void setClientRequestSizeMetricsEnabled(boolean enabled)
    {
        conf.client_request_size_metrics_enabled = enabled;
    }

    @VisibleForTesting
    public static void resetSSTableFormats(Iterable<SSTableFormat.Factory> factories, Config.SSTableConfig config)
    {
        sstableFormats = null;
        selectedSSTableFormat = null;
        applySSTableFormats(factories, config);
    }

    public static ImmutableMap<String, SSTableFormat<?, ?>> getSSTableFormats()
    {
        return Objects.requireNonNull(sstableFormats, "Forgot to initialize DatabaseDescriptor?");
    }

    public static SSTableFormat<?, ?> getSelectedSSTableFormat()
    {
        return Objects.requireNonNull(selectedSSTableFormat, "Forgot to initialize DatabaseDescriptor?");
    }

    @VisibleForTesting
    public static void setSelectedSSTableFormat(SSTableFormat<?, ?> format)
    {
        selectedSSTableFormat = Objects.requireNonNull(format);
    }

    public static boolean getDynamicDataMaskingEnabled()
    {
        return conf.dynamic_data_masking_enabled;
    }

    public static void setDynamicDataMaskingEnabled(boolean enabled)
    {
        if (enabled != conf.dynamic_data_masking_enabled)
        {
            logger.info("Setting dynamic_data_masking_enabled to {}", enabled);
            conf.dynamic_data_masking_enabled = enabled;
        }
    }

    public static OptionalDouble getSeverityDuringDecommission()
    {
        return conf.severity_during_decommission > 0 ?
               OptionalDouble.of(conf.severity_during_decommission) :
               OptionalDouble.empty();
    }

    public static StorageCompatibilityMode getStorageCompatibilityMode()
    {
        // Config is null for junits that don't load the config. Get from env var that CI/build.xml sets
        if (conf == null)
            return CassandraRelevantProperties.JUNIT_STORAGE_COMPATIBILITY_MODE.getEnum(StorageCompatibilityMode.NONE);
        else
            return conf.storage_compatibility_mode;
    }

    public static ParameterizedClass getDefaultCompaction()
    {
        return conf != null ? conf.default_compaction : null;
    }

    public static DataStorageSpec.IntMebibytesBound getSAISegmentWriteBufferSpace()
    {
        return conf.sai_options.segment_write_buffer_size;
    }

    public static RepairRetrySpec getRepairRetrySpec()
    {
        return conf == null ? new RepairRetrySpec() : conf.repair.retries;
    }

<<<<<<< HEAD
    public static int getCmsDefaultRetryMaxTries()
    {
        return conf.cms_default_max_retries;
    }

    public static void setCmsDefaultRetryMaxTries(int value)
    {
        conf.cms_default_max_retries = value;
    }

    public static DurationSpec getDefaultRetryBackoff()
    {
        return conf.cms_default_retry_backoff;
    }

    public static DurationSpec getCmsAwaitTimeout()
    {
        return conf.cms_await_timeout;
    }

    public static int getMetadataSnapshotFrequency()
    {
        return conf.metadata_snapshot_frequency;
    }

    public static void setMetadataSnapshotFrequency(int frequency)
    {
        conf.metadata_snapshot_frequency = frequency;
    }

    public static ConsistencyLevel getProgressBarrierMinConsistencyLevel()
    {
        return conf.progress_barrier_min_consistency_level;
    }

    public static void setProgressBarrierMinConsistencyLevel(ConsistencyLevel newLevel)
    {
        conf.progress_barrier_min_consistency_level = newLevel;
    }

    public static boolean getLogOutOfTokenRangeRequests()
    {
        return conf.log_out_of_token_range_requests;
    }

    public static void setLogOutOfTokenRangeRequests(boolean enabled)
    {
        conf.log_out_of_token_range_requests = enabled;
    }

    public static boolean getRejectOutOfTokenRangeRequests()
    {
        return conf.reject_out_of_token_range_requests;
    }

    public static void setRejectOutOfTokenRangeRequests(boolean enabled)
    {
        conf.reject_out_of_token_range_requests = enabled;
    }

    public static ConsistencyLevel getProgressBarrierDefaultConsistencyLevel()
    {
        return conf.progress_barrier_default_consistency_level;
    }

    public static long getProgressBarrierTimeout(TimeUnit unit)
    {
        return conf.progress_barrier_timeout.to(unit);
    }

    public static long getProgressBarrierBackoff(TimeUnit unit)
    {
        return conf.progress_barrier_backoff.to(unit);
    }

    public static void setProgressBarrierTimeout(long timeOutInMillis)
    {
        conf.progress_barrier_timeout = new DurationSpec.LongMillisecondsBound(timeOutInMillis);
    }

    public static void setProgressBarrierBackoff(long timeOutInMillis)
    {
        conf.progress_barrier_backoff = new DurationSpec.LongMillisecondsBound(timeOutInMillis);
    }

    public static boolean getUnsafeTCMMode()
    {
        return conf.unsafe_tcm_mode;
=======
    public static int getSaiSSTableIndexesPerQueryWarnThreshold()
    {
        return conf.sai_sstable_indexes_per_query_warn_threshold;
    }

    public static int getSaiSSTableIndexesPerQueryFailThreshold()
    {
        return conf.sai_sstable_indexes_per_query_fail_threshold;
>>>>>>> 8ce4a6d1
    }
}<|MERGE_RESOLUTION|>--- conflicted
+++ resolved
@@ -5043,7 +5043,6 @@
         return conf == null ? new RepairRetrySpec() : conf.repair.retries;
     }
 
-<<<<<<< HEAD
     public static int getCmsDefaultRetryMaxTries()
     {
         return conf.cms_default_max_retries;
@@ -5132,7 +5131,8 @@
     public static boolean getUnsafeTCMMode()
     {
         return conf.unsafe_tcm_mode;
-=======
+    }
+
     public static int getSaiSSTableIndexesPerQueryWarnThreshold()
     {
         return conf.sai_sstable_indexes_per_query_warn_threshold;
@@ -5141,6 +5141,5 @@
     public static int getSaiSSTableIndexesPerQueryFailThreshold()
     {
         return conf.sai_sstable_indexes_per_query_fail_threshold;
->>>>>>> 8ce4a6d1
     }
 }