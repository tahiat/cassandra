--- conflicted
+++ resolved
@@ -708,7 +708,6 @@
         if (seedProvider.getSeeds().size() == 0)
             throw new ConfigurationException("The seed provider lists no seeds.", false);
 
-<<<<<<< HEAD
         if (conf.user_defined_function_fail_timeout < 0)
             throw new ConfigurationException("user_defined_function_fail_timeout must not be negative", false);
         if (conf.user_defined_function_warn_timeout < 0)
@@ -732,13 +731,12 @@
 
         if (conf.max_value_size_in_mb == null || conf.max_value_size_in_mb <= 0)
             throw new ConfigurationException("max_value_size_in_mb must be positive", false);
-=======
+
         if (conf.otc_coalescing_enough_coalesced_messages > 128)
             throw new ConfigurationException("otc_coalescing_enough_coalesced_messages must be smaller than 128", false);
 
         if (conf.otc_coalescing_enough_coalesced_messages <= 0)
             throw new ConfigurationException("otc_coalescing_enough_coalesced_messages must be positive", false);
->>>>>>> 5725e2c4
     }
 
     private static FileStore guessFileStore(String dir) throws IOException
@@ -1959,20 +1957,19 @@
         return conf.otc_coalescing_window_us;
     }
 
-<<<<<<< HEAD
+    public static int getOtcCoalescingEnoughCoalescedMessages()
+    {
+        return conf.otc_coalescing_enough_coalesced_messages;
+    }
+
+    public static void setOtcCoalescingEnoughCoalescedMessages(int otc_coalescing_enough_coalesced_messages)
+    {
+        conf.otc_coalescing_enough_coalesced_messages = otc_coalescing_enough_coalesced_messages;
+    }
+
     public static int getWindowsTimerInterval()
     {
         return conf.windows_timer_interval;
-=======
-    public static int getOtcCoalescingEnoughCoalescedMessages()
-    {
-        return conf.otc_coalescing_enough_coalesced_messages;
-    }
-
-    public static void setOtcCoalescingEnoughCoalescedMessages(int otc_coalescing_enough_coalesced_messages)
-    {
-        conf.otc_coalescing_enough_coalesced_messages = otc_coalescing_enough_coalesced_messages;
->>>>>>> 5725e2c4
     }
 
     public static boolean enableUserDefinedFunctions()
