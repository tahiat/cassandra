/*
 * Licensed to the Apache Software Foundation (ASF) under one
 * or more contributor license agreements.  See the NOTICE file
 * distributed with this work for additional information
 * regarding copyright ownership.  The ASF licenses this file
 * to you under the Apache License, Version 2.0 (the
 * "License"); you may not use this file except in compliance
 * with the License.  You may obtain a copy of the License at
 *
 *     http://www.apache.org/licenses/LICENSE-2.0
 *
 * Unless required by applicable law or agreed to in writing, software
 * distributed under the License is distributed on an "AS IS" BASIS,
 * WITHOUT WARRANTIES OR CONDITIONS OF ANY KIND, either express or implied.
 * See the License for the specific language governing permissions and
 * limitations under the License.
 */
package org.apache.cassandra.thrift;

import java.nio.ByteBuffer;
import java.util.Arrays;
import java.util.Comparator;
import java.util.List;

import org.slf4j.Logger;
import org.slf4j.LoggerFactory;

<<<<<<< HEAD
import org.apache.cassandra.config.CFMetaData;
import org.apache.cassandra.config.ColumnDefinition;
import org.apache.cassandra.config.Schema;
import org.apache.cassandra.cql3.Attributes;
import org.apache.cassandra.cql3.Operator;
=======
import org.apache.cassandra.config.*;
import org.apache.cassandra.cql3.Attributes;
import org.apache.cassandra.cql3.ColumnIdentifier;
>>>>>>> 1602e606
import org.apache.cassandra.db.*;
import org.apache.cassandra.db.marshal.AbstractType;
import org.apache.cassandra.dht.IPartitioner;
import org.apache.cassandra.dht.Token;
import org.apache.cassandra.index.Index;
import org.apache.cassandra.index.SecondaryIndexManager;
import org.apache.cassandra.serializers.MarshalException;
import org.apache.cassandra.utils.ByteBufferUtil;
import org.apache.cassandra.utils.FBUtilities;

/**
 * This has a lot of building blocks for CassandraServer to call to make sure it has valid input
 * -- ensuring column names conform to the declared comparator, for instance.
 *
 * The methods here mostly try to do just one part of the validation so they can be combined
 * for different needs -- supercolumns vs regular, range slices vs named, batch vs single-column.
 * (ValidateColumnPath is the main exception in that it includes keyspace and CF validation.)
 */
public class ThriftValidation
{
    private static final Logger logger = LoggerFactory.getLogger(ThriftValidation.class);

    public static void validateKey(CFMetaData metadata, ByteBuffer key) throws org.apache.cassandra.exceptions.InvalidRequestException
    {
        if (key == null || key.remaining() == 0)
        {
            throw new org.apache.cassandra.exceptions.InvalidRequestException("Key may not be empty");
        }

        // check that key can be handled by FBUtilities.writeShortByteArray
        if (key.remaining() > FBUtilities.MAX_UNSIGNED_SHORT)
        {
            throw new org.apache.cassandra.exceptions.InvalidRequestException("Key length of " + key.remaining() +
                                                                              " is longer than maximum of " +
                                                                              FBUtilities.MAX_UNSIGNED_SHORT);
        }

        try
        {
            metadata.getKeyValidator().validate(key);
        }
        catch (MarshalException e)
        {
            throw new org.apache.cassandra.exceptions.InvalidRequestException(e.getMessage());
        }
    }

    public static void validateKeyspace(String keyspaceName) throws KeyspaceNotDefinedException
    {
        if (!Schema.instance.getKeyspaces().contains(keyspaceName))
        {
            throw new KeyspaceNotDefinedException("Keyspace " + keyspaceName + " does not exist");
        }
    }

    public static CFMetaData validateColumnFamily(String keyspaceName, String cfName, boolean isCommutativeOp) throws org.apache.cassandra.exceptions.InvalidRequestException
    {
        CFMetaData metadata = validateColumnFamily(keyspaceName, cfName);

        if (isCommutativeOp)
        {
            if (!metadata.isCounter())
                throw new org.apache.cassandra.exceptions.InvalidRequestException("invalid operation for non commutative table " + cfName);
        }
        else
        {
            if (metadata.isCounter())
                throw new org.apache.cassandra.exceptions.InvalidRequestException("invalid operation for commutative table " + cfName);
        }
        return metadata;
    }

    // To be used when the operation should be authorized whether this is a counter CF or not
    public static CFMetaData validateColumnFamily(String keyspaceName, String cfName) throws org.apache.cassandra.exceptions.InvalidRequestException
    {
        return validateColumnFamilyWithCompactMode(keyspaceName, cfName, false);
    }

    public static CFMetaData validateColumnFamilyWithCompactMode(String keyspaceName, String cfName, boolean noCompactMode) throws org.apache.cassandra.exceptions.InvalidRequestException
    {
        validateKeyspace(keyspaceName);
        if (cfName.isEmpty())
            throw new org.apache.cassandra.exceptions.InvalidRequestException("non-empty table is required");

        CFMetaData metadata = Schema.instance.getCFMetaData(keyspaceName, cfName);
        if (metadata == null)
            throw new org.apache.cassandra.exceptions.InvalidRequestException("unconfigured table " + cfName);

        if (metadata.isCompactTable() && noCompactMode)
            return metadata.asNonCompact();
        else
            return metadata;
    }

    /**
     * validates all parts of the path to the column, including the column name
     */
    public static void validateColumnPath(CFMetaData metadata, ColumnPath column_path) throws org.apache.cassandra.exceptions.InvalidRequestException
    {
        if (!metadata.isSuper())
        {
            if (column_path.super_column != null)
            {
                throw new org.apache.cassandra.exceptions.InvalidRequestException("supercolumn parameter is invalid for standard CF " + metadata.cfName);
            }
            if (column_path.column == null)
            {
                throw new org.apache.cassandra.exceptions.InvalidRequestException("column parameter is not optional for standard CF " + metadata.cfName);
            }
        }
        else
        {
            if (column_path.super_column == null)
                throw new org.apache.cassandra.exceptions.InvalidRequestException("supercolumn parameter is not optional for super CF " + metadata.cfName);
        }
        if (column_path.column != null)
        {
            validateColumnNames(metadata, column_path.super_column, Arrays.asList(column_path.column));
        }
        if (column_path.super_column != null)
        {
            validateColumnNames(metadata, (ByteBuffer)null, Arrays.asList(column_path.super_column));
        }
    }

    public static void validateColumnParent(CFMetaData metadata, ColumnParent column_parent) throws org.apache.cassandra.exceptions.InvalidRequestException
    {
        if (!metadata.isSuper())
        {
            if (column_parent.super_column != null)
            {
                throw new org.apache.cassandra.exceptions.InvalidRequestException("table alone is required for standard CF " + metadata.cfName);
            }
        }

        if (column_parent.super_column != null)
        {
            validateColumnNames(metadata, (ByteBuffer)null, Arrays.asList(column_parent.super_column));
        }
    }

    // column_path_or_parent is a ColumnPath for remove, where the "column" is optional even for a standard CF
    static void validateColumnPathOrParent(CFMetaData metadata, ColumnPath column_path_or_parent) throws org.apache.cassandra.exceptions.InvalidRequestException
    {
        if (metadata.isSuper())
        {
            if (column_path_or_parent.super_column == null && column_path_or_parent.column != null)
            {
                throw new org.apache.cassandra.exceptions.InvalidRequestException("A column cannot be specified without specifying a super column for removal on super CF "
                                                                          + metadata.cfName);
            }
        }
        else
        {
            if (column_path_or_parent.super_column != null)
            {
                throw new org.apache.cassandra.exceptions.InvalidRequestException("supercolumn may not be specified for standard CF " + metadata.cfName);
            }
        }
        if (column_path_or_parent.column != null)
        {
            validateColumnNames(metadata, column_path_or_parent.super_column, Arrays.asList(column_path_or_parent.column));
        }
        if (column_path_or_parent.super_column != null)
        {
            validateColumnNames(metadata, (ByteBuffer)null, Arrays.asList(column_path_or_parent.super_column));
        }
    }

    private static AbstractType<?> getThriftColumnNameComparator(CFMetaData metadata, ByteBuffer superColumnName)
    {
        if (!metadata.isSuper())
            return LegacyLayout.makeLegacyComparator(metadata);

        if (superColumnName == null)
        {
            // comparator for super column name
            return metadata.comparator.subtype(0);
        }
        else
        {
            // comparator for sub columns
            return metadata.thriftColumnNameType();
        }
    }

    /**
     * Validates the column names but not the parent path or data
     */
    private static void validateColumnNames(CFMetaData metadata, ByteBuffer superColumnName, Iterable<ByteBuffer> column_names)
    throws org.apache.cassandra.exceptions.InvalidRequestException
    {
        int maxNameLength = LegacyLayout.MAX_CELL_NAME_LENGTH;

        if (superColumnName != null)
        {
            if (superColumnName.remaining() > maxNameLength)
                throw new org.apache.cassandra.exceptions.InvalidRequestException("supercolumn name length must not be greater than " + maxNameLength);
            if (superColumnName.remaining() == 0)
                throw new org.apache.cassandra.exceptions.InvalidRequestException("supercolumn name must not be empty");
            if (!metadata.isSuper())
                throw new org.apache.cassandra.exceptions.InvalidRequestException("supercolumn specified to table " + metadata.cfName + " containing normal columns");
        }
        AbstractType<?> comparator = getThriftColumnNameComparator(metadata, superColumnName);
        boolean isCQL3Table = !metadata.isThriftCompatible();
        for (ByteBuffer name : column_names)
        {
            if (name.remaining() > maxNameLength)
                throw new org.apache.cassandra.exceptions.InvalidRequestException("column name length must not be greater than " + maxNameLength);
            if (name.remaining() == 0)
                throw new org.apache.cassandra.exceptions.InvalidRequestException("column name must not be empty");
            try
            {
                comparator.validate(name);
            }
            catch (MarshalException e)
            {
                throw new org.apache.cassandra.exceptions.InvalidRequestException(e.getMessage());
            }

            if (isCQL3Table)
            {
                try
                {
                    LegacyLayout.LegacyCellName cname = LegacyLayout.decodeCellName(metadata, name);
                    assert cname.clustering.size() == metadata.comparator.size();

                    // CQL3 table don't support having only part of their composite column names set
                    for (int i = 0; i < cname.clustering.size(); i++)
                    {
                        if (cname.clustering.get(i) == null)
                            throw new org.apache.cassandra.exceptions.InvalidRequestException(String.format("Not enough components (found %d but %d expected) for column name since %s is a CQL3 table",
                                                                                                            i, metadata.comparator.size() + 1, metadata.cfName));
                    }

                    // On top of that, if we have a collection component, the (CQL3) column must be a collection
                    if (cname.column != null && cname.collectionElement != null && !cname.column.type.isCollection())
                        throw new org.apache.cassandra.exceptions.InvalidRequestException(String.format("Invalid collection component, %s is not a collection", cname.column.name));
                }
                catch (IllegalArgumentException | UnknownColumnException e)
                {
                    throw new org.apache.cassandra.exceptions.InvalidRequestException(String.format("Error validating cell name for CQL3 table %s: %s", metadata.cfName, e.getMessage()));
                }
            }
        }
    }

    public static void validateColumnNames(CFMetaData metadata, ColumnParent column_parent, Iterable<ByteBuffer> column_names) throws org.apache.cassandra.exceptions.InvalidRequestException
    {
        validateColumnNames(metadata, column_parent.super_column, column_names);
    }

    public static void validateRange(CFMetaData metadata, ColumnParent column_parent, SliceRange range) throws org.apache.cassandra.exceptions.InvalidRequestException
    {
        if (range.count < 0)
            throw new org.apache.cassandra.exceptions.InvalidRequestException("get_slice requires non-negative count");

        int maxNameLength = LegacyLayout.MAX_CELL_NAME_LENGTH;
        if (range.start.remaining() > maxNameLength)
            throw new org.apache.cassandra.exceptions.InvalidRequestException("range start length cannot be larger than " + maxNameLength);
        if (range.finish.remaining() > maxNameLength)
            throw new org.apache.cassandra.exceptions.InvalidRequestException("range finish length cannot be larger than " + maxNameLength);

        AbstractType<?> comparator = getThriftColumnNameComparator(metadata, column_parent.super_column);
        try
        {
            comparator.validate(range.start);
            comparator.validate(range.finish);
        }
        catch (MarshalException e)
        {
            throw new org.apache.cassandra.exceptions.InvalidRequestException(e.getMessage());
        }

        Comparator<ByteBuffer> orderedComparator = range.isReversed() ? comparator.reverseComparator : comparator;
        if (range.start.remaining() > 0
            && range.finish.remaining() > 0
            && orderedComparator.compare(range.start, range.finish) > 0)
        {
            throw new org.apache.cassandra.exceptions.InvalidRequestException("range finish must come after start in the order of traversal");
        }
    }

    public static void validateColumnOrSuperColumn(CFMetaData metadata, ColumnOrSuperColumn cosc)
            throws org.apache.cassandra.exceptions.InvalidRequestException
    {
        boolean isCommutative = metadata.isCounter();

        int nulls = 0;
        if (cosc.column == null) nulls++;
        if (cosc.super_column == null) nulls++;
        if (cosc.counter_column == null) nulls++;
        if (cosc.counter_super_column == null) nulls++;

        if (nulls != 3)
            throw new org.apache.cassandra.exceptions.InvalidRequestException("ColumnOrSuperColumn must have one (and only one) of column, super_column, counter and counter_super_column");

        if (cosc.column != null)
        {
            if (isCommutative)
                throw new org.apache.cassandra.exceptions.InvalidRequestException("invalid operation for commutative table " + metadata.cfName);

            validateTtl(metadata, cosc.column);
            validateColumnPath(metadata, new ColumnPath(metadata.cfName).setSuper_column((ByteBuffer)null).setColumn(cosc.column.name));
            validateColumnData(metadata, null, cosc.column);
        }

        if (cosc.super_column != null)
        {
            if (isCommutative)
                throw new org.apache.cassandra.exceptions.InvalidRequestException("invalid operation for commutative table " + metadata.cfName);

            for (Column c : cosc.super_column.columns)
            {
                validateColumnPath(metadata, new ColumnPath(metadata.cfName).setSuper_column(cosc.super_column.name).setColumn(c.name));
                validateColumnData(metadata, cosc.super_column.name, c);
            }
        }

        if (cosc.counter_column != null)
        {
            if (!isCommutative)
                throw new org.apache.cassandra.exceptions.InvalidRequestException("invalid operation for non commutative table " + metadata.cfName);

            validateColumnPath(metadata, new ColumnPath(metadata.cfName).setSuper_column((ByteBuffer)null).setColumn(cosc.counter_column.name));
        }

        if (cosc.counter_super_column != null)
        {
            if (!isCommutative)
                throw new org.apache.cassandra.exceptions.InvalidRequestException("invalid operation for non commutative table " + metadata.cfName);

            for (CounterColumn c : cosc.counter_super_column.columns)
                validateColumnPath(metadata, new ColumnPath(metadata.cfName).setSuper_column(cosc.counter_super_column.name).setColumn(c.name));
        }
    }

    private static void validateTtl(CFMetaData metadata, Column column) throws org.apache.cassandra.exceptions.InvalidRequestException
    {
        if (column.isSetTtl())
        {
            if (column.ttl <= 0)
                throw new org.apache.cassandra.exceptions.InvalidRequestException("ttl must be positive");

<<<<<<< HEAD
            if (column.ttl > Attributes.MAX_TTL)
                throw new org.apache.cassandra.exceptions.InvalidRequestException(String.format("ttl is too large. requested (%d) maximum (%d)", column.ttl, Attributes.MAX_TTL));
=======
            if (column.ttl > ExpiringCell.MAX_TTL)
                throw new org.apache.cassandra.exceptions.InvalidRequestException(String.format("ttl is too large. requested (%d) maximum (%d)", column.ttl, ExpiringCell.MAX_TTL));
            Attributes.maybeApplyExpirationDateOverflowPolicy(metadata, column.ttl, false);
>>>>>>> 1602e606
        }
        else
        {
            Attributes.maybeApplyExpirationDateOverflowPolicy(metadata, metadata.getDefaultTimeToLive(), true);
            // if it's not set, then it should be zero -- here we are just checking to make sure Thrift doesn't change that contract with us.
            assert column.ttl == 0;
        }
    }

    public static void validateMutation(CFMetaData metadata, Mutation mut)
            throws org.apache.cassandra.exceptions.InvalidRequestException
    {
        ColumnOrSuperColumn cosc = mut.column_or_supercolumn;
        Deletion del = mut.deletion;

        int nulls = 0;
        if (cosc == null) nulls++;
        if (del == null) nulls++;

        if (nulls != 1)
        {
            throw new org.apache.cassandra.exceptions.InvalidRequestException("mutation must have one and only one of column_or_supercolumn or deletion");
        }

        if (cosc != null)
        {
            validateColumnOrSuperColumn(metadata, cosc);
        }
        else
        {
            validateDeletion(metadata, del);
        }
    }

    public static void validateDeletion(CFMetaData metadata, Deletion del) throws org.apache.cassandra.exceptions.InvalidRequestException
    {

        if (del.super_column != null)
            validateColumnNames(metadata, (ByteBuffer)null, Arrays.asList(del.super_column));

        if (del.predicate != null)
            validateSlicePredicate(metadata, del.super_column, del.predicate);

        if (!metadata.isSuper() && del.super_column != null)
        {
            String msg = String.format("Deletion of super columns is not possible on a standard table (KeySpace=%s Table=%s Deletion=%s)", metadata.ksName, metadata.cfName, del);
            throw new org.apache.cassandra.exceptions.InvalidRequestException(msg);
        }

        if (metadata.isCounter())
        {
            // forcing server timestamp even if a timestamp was set for coherence with other counter operation
            del.timestamp = FBUtilities.timestampMicros();
        }
        else if (!del.isSetTimestamp())
        {
            throw new org.apache.cassandra.exceptions.InvalidRequestException("Deletion timestamp is not optional for non commutative table " + metadata.cfName);
        }
    }

    public static void validateSlicePredicate(CFMetaData metadata, ByteBuffer scName, SlicePredicate predicate) throws org.apache.cassandra.exceptions.InvalidRequestException
    {
        if (predicate.column_names == null && predicate.slice_range == null)
            throw new org.apache.cassandra.exceptions.InvalidRequestException("A SlicePredicate must be given a list of Columns, a SliceRange, or both");

        if (predicate.slice_range != null)
            validateRange(metadata, new ColumnParent(metadata.cfName).setSuper_column(scName), predicate.slice_range);

        if (predicate.column_names != null)
            validateColumnNames(metadata, scName, predicate.column_names);
    }

    /**
     * Validates the data part of the column (everything in the column object but the name, which is assumed to be valid)
     */
    public static void validateColumnData(CFMetaData metadata, ByteBuffer scName, Column column) throws org.apache.cassandra.exceptions.InvalidRequestException
    {
        validateTtl(metadata, column);
        if (!column.isSetValue())
            throw new org.apache.cassandra.exceptions.InvalidRequestException("Column value is required");
        if (!column.isSetTimestamp())
            throw new org.apache.cassandra.exceptions.InvalidRequestException("Column timestamp is required");

        try
        {
            LegacyLayout.LegacyCellName cn = LegacyLayout.decodeCellName(metadata, scName, column.name);
            cn.column.validateCellValue(column.value);

        }
        catch (UnknownColumnException e)
        {
            throw new org.apache.cassandra.exceptions.InvalidRequestException(e.getMessage());
        }
        catch (MarshalException me)
        {
            if (logger.isTraceEnabled())
                logger.trace("rejecting invalid value {}", ByteBufferUtil.bytesToHex(summarize(column.value)));

            throw new org.apache.cassandra.exceptions.InvalidRequestException(String.format("(%s) [%s][%s][%s] failed validation",
                                                                      me.getMessage(),
                                                                      metadata.ksName,
                                                                      metadata.cfName,
                                                                      (getThriftColumnNameComparator(metadata, scName)).getString(column.name)));
        }

    }

    /**
     * Return, at most, the first 64K of the buffer. This avoids very large column values being
     * logged in their entirety.
     */
    private static ByteBuffer summarize(ByteBuffer buffer)
    {
        int MAX = Short.MAX_VALUE;
        if (buffer.remaining() <= MAX)
            return buffer;
        return (ByteBuffer) buffer.slice().limit(buffer.position() + MAX);
    }


    public static void validatePredicate(CFMetaData metadata, ColumnParent column_parent, SlicePredicate predicate)
            throws org.apache.cassandra.exceptions.InvalidRequestException
    {
        if (predicate.column_names == null && predicate.slice_range == null)
            throw new org.apache.cassandra.exceptions.InvalidRequestException("predicate column_names and slice_range may not both be null");
        if (predicate.column_names != null && predicate.slice_range != null)
            throw new org.apache.cassandra.exceptions.InvalidRequestException("predicate column_names and slice_range may not both be present");

        if (predicate.getSlice_range() != null)
            validateRange(metadata, column_parent, predicate.slice_range);
        else
            validateColumnNames(metadata, column_parent, predicate.column_names);
    }

    public static void validateKeyRange(CFMetaData metadata, ByteBuffer superColumn, KeyRange range) throws org.apache.cassandra.exceptions.InvalidRequestException
    {
        if ((range.start_key == null) == (range.start_token == null)
            || (range.end_key == null) == (range.end_token == null))
        {
            throw new org.apache.cassandra.exceptions.InvalidRequestException("exactly one each of {start key, start token} and {end key, end token} must be specified");
        }

        // (key, token) is supported (for wide-row CFRR) but not (token, key)
        if (range.start_token != null && range.end_key != null)
            throw new org.apache.cassandra.exceptions.InvalidRequestException("start token + end key is not a supported key range");

        IPartitioner p = metadata.partitioner;

        if (range.start_key != null && range.end_key != null)
        {
            Token startToken = p.getToken(range.start_key);
            Token endToken = p.getToken(range.end_key);
            if (startToken.compareTo(endToken) > 0 && !endToken.isMinimum())
            {
                if (p.preservesOrder())
                    throw new org.apache.cassandra.exceptions.InvalidRequestException("start key must sort before (or equal to) finish key in your partitioner!");
                else
                    throw new org.apache.cassandra.exceptions.InvalidRequestException("start key's token sorts after end key's token.  this is not allowed; you probably should not specify end key at all except with an ordered partitioner");
            }
        }
        else if (range.start_key != null && range.end_token != null)
        {
            // start_token/end_token can wrap, but key/token should not
            PartitionPosition stop = p.getTokenFactory().fromString(range.end_token).maxKeyBound();
            if (PartitionPosition.ForKey.get(range.start_key, p).compareTo(stop) > 0 && !stop.isMinimum())
                throw new org.apache.cassandra.exceptions.InvalidRequestException("Start key's token sorts after end token");
        }

        validateFilterClauses(metadata, range.row_filter);

        if (!isEmpty(range.row_filter) && superColumn != null)
        {
            throw new org.apache.cassandra.exceptions.InvalidRequestException("super columns are not supported for indexing");
        }

        if (range.count <= 0)
        {
            throw new org.apache.cassandra.exceptions.InvalidRequestException("maxRows must be positive");
        }
    }

    private static boolean isEmpty(List<IndexExpression> clause)
    {
        return clause == null || clause.isEmpty();
    }

    public static void validateIndexClauses(CFMetaData metadata, IndexClause index_clause)
    throws org.apache.cassandra.exceptions.InvalidRequestException
    {
        if (index_clause.expressions.isEmpty())
            throw new org.apache.cassandra.exceptions.InvalidRequestException("index clause list may not be empty");

        if (!validateFilterClauses(metadata, index_clause.expressions))
            throw new org.apache.cassandra.exceptions.InvalidRequestException("No indexed columns present in index clause with operator EQ");
    }

    // return true if index_clause contains an indexed columns with operator EQ
    public static boolean validateFilterClauses(CFMetaData metadata, List<IndexExpression> index_clause)
    throws org.apache.cassandra.exceptions.InvalidRequestException
    {
        if (isEmpty(index_clause))
            // no filter to apply
            return false;

        SecondaryIndexManager idxManager = Keyspace.open(metadata.ksName).getColumnFamilyStore(metadata.cfName).indexManager;
        AbstractType<?> nameValidator = getThriftColumnNameComparator(metadata, null);

        boolean isIndexed = false;
        for (IndexExpression expression : index_clause)
        {
            try
            {
                nameValidator.validate(expression.column_name);
            }
            catch (MarshalException me)
            {
                throw new org.apache.cassandra.exceptions.InvalidRequestException(String.format("[%s]=[%s] failed name validation (%s)",
                                                                                  ByteBufferUtil.bytesToHex(expression.column_name),
                                                                                  ByteBufferUtil.bytesToHex(expression.value),
                                                                                  me.getMessage()));
            }

            if (expression.value.remaining() > 0xFFFF)
                throw new org.apache.cassandra.exceptions.InvalidRequestException("Index expression values may not be larger than 64K");

            ColumnDefinition def = metadata.getColumnDefinition(expression.column_name);
            if (def == null)
            {
                if (!metadata.isCompactTable())
                    throw new org.apache.cassandra.exceptions.InvalidRequestException(String.format("Unknown column %s", nameValidator.getString(expression.column_name)));

                def = metadata.compactValueColumn();
            }

            try
            {
                def.type.validate(expression.value);
            }
            catch (MarshalException me)
            {
                throw new org.apache.cassandra.exceptions.InvalidRequestException(String.format("[%s]=[%s] failed value validation (%s)",
                                                                                  ByteBufferUtil.bytesToHex(expression.column_name),
                                                                                  ByteBufferUtil.bytesToHex(expression.value),
                                                                                  me.getMessage()));
            }

            for(Index index : idxManager.listIndexes())
                isIndexed |= index.supportsExpression(def, Operator.valueOf(expression.op.name()));
        }

        return isIndexed;
    }

    public static void validateKeyspaceNotYetExisting(String newKsName) throws org.apache.cassandra.exceptions.InvalidRequestException
    {
        // keyspace names must be unique case-insensitively because the keyspace name becomes the directory
        // where we store CF sstables.  Names that differ only in case would thus cause problems on
        // case-insensitive filesystems (NTFS, most installations of HFS+).
        for (String ksName : Schema.instance.getKeyspaces())
        {
            if (ksName.equalsIgnoreCase(newKsName))
                throw new org.apache.cassandra.exceptions.InvalidRequestException(String.format("Keyspace names must be case-insensitively unique (\"%s\" conflicts with \"%s\")",
                                                                                  newKsName,
                                                                                  ksName));
        }
    }

    public static void validateKeyspaceNotSystem(String modifiedKeyspace) throws org.apache.cassandra.exceptions.InvalidRequestException
    {
        if (Schema.isLocalSystemKeyspace(modifiedKeyspace))
            throw new org.apache.cassandra.exceptions.InvalidRequestException(String.format("%s keyspace is not user-modifiable", modifiedKeyspace));
    }

    //public static IDiskAtomFilter asIFilter(SlicePredicate sp, CFMetaData metadata, ByteBuffer superColumn)
    //{
    //    SliceRange sr = sp.slice_range;
    //    IDiskAtomFilter filter;

    //    CellNameType comparator = metadata.isSuper()
    //                            ? new SimpleDenseCellNameType(metadata.comparator.subtype(superColumn == null ? 0 : 1))
    //                            : metadata.comparator;
    //    if (sr == null)
    //    {

    //        SortedSet<CellName> ss = new TreeSet<CellName>(comparator);
    //        for (ByteBuffer bb : sp.column_names)
    //            ss.add(comparator.cellFromByteBuffer(bb));
    //        filter = new NamesQueryFilter(ss);
    //    }
    //    else
    //    {
    //        filter = new SliceQueryFilter(comparator.fromByteBuffer(sr.start),
    //                                      comparator.fromByteBuffer(sr.finish),
    //                                      sr.reversed,
    //                                      sr.count);
    //    }

    //    if (metadata.isSuper())
    //        filter = SuperColumns.fromSCFilter(metadata.comparator, superColumn, filter);
    //    return filter;
    //}
}<|MERGE_RESOLUTION|>--- conflicted
+++ resolved
@@ -25,17 +25,11 @@
 import org.slf4j.Logger;
 import org.slf4j.LoggerFactory;
 
-<<<<<<< HEAD
 import org.apache.cassandra.config.CFMetaData;
 import org.apache.cassandra.config.ColumnDefinition;
 import org.apache.cassandra.config.Schema;
 import org.apache.cassandra.cql3.Attributes;
 import org.apache.cassandra.cql3.Operator;
-=======
-import org.apache.cassandra.config.*;
-import org.apache.cassandra.cql3.Attributes;
-import org.apache.cassandra.cql3.ColumnIdentifier;
->>>>>>> 1602e606
 import org.apache.cassandra.db.*;
 import org.apache.cassandra.db.marshal.AbstractType;
 import org.apache.cassandra.dht.IPartitioner;
@@ -380,18 +374,13 @@
             if (column.ttl <= 0)
                 throw new org.apache.cassandra.exceptions.InvalidRequestException("ttl must be positive");
 
-<<<<<<< HEAD
             if (column.ttl > Attributes.MAX_TTL)
                 throw new org.apache.cassandra.exceptions.InvalidRequestException(String.format("ttl is too large. requested (%d) maximum (%d)", column.ttl, Attributes.MAX_TTL));
-=======
-            if (column.ttl > ExpiringCell.MAX_TTL)
-                throw new org.apache.cassandra.exceptions.InvalidRequestException(String.format("ttl is too large. requested (%d) maximum (%d)", column.ttl, ExpiringCell.MAX_TTL));
-            Attributes.maybeApplyExpirationDateOverflowPolicy(metadata, column.ttl, false);
->>>>>>> 1602e606
-        }
-        else
-        {
-            Attributes.maybeApplyExpirationDateOverflowPolicy(metadata, metadata.getDefaultTimeToLive(), true);
+            ExpirationDateOverflowHandling.maybeApplyExpirationDateOverflowPolicy(metadata, column.ttl, false);
+        }
+        else
+        {
+            ExpirationDateOverflowHandling.maybeApplyExpirationDateOverflowPolicy(metadata, metadata.params.defaultTimeToLive, true);
             // if it's not set, then it should be zero -- here we are just checking to make sure Thrift doesn't change that contract with us.
             assert column.ttl == 0;
         }
