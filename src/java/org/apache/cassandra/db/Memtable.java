--- conflicted
+++ resolved
@@ -170,7 +170,6 @@
 
         AtomicBTreeColumns previous = rows.get(key);
 
-        long sizeDelta = 0;
         if (previous == null)
         {
             AtomicBTreeColumns empty = cf.cloneMeShallow(AtomicBTreeColumns.factory, false);
@@ -180,7 +179,6 @@
             if (previous == null)
             {
                 previous = empty;
-<<<<<<< HEAD
                 // allocate the row overhead after the fact; this saves over allocating and having to free after, but
                 // means we can overshoot our declared limit.
                 int overhead = (int) (cfs.partitioner.getHeapSizeOf(key.token) + ROW_OVERHEAD_HEAP_SIZE);
@@ -195,9 +193,7 @@
         ContextAllocator contextAllocator = allocator.wrap(opGroup, cfs);
         AtomicBTreeColumns.Delta delta = previous.addAllWithSizeDelta(cf, contextAllocator, contextAllocator, indexer, new AtomicBTreeColumns.Delta());
         liveDataSize.addAndGet(delta.dataSize());
-        currentOperations.addAndGet((cf.getColumnCount() == 0)
-                                    ? cf.isMarkedForDelete() ? 1 : 0
-                                    : cf.getColumnCount());
+        currentOperations.addAndGet(cf.getColumnCount() + (cf.isMarkedForDelete() ? 1 : 0) + cf.deletionInfo().rangeCount());
 
         // allocate or free the delta in column overhead after the fact
         for (Cell cell : delta.reclaimed())
@@ -206,15 +202,6 @@
             allocator.free(cell.value);
         }
         allocator.allocate((int) delta.excessHeapSize(), opGroup);
-=======
-                sizeDelta += empty.deletionInfo().dataSize();
-            }
-        }
-
-        sizeDelta = previous.addAllWithSizeDelta(cf, allocator, localCopyFunction, indexer);
-        currentSize.addAndGet(sizeDelta);
-        currentOperations.addAndGet(cf.getColumnCount() + (cf.isMarkedForDelete() ? 1 : 0) + cf.deletionInfo().rangeCount());
->>>>>>> 58e94818
     }
 
     // for debugging
