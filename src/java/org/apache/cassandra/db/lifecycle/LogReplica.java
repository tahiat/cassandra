--- conflicted
+++ resolved
@@ -19,13 +19,10 @@
 package org.apache.cassandra.db.lifecycle;
 
 import java.io.File;
-<<<<<<< HEAD
 import java.util.HashMap;
 import java.util.List;
 import java.util.Map;
-=======
 import java.io.IOException;
->>>>>>> ba325955
 
 import org.slf4j.Logger;
 import org.slf4j.LoggerFactory;
@@ -56,15 +53,11 @@
 
     static LogReplica create(File directory, String fileName)
     {
-<<<<<<< HEAD
-        return new LogReplica(new File(fileName), NativeLibrary.tryOpenDirectory(directory.getPath()));
-=======
-        int folderFD = NativeLibrary.tryOpenDirectory(folder.getPath());
+        int folderFD = NativeLibrary.tryOpenDirectory(directory.getPath());
         if (folderFD == -1)
-            throw new FSReadError(new IOException(String.format("Invalid folder descriptor trying to create log replica %s", folder.getPath())), folder.getPath());
+            throw new FSReadError(new IOException(String.format("Invalid folder descriptor trying to create log replica %s", directory.getPath())), directory.getPath());
 
         return new LogReplica(new File(fileName), folderFD);
->>>>>>> ba325955
     }
 
     static LogReplica open(File file)
@@ -123,21 +116,16 @@
 
     void syncDirectory()
     {
-<<<<<<< HEAD
-        if (directoryDescriptor >= 0)
-            NativeLibrary.trySync(directoryDescriptor);
-=======
         try
         {
-            if (folderDescriptor >= 0)
-                NativeLibrary.trySync(folderDescriptor);
+            if (directoryDescriptor >= 0)
+                NativeLibrary.trySync(directoryDescriptor);
         }
         catch (FSError e)
         {
-            logger.error("Failed to sync directory descriptor {}", folderDescriptor, e);
+            logger.error("Failed to sync directory descriptor {}", directoryDescriptor, e);
             FileUtils.handleFSErrorAndPropagate(e);
         }
->>>>>>> ba325955
     }
 
     void delete()
