--- conflicted
+++ resolved
@@ -292,28 +292,6 @@
         }
     }
 
-<<<<<<< HEAD
-=======
-    @Override
-    public long getCompletedTasks()
-    {
-        return metrics.completedTasks.value();
-    }
-
-    @Override
-    public long getPendingTasks()
-    {
-        return metrics.pendingTasks.value();
-    }
-
-    /**
-     * @return the total size occupied by commitlog segments expressed in bytes. (used by MBean)
-     */
-    public long getTotalCommitlogSize()
-    {
-        return metrics.totalCommitLogSize.value();
-    }
-
     @Override
     public String getArchiveCommand()
     {
@@ -344,7 +322,6 @@
         return archiver.precision.toString();
     }
 
->>>>>>> 8eea3586
     public List<String> getActiveSegmentNames()
     {
         List<String> segmentNames = new ArrayList<>();
