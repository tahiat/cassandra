--- conflicted
+++ resolved
@@ -210,30 +210,18 @@
     {
         stopBuild();
         builder = new ViewBuilder(baseCfs, this);
-<<<<<<< HEAD
         builder.start();
     }
 
     /**
      * Stops the building of this view, no-op if it isn't building.
      */
-=======
-        CompactionManager.instance.submitViewBuilder(builder);
-    }
-
->>>>>>> d9cdf2d6
     synchronized void stopBuild()
     {
         if (builder != null)
         {
-<<<<<<< HEAD
-            logger.debug("Stopping current view builder due to schema change");
-            builder.stop();
-=======
             logger.debug("Stopping current view builder due to schema change or truncate");
             builder.stop();
-            builder.waitForCompletion();
->>>>>>> d9cdf2d6
             builder = null;
         }
     }
