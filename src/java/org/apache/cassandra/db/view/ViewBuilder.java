/*
 * Licensed to the Apache Software Foundation (ASF) under one
 * or more contributor license agreements.  See the NOTICE file
 * distributed with this work for additional information
 * regarding copyright ownership.  The ASF licenses this file
 * to you under the Apache License, Version 2.0 (the
 * "License"); you may not use this file except in compliance
 * with the License.  You may obtain a copy of the License at
 *
 *     http://www.apache.org/licenses/LICENSE-2.0
 *
 * Unless required by applicable law or agreed to in writing, software
 * distributed under the License is distributed on an "AS IS" BASIS,
 * WITHOUT WARRANTIES OR CONDITIONS OF ANY KIND, either express or implied.
 * See the License for the specific language governing permissions and
 * limitations under the License.
 */

package org.apache.cassandra.db.view;

import java.util.Collection;
import java.util.Collections;
import java.util.Iterator;
import java.util.UUID;
import java.util.concurrent.TimeUnit;
import java.util.concurrent.atomic.AtomicInteger;
import java.util.concurrent.atomic.AtomicLong;
import java.util.stream.Collectors;

import javax.annotation.Nullable;

import com.google.common.base.Function;
import com.google.common.collect.Iterables;

import org.slf4j.Logger;
import org.slf4j.LoggerFactory;
import org.apache.cassandra.concurrent.ScheduledExecutors;
import org.apache.cassandra.db.*;
import org.apache.cassandra.db.compaction.CompactionInfo;
import org.apache.cassandra.db.compaction.CompactionManager;
import org.apache.cassandra.db.compaction.OperationType;
import org.apache.cassandra.db.compaction.CompactionInfo.Unit;
import org.apache.cassandra.db.lifecycle.SSTableSet;
import org.apache.cassandra.db.partitions.*;
import org.apache.cassandra.db.rows.*;
import org.apache.cassandra.dht.Range;
import org.apache.cassandra.dht.Token;
import org.apache.cassandra.io.sstable.ReducingKeyIterator;
import org.apache.cassandra.io.sstable.format.SSTableReader;
import org.apache.cassandra.repair.SystemDistributedKeyspace;
import org.apache.cassandra.service.StorageProxy;
import org.apache.cassandra.service.StorageService;
import org.apache.cassandra.utils.FBUtilities;
import org.apache.cassandra.utils.Pair;
import org.apache.cassandra.utils.UUIDGen;
import org.apache.cassandra.utils.concurrent.Refs;

public class ViewBuilder extends CompactionInfo.Holder
{
    private final ColumnFamilyStore baseCfs;
    private final View view;
    private final UUID compactionId;
    private volatile Token prevToken = null;

    private static final Logger logger = LoggerFactory.getLogger(ViewBuilder.class);

    public ViewBuilder(ColumnFamilyStore baseCfs, View view)
    {
        this.baseCfs = baseCfs;
        this.view = view;
        compactionId = UUIDGen.getTimeUUID();
    }

    private void buildKey(DecoratedKey key)
    {
        ReadQuery selectQuery = view.getReadQuery();

        if (!selectQuery.selectsKey(key))
        {
            logger.trace("Skipping {}, view query filters", key);
            return;
        }

        int nowInSec = FBUtilities.nowInSeconds();
        SinglePartitionReadCommand command = view.getSelectStatement().internalReadForView(key, nowInSec);

        // We're rebuilding everything from what's on disk, so we read everything, consider that as new updates
        // and pretend that there is nothing pre-existing.
        UnfilteredRowIterator empty = UnfilteredRowIterators.noRowsIterator(baseCfs.metadata, key, Rows.EMPTY_STATIC_ROW, DeletionTime.LIVE, false);

        try (ReadExecutionController orderGroup = command.executionController();
             UnfilteredRowIterator data = UnfilteredPartitionIterators.getOnlyElement(command.executeLocally(orderGroup), command))
        {
            Iterator<Collection<Mutation>> mutations = baseCfs.keyspace.viewManager
                                                      .forTable(baseCfs.metadata)
                                                      .generateViewUpdates(Collections.singleton(view), data, empty, nowInSec, true);

            AtomicLong noBase = new AtomicLong(Long.MAX_VALUE);
            mutations.forEachRemaining(m -> StorageProxy.mutateMV(key.getKey(), m, true, noBase, System.nanoTime()));
        }
    }

    public void run()
    {
        logger.debug("Starting view builder for {}.{}", baseCfs.metadata.ksName, view.name);
        logger.trace("Running view builder for {}.{}", baseCfs.metadata.ksName, view.name);
        UUID localHostId = SystemKeyspace.getLocalHostId();
        String ksname = baseCfs.metadata.ksName, viewName = view.name;

        if (SystemKeyspace.isViewBuilt(ksname, viewName))
        {
            logger.debug("View already marked built for {}.{}", baseCfs.metadata.ksName, view.name);
            if (!SystemKeyspace.isViewStatusReplicated(ksname, viewName))
                updateDistributed(ksname, viewName, localHostId);
            return;
        }

        Iterable<Range<Token>> ranges = StorageService.instance.getLocalRanges(baseCfs.metadata.ksName);

        final Pair<Integer, Token> buildStatus = SystemKeyspace.getViewBuildStatus(ksname, viewName);
        Token lastToken;
        Function<org.apache.cassandra.db.lifecycle.View, Iterable<SSTableReader>> function;
        if (buildStatus == null)
        {
            logger.debug("Starting new view build. flushing base table {}.{}", baseCfs.metadata.ksName, baseCfs.name);
            lastToken = null;

            //We don't track the generation number anymore since if a rebuild is stopped and
            //restarted the max generation filter may yield no sstables due to compactions.
            //We only care about max generation *during* a build, not across builds.
            //see CASSANDRA-13405
            SystemKeyspace.beginViewBuild(ksname, viewName, 0);
        }
        else
        {
            lastToken = buildStatus.right;
            logger.debug("Resuming view build from token {}. flushing base table {}.{}", lastToken, baseCfs.metadata.ksName, baseCfs.name);
        }

        baseCfs.forceBlockingFlush();
        function = org.apache.cassandra.db.lifecycle.View.selectFunction(SSTableSet.CANONICAL);

        prevToken = lastToken;
        long keysBuilt = 0;
        try (Refs<SSTableReader> sstables = baseCfs.selectAndReference(function).refs;
             ReducingKeyIterator iter = new ReducingKeyIterator(sstables))
        {
<<<<<<< HEAD
            SystemDistributedKeyspace.startViewBuild(ksname, viewName, localHostId);
            while (!isStopped && iter.hasNext())
=======
            while (!isStopRequested() && iter.hasNext())
>>>>>>> b40d79cf
            {
                DecoratedKey key = iter.next();
                Token token = key.getToken();
                if (lastToken == null || lastToken.compareTo(token) < 0)
                {
                    for (Range<Token> range : ranges)
                    {
                        if (range.contains(token))
                        {
                            buildKey(key);
                            ++keysBuilt;

                            if (prevToken == null || prevToken.compareTo(token) != 0)
                            {
                                SystemKeyspace.updateViewBuildStatus(ksname, viewName, key.getToken());
                                prevToken = token;
                            }
                        }
                    }

                    lastToken = null;
                }
            }

            if (!isStopRequested())
            {
                logger.debug("Marking view({}.{}) as built covered {} keys ", ksname, viewName, keysBuilt);
                SystemKeyspace.finishViewBuildStatus(ksname, viewName);
                updateDistributed(ksname, viewName, localHostId);
            }
            else
            {
                logger.debug("Stopped build for view({}.{}) after covering {} keys", ksname, viewName, keysBuilt);
            }
        }
        catch (Exception e)
        {
            ScheduledExecutors.nonPeriodicTasks.schedule(() -> CompactionManager.instance.submitViewBuilder(this),
                                                         5,
                                                         TimeUnit.MINUTES);
            logger.warn("Materialized View failed to complete, sleeping 5 minutes before restarting", e);
        }
    }

    private void updateDistributed(String ksname, String viewName, UUID localHostId)
    {
        try
        {
            SystemDistributedKeyspace.successfulViewBuild(ksname, viewName, localHostId);
            SystemKeyspace.setViewBuiltReplicated(ksname, viewName);
        }
        catch (Exception e)
        {
            ScheduledExecutors.nonPeriodicTasks.schedule(() -> CompactionManager.instance.submitViewBuilder(this),
                                                         5,
                                                         TimeUnit.MINUTES);
            logger.warn("Failed to updated the distributed status of view, sleeping 5 minutes before retrying", e);
        }
    }

    public CompactionInfo getCompactionInfo()
    {
        long rangesCompleted = 0, rangesTotal = 0;
        Token lastToken = prevToken;

        // This approximation is not very accurate, but since we do not have a method which allows us to calculate the
        // percentage of a range covered by a second range, this is the best approximation that we can calculate.
        // Instead, we just count the total number of ranges that haven't been seen by the node (we use the order of
        // the tokens to determine whether they have been seen yet or not), and the total number of ranges that a node
        // has.
        for (Range<Token> range : StorageService.instance.getLocalRanges(baseCfs.keyspace.getName()))
        {
            rangesTotal++;
             if ((lastToken != null) && lastToken.compareTo(range.right) > 0)
                 rangesCompleted++;
          }
         return new CompactionInfo(baseCfs.metadata, OperationType.VIEW_BUILD, rangesCompleted, rangesTotal, Unit.RANGES, compactionId);
    }

    public boolean isGlobal()
    {
        return false;
    }
}<|MERGE_RESOLUTION|>--- conflicted
+++ resolved
@@ -145,12 +145,8 @@
         try (Refs<SSTableReader> sstables = baseCfs.selectAndReference(function).refs;
              ReducingKeyIterator iter = new ReducingKeyIterator(sstables))
         {
-<<<<<<< HEAD
             SystemDistributedKeyspace.startViewBuild(ksname, viewName, localHostId);
-            while (!isStopped && iter.hasNext())
-=======
             while (!isStopRequested() && iter.hasNext())
->>>>>>> b40d79cf
             {
                 DecoratedKey key = iter.next();
                 Token token = key.getToken();
