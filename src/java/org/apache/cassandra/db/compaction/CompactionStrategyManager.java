/*
 * Licensed to the Apache Software Foundation (ASF) under one
 * or more contributor license agreements.  See the NOTICE file
 * distributed with this work for additional information
 * regarding copyright ownership.  The ASF licenses this file
 * to you under the Apache License, Version 2.0 (the
 * "License"); you may not use this file except in compliance
 * with the License.  You may obtain a copy of the License at
 *
 *     http://www.apache.org/licenses/LICENSE-2.0
 *
 * Unless required by applicable law or agreed to in writing, software
 * distributed under the License is distributed on an "AS IS" BASIS,
 * WITHOUT WARRANTIES OR CONDITIONS OF ANY KIND, either express or implied.
 * See the License for the specific language governing permissions and
 * limitations under the License.
 */
package org.apache.cassandra.db.compaction;


import java.io.File;
import java.io.IOException;
import java.util.ArrayList;
import java.util.Arrays;
import java.util.Collection;
import java.util.Collections;
import java.util.ConcurrentModificationException;
import java.util.HashSet;
import java.util.List;
import java.util.Objects;
import java.util.Set;
import java.util.UUID;
import java.util.concurrent.locks.ReentrantReadWriteLock;
import java.util.function.Supplier;
import java.util.stream.Collectors;

import com.google.common.annotations.VisibleForTesting;
import com.google.common.collect.ImmutableList;
import com.google.common.collect.Iterables;
import com.google.common.collect.Lists;
import com.google.common.primitives.Longs;

import org.apache.cassandra.db.compaction.PendingRepairManager.CleanupTask;
import org.apache.cassandra.db.lifecycle.LifecycleNewTracker;
import org.slf4j.Logger;
import org.slf4j.LoggerFactory;

import org.apache.cassandra.config.DatabaseDescriptor;
import org.apache.cassandra.db.ColumnFamilyStore;
import org.apache.cassandra.db.Directories;
import org.apache.cassandra.db.DiskBoundaries;
import org.apache.cassandra.db.SerializationHeader;
import org.apache.cassandra.db.compaction.AbstractStrategyHolder.TaskSupplier;
import org.apache.cassandra.db.lifecycle.LifecycleTransaction;
import org.apache.cassandra.db.lifecycle.SSTableSet;
import org.apache.cassandra.dht.Range;
import org.apache.cassandra.dht.Token;
import org.apache.cassandra.index.Index;
import org.apache.cassandra.io.sstable.Component;
import org.apache.cassandra.io.sstable.Descriptor;
import org.apache.cassandra.io.sstable.ISSTableScanner;
import org.apache.cassandra.io.sstable.SSTable;
import org.apache.cassandra.io.sstable.SSTableMultiWriter;
import org.apache.cassandra.io.sstable.format.SSTableReader;
import org.apache.cassandra.io.sstable.metadata.MetadataCollector;
import org.apache.cassandra.io.sstable.metadata.StatsMetadata;
import org.apache.cassandra.notifications.INotification;
import org.apache.cassandra.notifications.INotificationConsumer;
import org.apache.cassandra.notifications.SSTableAddedNotification;
import org.apache.cassandra.notifications.SSTableDeletingNotification;
import org.apache.cassandra.notifications.SSTableListChangedNotification;
import org.apache.cassandra.notifications.SSTableMetadataChanged;
import org.apache.cassandra.notifications.SSTableRepairStatusChanged;
import org.apache.cassandra.repair.consistent.admin.CleanupSummary;
import org.apache.cassandra.schema.CompactionParams;
import org.apache.cassandra.schema.TableMetadata;
import org.apache.cassandra.service.ActiveRepairService;

import static org.apache.cassandra.db.compaction.AbstractStrategyHolder.GroupedSSTableContainer;

/**
 * Manages the compaction strategies.
 *
 * SSTables are isolated from each other based on their incremental repair status (repaired, unrepaired, or pending repair)
 * and directory (determined by their starting token). This class handles the routing between {@link AbstractStrategyHolder}
 * instances based on repair status, and the {@link AbstractStrategyHolder} instances have separate compaction strategies
 * for each directory, which it routes sstables to. Note that {@link PendingRepairHolder} also divides sstables on their
 * pending repair id.
 *
 * Operations on this class are guarded by a {@link ReentrantReadWriteLock}. This lock performs mutual exclusion on
 * reads and writes to the following variables: {@link this#repaired}, {@link this#unrepaired}, {@link this#isActive},
 * {@link this#params}, {@link this#currentBoundaries}. Whenever performing reads on these variables,
 * the {@link this#readLock} should be acquired. Likewise, updates to these variables should be guarded by
 * {@link this#writeLock}.
 *
 * Whenever the {@link DiskBoundaries} change, the compaction strategies must be reloaded, so in order to ensure
 * the compaction strategy placement reflect most up-to-date disk boundaries, call {@link this#maybeReloadDiskBoundaries()}
 * before acquiring the read lock to acess the strategies.
 *
 */

public class CompactionStrategyManager implements INotificationConsumer
{
    private static final Logger logger = LoggerFactory.getLogger(CompactionStrategyManager.class);
    public final CompactionLogger compactionLogger;
    private final ColumnFamilyStore cfs;
    private final boolean partitionSSTablesByTokenRange;
    private final Supplier<DiskBoundaries> boundariesSupplier;

    /**
     * Performs mutual exclusion on the variables below
     */
    private final ReentrantReadWriteLock lock = new ReentrantReadWriteLock();
    private final ReentrantReadWriteLock.ReadLock readLock = lock.readLock();
    private final ReentrantReadWriteLock.WriteLock writeLock = lock.writeLock();

    /**
     * Variables guarded by read and write lock above
     */
    private final PendingRepairHolder transientRepairs;
    private final PendingRepairHolder pendingRepairs;
    private final CompactionStrategyHolder repaired;
    private final CompactionStrategyHolder unrepaired;

    private final ImmutableList<AbstractStrategyHolder> holders;

    private volatile CompactionParams params;
    private DiskBoundaries currentBoundaries;
    private volatile boolean enabled = true;
    private volatile boolean isActive = true;

    /*
        We keep a copy of the schema compaction parameters here to be able to decide if we
        should update the compaction strategy in maybeReload() due to an ALTER.

        If a user changes the local compaction strategy and then later ALTERs a compaction parameter,
        we will use the new compaction parameters.
     */
    private volatile CompactionParams schemaCompactionParams;
    private volatile boolean supportsEarlyOpen;
    private volatile int fanout;
    private volatile long maxSSTableSizeBytes;
    private volatile String name;

    public CompactionStrategyManager(ColumnFamilyStore cfs)
    {
        this(cfs, cfs::getDiskBoundaries, cfs.getPartitioner().splitter().isPresent());
    }

    @VisibleForTesting
    public CompactionStrategyManager(ColumnFamilyStore cfs, Supplier<DiskBoundaries> boundariesSupplier,
                                     boolean partitionSSTablesByTokenRange)
    {
        AbstractStrategyHolder.DestinationRouter router = new AbstractStrategyHolder.DestinationRouter()
        {
            public int getIndexForSSTable(SSTableReader sstable)
            {
                return compactionStrategyIndexFor(sstable);
            }

            public int getIndexForSSTableDirectory(Descriptor descriptor)
            {
                return compactionStrategyIndexForDirectory(descriptor);
            }
        };
        transientRepairs = new PendingRepairHolder(cfs, router, true);
        pendingRepairs = new PendingRepairHolder(cfs, router, false);
        repaired = new CompactionStrategyHolder(cfs, router, true);
        unrepaired = new CompactionStrategyHolder(cfs, router, false);
        holders = ImmutableList.of(transientRepairs, pendingRepairs, repaired, unrepaired);

        cfs.getTracker().subscribe(this);
        logger.trace("{} subscribed to the data tracker.", this);
        this.cfs = cfs;
        this.compactionLogger = new CompactionLogger(cfs, this);
        this.boundariesSupplier = boundariesSupplier;
        this.partitionSSTablesByTokenRange = partitionSSTablesByTokenRange;
        params = cfs.metadata().params.compaction;
        enabled = params.isEnabled();
        reload(cfs.metadata().params.compaction);
    }

    /**
     * Return the next background task
     *
     * Returns a task for the compaction strategy that needs it the most (most estimated remaining tasks)
     */
    public AbstractCompactionTask getNextBackgroundTask(int gcBefore)
    {
        maybeReloadDiskBoundaries();
        readLock.lock();
        try
        {
            if (!isEnabled())
                return null;

            int numPartitions = getNumTokenPartitions();

            // first try to promote/demote sstables from completed repairs
            AbstractCompactionTask repairFinishedTask;
            repairFinishedTask = pendingRepairs.getNextRepairFinishedTask();
            if (repairFinishedTask != null)
                return repairFinishedTask;

            repairFinishedTask = transientRepairs.getNextRepairFinishedTask();
            if (repairFinishedTask != null)
                return repairFinishedTask;

            // sort compaction task suppliers by remaining tasks descending
            List<TaskSupplier> suppliers = new ArrayList<>(numPartitions * holders.size());
            for (AbstractStrategyHolder holder : holders)
                suppliers.addAll(holder.getBackgroundTaskSuppliers(gcBefore));

            Collections.sort(suppliers);

            // return the first non-null task
            for (TaskSupplier supplier : suppliers)
            {
                AbstractCompactionTask task = supplier.getTask();
                if (task != null)
                    return task;
            }

            return null;
        }
        finally
        {
            readLock.unlock();
        }
    }

    /**
     * finds the oldest (by modification date) non-latest-version sstable on disk and creates an upgrade task for it
     * @return
     */
    @VisibleForTesting
    @SuppressWarnings("resource") // transaction is closed by AbstractCompactionTask::execute
    AbstractCompactionTask findUpgradeSSTableTask()
    {
        if (!isEnabled() || !DatabaseDescriptor.automaticSSTableUpgrade())
            return null;
        Set<SSTableReader> compacting = cfs.getTracker().getCompacting();
        List<SSTableReader> potentialUpgrade = cfs.getLiveSSTables()
                                                  .stream()
                                                  .filter(s -> !compacting.contains(s) && !s.descriptor.version.isLatestVersion())
                                                  .sorted((o1, o2) -> {
                                                      File f1 = new File(o1.descriptor.filenameFor(Component.DATA));
                                                      File f2 = new File(o2.descriptor.filenameFor(Component.DATA));
                                                      return Longs.compare(f1.lastModified(), f2.lastModified());
                                                  }).collect(Collectors.toList());
        for (SSTableReader sstable : potentialUpgrade)
        {
            LifecycleTransaction txn = cfs.getTracker().tryModify(sstable, OperationType.UPGRADE_SSTABLES);
            if (txn != null)
            {
                logger.debug("Running automatic sstable upgrade for {}", sstable);
                return getCompactionStrategyFor(sstable).getCompactionTask(txn, Integer.MIN_VALUE, Long.MAX_VALUE);
            }
        }
        return null;
    }

    public boolean isEnabled()
    {
        return enabled && isActive;
    }

    public boolean isActive()
    {
        return isActive;
    }

    public void resume()
    {
        writeLock.lock();
        try
        {
            isActive = true;
        }
        finally
        {
            writeLock.unlock();
        }
    }

    /**
     * pause compaction while we cancel all ongoing compactions
     *
     * Separate call from enable/disable to not have to save the enabled-state externally
      */
    public void pause()
    {
        writeLock.lock();
        try
        {
            isActive = false;
        }
        finally
        {
            writeLock.unlock();
        }

    }

    private void startup()
    {
        writeLock.lock();
        try
        {
            for (SSTableReader sstable : cfs.getSSTables(SSTableSet.CANONICAL))
            {
                if (sstable.openReason != SSTableReader.OpenReason.EARLY)
                    compactionStrategyFor(sstable).addSSTable(sstable);
            }
<<<<<<< HEAD
            holders.forEach(AbstractStrategyHolder::startup);
            supportsEarlyOpen = repaired.first().supportsEarlyOpen();
            fanout = (repaired.first() instanceof LeveledCompactionStrategy) ? ((LeveledCompactionStrategy) repaired.first()).getLevelFanoutSize() : LeveledCompactionStrategy.DEFAULT_LEVEL_FANOUT_SIZE;
=======
            repaired.forEach(AbstractCompactionStrategy::startup);
            unrepaired.forEach(AbstractCompactionStrategy::startup);
            supportsEarlyOpen = repaired.get(0).supportsEarlyOpen();
            fanout = (repaired.get(0) instanceof LeveledCompactionStrategy) ? ((LeveledCompactionStrategy) repaired.get(0)).getLevelFanoutSize() : LeveledCompactionStrategy.DEFAULT_LEVEL_FANOUT_SIZE;
            name = repaired.get(0).getName();
            maxSSTableSizeBytes = repaired.get(0).getMaxSSTableBytes();
>>>>>>> f41ea9fb
        }
        finally
        {
            writeLock.unlock();
        }

        if (repaired.first().logAll)
            compactionLogger.enable();
    }

    /**
     * return the compaction strategy for the given sstable
     *
     * returns differently based on the repaired status and which vnode the compaction strategy belongs to
     * @param sstable
     * @return
     */
    public AbstractCompactionStrategy getCompactionStrategyFor(SSTableReader sstable)
    {
        maybeReloadDiskBoundaries();
        return compactionStrategyFor(sstable);
    }

    @VisibleForTesting
    AbstractCompactionStrategy compactionStrategyFor(SSTableReader sstable)
    {
        // should not call maybeReloadDiskBoundaries because it may be called from within lock
        readLock.lock();
        try
        {
            return getHolder(sstable).getStrategyFor(sstable);
        }
        finally
        {
            readLock.unlock();
        }
    }

    /**
     * Get the correct compaction strategy for the given sstable. If the first token starts within a disk boundary, we
     * will add it to that compaction strategy.
     *
     * In the case we are upgrading, the first compaction strategy will get most files - we do not care about which disk
     * the sstable is on currently (unless we don't know the local tokens yet). Once we start compacting we will write out
     * sstables in the correct locations and give them to the correct compaction strategy instance.
     *
     * @param sstable
     * @return
     */
<<<<<<< HEAD
    @VisibleForTesting
=======
>>>>>>> f41ea9fb
    int compactionStrategyIndexFor(SSTableReader sstable)
    {
        // should not call maybeReloadDiskBoundaries because it may be called from within lock
        readLock.lock();
        try
        {
            //We only have a single compaction strategy when sstables are not
            //partitioned by token range
            if (!partitionSSTablesByTokenRange)
                return 0;

            return currentBoundaries.getDiskIndex(sstable);
        }
        finally
        {
            readLock.unlock();
        }
    }

    private int compactionStrategyIndexForDirectory(Descriptor descriptor)
    {
        readLock.lock();
        try
        {
            return partitionSSTablesByTokenRange ? currentBoundaries.getBoundariesFromSSTableDirectory(descriptor) : 0;
        }
        finally
        {
            readLock.unlock();
        }
    }

    @VisibleForTesting
    CompactionStrategyHolder getRepairedUnsafe()
    {
        return repaired;
    }

    @VisibleForTesting
    CompactionStrategyHolder getUnrepairedUnsafe()
    {
        return unrepaired;
    }

    @VisibleForTesting
    PendingRepairHolder getPendingRepairsUnsafe()
    {
        return pendingRepairs;
    }

    @VisibleForTesting
    PendingRepairHolder getTransientRepairsUnsafe()
    {
        return transientRepairs;
    }

    public boolean hasDataForPendingRepair(UUID sessionID)
    {
        readLock.lock();
        try
        {
            return pendingRepairs.hasDataForSession(sessionID) || transientRepairs.hasDataForSession(sessionID);
        }
        finally
        {
            readLock.unlock();
        }
    }

    public void shutdown()
    {
        writeLock.lock();
        try
        {
            isActive = false;
            holders.forEach(AbstractStrategyHolder::shutdown);
            compactionLogger.disable();
        }
        finally
        {
            writeLock.unlock();
        }
    }

    public void maybeReload(TableMetadata metadata)
    {
        // compare the old schema configuration to the new one, ignore any locally set changes.
        if (metadata.params.compaction.equals(schemaCompactionParams))
            return;

        writeLock.lock();
        try
        {
            // compare the old schema configuration to the new one, ignore any locally set changes.
            if (metadata.params.compaction.equals(schemaCompactionParams))
                return;
            reload(metadata.params.compaction);
        }
        finally
        {
            writeLock.unlock();
        }
    }

    /**
     * Checks if the disk boundaries changed and reloads the compaction strategies
     * to reflect the most up-to-date disk boundaries.
     *
     * This is typically called before acquiring the {@link this#readLock} to ensure the most up-to-date
     * disk locations and boundaries are used.
     *
     * This should *never* be called inside by a thread holding the {@link this#readLock}, since it
     * will potentially acquire the {@link this#writeLock} to update the compaction strategies
     * what can cause a deadlock.
     */
    //TODO improve this to reload after receiving a notification rather than trying to reload on every operation
    @VisibleForTesting
    protected void maybeReloadDiskBoundaries()
    {
        if (!currentBoundaries.isOutOfDate())
            return;

        writeLock.lock();
        try
        {
            if (!currentBoundaries.isOutOfDate())
                return;
            reload(params);
        }
        finally
        {
            writeLock.unlock();
        }
    }

    /**
     * Reload the compaction strategies
     *
     * Called after changing configuration and at startup.
     * @param newCompactionParams
     */
    private void reload(CompactionParams newCompactionParams)
    {
        boolean enabledWithJMX = enabled && !shouldBeEnabled();
        boolean disabledWithJMX = !enabled && shouldBeEnabled();

        if (currentBoundaries != null)
        {
            if (!newCompactionParams.equals(schemaCompactionParams))
                logger.debug("Recreating compaction strategy - compaction parameters changed for {}.{}", cfs.keyspace.getName(), cfs.getTableName());
            else if (currentBoundaries.isOutOfDate())
                logger.debug("Recreating compaction strategy - disk boundaries are out of date for {}.{}.", cfs.keyspace.getName(), cfs.getTableName());
        }

        if (currentBoundaries == null || currentBoundaries.isOutOfDate())
            currentBoundaries = boundariesSupplier.get();

        setStrategy(newCompactionParams);
        schemaCompactionParams = cfs.metadata().params.compaction;

        if (disabledWithJMX || !shouldBeEnabled() && !enabledWithJMX)
            disable();
        else
            enable();
        startup();
    }

    private Iterable<AbstractCompactionStrategy> getAllStrategies()
    {
        return Iterables.concat(Iterables.transform(holders, AbstractStrategyHolder::allStrategies));
    }

    public int getUnleveledSSTables()
    {
        maybeReloadDiskBoundaries();
        readLock.lock();
        try
        {
            if (repaired.first() instanceof LeveledCompactionStrategy)
            {
                int count = 0;
                for (AbstractCompactionStrategy strategy : getAllStrategies())
                    count += ((LeveledCompactionStrategy) strategy).getLevelSize(0);
                return count;
            }
        }
        finally
        {
            readLock.unlock();
        }
        return 0;
    }

    public int getLevelFanoutSize()
    {
        return fanout;
    }

    public int[] getSSTableCountPerLevel()
    {
        maybeReloadDiskBoundaries();
        readLock.lock();
        try
        {
            if (repaired.first() instanceof LeveledCompactionStrategy)
            {
<<<<<<< HEAD
                int[] res = new int[LeveledManifest.MAX_LEVEL_COUNT];
                for (AbstractCompactionStrategy strategy : getAllStrategies())
=======
                int[] res = new int[LeveledGenerations.MAX_LEVEL_COUNT];
                for (AbstractCompactionStrategy strategy : repaired)
>>>>>>> f41ea9fb
                {
                    int[] repairedCountPerLevel = ((LeveledCompactionStrategy) strategy).getAllLevelSize();
                    res = sumArrays(res, repairedCountPerLevel);
                }
                return res;
            }
        }
        finally
        {
            readLock.unlock();
        }
        return null;
    }

    static int[] sumArrays(int[] a, int[] b)
    {
        int[] res = new int[Math.max(a.length, b.length)];
        for (int i = 0; i < res.length; i++)
        {
            if (i < a.length && i < b.length)
                res[i] = a[i] + b[i];
            else if (i < a.length)
                res[i] = a[i];
            else
                res[i] = b[i];
        }
        return res;
    }

<<<<<<< HEAD
=======
    public Directories getDirectories()
    {
        maybeReloadDiskBoundaries();
        readLock.lock();
        try
        {
            assert repaired.get(0).getClass().equals(unrepaired.get(0).getClass());
            return repaired.get(0).getDirectories();
        }
        finally
        {
            readLock.unlock();
        }
    }

    /**
     * Should only be called holding the readLock
     */
>>>>>>> f41ea9fb
    private void handleFlushNotification(Iterable<SSTableReader> added)
    {
        for (SSTableReader sstable : added)
            compactionStrategyFor(sstable).addSSTable(sstable);
    }

<<<<<<< HEAD
    private int getHolderIndex(SSTableReader sstable)
    {
        for (int i = 0; i < holders.size(); i++)
        {
            if (holders.get(i).managesSSTable(sstable))
                return i;
        }

        throw new IllegalStateException("No holder claimed " + sstable);
    }

    private AbstractStrategyHolder getHolder(SSTableReader sstable)
    {
        for (AbstractStrategyHolder holder : holders)
        {
            if (holder.managesSSTable(sstable))
                return holder;
        }

        throw new IllegalStateException("No holder claimed " + sstable);
    }

    private AbstractStrategyHolder getHolder(long repairedAt, UUID pendingRepair, boolean isTransient)
    {
        return getHolder(repairedAt != ActiveRepairService.UNREPAIRED_SSTABLE,
                         pendingRepair != ActiveRepairService.NO_PENDING_REPAIR,
                         isTransient);
    }

    @VisibleForTesting
    AbstractStrategyHolder getHolder(boolean isRepaired, boolean isPendingRepair, boolean isTransient)
    {
        for (AbstractStrategyHolder holder : holders)
        {
            if (holder.managesRepairedGroup(isRepaired, isPendingRepair, isTransient))
                return holder;
        }

        throw new IllegalStateException(String.format("No holder claimed isPendingRepair: %s, isPendingRepair %s",
                                                      isRepaired, isPendingRepair));
    }

    @VisibleForTesting
    ImmutableList<AbstractStrategyHolder> getHolders()
    {
        return holders;
    }

    /**
     * Split sstables into a list of grouped sstable containers, the list index an sstable
     *
     * lives in matches the list index of the holder that's responsible for it
     */
    @VisibleForTesting
    List<GroupedSSTableContainer> groupSSTables(Iterable<SSTableReader> sstables)
    {
        List<GroupedSSTableContainer> classified = new ArrayList<>(holders.size());
        for (AbstractStrategyHolder holder : holders)
        {
            classified.add(holder.createGroupedSSTableContainer());
        }

        for (SSTableReader sstable : sstables)
        {
            classified.get(getHolderIndex(sstable)).add(sstable);
        }

        return classified;
    }

    private void handleListChangedNotification(Iterable<SSTableReader> added, Iterable<SSTableReader> removed)
    {
        // If reloaded, SSTables will be placed in their correct locations
        // so there is no need to process notification
        if (maybeReloadDiskBoundaries())
            return;

        readLock.lock();
        try
        {
            List<GroupedSSTableContainer> addedGroups = groupSSTables(added);
            List<GroupedSSTableContainer> removedGroups = groupSSTables(removed);
            for (int i=0; i<holders.size(); i++)
            {
                holders.get(i).replaceSSTables(removedGroups.get(i), addedGroups.get(i));
            }
=======
    /**
     * Should only be called holding the readLock
     */
    private void handleListChangedNotification(Iterable<SSTableReader> added, Iterable<SSTableReader> removed)
    {
        // a bit of gymnastics to be able to replace sstables in compaction strategies
        // we use this to know that a compaction finished and where to start the next compaction in LCS
        int locationSize = partitionSSTablesByTokenRange? currentBoundaries.directories.size() : 1;

        List<Set<SSTableReader>> repairedRemoved = new ArrayList<>(locationSize);
        List<Set<SSTableReader>> repairedAdded = new ArrayList<>(locationSize);
        List<Set<SSTableReader>> unrepairedRemoved = new ArrayList<>(locationSize);
        List<Set<SSTableReader>> unrepairedAdded = new ArrayList<>(locationSize);

        for (int i = 0; i < locationSize; i++)
        {
            repairedRemoved.add(new HashSet<>());
            repairedAdded.add(new HashSet<>());
            unrepairedRemoved.add(new HashSet<>());
            unrepairedAdded.add(new HashSet<>());
        }

        for (SSTableReader sstable : removed)
        {
            int i = compactionStrategyIndexFor(sstable);
            if (sstable.isRepaired())
                repairedRemoved.get(i).add(sstable);
            else
                unrepairedRemoved.get(i).add(sstable);
>>>>>>> f41ea9fb
        }
        for (SSTableReader sstable : added)
        {
            int i = compactionStrategyIndexFor(sstable);
            if (sstable.isRepaired())
                repairedAdded.get(i).add(sstable);
            else
                unrepairedAdded.get(i).add(sstable);
        }
        for (int i = 0; i < locationSize; i++)
        {
            if (!repairedRemoved.get(i).isEmpty())
                repaired.get(i).replaceSSTables(repairedRemoved.get(i), repairedAdded.get(i));
            else
                repaired.get(i).addSSTables(repairedAdded.get(i));

            if (!unrepairedRemoved.get(i).isEmpty())
                unrepaired.get(i).replaceSSTables(unrepairedRemoved.get(i), unrepairedAdded.get(i));
            else
                unrepaired.get(i).addSSTables(unrepairedAdded.get(i));
        }
    }

    private void handleRepairStatusChangedNotification(Iterable<SSTableReader> sstables)
    {
        for (SSTableReader sstable : sstables)
        {
<<<<<<< HEAD
            List<GroupedSSTableContainer> groups = groupSSTables(sstables);
            for (int i = 0; i < holders.size(); i++)
            {
                GroupedSSTableContainer group = groups.get(i);

                if (group.isEmpty())
                    continue;

                AbstractStrategyHolder dstHolder = holders.get(i);

                for (AbstractStrategyHolder holder : holders)
                {
                    if (holder != dstHolder)
                        holder.removeSSTables(group);
                }

                // adding sstables into another strategy may change its level,
                // thus it won't be removed from original LCS. We have to remove sstables first
                dstHolder.addSSTables(group);
=======
            int index = compactionStrategyIndexFor(sstable);
            if (sstable.isRepaired())
            {
                unrepaired.get(index).removeSSTable(sstable);
                repaired.get(index).addSSTable(sstable);
            }
            else
            {
                repaired.get(index).removeSSTable(sstable);
                unrepaired.get(index).addSSTable(sstable);
>>>>>>> f41ea9fb
            }
        }

    }

    private void handleMetadataChangedNotification(SSTableReader sstable, StatsMetadata oldMetadata)
    {
        AbstractCompactionStrategy acs = getCompactionStrategyFor(sstable);
        acs.metadataChanged(oldMetadata, sstable);
    }

    private void handleDeletingNotification(SSTableReader deleted)
    {
        compactionStrategyFor(deleted).removeSSTable(deleted);
    }

    public void handleNotification(INotification notification, Object sender)
    {
        // we might race with reload adding/removing the sstables, this means that compaction strategies
        // must handle double notifications.
        maybeReloadDiskBoundaries();
        readLock.lock();
        try
        {
            if (notification instanceof SSTableAddedNotification)
            {
                handleFlushNotification(((SSTableAddedNotification) notification).added);
            }
            else if (notification instanceof SSTableListChangedNotification)
            {
                SSTableListChangedNotification listChangedNotification = (SSTableListChangedNotification) notification;
                handleListChangedNotification(listChangedNotification.added, listChangedNotification.removed);
            }
            else if (notification instanceof SSTableRepairStatusChanged)
            {
                handleRepairStatusChangedNotification(((SSTableRepairStatusChanged) notification).sstables);
            }
            else if (notification instanceof SSTableDeletingNotification)
            {
                handleDeletingNotification(((SSTableDeletingNotification) notification).deleting);
            }
        }
        finally
        {
            readLock.unlock();
        }
        else if (notification instanceof SSTableMetadataChanged)
        {
            SSTableMetadataChanged lcNotification = (SSTableMetadataChanged) notification;
            handleMetadataChangedNotification(lcNotification.sstable, lcNotification.oldMetadata);
        }
    }

    public void enable()
    {
        writeLock.lock();
        try
        {
            // enable this last to make sure the strategies are ready to get calls.
            enabled = true;
        }
        finally
        {
            writeLock.unlock();
        }
    }

    public void disable()
    {
        writeLock.lock();
        try
        {
            enabled = false;
        }
        finally
        {
            writeLock.unlock();
        }
    }

    /**
     * Create ISSTableScanners from the given sstables
     *
     * Delegates the call to the compaction strategies to allow LCS to create a scanner
     * @param sstables
     * @param ranges
     * @return
     */
    @SuppressWarnings("resource")
    public AbstractCompactionStrategy.ScannerList maybeGetScanners(Collection<SSTableReader> sstables,  Collection<Range<Token>> ranges)
    {
        maybeReloadDiskBoundaries();
        readLock.lock();
        List<ISSTableScanner> scanners = new ArrayList<>(sstables.size());
        try
        {
            List<GroupedSSTableContainer> sstableGroups = groupSSTables(sstables);

            for (int i = 0; i < holders.size(); i++)
            {
                AbstractStrategyHolder holder = holders.get(i);
                GroupedSSTableContainer group = sstableGroups.get(i);
                scanners.addAll(holder.getScanners(group, ranges));
            }
        }
        catch (PendingRepairManager.IllegalSSTableArgumentException e)
        {
            ISSTableScanner.closeAllAndPropagate(scanners, new ConcurrentModificationException(e));
        }
        finally
        {
            readLock.unlock();
        }
        return new AbstractCompactionStrategy.ScannerList(scanners);
    }

    public AbstractCompactionStrategy.ScannerList getScanners(Collection<SSTableReader> sstables,  Collection<Range<Token>> ranges)
    {
        while (true)
        {
            try
            {
                return maybeGetScanners(sstables, ranges);
            }
            catch (ConcurrentModificationException e)
            {
                logger.debug("SSTable repairedAt/pendingRepaired values changed while getting scanners");
            }
        }
    }

    public AbstractCompactionStrategy.ScannerList getScanners(Collection<SSTableReader> sstables)
    {
        return getScanners(sstables, null);
    }

    public Collection<Collection<SSTableReader>> groupSSTablesForAntiCompaction(Collection<SSTableReader> sstablesToGroup)
    {
        maybeReloadDiskBoundaries();
        readLock.lock();
        try
        {
            return unrepaired.groupForAnticompaction(sstablesToGroup);
        }
        finally
        {
            readLock.unlock();
        }
    }

    public long getMaxSSTableBytes()
    {
<<<<<<< HEAD
        readLock.lock();
        try
        {
            return unrepaired.first().getMaxSSTableBytes();
        }
        finally
        {
            readLock.unlock();
        }
=======
        return maxSSTableSizeBytes;
>>>>>>> f41ea9fb
    }

    public AbstractCompactionTask getCompactionTask(LifecycleTransaction txn, int gcBefore, long maxSSTableBytes)
    {
        maybeReloadDiskBoundaries();
        readLock.lock();
        try
        {
            validateForCompaction(txn.originals());
            return compactionStrategyFor(txn.originals().iterator().next()).getCompactionTask(txn, gcBefore, maxSSTableBytes);
        }
        finally
        {
            readLock.unlock();
        }

    }

    private void validateForCompaction(Iterable<SSTableReader> input)
    {
        readLock.lock();
        try
        {
            SSTableReader firstSSTable = Iterables.getFirst(input, null);
            assert firstSSTable != null;
            boolean repaired = firstSSTable.isRepaired();
            int firstIndex = compactionStrategyIndexFor(firstSSTable);
            boolean isPending = firstSSTable.isPendingRepair();
            UUID pendingRepair = firstSSTable.getSSTableMetadata().pendingRepair;
            for (SSTableReader sstable : input)
            {
                if (sstable.isRepaired() != repaired)
                    throw new UnsupportedOperationException("You can't mix repaired and unrepaired data in a compaction");
                if (firstIndex != compactionStrategyIndexFor(sstable))
                    throw new UnsupportedOperationException("You can't mix sstables from different directories in a compaction");
                if (isPending && !pendingRepair.equals(sstable.getSSTableMetadata().pendingRepair))
                    throw new UnsupportedOperationException("You can't compact sstables from different pending repair sessions");
            }
        }
        finally
        {
            readLock.unlock();
        }
    }

    public CompactionTasks getMaximalTasks(final int gcBefore, final boolean splitOutput)
    {
        maybeReloadDiskBoundaries();
        // runWithCompactionsDisabled cancels active compactions and disables them, then we are able
        // to make the repaired/unrepaired strategies mark their own sstables as compacting. Once the
        // sstables are marked the compactions are re-enabled
        return cfs.runWithCompactionsDisabled(() -> {
            List<AbstractCompactionTask> tasks = new ArrayList<>();
            readLock.lock();
            try
            {
                for (AbstractStrategyHolder holder : holders)
                {
                    tasks.addAll(holder.getMaximalTasks(gcBefore, splitOutput));
                }
            }
            finally
            {
                readLock.unlock();
            }
            return CompactionTasks.create(tasks);
        }, false, false);
    }

    /**
     * Return a list of compaction tasks corresponding to the sstables requested. Split the sstables according
     * to whether they are repaired or not, and by disk location. Return a task per disk location and repair status
     * group.
     *
     * @param sstables the sstables to compact
     * @param gcBefore gc grace period, throw away tombstones older than this
     * @return a list of compaction tasks corresponding to the sstables requested
     */
    public CompactionTasks getUserDefinedTasks(Collection<SSTableReader> sstables, int gcBefore)
    {
        maybeReloadDiskBoundaries();
        List<AbstractCompactionTask> ret = new ArrayList<>();
        readLock.lock();
        try
        {
            List<GroupedSSTableContainer> groupedSSTables = groupSSTables(sstables);
            for (int i = 0; i < holders.size(); i++)
            {
                ret.addAll(holders.get(i).getUserDefinedTasks(groupedSSTables.get(i), gcBefore));
            }
            return CompactionTasks.create(ret);
        }
        finally
        {
            readLock.unlock();
        }
    }

    public int getEstimatedRemainingTasks()
    {
        maybeReloadDiskBoundaries();
        int tasks = 0;
        readLock.lock();
        try
        {
            for (AbstractCompactionStrategy strategy : getAllStrategies())
                tasks += strategy.getEstimatedRemainingTasks();
        }
        finally
        {
            readLock.unlock();
        }
        return tasks;
    }

    public boolean shouldBeEnabled()
    {
        return params.isEnabled();
    }

    public String getName()
    {
<<<<<<< HEAD
        maybeReloadDiskBoundaries();
        readLock.lock();
        try
        {
            return unrepaired.first().getName();
        }
        finally
        {
            readLock.unlock();
        }
=======
        return name;
>>>>>>> f41ea9fb
    }

    public List<List<AbstractCompactionStrategy>> getStrategies()
    {
        maybeReloadDiskBoundaries();
        readLock.lock();
        try
        {
            return Arrays.asList(Lists.newArrayList(repaired.allStrategies()),
                                 Lists.newArrayList(unrepaired.allStrategies()),
                                 Lists.newArrayList(pendingRepairs.allStrategies()));
        }
        finally
        {
            readLock.unlock();
        }
    }

    public void setNewLocalCompactionStrategy(CompactionParams params)
    {
        logger.info("Switching local compaction strategy from {} to {}}", this.params, params);
        writeLock.lock();
        try
        {
            setStrategy(params);
            if (shouldBeEnabled())
                enable();
            else
                disable();
            startup();
        }
        finally
        {
            writeLock.unlock();
        }
    }

    private int getNumTokenPartitions()
    {
        return partitionSSTablesByTokenRange ? currentBoundaries.directories.size() : 1;
    }

    private void setStrategy(CompactionParams params)
    {
        int numPartitions = getNumTokenPartitions();
        for (AbstractStrategyHolder holder : holders)
            holder.setStrategy(params, numPartitions);
        this.params = params;
    }

    public CompactionParams getCompactionParams()
    {
        return params;
    }

    public boolean onlyPurgeRepairedTombstones()
    {
        return Boolean.parseBoolean(params.options().get(AbstractCompactionStrategy.ONLY_PURGE_REPAIRED_TOMBSTONES));
    }

    public SSTableMultiWriter createSSTableMultiWriter(Descriptor descriptor,
                                                       long keyCount,
                                                       long repairedAt,
                                                       UUID pendingRepair,
                                                       boolean isTransient,
                                                       MetadataCollector collector,
                                                       SerializationHeader header,
                                                       Collection<Index> indexes,
                                                       LifecycleNewTracker lifecycleNewTracker)
    {
        SSTable.validateRepairedMetadata(repairedAt, pendingRepair, isTransient);
        maybeReloadDiskBoundaries();
        readLock.lock();
        try
        {
            return getHolder(repairedAt, pendingRepair, isTransient).createSSTableMultiWriter(descriptor,
                                                                                              keyCount,
                                                                                              repairedAt,
                                                                                              pendingRepair,
                                                                                              isTransient,
                                                                                              collector,
                                                                                              header,
                                                                                              indexes,
                                                                                              lifecycleNewTracker);
        }
        finally
        {
            readLock.unlock();
        }
    }

    public boolean isRepaired(AbstractCompactionStrategy strategy)
    {
        return repaired.getStrategyIndex(strategy) >= 0;
    }

    public List<String> getStrategyFolders(AbstractCompactionStrategy strategy)
    {
        readLock.lock();
        try
        {
            Directories.DataDirectory[] locations = cfs.getDirectories().getWriteableLocations();
            if (partitionSSTablesByTokenRange)
            {
                for (AbstractStrategyHolder holder : holders)
                {
                    int idx = holder.getStrategyIndex(strategy);
                    if (idx >= 0)
                        return Collections.singletonList(locations[idx].location.getAbsolutePath());
                }
            }
            List<String> folders = new ArrayList<>(locations.length);
            for (Directories.DataDirectory location : locations)
            {
                folders.add(location.location.getAbsolutePath());
            }
            return folders;
        }
        finally
        {
            readLock.unlock();
        }
    }

    public boolean supportsEarlyOpen()
    {
        return supportsEarlyOpen;
    }

    @VisibleForTesting
    List<PendingRepairManager> getPendingRepairManagers()
    {
        maybeReloadDiskBoundaries();
        readLock.lock();
        try
        {
            return Lists.newArrayList(pendingRepairs.getManagers());
        }
        finally
        {
            readLock.unlock();
        }
    }

    /**
     * Mutates sstable repairedAt times and notifies listeners of the change with the writeLock held. Prevents races
     * with other processes between when the metadata is changed and when sstables are moved between strategies.
      */
    public void mutateRepaired(Collection<SSTableReader> sstables, long repairedAt, UUID pendingRepair, boolean isTransient) throws IOException
    {
        Set<SSTableReader> changed = new HashSet<>();

        writeLock.lock();
        try
        {
            for (SSTableReader sstable: sstables)
            {
                sstable.mutateRepairedAndReload(repairedAt, pendingRepair, isTransient);
                verifyMetadata(sstable, repairedAt, pendingRepair, isTransient);
                changed.add(sstable);
            }
        }
        finally
        {
            try
            {
                // if there was an exception mutating repairedAt, we should still notify for the
                // sstables that we were able to modify successfully before releasing the lock
                cfs.getTracker().notifySSTableRepairedStatusChanged(changed);
            }
            finally
            {
                writeLock.unlock();
            }
        }
    }

    private static void verifyMetadata(SSTableReader sstable, long repairedAt, UUID pendingRepair, boolean isTransient)
    {
        if (!Objects.equals(pendingRepair, sstable.getPendingRepair()))
            throw new IllegalStateException(String.format("Failed setting pending repair to %s on %s (pending repair is %s)", pendingRepair, sstable, sstable.getPendingRepair()));
        if (repairedAt != sstable.getRepairedAt())
            throw new IllegalStateException(String.format("Failed setting repairedAt to %d on %s (repairedAt is %d)", repairedAt, sstable, sstable.getRepairedAt()));
        if (isTransient != sstable.isTransient())
            throw new IllegalStateException(String.format("Failed setting isTransient to %b on %s (isTransient is %b)", isTransient, sstable, sstable.isTransient()));
    }

    public CleanupSummary releaseRepairData(Collection<UUID> sessions)
    {
        List<CleanupTask> cleanupTasks = new ArrayList<>();
        readLock.lock();
        try
        {
            for (PendingRepairManager prm : Iterables.concat(pendingRepairs.getManagers(), transientRepairs.getManagers()))
                cleanupTasks.add(prm.releaseSessionData(sessions));
        }
        finally
        {
            readLock.unlock();
        }

        CleanupSummary summary = new CleanupSummary(cfs, Collections.emptySet(), Collections.emptySet());

        for (CleanupTask task : cleanupTasks)
            summary = CleanupSummary.add(summary, task.cleanup());

        return summary;
    }
}<|MERGE_RESOLUTION|>--- conflicted
+++ resolved
@@ -39,9 +39,6 @@
 import com.google.common.collect.Iterables;
 import com.google.common.collect.Lists;
 import com.google.common.primitives.Longs;
-
-import org.apache.cassandra.db.compaction.PendingRepairManager.CleanupTask;
-import org.apache.cassandra.db.lifecycle.LifecycleNewTracker;
 import org.slf4j.Logger;
 import org.slf4j.LoggerFactory;
 
@@ -51,6 +48,8 @@
 import org.apache.cassandra.db.DiskBoundaries;
 import org.apache.cassandra.db.SerializationHeader;
 import org.apache.cassandra.db.compaction.AbstractStrategyHolder.TaskSupplier;
+import org.apache.cassandra.db.compaction.PendingRepairManager.CleanupTask;
+import org.apache.cassandra.db.lifecycle.LifecycleNewTracker;
 import org.apache.cassandra.db.lifecycle.LifecycleTransaction;
 import org.apache.cassandra.db.lifecycle.SSTableSet;
 import org.apache.cassandra.dht.Range;
@@ -312,18 +311,11 @@
                 if (sstable.openReason != SSTableReader.OpenReason.EARLY)
                     compactionStrategyFor(sstable).addSSTable(sstable);
             }
-<<<<<<< HEAD
             holders.forEach(AbstractStrategyHolder::startup);
             supportsEarlyOpen = repaired.first().supportsEarlyOpen();
             fanout = (repaired.first() instanceof LeveledCompactionStrategy) ? ((LeveledCompactionStrategy) repaired.first()).getLevelFanoutSize() : LeveledCompactionStrategy.DEFAULT_LEVEL_FANOUT_SIZE;
-=======
-            repaired.forEach(AbstractCompactionStrategy::startup);
-            unrepaired.forEach(AbstractCompactionStrategy::startup);
-            supportsEarlyOpen = repaired.get(0).supportsEarlyOpen();
-            fanout = (repaired.get(0) instanceof LeveledCompactionStrategy) ? ((LeveledCompactionStrategy) repaired.get(0)).getLevelFanoutSize() : LeveledCompactionStrategy.DEFAULT_LEVEL_FANOUT_SIZE;
-            name = repaired.get(0).getName();
-            maxSSTableSizeBytes = repaired.get(0).getMaxSSTableBytes();
->>>>>>> f41ea9fb
+            maxSSTableSizeBytes = repaired.first().getMaxSSTableBytes();
+            name = repaired.first().getName();
         }
         finally
         {
@@ -373,10 +365,6 @@
      * @param sstable
      * @return
      */
-<<<<<<< HEAD
-    @VisibleForTesting
-=======
->>>>>>> f41ea9fb
     int compactionStrategyIndexFor(SSTableReader sstable)
     {
         // should not call maybeReloadDiskBoundaries because it may be called from within lock
@@ -583,13 +571,8 @@
         {
             if (repaired.first() instanceof LeveledCompactionStrategy)
             {
-<<<<<<< HEAD
-                int[] res = new int[LeveledManifest.MAX_LEVEL_COUNT];
+                int[] res = new int[LeveledGenerations.MAX_LEVEL_COUNT];
                 for (AbstractCompactionStrategy strategy : getAllStrategies())
-=======
-                int[] res = new int[LeveledGenerations.MAX_LEVEL_COUNT];
-                for (AbstractCompactionStrategy strategy : repaired)
->>>>>>> f41ea9fb
                 {
                     int[] repairedCountPerLevel = ((LeveledCompactionStrategy) strategy).getAllLevelSize();
                     res = sumArrays(res, repairedCountPerLevel);
@@ -619,34 +602,15 @@
         return res;
     }
 
-<<<<<<< HEAD
-=======
-    public Directories getDirectories()
-    {
-        maybeReloadDiskBoundaries();
-        readLock.lock();
-        try
-        {
-            assert repaired.get(0).getClass().equals(unrepaired.get(0).getClass());
-            return repaired.get(0).getDirectories();
-        }
-        finally
-        {
-            readLock.unlock();
-        }
-    }
-
     /**
      * Should only be called holding the readLock
      */
->>>>>>> f41ea9fb
     private void handleFlushNotification(Iterable<SSTableReader> added)
     {
         for (SSTableReader sstable : added)
             compactionStrategyFor(sstable).addSSTable(sstable);
     }
 
-<<<<<<< HEAD
     private int getHolderIndex(SSTableReader sstable)
     {
         for (int i = 0; i < holders.size(); i++)
@@ -700,8 +664,7 @@
      *
      * lives in matches the list index of the holder that's responsible for it
      */
-    @VisibleForTesting
-    List<GroupedSSTableContainer> groupSSTables(Iterable<SSTableReader> sstables)
+    public List<GroupedSSTableContainer> groupSSTables(Iterable<SSTableReader> sstables)
     {
         List<GroupedSSTableContainer> classified = new ArrayList<>(holders.size());
         for (AbstractStrategyHolder holder : holders)
@@ -717,123 +680,57 @@
         return classified;
     }
 
+    /**
+     * Should only be called holding the readLock
+     */
     private void handleListChangedNotification(Iterable<SSTableReader> added, Iterable<SSTableReader> removed)
     {
-        // If reloaded, SSTables will be placed in their correct locations
-        // so there is no need to process notification
-        if (maybeReloadDiskBoundaries())
-            return;
-
-        readLock.lock();
-        try
-        {
-            List<GroupedSSTableContainer> addedGroups = groupSSTables(added);
-            List<GroupedSSTableContainer> removedGroups = groupSSTables(removed);
-            for (int i=0; i<holders.size(); i++)
-            {
-                holders.get(i).replaceSSTables(removedGroups.get(i), addedGroups.get(i));
-            }
-=======
+        List<GroupedSSTableContainer> addedGroups = groupSSTables(added);
+        List<GroupedSSTableContainer> removedGroups = groupSSTables(removed);
+        for (int i=0; i<holders.size(); i++)
+        {
+            holders.get(i).replaceSSTables(removedGroups.get(i), addedGroups.get(i));
+        }
+    }
+
     /**
      * Should only be called holding the readLock
      */
-    private void handleListChangedNotification(Iterable<SSTableReader> added, Iterable<SSTableReader> removed)
-    {
-        // a bit of gymnastics to be able to replace sstables in compaction strategies
-        // we use this to know that a compaction finished and where to start the next compaction in LCS
-        int locationSize = partitionSSTablesByTokenRange? currentBoundaries.directories.size() : 1;
-
-        List<Set<SSTableReader>> repairedRemoved = new ArrayList<>(locationSize);
-        List<Set<SSTableReader>> repairedAdded = new ArrayList<>(locationSize);
-        List<Set<SSTableReader>> unrepairedRemoved = new ArrayList<>(locationSize);
-        List<Set<SSTableReader>> unrepairedAdded = new ArrayList<>(locationSize);
-
-        for (int i = 0; i < locationSize; i++)
-        {
-            repairedRemoved.add(new HashSet<>());
-            repairedAdded.add(new HashSet<>());
-            unrepairedRemoved.add(new HashSet<>());
-            unrepairedAdded.add(new HashSet<>());
-        }
-
-        for (SSTableReader sstable : removed)
-        {
-            int i = compactionStrategyIndexFor(sstable);
-            if (sstable.isRepaired())
-                repairedRemoved.get(i).add(sstable);
-            else
-                unrepairedRemoved.get(i).add(sstable);
->>>>>>> f41ea9fb
-        }
-        for (SSTableReader sstable : added)
-        {
-            int i = compactionStrategyIndexFor(sstable);
-            if (sstable.isRepaired())
-                repairedAdded.get(i).add(sstable);
-            else
-                unrepairedAdded.get(i).add(sstable);
-        }
-        for (int i = 0; i < locationSize; i++)
-        {
-            if (!repairedRemoved.get(i).isEmpty())
-                repaired.get(i).replaceSSTables(repairedRemoved.get(i), repairedAdded.get(i));
-            else
-                repaired.get(i).addSSTables(repairedAdded.get(i));
-
-            if (!unrepairedRemoved.get(i).isEmpty())
-                unrepaired.get(i).replaceSSTables(unrepairedRemoved.get(i), unrepairedAdded.get(i));
-            else
-                unrepaired.get(i).addSSTables(unrepairedAdded.get(i));
-        }
-    }
-
     private void handleRepairStatusChangedNotification(Iterable<SSTableReader> sstables)
     {
-        for (SSTableReader sstable : sstables)
-        {
-<<<<<<< HEAD
-            List<GroupedSSTableContainer> groups = groupSSTables(sstables);
-            for (int i = 0; i < holders.size(); i++)
-            {
-                GroupedSSTableContainer group = groups.get(i);
-
-                if (group.isEmpty())
-                    continue;
-
-                AbstractStrategyHolder dstHolder = holders.get(i);
-
-                for (AbstractStrategyHolder holder : holders)
-                {
-                    if (holder != dstHolder)
-                        holder.removeSSTables(group);
-                }
-
-                // adding sstables into another strategy may change its level,
-                // thus it won't be removed from original LCS. We have to remove sstables first
-                dstHolder.addSSTables(group);
-=======
-            int index = compactionStrategyIndexFor(sstable);
-            if (sstable.isRepaired())
-            {
-                unrepaired.get(index).removeSSTable(sstable);
-                repaired.get(index).addSSTable(sstable);
-            }
-            else
-            {
-                repaired.get(index).removeSSTable(sstable);
-                unrepaired.get(index).addSSTable(sstable);
->>>>>>> f41ea9fb
-            }
-        }
-
-    }
-
+        List<GroupedSSTableContainer> groups = groupSSTables(sstables);
+        for (int i = 0; i < holders.size(); i++)
+        {
+            GroupedSSTableContainer group = groups.get(i);
+
+            if (group.isEmpty())
+                continue;
+
+            AbstractStrategyHolder dstHolder = holders.get(i);
+            for (AbstractStrategyHolder holder : holders)
+            {
+                if (holder != dstHolder)
+                    holder.removeSSTables(group);
+            }
+
+            // adding sstables into another strategy may change its level,
+            // thus it won't be removed from original LCS. We have to remove sstables first
+            dstHolder.addSSTables(group);
+        }
+    }
+
+    /**
+     * Should only be called holding the readLock
+     */
     private void handleMetadataChangedNotification(SSTableReader sstable, StatsMetadata oldMetadata)
     {
         AbstractCompactionStrategy acs = getCompactionStrategyFor(sstable);
         acs.metadataChanged(oldMetadata, sstable);
     }
 
+    /**
+     * Should only be called holding the readLock
+     */
     private void handleDeletingNotification(SSTableReader deleted)
     {
         compactionStrategyFor(deleted).removeSSTable(deleted);
@@ -847,6 +744,7 @@
         readLock.lock();
         try
         {
+
             if (notification instanceof SSTableAddedNotification)
             {
                 handleFlushNotification(((SSTableAddedNotification) notification).added);
@@ -864,15 +762,15 @@
             {
                 handleDeletingNotification(((SSTableDeletingNotification) notification).deleting);
             }
-        }
-        finally
-        {
-            readLock.unlock();
-        }
-        else if (notification instanceof SSTableMetadataChanged)
-        {
-            SSTableMetadataChanged lcNotification = (SSTableMetadataChanged) notification;
-            handleMetadataChangedNotification(lcNotification.sstable, lcNotification.oldMetadata);
+            else if (notification instanceof SSTableMetadataChanged)
+            {
+                SSTableMetadataChanged lcNotification = (SSTableMetadataChanged) notification;
+                handleMetadataChangedNotification(lcNotification.sstable, lcNotification.oldMetadata);
+            }
+        }
+        finally
+        {
+            readLock.unlock();
         }
     }
 
@@ -915,8 +813,8 @@
     public AbstractCompactionStrategy.ScannerList maybeGetScanners(Collection<SSTableReader> sstables,  Collection<Range<Token>> ranges)
     {
         maybeReloadDiskBoundaries();
-        readLock.lock();
         List<ISSTableScanner> scanners = new ArrayList<>(sstables.size());
+        readLock.lock();
         try
         {
             List<GroupedSSTableContainer> sstableGroups = groupSSTables(sstables);
@@ -975,19 +873,7 @@
 
     public long getMaxSSTableBytes()
     {
-<<<<<<< HEAD
-        readLock.lock();
-        try
-        {
-            return unrepaired.first().getMaxSSTableBytes();
-        }
-        finally
-        {
-            readLock.unlock();
-        }
-=======
         return maxSSTableSizeBytes;
->>>>>>> f41ea9fb
     }
 
     public AbstractCompactionTask getCompactionTask(LifecycleTransaction txn, int gcBefore, long maxSSTableBytes)
@@ -1110,20 +996,7 @@
 
     public String getName()
     {
-<<<<<<< HEAD
-        maybeReloadDiskBoundaries();
-        readLock.lock();
-        try
-        {
-            return unrepaired.first().getName();
-        }
-        finally
-        {
-            readLock.unlock();
-        }
-=======
         return name;
->>>>>>> f41ea9fb
     }
 
     public List<List<AbstractCompactionStrategy>> getStrategies()
