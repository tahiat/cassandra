--- conflicted
+++ resolved
@@ -247,14 +247,15 @@
             StringBuilder newSSTableNames = new StringBuilder();
             for (SSTableReader reader : newSStables)
                 newSSTableNames.append(reader.descriptor.baseFilename()).append(",");
-<<<<<<< HEAD
             long totalSourceRows = 0;
             for (int i = 0; i < mergedRowCounts.length; i++)
                 totalSourceRows += mergedRowCounts[i] * (i + 1);
 
-            String mergeSummary = updateCompactionHistory(cfs.keyspace.getName(), cfs.getTableName(), mergedRowCounts, startsize, endsize);
-            logger.debug(String.format("Compacted (%s) %d sstables to [%s] to level=%d.  %s to %s (~%d%% of original) in %,dms.  Read Throughput = %s, Write Throughput = %s, Row Throughput = ~%,d/s.  %,d total partitions merged to %,d.  Partition merge counts were {%s}",
+            UUID taskTimeUUID = UUIDGen.getTimeUUID();
+            String mergeSummary = updateCompactionHistory(taskTimeUUID, cfs.keyspace.getName(), cfs.getTableName(), mergedRowCounts, startsize, endsize);
+            logger.debug(String.format("Compacted (task id: %s, compaction history id: %s) %d sstables to [%s] to level=%d.  %s to %s (~%d%% of original) in %,dms.  Read Throughput = %s, Write Throughput = %s, Row Throughput = ~%,d/s.  %,d total partitions merged to %,d.  Partition merge counts were {%s}",
                                        taskId,
+                                       taskTimeUUID,
                                        transaction.originals().size(),
                                        newSSTableNames.toString(),
                                        getLevel(),
@@ -269,18 +270,6 @@
                                        totalKeysWritten,
                                        mergeSummary));
             logger.trace("CF Total Bytes Compacted: {}", FBUtilities.prettyPrintMemory(CompactionTask.addToTotalBytesCompacted(endsize)));
-=======
-
-            if (offline)
-                return;
-
-            double mbps = dTime > 0 ? (double) endsize / (1024 * 1024) / ((double) dTime / 1000) : 0;
-            UUID taskTimeUUID = UUIDGen.getTimeUUID();
-            Summary mergeSummary = updateCompactionHistory(taskTimeUUID, cfs.keyspace.getName(), cfs.getColumnFamilyName(), mergedRowCounts, startsize, endsize);
-            logger.debug(String.format("Compacted (task id: %s, compaction history id: %s) %d sstables to [%s] to level=%d.  %,d bytes to %,d (~%d%% of original) in %,dms = %fMB/s.  %,d total partitions merged to %,d.  Partition merge counts were {%s}",
-                                       taskId, taskTimeUUID, transaction.originals().size(), newSSTableNames.toString(), getLevel(), startsize, endsize, (int) (ratio * 100), dTime, mbps, mergeSummary.totalSourceRows, totalKeysWritten, mergeSummary.partitionMerge));
-            logger.trace(String.format("CF Total Bytes Compacted: %,d", CompactionTask.addToTotalBytesCompacted(endsize)));
->>>>>>> a00d1de4
             logger.trace("Actual #keys: {}, Estimated #keys:{}, Err%: {}", totalKeysWritten, estimatedKeys, ((double)(totalKeysWritten - estimatedKeys)/totalKeysWritten));
             cfs.getCompactionStrategyManager().compactionLogger.compaction(startTime, transaction.originals(), System.currentTimeMillis(), newSStables);
 
@@ -298,11 +287,7 @@
         return new DefaultCompactionWriter(cfs, directories, transaction, nonExpiredSSTables, keepOriginals, getLevel());
     }
 
-<<<<<<< HEAD
-    public static String updateCompactionHistory(String keyspaceName, String columnFamilyName, long[] mergedRowCounts, long startSize, long endSize)
-=======
-    public static Summary updateCompactionHistory(UUID taskTimeUUID, String keyspaceName, String columnFamilyName, long[] mergedRowCounts, long startSize, long endSize)
->>>>>>> a00d1de4
+    public static String updateCompactionHistory(UUID taskId, String keyspaceName, String columnFamilyName, long[] mergedRowCounts, long startSize, long endSize)
     {
         StringBuilder mergeSummary = new StringBuilder(mergedRowCounts.length * 10);
         Map<Integer, Long> mergedRows = new HashMap<>();
@@ -316,13 +301,8 @@
             mergeSummary.append(String.format("%d:%d, ", rows, count));
             mergedRows.put(rows, count);
         }
-<<<<<<< HEAD
-        SystemKeyspace.updateCompactionHistory(keyspaceName, columnFamilyName, System.currentTimeMillis(), startSize, endSize, mergedRows);
+        SystemKeyspace.updateCompactionHistory(taskId, keyspaceName, columnFamilyName, System.currentTimeMillis(), startSize, endSize, mergedRows);
         return mergeSummary.toString();
-=======
-        SystemKeyspace.updateCompactionHistory(taskTimeUUID, keyspaceName, columnFamilyName, System.currentTimeMillis(), startSize, endSize, mergedRows);
-        return new Summary(mergeSummary.toString(), totalSourceRows);
->>>>>>> a00d1de4
     }
 
     protected Directories getDirectories()
