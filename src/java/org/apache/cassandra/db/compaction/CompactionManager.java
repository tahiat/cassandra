/*
 * Licensed to the Apache Software Foundation (ASF) under one
 * or more contributor license agreements.  See the NOTICE file
 * distributed with this work for additional information
 * regarding copyright ownership.  The ASF licenses this file
 * to you under the Apache License, Version 2.0 (the
 * "License"); you may not use this file except in compliance
 * with the License.  You may obtain a copy of the License at
 *
 *     http://www.apache.org/licenses/LICENSE-2.0
 *
 * Unless required by applicable law or agreed to in writing, software
 * distributed under the License is distributed on an "AS IS" BASIS,
 * WITHOUT WARRANTIES OR CONDITIONS OF ANY KIND, either express or implied.
 * See the License for the specific language governing permissions and
 * limitations under the License.
 */
package org.apache.cassandra.db.compaction;

import java.io.File;
import java.io.IOException;
import java.lang.management.ManagementFactory;
import java.util.ArrayList;
import java.util.Arrays;
import java.util.Collection;
import java.util.Collections;
import java.util.HashSet;
import java.util.Iterator;
import java.util.List;
import java.util.Map;
import java.util.Set;
import java.util.concurrent.BlockingQueue;
import java.util.concurrent.Callable;
import java.util.concurrent.ExecutionException;
import java.util.concurrent.Future;
import java.util.concurrent.LinkedBlockingQueue;
import java.util.concurrent.SynchronousQueue;
import java.util.concurrent.TimeUnit;
import javax.management.MBeanServer;
import javax.management.ObjectName;
import javax.management.openmbean.OpenDataException;
import javax.management.openmbean.TabularData;

import com.google.common.base.Predicate;
import com.google.common.base.Throwables;
import com.google.common.collect.*;
import com.google.common.util.concurrent.Futures;
import com.google.common.util.concurrent.RateLimiter;
import org.slf4j.Logger;
import org.slf4j.LoggerFactory;

import org.apache.cassandra.cache.AutoSavingCache;
import org.apache.cassandra.concurrent.DebuggableThreadPoolExecutor;
import org.apache.cassandra.concurrent.JMXEnabledThreadPoolExecutor;
import org.apache.cassandra.concurrent.NamedThreadFactory;
import org.apache.cassandra.config.CFMetaData;
import org.apache.cassandra.config.DatabaseDescriptor;
import org.apache.cassandra.config.Schema;
import org.apache.cassandra.db.Cell;
import org.apache.cassandra.db.ColumnFamilyStore;
import org.apache.cassandra.db.DecoratedKey;
import org.apache.cassandra.db.Keyspace;
import org.apache.cassandra.db.OnDiskAtom;
import org.apache.cassandra.db.SystemKeyspace;
import org.apache.cassandra.db.compaction.CompactionInfo.Holder;
import org.apache.cassandra.db.index.SecondaryIndexBuilder;
import org.apache.cassandra.dht.Bounds;
import org.apache.cassandra.dht.Range;
import org.apache.cassandra.dht.Token;
import org.apache.cassandra.io.sstable.*;
import org.apache.cassandra.io.sstable.format.SSTableReader;
import org.apache.cassandra.io.sstable.format.SSTableWriter;
import org.apache.cassandra.io.sstable.metadata.MetadataCollector;
import org.apache.cassandra.io.util.FileUtils;
import org.apache.cassandra.metrics.CompactionMetrics;
import org.apache.cassandra.repair.Validator;
import org.apache.cassandra.service.ActiveRepairService;
import org.apache.cassandra.service.StorageService;
import org.apache.cassandra.utils.FBUtilities;
import org.apache.cassandra.utils.JVMStabilityInspector;
import org.apache.cassandra.utils.MerkleTree;
import org.apache.cassandra.utils.WrappedRunnable;
import org.apache.cassandra.utils.concurrent.OpOrder;
import org.apache.cassandra.utils.concurrent.Refs;

/**
 * <p>
 * A singleton which manages a private executor of ongoing compactions.
 * </p>
 * Scheduling for compaction is accomplished by swapping sstables to be compacted into
 * a set via DataTracker. New scheduling attempts will ignore currently compacting
 * sstables.
 */
public class CompactionManager implements CompactionManagerMBean
{
    public static final String MBEAN_OBJECT_NAME = "org.apache.cassandra.db:type=CompactionManager";
    private static final Logger logger = LoggerFactory.getLogger(CompactionManager.class);
    public static final CompactionManager instance;

    public static final int NO_GC = Integer.MIN_VALUE;
    public static final int GC_ALL = Integer.MAX_VALUE;

    // A thread local that tells us if the current thread is owned by the compaction manager. Used
    // by CounterContext to figure out if it should log a warning for invalid counter shards.
    public static final ThreadLocal<Boolean> isCompactionManager = new ThreadLocal<Boolean>()
    {
        @Override
        protected Boolean initialValue()
        {
            return false;
        }
    };

    static
    {
        instance = new CompactionManager();
        MBeanServer mbs = ManagementFactory.getPlatformMBeanServer();
        try
        {
            mbs.registerMBean(instance, new ObjectName(MBEAN_OBJECT_NAME));
        }
        catch (Exception e)
        {
            throw new RuntimeException(e);
        }
    }

    private final CompactionExecutor executor = new CompactionExecutor();
    private final CompactionExecutor validationExecutor = new ValidationExecutor();
    private final static CompactionExecutor cacheCleanupExecutor = new CacheCleanupExecutor();

    private final CompactionMetrics metrics = new CompactionMetrics(executor, validationExecutor);
    private final Multiset<ColumnFamilyStore> compactingCF = ConcurrentHashMultiset.create();

    private final RateLimiter compactionRateLimiter = RateLimiter.create(Double.MAX_VALUE);

    /**
     * Gets compaction rate limiter. When compaction_throughput_mb_per_sec is 0 or node is bootstrapping,
     * this returns rate limiter with the rate of Double.MAX_VALUE bytes per second.
     * Rate unit is bytes per sec.
     *
     * @return RateLimiter with rate limit set
     */
    public RateLimiter getRateLimiter()
    {
        double currentThroughput = DatabaseDescriptor.getCompactionThroughputMbPerSec() * 1024.0 * 1024.0;
        // if throughput is set to 0, throttling is disabled
        if (currentThroughput == 0 || StorageService.instance.isBootstrapMode())
            currentThroughput = Double.MAX_VALUE;
        if (compactionRateLimiter.getRate() != currentThroughput)
            compactionRateLimiter.setRate(currentThroughput);
        return compactionRateLimiter;
    }

    /**
     * Call this whenever a compaction might be needed on the given columnfamily.
     * It's okay to over-call (within reason) if a call is unnecessary, it will
     * turn into a no-op in the bucketing/candidate-scan phase.
     */
    public List<Future<?>> submitBackground(final ColumnFamilyStore cfs)
    {
        if (cfs.isAutoCompactionDisabled())
        {
            logger.debug("Autocompaction is disabled");
            return Collections.emptyList();
        }

        int count = compactingCF.count(cfs);
        if (count > 0 && executor.getActiveCount() >= executor.getMaximumPoolSize())
        {
            logger.debug("Background compaction is still running for {}.{} ({} remaining). Skipping",
                         cfs.keyspace.getName(), cfs.name, count);
            return Collections.emptyList();
        }

        logger.debug("Scheduling a background task check for {}.{} with {}",
                     cfs.keyspace.getName(),
                     cfs.name,
                     cfs.getCompactionStrategy().getName());
        List<Future<?>> futures = new ArrayList<Future<?>>();
        // we must schedule it at least once, otherwise compaction will stop for a CF until next flush
        do {
            if (executor.isShutdown())
            {
                logger.info("Executor has shut down, not submitting background task");
                return Collections.emptyList();
            }
            compactingCF.add(cfs);
            futures.add(executor.submit(new BackgroundCompactionTask(cfs)));
            // if we have room for more compactions, then fill up executor
        } while (executor.getActiveCount() + futures.size() < executor.getMaximumPoolSize());

        return futures;
    }

    public boolean isCompacting(Iterable<ColumnFamilyStore> cfses)
    {
        for (ColumnFamilyStore cfs : cfses)
            if (!cfs.getDataTracker().getCompacting().isEmpty())
                return true;
        return false;
    }

    public void finishCompactionsAndShutdown(long timeout, TimeUnit unit) throws InterruptedException
    {
        executor.shutdown();
        executor.awaitTermination(timeout, unit);
    }

    // the actual sstables to compact are not determined until we run the BCT; that way, if new sstables
    // are created between task submission and execution, we execute against the most up-to-date information
    class BackgroundCompactionTask implements Runnable
    {
        private final ColumnFamilyStore cfs;

        BackgroundCompactionTask(ColumnFamilyStore cfs)
        {
            this.cfs = cfs;
        }

        public void run()
        {
            try
            {
                logger.debug("Checking {}.{}", cfs.keyspace.getName(), cfs.name);
                if (!cfs.isValid())
                {
                    logger.debug("Aborting compaction for dropped CF");
                    return;
                }

                AbstractCompactionStrategy strategy = cfs.getCompactionStrategy();
                AbstractCompactionTask task = strategy.getNextBackgroundTask(getDefaultGcBefore(cfs));
                if (task == null)
                {
                    logger.debug("No tasks available");
                    return;
                }
                task.execute(metrics);
            }
            finally
            {
                compactingCF.remove(cfs);
            }
            submitBackground(cfs);
        }
    }

    private AllSSTableOpStatus parallelAllSSTableOperation(final ColumnFamilyStore cfs, final OneSSTableOperation operation) throws ExecutionException, InterruptedException
    {
        Iterable<SSTableReader> compactingSSTables = cfs.markAllCompacting();
        if (compactingSSTables == null)
        {
            logger.info("Aborting operation on {}.{} after failing to interrupt other compaction operations", cfs.keyspace.getName(), cfs.name);
            return AllSSTableOpStatus.ABORTED;
        }
        if (Iterables.isEmpty(compactingSSTables))
        {
            logger.info("No sstables for {}.{}", cfs.keyspace.getName(), cfs.name);
            return AllSSTableOpStatus.SUCCESSFUL;
        }
        try
        {
            Iterable<SSTableReader> sstables = operation.filterSSTables(compactingSSTables);
            List<Future<Object>> futures = new ArrayList<>();

            for (final SSTableReader sstable : sstables)
            {
                if (executor.isShutdown())
                {
                    logger.info("Executor has shut down, not submitting task");
                    return AllSSTableOpStatus.ABORTED;
                }

                futures.add(executor.submit(new Callable<Object>()
                {
                    @Override
                    public Object call() throws Exception
                    {
                        operation.execute(sstable);
                        return this;
                    }
                }));
            }

            for (Future<Object> f : futures)
                f.get();
        }
        finally
        {
            cfs.getDataTracker().unmarkCompacting(compactingSSTables);
        }
        return AllSSTableOpStatus.SUCCESSFUL;
    }

    private static interface OneSSTableOperation
    {
        Iterable<SSTableReader> filterSSTables(Iterable<SSTableReader> input);
        void execute(SSTableReader input) throws IOException;
    }

    public enum AllSSTableOpStatus { ABORTED(1), SUCCESSFUL(0);
        public final int statusCode;

        AllSSTableOpStatus(int statusCode)
        {
            this.statusCode = statusCode;
        }
    }

    public AllSSTableOpStatus performScrub(final ColumnFamilyStore cfs, final boolean skipCorrupted) throws InterruptedException, ExecutionException
    {
        return parallelAllSSTableOperation(cfs, new OneSSTableOperation()
        {
            @Override
            public Iterable<SSTableReader> filterSSTables(Iterable<SSTableReader> input)
            {
                return input;
            }

            @Override
            public void execute(SSTableReader input) throws IOException
            {
                scrubOne(cfs, input, skipCorrupted);
            }
        });
    }

    public AllSSTableOpStatus performVerify(final ColumnFamilyStore cfs, final boolean extendedVerify) throws InterruptedException, ExecutionException
    {
        assert !cfs.isIndex();
        return parallelAllSSTableOperation(cfs, new OneSSTableOperation()
        {
            @Override
            public Iterable<SSTableReader> filterSSTables(Iterable<SSTableReader> input)
            {
                return input;
            }

            @Override
            public void execute(SSTableReader input) throws IOException
            {
                verifyOne(cfs, input, extendedVerify);
            }
        });
    }

    public AllSSTableOpStatus performSSTableRewrite(final ColumnFamilyStore cfs, final boolean excludeCurrentVersion) throws InterruptedException, ExecutionException
    {
        return parallelAllSSTableOperation(cfs, new OneSSTableOperation()
        {
            @Override
            public Iterable<SSTableReader> filterSSTables(Iterable<SSTableReader> input)
            {
                return Iterables.filter(input, new Predicate<SSTableReader>()
                {
                    @Override
                    public boolean apply(SSTableReader sstable)
                    {
                        return !(excludeCurrentVersion && sstable.descriptor.version.equals(sstable.descriptor.getFormat().getLatestVersion()));
                    }
                });
            }

            @Override
            public void execute(SSTableReader input) throws IOException
            {
                AbstractCompactionTask task = cfs.getCompactionStrategy().getCompactionTask(Collections.singleton(input), NO_GC, Long.MAX_VALUE);
                task.setUserDefined(true);
                task.setCompactionType(OperationType.UPGRADE_SSTABLES);
                task.execute(metrics);
            }
        });
    }

    public AllSSTableOpStatus performCleanup(final ColumnFamilyStore cfStore) throws InterruptedException, ExecutionException
    {
        assert !cfStore.isIndex();
        Keyspace keyspace = cfStore.keyspace;
        final Collection<Range<Token>> ranges = StorageService.instance.getLocalRanges(keyspace.getName());
        if (ranges.isEmpty())
        {
            logger.info("Cleanup cannot run before a node has joined the ring");
            return AllSSTableOpStatus.ABORTED;
        }
        final boolean hasIndexes = cfStore.indexManager.hasIndexes();

        return parallelAllSSTableOperation(cfStore, new OneSSTableOperation()
        {
            @Override
            public Iterable<SSTableReader> filterSSTables(Iterable<SSTableReader> input)
            {
                List<SSTableReader> sortedSSTables = Lists.newArrayList(input);
                Collections.sort(sortedSSTables, new SSTableReader.SizeComparator());
                return sortedSSTables;
            }

            @Override
            public void execute(SSTableReader input) throws IOException
            {
                CleanupStrategy cleanupStrategy = CleanupStrategy.get(cfStore, ranges);
                doCleanupOne(cfStore, input, cleanupStrategy, ranges, hasIndexes);
            }
        });
    }

    public Future<?> submitAntiCompaction(final ColumnFamilyStore cfs,
                                          final Collection<Range<Token>> ranges,
                                          final Refs<SSTableReader> sstables,
                                          final long repairedAt)
    {
        Runnable runnable = new WrappedRunnable() {
            @Override
            public void runMayThrow() throws Exception
            {
                boolean success = false;
                while (!success)
                {
                    for (SSTableReader compactingSSTable : cfs.getDataTracker().getCompacting())
                        sstables.releaseIfHolds(compactingSSTable);
                    Set<SSTableReader> compactedSSTables = new HashSet<>();
                    for (SSTableReader sstable : sstables)
                        if (sstable.isMarkedCompacted())
                            compactedSSTables.add(sstable);
                    sstables.release(compactedSSTables);
                    success = sstables.isEmpty() || cfs.getDataTracker().markCompacting(sstables);
                }
                performAnticompaction(cfs, ranges, sstables, repairedAt);
            }
        };
        if (executor.isShutdown())
        {
            logger.info("Compaction executor has shut down, not submitting anticompaction");
            return Futures.immediateCancelledFuture();
        }

        return executor.submit(runnable);
    }

    /**
     * Make sure the {validatedForRepair} are marked for compaction before calling this.
     *
     * Caller must reference the validatedForRepair sstables (via ParentRepairSession.getAndReferenceSSTables(..)).
     *
     * @param cfs
     * @param ranges Ranges that the repair was carried out on
     * @param validatedForRepair SSTables containing the repaired ranges. Should be referenced before passing them.
     * @throws InterruptedException
     * @throws IOException
     */
    public void performAnticompaction(ColumnFamilyStore cfs,
                                      Collection<Range<Token>> ranges,
                                      Refs<SSTableReader> validatedForRepair,
                                      long repairedAt) throws InterruptedException, IOException
    {
        logger.info("Starting anticompaction for {}.{} on {}/{} sstables", cfs.keyspace.getName(), cfs.getColumnFamilyName(), validatedForRepair.size(), cfs.getSSTables().size());
        logger.debug("Starting anticompaction for ranges {}", ranges);
        Set<SSTableReader> sstables = new HashSet<>(validatedForRepair);
        Set<SSTableReader> mutatedRepairStatuses = new HashSet<>();
        Set<SSTableReader> nonAnticompacting = new HashSet<>();
        Iterator<SSTableReader> sstableIterator = sstables.iterator();
        try
        {
            while (sstableIterator.hasNext())
            {
                SSTableReader sstable = sstableIterator.next();
                for (Range<Token> r : Range.normalize(ranges))
                {
                    Range<Token> sstableRange = new Range<>(sstable.first.getToken(), sstable.last.getToken());
                    if (r.contains(sstableRange))
                    {
                        logger.info("SSTable {} fully contained in range {}, mutating repairedAt instead of anticompacting", sstable, r);
                        sstable.descriptor.getMetadataSerializer().mutateRepairedAt(sstable.descriptor, repairedAt);
                        sstable.reloadSSTableMetadata();
                        mutatedRepairStatuses.add(sstable);
                        sstableIterator.remove();
                        break;
                    }
                    else if (!sstableRange.intersects(r))
                    {
                        logger.info("SSTable {} ({}) does not intersect repaired range {}, not touching repairedAt.", sstable, sstableRange, r);
                        nonAnticompacting.add(sstable);
                        sstableIterator.remove();
                        break;
                    }
                    else
                    {
                        logger.info("SSTable {} ({}) will be anticompacted on range {}", sstable, sstableRange, r);
                    }
                }
            }
            cfs.getDataTracker().notifySSTableRepairedStatusChanged(mutatedRepairStatuses);
            cfs.getDataTracker().unmarkCompacting(Sets.union(nonAnticompacting, mutatedRepairStatuses));
            validatedForRepair.release(Sets.union(nonAnticompacting, mutatedRepairStatuses));
            if (!sstables.isEmpty())
                doAntiCompaction(cfs, ranges, sstables, repairedAt);
        }
        finally
        {
            validatedForRepair.release();
            cfs.getDataTracker().unmarkCompacting(sstables);
        }

        logger.info(String.format("Completed anticompaction successfully"));
    }

    public void performMaximal(final ColumnFamilyStore cfStore, boolean splitOutput)
    {
        FBUtilities.waitOnFutures(submitMaximal(cfStore, getDefaultGcBefore(cfStore), splitOutput));
    }

    public List<Future<?>> submitMaximal(final ColumnFamilyStore cfStore, final int gcBefore, boolean splitOutput)
    {
        // here we compute the task off the compaction executor, so having that present doesn't
        // confuse runWithCompactionsDisabled -- i.e., we don't want to deadlock ourselves, waiting
        // for ourselves to finish/acknowledge cancellation before continuing.
        final Collection<AbstractCompactionTask> tasks = cfStore.getCompactionStrategy().getMaximalTask(gcBefore, splitOutput);

        if (tasks == null)
            return Collections.emptyList();

        List<Future<?>> futures = new ArrayList<>();

        for (final AbstractCompactionTask task : tasks)
        {
            Runnable runnable = new WrappedRunnable()
            {
                protected void runMayThrow() throws IOException
                {
                    task.execute(metrics);
                }
            };
            if (executor.isShutdown())
            {
                logger.info("Compaction executor has shut down, not submitting task");
                return Collections.emptyList();
            }
            futures.add(executor.submit(runnable));
        }
        return futures;
    }

    public void forceUserDefinedCompaction(String dataFiles)
    {
        String[] filenames = dataFiles.split(",");
        Multimap<ColumnFamilyStore, Descriptor> descriptors = ArrayListMultimap.create();

        for (String filename : filenames)
        {
            // extract keyspace and columnfamily name from filename
            Descriptor desc = Descriptor.fromFilename(filename.trim());
            if (Schema.instance.getCFMetaData(desc) == null)
            {
                logger.warn("Schema does not exist for file {}. Skipping.", filename);
                continue;
            }
            // group by keyspace/columnfamily
            ColumnFamilyStore cfs = Keyspace.open(desc.ksname).getColumnFamilyStore(desc.cfname);
            descriptors.put(cfs, cfs.directories.find(new File(filename.trim()).getName()));
        }

        List<Future<?>> futures = new ArrayList<>();
        for (ColumnFamilyStore cfs : descriptors.keySet())
            futures.add(submitUserDefined(cfs, descriptors.get(cfs), getDefaultGcBefore(cfs)));
        FBUtilities.waitOnFutures(futures);
    }

    public Future<?> submitUserDefined(final ColumnFamilyStore cfs, final Collection<Descriptor> dataFiles, final int gcBefore)
    {
        Runnable runnable = new WrappedRunnable()
        {
            protected void runMayThrow() throws IOException
            {
                // look up the sstables now that we're on the compaction executor, so we don't try to re-compact
                // something that was already being compacted earlier.
                Collection<SSTableReader> sstables = new ArrayList<>(dataFiles.size());
                for (Descriptor desc : dataFiles)
                {
                    // inefficient but not in a performance sensitive path
                    SSTableReader sstable = lookupSSTable(cfs, desc);
                    if (sstable == null)
                    {
                        logger.info("Will not compact {}: it is not an active sstable", desc);
                    }
                    else
                    {
                        sstables.add(sstable);
                    }
                }

                if (sstables.isEmpty())
                {
                    logger.info("No files to compact for user defined compaction");
                }
                else
                {
                    AbstractCompactionTask task = cfs.getCompactionStrategy().getUserDefinedTask(sstables, gcBefore);
                    if (task != null)
                        task.execute(metrics);
                }
            }
        };
        if (executor.isShutdown())
        {
            logger.info("Compaction executor has shut down, not submitting task");
            return Futures.immediateCancelledFuture();
        }

        return executor.submit(runnable);
    }

    // This acquire a reference on the sstable
    // This is not efficient, do not use in any critical path
    private SSTableReader lookupSSTable(final ColumnFamilyStore cfs, Descriptor descriptor)
    {
        for (SSTableReader sstable : cfs.getSSTables())
        {
            if (sstable.descriptor.equals(descriptor))
                return sstable;
        }
        return null;
    }

    /**
     * Does not mutate data, so is not scheduled.
     */
    public Future<Object> submitValidation(final ColumnFamilyStore cfStore, final Validator validator)
    {
        Callable<Object> callable = new Callable<Object>()
        {
            public Object call() throws IOException
            {
                try
                {
                    doValidationCompaction(cfStore, validator);
                }
                catch (Throwable e)
                {
                    // we need to inform the remote end of our failure, otherwise it will hang on repair forever
                    validator.fail();
                    throw e;
                }
                return this;
            }
        };
        return validationExecutor.submit(callable);
    }

    /* Used in tests. */
    public void disableAutoCompaction()
    {
        for (String ksname : Schema.instance.getNonSystemKeyspaces())
        {
            for (ColumnFamilyStore cfs : Keyspace.open(ksname).getColumnFamilyStores())
                cfs.disableAutoCompaction();
        }
    }

    private void scrubOne(ColumnFamilyStore cfs, SSTableReader sstable, boolean skipCorrupted) throws IOException
    {
        Scrubber scrubber = new Scrubber(cfs, sstable, skipCorrupted, false);

        CompactionInfo.Holder scrubInfo = scrubber.getScrubInfo();
        metrics.beginCompaction(scrubInfo);
        try
        {
            scrubber.scrub();
        }
        finally
        {
            scrubber.close();
            metrics.finishCompaction(scrubInfo);
        }
    }

    private void verifyOne(ColumnFamilyStore cfs, SSTableReader sstable, boolean extendedVerify) throws IOException
    {
        Verifier verifier = new Verifier(cfs, sstable, false);

        CompactionInfo.Holder verifyInfo = verifier.getVerifyInfo();
        metrics.beginCompaction(verifyInfo);
        try
        {
            verifier.verify(extendedVerify);
        }
        finally
        {
            verifier.close();
            metrics.finishCompaction(verifyInfo);
        }
    }

    /**
     * Determines if a cleanup would actually remove any data in this SSTable based
     * on a set of owned ranges.
     */
    static boolean needsCleanup(SSTableReader sstable, Collection<Range<Token>> ownedRanges)
    {
        assert !ownedRanges.isEmpty(); // cleanup checks for this

        // unwrap and sort the ranges by LHS token
        List<Range<Token>> sortedRanges = Range.normalize(ownedRanges);

        // see if there are any keys LTE the token for the start of the first range
        // (token range ownership is exclusive on the LHS.)
        Range<Token> firstRange = sortedRanges.get(0);
        if (sstable.first.getToken().compareTo(firstRange.left) <= 0)
            return true;

        // then, iterate over all owned ranges and see if the next key beyond the end of the owned
        // range falls before the start of the next range
        for (int i = 0; i < sortedRanges.size(); i++)
        {
            Range<Token> range = sortedRanges.get(i);
            if (range.right.isMinimum())
            {
                // we split a wrapping range and this is the second half.
                // there can't be any keys beyond this (and this is the last range)
                return false;
            }

            DecoratedKey firstBeyondRange = sstable.firstKeyBeyond(range.right.maxKeyBound());
            if (firstBeyondRange == null)
            {
                // we ran off the end of the sstable looking for the next key; we don't need to check any more ranges
                return false;
            }

            if (i == (sortedRanges.size() - 1))
            {
                // we're at the last range and we found a key beyond the end of the range
                return true;
            }

            Range<Token> nextRange = sortedRanges.get(i + 1);
            if (!nextRange.contains(firstBeyondRange.getToken()))
            {
                // we found a key in between the owned ranges
                return true;
            }
        }

        return false;
    }

    /**
     * This function goes over a file and removes the keys that the node is not responsible for
     * and only keeps keys that this node is responsible for.
     *
     * @throws IOException
     */
    private void doCleanupOne(final ColumnFamilyStore cfs, SSTableReader sstable, CleanupStrategy cleanupStrategy, Collection<Range<Token>> ranges, boolean hasIndexes) throws IOException
    {
        assert !cfs.isIndex();

        Set<SSTableReader> sstableSet = Collections.singleton(sstable);

        if (!hasIndexes && !new Bounds<>(sstable.first.getToken(), sstable.last.getToken()).intersects(ranges))
        {
            cfs.getDataTracker().markCompactedSSTablesReplaced(sstableSet, Collections.<SSTableReader>emptyList(), OperationType.CLEANUP);
            return;
        }
        if (!needsCleanup(sstable, ranges))
        {
            logger.debug("Skipping {} for cleanup; all rows should be kept", sstable);
            return;
        }

        long start = System.nanoTime();

        long totalkeysWritten = 0;

        int expectedBloomFilterSize = Math.max(cfs.metadata.getMinIndexInterval(),
                                               (int) (SSTableReader.getApproximateKeyCount(sstableSet)));
        if (logger.isDebugEnabled())
            logger.debug("Expected bloom filter size : {}", expectedBloomFilterSize);

        logger.info("Cleaning up {}", sstable);

        File compactionFileLocation = cfs.directories.getWriteableLocationAsFile(cfs.getExpectedCompactedFileSize(sstableSet, OperationType.CLEANUP));
        if (compactionFileLocation == null)
            throw new IOException("disk full");

        ISSTableScanner scanner = cleanupStrategy.getScanner(sstable, getRateLimiter());
        CleanupInfo ci = new CleanupInfo(sstable, scanner);

        metrics.beginCompaction(ci);
        Set<SSTableReader> oldSSTable = Sets.newHashSet(sstable);
        SSTableRewriter writer = new SSTableRewriter(cfs, oldSSTable, sstable.maxDataAge, false);
        List<SSTableReader> finished;
        try (CompactionController controller = new CompactionController(cfs, sstableSet, getDefaultGcBefore(cfs)))
        {
            writer.switchWriter(createWriter(cfs, compactionFileLocation, expectedBloomFilterSize, sstable.getSSTableMetadata().repairedAt, sstable));

            while (scanner.hasNext())
            {
                if (ci.isStopRequested())
                    throw new CompactionInterruptedException(ci.getCompactionInfo());

                SSTableIdentityIterator row = (SSTableIdentityIterator) scanner.next();
                row = cleanupStrategy.cleanup(row);
                if (row == null)
                    continue;
                AbstractCompactedRow compactedRow = new LazilyCompactedRow(controller, Collections.singletonList(row));
                if (writer.append(compactedRow) != null)
                    totalkeysWritten++;
            }

            // flush to ensure we don't lose the tombstones on a restart, since they are not commitlog'd
            cfs.indexManager.flushIndexesBlocking();

            finished = writer.finish();
            cfs.getDataTracker().markCompactedSSTablesReplaced(oldSSTable, finished, OperationType.CLEANUP);
        }
        catch (Throwable e)
        {
            writer.abort();
            throw Throwables.propagate(e);
        }
        finally
        {
            scanner.close();
            metrics.finishCompaction(ci);
        }

        if (!finished.isEmpty())
        {
            String format = "Cleaned up to %s.  %,d to %,d (~%d%% of original) bytes for %,d keys.  Time: %,dms.";
            long dTime = TimeUnit.NANOSECONDS.toMillis(System.nanoTime() - start);
            long startsize = sstable.onDiskLength();
            long endsize = 0;
            for (SSTableReader newSstable : finished)
                endsize += newSstable.onDiskLength();
            double ratio = (double) endsize / (double) startsize;
            logger.info(String.format(format, finished.get(0).getFilename(), startsize, endsize, (int) (ratio * 100), totalkeysWritten, dTime));
        }

    }

    private static abstract class CleanupStrategy
    {
        public static CleanupStrategy get(ColumnFamilyStore cfs, Collection<Range<Token>> ranges)
        {
            return cfs.indexManager.hasIndexes()
                 ? new Full(cfs, ranges)
                 : new Bounded(cfs, ranges);
        }

        public abstract ISSTableScanner getScanner(SSTableReader sstable, RateLimiter limiter);
        public abstract SSTableIdentityIterator cleanup(SSTableIdentityIterator row);

        private static final class Bounded extends CleanupStrategy
        {
            private final Collection<Range<Token>> ranges;

            public Bounded(final ColumnFamilyStore cfs, Collection<Range<Token>> ranges)
            {
                this.ranges = ranges;
                cacheCleanupExecutor.submit(new Runnable()
                {
                    @Override
                    public void run()
                    {
                        cfs.cleanupCache();
                    }
                });

            }
            @Override
            public ISSTableScanner getScanner(SSTableReader sstable, RateLimiter limiter)
            {
                return sstable.getScanner(ranges, limiter);
            }

            @Override
            public SSTableIdentityIterator cleanup(SSTableIdentityIterator row)
            {
                return row;
            }
        }

        private static final class Full extends CleanupStrategy
        {
            private final Collection<Range<Token>> ranges;
            private final ColumnFamilyStore cfs;
            private List<Cell> indexedColumnsInRow;

            public Full(ColumnFamilyStore cfs, Collection<Range<Token>> ranges)
            {
                this.cfs = cfs;
                this.ranges = ranges;
                this.indexedColumnsInRow = null;
            }

            @Override
            public ISSTableScanner getScanner(SSTableReader sstable, RateLimiter limiter)
            {
                return sstable.getScanner(limiter);
            }

            @Override
            public SSTableIdentityIterator cleanup(SSTableIdentityIterator row)
            {
                if (Range.isInRanges(row.getKey().getToken(), ranges))
                    return row;

                cfs.invalidateCachedRow(row.getKey());

                if (indexedColumnsInRow != null)
                    indexedColumnsInRow.clear();

                while (row.hasNext())
                {
                    OnDiskAtom column = row.next();

                    if (column instanceof Cell && cfs.indexManager.indexes((Cell) column))
                    {
                        if (indexedColumnsInRow == null)
                            indexedColumnsInRow = new ArrayList<>();

                        indexedColumnsInRow.add((Cell) column);
                    }
                }

                if (indexedColumnsInRow != null && !indexedColumnsInRow.isEmpty())
                {
                    // acquire memtable lock here because secondary index deletion may cause a race. See CASSANDRA-3712
                    try (OpOrder.Group opGroup = cfs.keyspace.writeOrder.start())
                    {
                        cfs.indexManager.deleteFromIndexes(row.getKey(), indexedColumnsInRow, opGroup);
                    }
                }
                return null;
            }
        }
    }

    public static SSTableWriter createWriter(ColumnFamilyStore cfs,
                                             File compactionFileLocation,
                                             int expectedBloomFilterSize,
                                             long repairedAt,
                                             SSTableReader sstable)
    {
        FileUtils.createDirectory(compactionFileLocation);

        return SSTableWriter.create(cfs.metadata,
                                    Descriptor.fromFilename(cfs.getTempSSTablePath(compactionFileLocation)),
                                    expectedBloomFilterSize,
                                    repairedAt,
                                    sstable.getSSTableLevel(),
                                    cfs.partitioner);
    }

    public static SSTableWriter createWriterForAntiCompaction(ColumnFamilyStore cfs,
                                             File compactionFileLocation,
                                             int expectedBloomFilterSize,
                                             long repairedAt,
                                             Collection<SSTableReader> sstables)
    {
        FileUtils.createDirectory(compactionFileLocation);
        int minLevel = Integer.MAX_VALUE;
        // if all sstables have the same level, we can compact them together without creating overlap during anticompaction
        // note that we only anticompact from unrepaired sstables, which is not leveled, but we still keep original level
        // after first migration to be able to drop the sstables back in their original place in the repaired sstable manifest
        for (SSTableReader sstable : sstables)
        {
            if (minLevel == Integer.MAX_VALUE)
                minLevel = sstable.getSSTableLevel();

            if (minLevel != sstable.getSSTableLevel())
            {
                minLevel = 0;
                break;
            }
        }
        return SSTableWriter.create(Descriptor.fromFilename(cfs.getTempSSTablePath(compactionFileLocation)),
                                 (long)expectedBloomFilterSize,
                                 repairedAt,
                                 cfs.metadata,
                                 cfs.partitioner,
                                 new MetadataCollector(sstables, cfs.metadata.comparator, minLevel));
    }


    /**
     * Performs a readonly "compaction" of all sstables in order to validate complete rows,
     * but without writing the merge result
     */
    private void doValidationCompaction(ColumnFamilyStore cfs, Validator validator) throws IOException
    {
        // this isn't meant to be race-proof, because it's not -- it won't cause bugs for a CFS to be dropped
        // mid-validation, or to attempt to validate a droped CFS.  this is just a best effort to avoid useless work,
        // particularly in the scenario where a validation is submitted before the drop, and there are compactions
        // started prior to the drop keeping some sstables alive.  Since validationCompaction can run
        // concurrently with other compactions, it would otherwise go ahead and scan those again.
        if (!cfs.isValid())
            return;

        Refs<SSTableReader> sstables = null;
        try
        {

            String snapshotName = validator.desc.sessionId.toString();
            int gcBefore;
            boolean isSnapshotValidation = cfs.snapshotExists(snapshotName);
            if (isSnapshotValidation)
            {
                // If there is a snapshot created for the session then read from there.
                // note that we populate the parent repair session when creating the snapshot, meaning the sstables in the snapshot are the ones we
                // are supposed to validate.
                sstables = cfs.getSnapshotSSTableReader(snapshotName);


                // Computing gcbefore based on the current time wouldn't be very good because we know each replica will execute
                // this at a different time (that's the whole purpose of repair with snaphsot). So instead we take the creation
                // time of the snapshot, which should give us roughtly the same time on each replica (roughtly being in that case
                // 'as good as in the non-snapshot' case)
                gcBefore = cfs.gcBefore(cfs.getSnapshotCreationTime(snapshotName));
            }
            else
            {
                // flush first so everyone is validating data that is as similar as possible
                StorageService.instance.forceKeyspaceFlush(cfs.keyspace.getName(), cfs.name);
<<<<<<< HEAD
                ActiveRepairService.ParentRepairSession prs = ActiveRepairService.instance.getParentRepairSession(validator.desc.parentSessionId);
                ColumnFamilyStore.RefViewFragment sstableCandidates = cfs.selectAndReference(prs.isIncremental ? ColumnFamilyStore.UNREPAIRED_SSTABLES : ColumnFamilyStore.ALL_SSTABLES);
                Set<SSTableReader> sstablesToValidate = new HashSet<>();
=======
                // we don't mark validating sstables as compacting in DataTracker, so we have to mark them referenced
                // instead so they won't be cleaned up if they do get compacted during the validation
                if (validator.desc.parentSessionId == null || ActiveRepairService.instance.getParentRepairSession(validator.desc.parentSessionId) == null)
                    sstables = cfs.selectAndReference(ColumnFamilyStore.CANONICAL_SSTABLES).refs;
                else
                {
                    ColumnFamilyStore.RefViewFragment refView = cfs.selectAndReference(ColumnFamilyStore.UNREPAIRED_SSTABLES);
                    sstables = refView.refs;
                    Set<SSTableReader> currentlyRepairing = ActiveRepairService.instance.currentlyRepairing(cfs.metadata.cfId, validator.desc.parentSessionId);
>>>>>>> 8fc61eb5

                for (SSTableReader sstable : sstableCandidates.sstables)
                {
                    if (new Bounds<>(sstable.first.getToken(), sstable.last.getToken()).intersects(Collections.singletonList(validator.desc.range)))
                    {
                        sstablesToValidate.add(sstable);
                    }
                }

                Set<SSTableReader> currentlyRepairing = ActiveRepairService.instance.currentlyRepairing(cfs.metadata.cfId, validator.desc.parentSessionId);

                if (!Sets.intersection(currentlyRepairing, sstablesToValidate).isEmpty())
                {
                    logger.error("Cannot start multiple repair sessions over the same sstables");
                    throw new RuntimeException("Cannot start multiple repair sessions over the same sstables");
                }

                sstables = Refs.tryRef(sstablesToValidate);
                if (sstables == null)
                {
                    logger.error("Could not reference sstables");
                    throw new RuntimeException("Could not reference sstables");
                }
                sstableCandidates.release();
                prs.addSSTables(cfs.metadata.cfId, sstablesToValidate);

                if (validator.gcBefore > 0)
                    gcBefore = validator.gcBefore;
                else
                    gcBefore = getDefaultGcBefore(cfs);
            }

            // Create Merkle tree suitable to hold estimated partitions for given range.
            // We blindly assume that partition is evenly distributed on all sstables for now.
            long numPartitions = 0;
            for (SSTableReader sstable : sstables)
            {
                numPartitions += sstable.estimatedKeysForRanges(Collections.singleton(validator.desc.range));
            }
            // determine tree depth from number of partitions, but cap at 20 to prevent large tree.
            int depth = numPartitions > 0 ? (int) Math.min(Math.floor(Math.log(numPartitions)), 20) : 0;
            MerkleTree tree = new MerkleTree(cfs.partitioner, validator.desc.range, MerkleTree.RECOMMENDED_DEPTH, (int) Math.pow(2, depth));

            long start = System.nanoTime();
            try (AbstractCompactionStrategy.ScannerList scanners = cfs.getCompactionStrategy().getScanners(sstables, validator.desc.range))
            {
                CompactionIterable ci = new ValidationCompactionIterable(cfs, scanners.scanners, gcBefore);
                Iterator<AbstractCompactedRow> iter = ci.iterator();
                metrics.beginCompaction(ci);
                try
                {
                    // validate the CF as we iterate over it
                    validator.prepare(cfs, tree);
                    while (iter.hasNext())
                    {
                        if (ci.isStopRequested())
                            throw new CompactionInterruptedException(ci.getCompactionInfo());
                        AbstractCompactedRow row = iter.next();
                        validator.add(row);
                    }
                    validator.complete();
                }
                finally
                {
                    if (isSnapshotValidation)
                    {
                        cfs.clearSnapshot(snapshotName);
                    }

                    metrics.finishCompaction(ci);
                }
            }

            if (logger.isDebugEnabled())
            {
                // MT serialize may take time
                long duration = TimeUnit.NANOSECONDS.toMillis(System.nanoTime() - start);
                logger.debug("Validation finished in {} msec, depth {} for {} keys, serialized size {} bytes for {}",
                             duration,
                             depth,
                             numPartitions,
                             MerkleTree.serializer.serializedSize(tree, 0),
                             validator.desc);
            }
        }
        finally
        {
            if (sstables != null)
                sstables.release();
        }
    }



    /**
     * Splits up an sstable into two new sstables. The first of the new tables will store repaired ranges, the second
     * will store the non-repaired ranges. Once anticompation is completed, the original sstable is marked as compacted
     * and subsequently deleted.
     * @param cfs
     * @param repairedSSTables
     * @param ranges Repaired ranges to be placed into one of the new sstables. The repaired table will be tracked via
     * the {@link org.apache.cassandra.io.sstable.metadata.StatsMetadata#repairedAt} field.
     */
    private void doAntiCompaction(ColumnFamilyStore cfs, Collection<Range<Token>> ranges,
                                                       Collection<SSTableReader> repairedSSTables, long repairedAt)
    {
        logger.info("Performing anticompaction on {} sstables", repairedSSTables.size());

        //Group SSTables
        Collection<Collection<SSTableReader>> groupedSSTables = cfs.getCompactionStrategy().groupSSTablesForAntiCompaction(repairedSSTables);
        // iterate over sstables to check if the repaired / unrepaired ranges intersect them.
        int antiCompactedSSTableCount = 0;
        for (Collection<SSTableReader> sstableGroup : groupedSSTables)
        {
            int antiCompacted = antiCompactGroup(cfs, ranges, sstableGroup, repairedAt);
            antiCompactedSSTableCount += antiCompacted;
        }

        String format = "Anticompaction completed successfully, anticompacted from {} to {} sstable(s).";
        logger.info(format, repairedSSTables.size(), antiCompactedSSTableCount);
    }

    private int antiCompactGroup(ColumnFamilyStore cfs, Collection<Range<Token>> ranges,
                             Collection<SSTableReader> anticompactionGroup, long repairedAt)
    {
        long groupMaxDataAge = -1;

        // check that compaction hasn't stolen any sstables used in previous repair sessions
        // if we need to skip the anticompaction, it will be carried out by the next repair
        for (Iterator<SSTableReader> i = anticompactionGroup.iterator(); i.hasNext();)
        {
            SSTableReader sstable = i.next();
            if (!new File(sstable.getFilename()).exists())
            {
                logger.info("Skipping anticompaction for {}, required sstable was compacted and is no longer available.", sstable);
                i.remove();
                continue;
            }
            if (groupMaxDataAge < sstable.maxDataAge)
                groupMaxDataAge = sstable.maxDataAge;
        }

     
        if (anticompactionGroup.size() == 0)
        {
            logger.info("No valid anticompactions for this group, All sstables were compacted and are no longer available");
            return 0;
        }

        logger.info("Anticompacting {}", anticompactionGroup);
        Set<SSTableReader> sstableAsSet = new HashSet<>(anticompactionGroup);

        File destination = cfs.directories.getWriteableLocationAsFile(cfs.getExpectedCompactedFileSize(sstableAsSet, OperationType.ANTICOMPACTION));
        SSTableRewriter repairedSSTableWriter = new SSTableRewriter(cfs, sstableAsSet, groupMaxDataAge, false);
        SSTableRewriter unRepairedSSTableWriter = new SSTableRewriter(cfs, sstableAsSet, groupMaxDataAge, false);

        long repairedKeyCount = 0;
        long unrepairedKeyCount = 0;
        AbstractCompactionStrategy strategy = cfs.getCompactionStrategy();
        try (AbstractCompactionStrategy.ScannerList scanners = strategy.getScanners(anticompactionGroup);
             CompactionController controller = new CompactionController(cfs, sstableAsSet, CFMetaData.DEFAULT_GC_GRACE_SECONDS))
        {
            int expectedBloomFilterSize = Math.max(cfs.metadata.getMinIndexInterval(), (int)(SSTableReader.getApproximateKeyCount(anticompactionGroup)));

            repairedSSTableWriter.switchWriter(CompactionManager.createWriterForAntiCompaction(cfs, destination, expectedBloomFilterSize, repairedAt, sstableAsSet));
            unRepairedSSTableWriter.switchWriter(CompactionManager.createWriterForAntiCompaction(cfs, destination, expectedBloomFilterSize, ActiveRepairService.UNREPAIRED_SSTABLE, sstableAsSet));

            CompactionIterable ci = new CompactionIterable(OperationType.ANTICOMPACTION, scanners.scanners, controller, DatabaseDescriptor.getSSTableFormat());
            Iterator<AbstractCompactedRow> iter = ci.iterator();
            while(iter.hasNext())
            {
                AbstractCompactedRow row = iter.next();
                // if current range from sstable is repaired, save it into the new repaired sstable
                if (Range.isInRanges(row.key.getToken(), ranges))
                {
                    repairedSSTableWriter.append(row);
                    repairedKeyCount++;
                }
                // otherwise save into the new 'non-repaired' table
                else
                {
                    unRepairedSSTableWriter.append(row);
                    unrepairedKeyCount++;
                }
            }
            // we have the same readers being rewritten by both writers, so we ask the first one NOT to close them
            // so that the second one can do so safely, without leaving us with references < 0 or any other ugliness
            List<SSTableReader> anticompactedSSTables = new ArrayList<>();
            anticompactedSSTables.addAll(repairedSSTableWriter.finish(repairedAt));
            anticompactedSSTables.addAll(unRepairedSSTableWriter.finish(ActiveRepairService.UNREPAIRED_SSTABLE));
            cfs.getDataTracker().markCompactedSSTablesReplaced(sstableAsSet, anticompactedSSTables, OperationType.ANTICOMPACTION);

            logger.debug("Repaired {} keys out of {} for {}/{} in {}", repairedKeyCount,
                                                                       repairedKeyCount + unrepairedKeyCount,
                                                                       cfs.keyspace.getName(),
                                                                       cfs.getColumnFamilyName(),
                                                                       anticompactionGroup);
            return anticompactedSSTables.size();
        }
        catch (Throwable e)
        {
            JVMStabilityInspector.inspectThrowable(e);
            logger.error("Error anticompacting " + anticompactionGroup, e);
            repairedSSTableWriter.abort();
            unRepairedSSTableWriter.abort();
        }
        return 0;
    }

    /**
     * Is not scheduled, because it is performing disjoint work from sstable compaction.
     */
    public Future<?> submitIndexBuild(final SecondaryIndexBuilder builder)
    {
        Runnable runnable = new Runnable()
        {
            public void run()
            {
                metrics.beginCompaction(builder);
                try
                {
                    builder.build();
                }
                finally
                {
                    metrics.finishCompaction(builder);
                }
            }
        };
        if (executor.isShutdown())
        {
            logger.info("Compaction executor has shut down, not submitting index build");
            return null;
        }

        return executor.submit(runnable);
    }

    public Future<?> submitCacheWrite(final AutoSavingCache.Writer writer)
    {
        Runnable runnable = new Runnable()
        {
            public void run()
            {
                if (!AutoSavingCache.flushInProgress.add(writer.cacheType()))
                {
                    logger.debug("Cache flushing was already in progress: skipping {}", writer.getCompactionInfo());
                    return;
                }
                try
                {
                    metrics.beginCompaction(writer);
                    try
                    {
                        writer.saveCache();
                    }
                    finally
                    {
                        metrics.finishCompaction(writer);
                    }
                }
                finally
                {
                    AutoSavingCache.flushInProgress.remove(writer.cacheType());
                }
            }
        };
        if (executor.isShutdown())
        {
            logger.info("Executor has shut down, not submitting background task");
            Futures.immediateCancelledFuture();
        }
        return executor.submit(runnable);
    }

    static int getDefaultGcBefore(ColumnFamilyStore cfs)
    {
        // 2ndary indexes have ExpiringColumns too, so we need to purge tombstones deleted before now. We do not need to
        // add any GcGrace however since 2ndary indexes are local to a node.
        return cfs.isIndex() ? (int) (System.currentTimeMillis() / 1000) : cfs.gcBefore(System.currentTimeMillis());
    }

    private static class ValidationCompactionIterable extends CompactionIterable
    {
        public ValidationCompactionIterable(ColumnFamilyStore cfs, List<ISSTableScanner> scanners, int gcBefore)
        {
            super(OperationType.VALIDATION, scanners, new ValidationCompactionController(cfs, gcBefore), DatabaseDescriptor.getSSTableFormat());
        }
    }

    /*
     * Controller for validation compaction that always purges.
     * Note that we should not call cfs.getOverlappingSSTables on the provided
     * sstables because those sstables are not guaranteed to be active sstables
     * (since we can run repair on a snapshot).
     */
    private static class ValidationCompactionController extends CompactionController
    {
        public ValidationCompactionController(ColumnFamilyStore cfs, int gcBefore)
        {
            super(cfs, gcBefore);
        }

        @Override
        public long maxPurgeableTimestamp(DecoratedKey key)
        {
            /*
             * The main reason we always purge is that including gcable tombstone would mean that the
             * repair digest will depends on the scheduling of compaction on the different nodes. This
             * is still not perfect because gcbefore is currently dependend on the current time at which
             * the validation compaction start, which while not too bad for normal repair is broken for
             * repair on snapshots. A better solution would be to agree on a gcbefore that all node would
             * use, and we'll do that with CASSANDRA-4932.
             * Note validation compaction includes all sstables, so we don't have the problem of purging
             * a tombstone that could shadow a column in another sstable, but this is doubly not a concern
             * since validation compaction is read-only.
             */
            return Long.MAX_VALUE;
        }
    }

    public int getActiveCompactions()
    {
        return CompactionMetrics.getCompactions().size();
    }

    private static class CompactionExecutor extends JMXEnabledThreadPoolExecutor
    {
        protected CompactionExecutor(int minThreads, int maxThreads, String name, BlockingQueue<Runnable> queue)
        {
            super(minThreads, maxThreads, 60, TimeUnit.SECONDS, queue, new NamedThreadFactory(name, Thread.MIN_PRIORITY), "internal");
        }

        private CompactionExecutor(int threadCount, String name)
        {
            this(threadCount, threadCount, name, new LinkedBlockingQueue<Runnable>());
        }

        public CompactionExecutor()
        {
            this(Math.max(1, DatabaseDescriptor.getConcurrentCompactors()), "CompactionExecutor");
        }

        protected void beforeExecute(Thread t, Runnable r)
        {
            // can't set this in Thread factory, so we do it redundantly here
            isCompactionManager.set(true);
            super.beforeExecute(t, r);
        }

        // modified from DebuggableThreadPoolExecutor so that CompactionInterruptedExceptions are not logged
        @Override
        public void afterExecute(Runnable r, Throwable t)
        {
            DebuggableThreadPoolExecutor.maybeResetTraceSessionWrapper(r);
    
            if (t == null)
                t = DebuggableThreadPoolExecutor.extractThrowable(r);

            if (t != null)
            {
                if (t instanceof CompactionInterruptedException)
                {
                    logger.info(t.getMessage());
                    if (t.getSuppressed() != null && t.getSuppressed().length > 0)
                        logger.warn("Interruption of compaction encountered exceptions:", t);
                    else
                        logger.debug("Full interruption stack trace:", t);
                }
                else
                {
                    DebuggableThreadPoolExecutor.handleOrLog(t);
                }
            }
        }
    }

    private static class ValidationExecutor extends CompactionExecutor
    {
        public ValidationExecutor()
        {
            super(1, Integer.MAX_VALUE, "ValidationExecutor", new SynchronousQueue<Runnable>());
        }
    }

    private static class CacheCleanupExecutor extends CompactionExecutor
    {
        public CacheCleanupExecutor()
        {
            super(1, "CacheCleanupExecutor");
        }
    }

    public interface CompactionExecutorStatsCollector
    {
        void beginCompaction(CompactionInfo.Holder ci);

        void finishCompaction(CompactionInfo.Holder ci);
    }

    public List<Map<String, String>> getCompactions()
    {
        List<Holder> compactionHolders = CompactionMetrics.getCompactions();
        List<Map<String, String>> out = new ArrayList<Map<String, String>>(compactionHolders.size());
        for (CompactionInfo.Holder ci : compactionHolders)
            out.add(ci.getCompactionInfo().asMap());
        return out;
    }

    public List<String> getCompactionSummary()
    {
        List<Holder> compactionHolders = CompactionMetrics.getCompactions();
        List<String> out = new ArrayList<String>(compactionHolders.size());
        for (CompactionInfo.Holder ci : compactionHolders)
            out.add(ci.getCompactionInfo().toString());
        return out;
    }

    public TabularData getCompactionHistory()
    {
        try
        {
            return SystemKeyspace.getCompactionHistory();
        }
        catch (OpenDataException e)
        {
            throw new RuntimeException(e);
        }
    }

    public long getTotalBytesCompacted()
    {
        return metrics.bytesCompacted.getCount();
    }

    public long getTotalCompactionsCompleted()
    {
        return metrics.totalCompactionsCompleted.getCount();
    }

    public int getPendingTasks()
    {
        return metrics.pendingTasks.getValue();
    }

    public long getCompletedTasks()
    {
        return metrics.completedTasks.getValue();
    }

    private static class CleanupInfo extends CompactionInfo.Holder
    {
        private final SSTableReader sstable;
        private final ISSTableScanner scanner;

        public CleanupInfo(SSTableReader sstable, ISSTableScanner scanner)
        {
            this.sstable = sstable;
            this.scanner = scanner;
        }

        public CompactionInfo getCompactionInfo()
        {
            try
            {
                return new CompactionInfo(sstable.metadata,
                                          OperationType.CLEANUP,
                                          scanner.getCurrentPosition(),
                                          scanner.getLengthInBytes());
            }
            catch (Exception e)
            {
                throw new RuntimeException();
            }
        }
    }

    public void stopCompaction(String type)
    {
        OperationType operation = OperationType.valueOf(type);
        for (Holder holder : CompactionMetrics.getCompactions())
        {
            if (holder.getCompactionInfo().getTaskType() == operation)
                holder.stop();
        }
    }

    public int getCoreCompactorThreads()
    {
        return executor.getCorePoolSize();
    }

    public void setCoreCompactorThreads(int number)
    {
        executor.setCorePoolSize(number);
    }

    public int getMaximumCompactorThreads()
    {
        return executor.getMaximumPoolSize();
    }

    public void setMaximumCompactorThreads(int number)
    {
        executor.setMaximumPoolSize(number);
    }

    public int getCoreValidationThreads()
    {
        return validationExecutor.getCorePoolSize();
    }

    public void setCoreValidationThreads(int number)
    {
        validationExecutor.setCorePoolSize(number);
    }

    public int getMaximumValidatorThreads()
    {
        return validationExecutor.getMaximumPoolSize();
    }

    public void setMaximumValidatorThreads(int number)
    {
        validationExecutor.setMaximumPoolSize(number);
    }

    /**
     * Try to stop all of the compactions for given ColumnFamilies.
     *
     * Note that this method does not wait for all compactions to finish; you'll need to loop against
     * isCompacting if you want that behavior.
     *
     * @param columnFamilies The ColumnFamilies to try to stop compaction upon.
     * @param interruptValidation true if validation operations for repair should also be interrupted
     *
     */
    public void interruptCompactionFor(Iterable<CFMetaData> columnFamilies, boolean interruptValidation)
    {
        assert columnFamilies != null;

        // interrupt in-progress compactions
        for (Holder compactionHolder : CompactionMetrics.getCompactions())
        {
            CompactionInfo info = compactionHolder.getCompactionInfo();
            if ((info.getTaskType() == OperationType.VALIDATION) && !interruptValidation)
                continue;

            if (Iterables.contains(columnFamilies, info.getCFMetaData()))
                compactionHolder.stop(); // signal compaction to stop
        }
    }
}<|MERGE_RESOLUTION|>--- conflicted
+++ resolved
@@ -1021,21 +1021,9 @@
             {
                 // flush first so everyone is validating data that is as similar as possible
                 StorageService.instance.forceKeyspaceFlush(cfs.keyspace.getName(), cfs.name);
-<<<<<<< HEAD
                 ActiveRepairService.ParentRepairSession prs = ActiveRepairService.instance.getParentRepairSession(validator.desc.parentSessionId);
-                ColumnFamilyStore.RefViewFragment sstableCandidates = cfs.selectAndReference(prs.isIncremental ? ColumnFamilyStore.UNREPAIRED_SSTABLES : ColumnFamilyStore.ALL_SSTABLES);
+                ColumnFamilyStore.RefViewFragment sstableCandidates = cfs.selectAndReference(prs.isIncremental ? ColumnFamilyStore.UNREPAIRED_SSTABLES : ColumnFamilyStore.CANONICAL_SSTABLES);
                 Set<SSTableReader> sstablesToValidate = new HashSet<>();
-=======
-                // we don't mark validating sstables as compacting in DataTracker, so we have to mark them referenced
-                // instead so they won't be cleaned up if they do get compacted during the validation
-                if (validator.desc.parentSessionId == null || ActiveRepairService.instance.getParentRepairSession(validator.desc.parentSessionId) == null)
-                    sstables = cfs.selectAndReference(ColumnFamilyStore.CANONICAL_SSTABLES).refs;
-                else
-                {
-                    ColumnFamilyStore.RefViewFragment refView = cfs.selectAndReference(ColumnFamilyStore.UNREPAIRED_SSTABLES);
-                    sstables = refView.refs;
-                    Set<SSTableReader> currentlyRepairing = ActiveRepairService.instance.currentlyRepairing(cfs.metadata.cfId, validator.desc.parentSessionId);
->>>>>>> 8fc61eb5
 
                 for (SSTableReader sstable : sstableCandidates.sstables)
                 {
