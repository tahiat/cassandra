/*
 * Licensed to the Apache Software Foundation (ASF) under one
 * or more contributor license agreements.  See the NOTICE file
 * distributed with this work for additional information
 * regarding copyright ownership.  The ASF licenses this file
 * to you under the Apache License, Version 2.0 (the
 * "License"); you may not use this file except in compliance
 * with the License.  You may obtain a copy of the License at
 *
 *     http://www.apache.org/licenses/LICENSE-2.0
 *
 * Unless required by applicable law or agreed to in writing, software
 * distributed under the License is distributed on an "AS IS" BASIS,
 * WITHOUT WARRANTIES OR CONDITIONS OF ANY KIND, either express or implied.
 * See the License for the specific language governing permissions and
 * limitations under the License.
 */
package org.apache.cassandra.db;

import java.io.File;
import java.io.IOException;
import java.lang.management.ManagementFactory;
import java.nio.ByteBuffer;
import java.util.*;
import java.util.concurrent.*;
import java.util.concurrent.atomic.AtomicInteger;
import java.util.concurrent.atomic.AtomicLong;
import java.util.regex.Pattern;
import javax.management.*;

import com.google.common.annotations.VisibleForTesting;
import com.google.common.base.Function;
import com.google.common.collect.*;
import com.google.common.util.concurrent.Futures;
import com.google.common.util.concurrent.Uninterruptibles;
import org.cliffc.high_scale_lib.NonBlockingHashMap;
import org.slf4j.Logger;
import org.slf4j.LoggerFactory;

import org.apache.cassandra.cache.IRowCacheEntry;
import org.apache.cassandra.cache.RowCacheKey;
import org.apache.cassandra.cache.RowCacheSentinel;
import org.apache.cassandra.concurrent.JMXEnabledThreadPoolExecutor;
import org.apache.cassandra.config.CFMetaData;
import org.apache.cassandra.config.CFMetaData.SpeculativeRetry;
import org.apache.cassandra.config.ColumnDefinition;
import org.apache.cassandra.config.DatabaseDescriptor;
import org.apache.cassandra.config.Schema;
import org.apache.cassandra.db.columniterator.OnDiskAtomIterator;
import org.apache.cassandra.db.commitlog.CommitLog;
import org.apache.cassandra.db.commitlog.ReplayPosition;
import org.apache.cassandra.db.compaction.*;
import org.apache.cassandra.db.filter.*;
import org.apache.cassandra.db.index.SecondaryIndex;
import org.apache.cassandra.db.index.SecondaryIndexManager;
import org.apache.cassandra.db.marshal.AbstractType;
import org.apache.cassandra.db.marshal.CompositeType;
import org.apache.cassandra.dht.*;
import org.apache.cassandra.dht.Range;
import org.apache.cassandra.exceptions.ConfigurationException;
import org.apache.cassandra.io.FSReadError;
import org.apache.cassandra.io.compress.CompressionParameters;
import org.apache.cassandra.io.sstable.*;
import org.apache.cassandra.io.sstable.Descriptor;
import org.apache.cassandra.io.util.FileUtils;
import org.apache.cassandra.metrics.ColumnFamilyMetrics;
import org.apache.cassandra.service.CacheService;
import org.apache.cassandra.service.StorageService;
import org.apache.cassandra.tracing.Tracing;
import org.apache.cassandra.utils.*;

import static org.apache.cassandra.config.CFMetaData.Caching;

public class ColumnFamilyStore implements ColumnFamilyStoreMBean
{
    private static final Logger logger = LoggerFactory.getLogger(ColumnFamilyStore.class);

    public static final ExecutorService postFlushExecutor = new JMXEnabledThreadPoolExecutor("MemtablePostFlusher");

    public final Keyspace keyspace;
    public final String name;
    public final CFMetaData metadata;
    public final IPartitioner partitioner;
    private final String mbeanName;
    private volatile boolean valid = true;

    /* Memtables and SSTables on disk for this column family */
    private final DataTracker data;

    /* This is used to generate the next index for a SSTable */
    private final AtomicInteger fileIndexGenerator = new AtomicInteger(0);

    public final SecondaryIndexManager indexManager;

    private static final int INTERN_CUTOFF = 256;
    public final ConcurrentMap<ByteBuffer, ByteBuffer> internedNames = new NonBlockingHashMap<ByteBuffer, ByteBuffer>();

    /* These are locally held copies to be changed from the config during runtime */
    private volatile DefaultInteger minCompactionThreshold;
    private volatile DefaultInteger maxCompactionThreshold;
    private volatile AbstractCompactionStrategy compactionStrategy;

    public final Directories directories;

    /** ratio of in-memory memtable size, to serialized size */
    volatile double liveRatio = 10.0; // reasonable default until we compute what it is based on actual data
    /** ops count last time we computed liveRatio */
    private final AtomicLong liveRatioComputedAt = new AtomicLong(32);

    public final ColumnFamilyMetrics metric;
    public volatile long sampleLatencyNanos;

    public void reload()
    {
        // metadata object has been mutated directly. make all the members jibe with new settings.

        // only update these runtime-modifiable settings if they have not been modified.
        if (!minCompactionThreshold.isModified())
            for (ColumnFamilyStore cfs : concatWithIndexes())
                cfs.minCompactionThreshold = new DefaultInteger(metadata.getMinCompactionThreshold());
        if (!maxCompactionThreshold.isModified())
            for (ColumnFamilyStore cfs : concatWithIndexes())
                cfs.maxCompactionThreshold = new DefaultInteger(metadata.getMaxCompactionThreshold());

        maybeReloadCompactionStrategy();

        scheduleFlush();

        indexManager.reload();

        // If the CF comparator has changed, we need to change the memtable,
        // because the old one still aliases the previous comparator.
        if (getMemtableThreadSafe().initialComparator != metadata.comparator)
            switchMemtable(true, true);
    }

    private void maybeReloadCompactionStrategy()
    {
        // Check if there is a need for reloading
        if (metadata.compactionStrategyClass.equals(compactionStrategy.getClass()) && metadata.compactionStrategyOptions.equals(compactionStrategy.options))
            return;

        // synchronize vs runWithCompactionsDisabled calling pause/resume.  otherwise, letting old compactions
        // finish should be harmless and possibly useful.
        synchronized (this)
        {
            compactionStrategy.shutdown();
            compactionStrategy = metadata.createCompactionStrategyInstance(this);
        }
    }

    void scheduleFlush()
    {
        int period = metadata.getMemtableFlushPeriod();
        if (period > 0)
        {
            logger.debug("scheduling flush in {} ms", period);
            WrappedRunnable runnable = new WrappedRunnable()
            {
                protected void runMayThrow() throws Exception
                {
                    if (getMemtableThreadSafe().isExpired())
                    {
                        // if memtable is already expired but didn't flush because it's empty,
                        // then schedule another flush.
                        if (isClean())
                            scheduleFlush();
                        else
                            forceFlush(); // scheduleFlush() will be called by the constructor of the new memtable.
                    }
                }
            };
            StorageService.scheduledTasks.schedule(runnable, period, TimeUnit.MILLISECONDS);
        }
    }

    public void setCompactionStrategyClass(String compactionStrategyClass)
    {
        try
        {
            metadata.compactionStrategyClass = CFMetaData.createCompactionStrategy(compactionStrategyClass);
            maybeReloadCompactionStrategy();
        }
        catch (ConfigurationException e)
        {
            throw new IllegalArgumentException(e.getMessage());
        }
    }

    public String getCompactionStrategyClass()
    {
        return metadata.compactionStrategyClass.getName();
    }

    public Map<String,String> getCompressionParameters()
    {
        return metadata.compressionParameters().asThriftOptions();
    }

    public void setCompressionParameters(Map<String,String> opts)
    {
        try
        {
            metadata.compressionParameters = CompressionParameters.create(opts);
        }
        catch (ConfigurationException e)
        {
            throw new IllegalArgumentException(e.getMessage());
        }
    }

    public void setCrcCheckChance(double crcCheckChance)
    {
        try
        {
            for (SSTableReader sstable : keyspace.getAllSSTables())
                if (sstable.compression)
                    sstable.getCompressionMetadata().parameters.setCrcCheckChance(crcCheckChance);
        }
        catch (ConfigurationException e)
        {
            throw new IllegalArgumentException(e.getMessage());
        }
    }

    private ColumnFamilyStore(Keyspace keyspace,
                              String columnFamilyName,
                              IPartitioner partitioner,
                              int generation,
                              CFMetaData metadata,
                              Directories directories,
                              boolean loadSSTables)
    {
        assert metadata != null : "null metadata for " + keyspace + ":" + columnFamilyName;

        this.keyspace = keyspace;
        name = columnFamilyName;
        this.metadata = metadata;
        this.minCompactionThreshold = new DefaultInteger(metadata.getMinCompactionThreshold());
        this.maxCompactionThreshold = new DefaultInteger(metadata.getMaxCompactionThreshold());
        this.partitioner = partitioner;
        this.directories = directories;
        this.indexManager = new SecondaryIndexManager(this);
        this.metric = new ColumnFamilyMetrics(this);
        fileIndexGenerator.set(generation);
        sampleLatencyNanos = DatabaseDescriptor.getReadRpcTimeout() / 2;

        Caching caching = metadata.getCaching();

        logger.info("Initializing {}.{}", keyspace.getName(), name);

        // scan for sstables corresponding to this cf and load them
        data = new DataTracker(this);

        if (loadSSTables)
        {
            Directories.SSTableLister sstableFiles = directories.sstableLister().skipTemporary(true);
            Collection<SSTableReader> sstables = SSTableReader.openAll(sstableFiles.list().entrySet(), metadata, this.partitioner);
            data.addInitialSSTables(sstables);
        }

        if (caching == Caching.ALL || caching == Caching.KEYS_ONLY)
            CacheService.instance.keyCache.loadSaved(this);

        // compaction strategy should be created after the CFS has been prepared
        this.compactionStrategy = metadata.createCompactionStrategyInstance(this);

        if (maxCompactionThreshold.value() <= 0 || minCompactionThreshold.value() <=0)
        {
            logger.warn("Disabling compaction strategy by setting compaction thresholds to 0 is deprecated, set the compaction option 'enabled' to 'false' instead.");
            this.compactionStrategy.disable();
        }

        // create the private ColumnFamilyStores for the secondary column indexes
        for (ColumnDefinition info : metadata.allColumns())
        {
            if (info.getIndexType() != null)
                indexManager.addIndexedColumn(info);
        }

        // register the mbean
        String type = this.partitioner instanceof LocalPartitioner ? "IndexColumnFamilies" : "ColumnFamilies";
        mbeanName = "org.apache.cassandra.db:type=" + type + ",keyspace=" + this.keyspace.getName() + ",columnfamily=" + name;
        try
        {
            MBeanServer mbs = ManagementFactory.getPlatformMBeanServer();
            ObjectName nameObj = new ObjectName(mbeanName);
            mbs.registerMBean(this, nameObj);
        }
        catch (Exception e)
        {
            throw new RuntimeException(e);
        }
        StorageService.optionalTasks.scheduleWithFixedDelay(new Runnable()
        {
            public void run()
            {
                SpeculativeRetry retryPolicy = ColumnFamilyStore.this.metadata.getSpeculativeRetry();
                logger.debug("retryPolicy for {} is {}", name, retryPolicy.value);
                switch (retryPolicy.type)
                {
                    case PERCENTILE:
                        // get percentile in nanos
                        assert metric.coordinatorReadLatency.durationUnit() == TimeUnit.MICROSECONDS;
                        sampleLatencyNanos = (long) (metric.coordinatorReadLatency.getSnapshot().getValue(retryPolicy.value) * 1000d);
                        break;
                    case CUSTOM:
                        // convert to nanos, since configuration is in millisecond
                        sampleLatencyNanos = (long) (retryPolicy.value * 1000d * 1000d);
                        break;
                    default:
                        sampleLatencyNanos = Long.MAX_VALUE;
                        break;
                }
            }
        }, DatabaseDescriptor.getReadRpcTimeout(), DatabaseDescriptor.getReadRpcTimeout(), TimeUnit.MILLISECONDS);
    }

    /** call when dropping or renaming a CF. Performs mbean housekeeping and invalidates CFS to other operations */
    public void invalidate()
    {
        try
        {
            valid = false;
            unregisterMBean();

            SystemKeyspace.removeTruncationRecord(metadata.cfId);
            data.unreferenceSSTables();
            indexManager.invalidate();

            for (RowCacheKey key : CacheService.instance.rowCache.getKeySet())
            {
                if (key.cfId == metadata.cfId)
                    invalidateCachedRow(key);
            }
        }
        catch (Exception e)
        {
            // this shouldn't block anything.
            logger.warn("Failed unregistering mbean: {}", mbeanName, e);
        }
    }

    /**
     * Removes every SSTable in the directory from the DataTracker's view.
     * @param directory the unreadable directory, possibly with SSTables in it, but not necessarily.
     */
    void maybeRemoveUnreadableSSTables(File directory)
    {
        data.removeUnreadableSSTables(directory);
    }

    void unregisterMBean() throws MalformedObjectNameException, InstanceNotFoundException, MBeanRegistrationException
    {
        MBeanServer mbs = ManagementFactory.getPlatformMBeanServer();
        ObjectName nameObj = new ObjectName(mbeanName);
        if (mbs.isRegistered(nameObj))
            mbs.unregisterMBean(nameObj);

        // unregister metrics
        metric.release();
    }

    public long getMinRowSize()
    {
        return metric.minRowSize.value();
    }

    public long getMaxRowSize()
    {
        return metric.maxRowSize.value();
    }

    public long getMeanRowSize()
    {
        return metric.meanRowSize.value();
    }

    public int getMeanColumns()
    {
        return data.getMeanColumns();
    }

    public static ColumnFamilyStore createColumnFamilyStore(Keyspace keyspace, String columnFamily, boolean loadSSTables)
    {
        return createColumnFamilyStore(keyspace, columnFamily, StorageService.getPartitioner(), Schema.instance.getCFMetaData(keyspace.getName(), columnFamily), loadSSTables);
    }

    public static ColumnFamilyStore createColumnFamilyStore(Keyspace keyspace, String columnFamily, IPartitioner partitioner, CFMetaData metadata)
    {
        return createColumnFamilyStore(keyspace, columnFamily, partitioner, metadata, true);
    }

    private static synchronized ColumnFamilyStore createColumnFamilyStore(Keyspace keyspace,
                                                                         String columnFamily,
                                                                         IPartitioner partitioner,
                                                                         CFMetaData metadata,
                                                                         boolean loadSSTables)
    {
        // get the max generation number, to prevent generation conflicts
        Directories directories = Directories.create(keyspace.getName(), columnFamily);
        Directories.SSTableLister lister = directories.sstableLister().includeBackups(true);
        List<Integer> generations = new ArrayList<Integer>();
        for (Map.Entry<Descriptor, Set<Component>> entry : lister.list().entrySet())
        {
            Descriptor desc = entry.getKey();
            generations.add(desc.generation);
            if (!desc.isCompatible())
                throw new RuntimeException(String.format("Can't open incompatible SSTable! Current version %s, found file: %s", Descriptor.Version.CURRENT, desc));
        }
        Collections.sort(generations);
        int value = (generations.size() > 0) ? (generations.get(generations.size() - 1)) : 0;

        return new ColumnFamilyStore(keyspace, columnFamily, partitioner, value, metadata, directories, loadSSTables);
    }

    /**
     * Removes unnecessary files from the cf directory at startup: these include temp files, orphans, zero-length files
     * and compacted sstables. Files that cannot be recognized will be ignored.
     */
    public static void scrubDataDirectories(String keyspaceName, String columnFamily)
    {
        logger.debug("Removing compacted SSTable files from {} (see http://wiki.apache.org/cassandra/MemtableSSTable)", columnFamily);

        Directories directories = Directories.create(keyspaceName, columnFamily);
        for (Map.Entry<Descriptor,Set<Component>> sstableFiles : directories.sstableLister().list().entrySet())
        {
            Descriptor desc = sstableFiles.getKey();
            Set<Component> components = sstableFiles.getValue();

            if (desc.temporary)
            {
                SSTable.delete(desc, components);
                continue;
            }

            File dataFile = new File(desc.filenameFor(Component.DATA));
            if (components.contains(Component.DATA) && dataFile.length() > 0)
                // everything appears to be in order... moving on.
                continue;

            // missing the DATA file! all components are orphaned
            logger.warn("Removing orphans for {}: {}", desc, components);
            for (Component component : components)
            {
                FileUtils.deleteWithConfirm(desc.filenameFor(component));
            }
        }

        // cleanup incomplete saved caches
        Pattern tmpCacheFilePattern = Pattern.compile(keyspaceName + "-" + columnFamily + "-(Key|Row)Cache.*\\.tmp$");
        File dir = new File(DatabaseDescriptor.getSavedCachesLocation());

        if (dir.exists())
        {
            assert dir.isDirectory();
            for (File file : dir.listFiles())
                if (tmpCacheFilePattern.matcher(file.getName()).matches())
                    if (!file.delete())
                        logger.warn("could not delete {}", file.getAbsolutePath());
        }

        // also clean out any index leftovers.
        CFMetaData cfm = Schema.instance.getCFMetaData(keyspaceName, columnFamily);
        if (cfm != null) // secondary indexes aren't stored in DD.
        {
            for (ColumnDefinition def : cfm.allColumns())
                scrubDataDirectories(keyspaceName, cfm.indexColumnFamilyName(def));
        }
    }

    /**
     * Replacing compacted sstables is atomic as far as observers of DataTracker are concerned, but not on the
     * filesystem: first the new sstables are renamed to "live" status (i.e., the tmp marker is removed), then
     * their ancestors are removed.
     *
     * If an unclean shutdown happens at the right time, we can thus end up with both the new ones and their
     * ancestors "live" in the system.  This is harmless for normal data, but for counters it can cause overcounts.
     *
     * To prevent this, we record sstables being compacted in the system keyspace.  If we find unfinished
     * compactions, we remove the new ones (since those may be incomplete -- under LCS, we may create multiple
     * sstables from any given ancestor).
     */
    public static void removeUnfinishedCompactionLeftovers(String keyspace, String columnfamily, Set<Integer> unfinishedGenerations)
    {
        Directories directories = Directories.create(keyspace, columnfamily);

        // sanity-check unfinishedGenerations
        Set<Integer> allGenerations = new HashSet<Integer>();
        for (Descriptor desc : directories.sstableLister().list().keySet())
            allGenerations.add(desc.generation);
        if (!allGenerations.containsAll(unfinishedGenerations))
        {
            throw new IllegalStateException("Unfinished compactions reference missing sstables."
                                            + " This should never happen since compactions are marked finished before we start removing the old sstables.");
        }

        // remove new sstables from compactions that didn't complete, and compute
        // set of ancestors that shouldn't exist anymore
        Set<Integer> completedAncestors = new HashSet<Integer>();
        for (Map.Entry<Descriptor, Set<Component>> sstableFiles : directories.sstableLister().list().entrySet())
        {
            Descriptor desc = sstableFiles.getKey();
            Set<Component> components = sstableFiles.getValue();

            Set<Integer> ancestors;
            try
            {
                ancestors = SSTableMetadata.serializer.deserialize(desc).right;
            }
            catch (IOException e)
            {
                throw new FSReadError(e, desc.filenameFor(Component.STATS));
            }

            if (!ancestors.isEmpty() && unfinishedGenerations.containsAll(ancestors))
            {
                SSTable.delete(desc, components);
            }
            else
            {
                completedAncestors.addAll(ancestors);
            }
        }

        // remove old sstables from compactions that did complete
        for (Map.Entry<Descriptor, Set<Component>> sstableFiles : directories.sstableLister().list().entrySet())
        {
            Descriptor desc = sstableFiles.getKey();
            Set<Component> components = sstableFiles.getValue();

            if (completedAncestors.contains(desc.generation))
                SSTable.delete(desc, components);
        }
    }

    // must be called after all sstables are loaded since row cache merges all row versions
    public void initRowCache()
    {
        if (!isRowCacheEnabled())
            return;

        long start = System.nanoTime();

        int cachedRowsRead = CacheService.instance.rowCache.loadSaved(this);
        if (cachedRowsRead > 0)
            logger.info("completed loading ({} ms; {} keys) row cache for {}.{}",
                        TimeUnit.NANOSECONDS.toMillis(System.nanoTime() - start),
                        cachedRowsRead,
                        keyspace.getName(),
                        name);
    }

    /**
     * See #{@code StorageService.loadNewSSTables(String, String)} for more info
     *
     * @param ksName The keyspace name
     * @param cfName The columnFamily name
     */
    public static synchronized void loadNewSSTables(String ksName, String cfName)
    {
        /** ks/cf existence checks will be done by open and getCFS methods for us */
        Keyspace keyspace = Keyspace.open(ksName);
        keyspace.getColumnFamilyStore(cfName).loadNewSSTables();
    }

    /**
     * #{@inheritDoc}
     */
    public synchronized void loadNewSSTables()
    {
        logger.info("Loading new SSTables for {}/{}...", keyspace.getName(), name);

        Set<Descriptor> currentDescriptors = new HashSet<Descriptor>();
        for (SSTableReader sstable : data.getView().sstables)
            currentDescriptors.add(sstable.descriptor);
        Set<SSTableReader> newSSTables = new HashSet<SSTableReader>();

        Directories.SSTableLister lister = directories.sstableLister().skipTemporary(true);
        for (Map.Entry<Descriptor, Set<Component>> entry : lister.list().entrySet())
        {
            Descriptor descriptor = entry.getKey();

            if (currentDescriptors.contains(descriptor))
                continue; // old (initialized) SSTable found, skipping
            if (descriptor.temporary) // in the process of being written
                continue;

            if (!descriptor.isCompatible())
                throw new RuntimeException(String.format("Can't open incompatible SSTable! Current version %s, found file: %s",
                                                         Descriptor.Version.CURRENT,
                                                         descriptor));

            // force foreign sstables to level 0
            try
            {
                if (new File(descriptor.filenameFor(Component.STATS)).exists())
                {
                    Pair<SSTableMetadata, Set<Integer>> oldMetadata = SSTableMetadata.serializer.deserialize(descriptor);
                    LeveledManifest.mutateLevel(oldMetadata, descriptor, descriptor.filenameFor(Component.STATS), 0);
                }
            }
            catch (IOException e)
            {
                SSTableReader.logOpenException(entry.getKey(), e);
                continue;
            }

            Descriptor newDescriptor = new Descriptor(descriptor.version,
                                                      descriptor.directory,
                                                      descriptor.ksname,
                                                      descriptor.cfname,
                                                      fileIndexGenerator.incrementAndGet(),
                                                      false);
            logger.info("Renaming new SSTable {} to {}", descriptor, newDescriptor);
            SSTableWriter.rename(descriptor, newDescriptor, entry.getValue());

            SSTableReader reader;
            try
            {
                reader = SSTableReader.open(newDescriptor, entry.getValue(), metadata, partitioner);
            }
            catch (IOException e)
            {
                SSTableReader.logOpenException(entry.getKey(), e);
                continue;
            }
            newSSTables.add(reader);
        }

        if (newSSTables.isEmpty())
        {
            logger.info("No new SSTables were found for {}/{}", keyspace.getName(), name);
            return;
        }

        logger.info("Loading new SSTables and building secondary indexes for {}/{}: {}", keyspace.getName(), name, newSSTables);
        SSTableReader.acquireReferences(newSSTables);
        data.addSSTables(newSSTables);
        try
        {
            indexManager.maybeBuildSecondaryIndexes(newSSTables, indexManager.allIndexesNames());
        }
        finally
        {
            SSTableReader.releaseReferences(newSSTables);
        }

        logger.info("Done loading load new SSTables for {}/{}", keyspace.getName(), name);
    }

    public static void rebuildSecondaryIndex(String ksName, String cfName, String... idxNames)
    {
        ColumnFamilyStore cfs = Keyspace.open(ksName).getColumnFamilyStore(cfName);

        Set<String> indexes = new HashSet<String>(Arrays.asList(idxNames));

        Collection<SSTableReader> sstables = cfs.getSSTables();
        try
        {
            cfs.indexManager.setIndexRemoved(indexes);
            SSTableReader.acquireReferences(sstables);
            logger.info(String.format("User Requested secondary index re-build for %s/%s indexes", ksName, cfName));
            cfs.indexManager.maybeBuildSecondaryIndexes(sstables, indexes);
            cfs.indexManager.setIndexBuilt(indexes);
        }
        finally
        {
            SSTableReader.releaseReferences(sstables);
        }
    }

    public String getColumnFamilyName()
    {
        return name;
    }

    public String getTempSSTablePath(File directory)
    {
        return getTempSSTablePath(directory, Descriptor.Version.CURRENT);
    }

    private String getTempSSTablePath(File directory, Descriptor.Version version)
    {
        Descriptor desc = new Descriptor(version,
                                         directory,
                                         keyspace.getName(),
                                         name,
                                         fileIndexGenerator.incrementAndGet(),
                                         true);
        return desc.filenameFor(Component.DATA);
    }

    /**
     * Switch and flush the current memtable, if it was dirty. The forceSwitch
     * flag allow to force switching the memtable even if it is clean (though
     * in that case we don't flush, as there is no point).
     */
    public Future<?> switchMemtable(final boolean writeCommitLog, boolean forceSwitch)
    {
        /*
         * If we can get the writelock, that means no new updates can come in and
         * all ongoing updates to memtables have completed. We can get the tail
         * of the log and use it as the starting position for log replay on recovery.
         *
         * This is why we Keyspace.switchLock needs to be global instead of per-Keyspace:
         * we need to schedule discardCompletedSegments calls in the same order as their
         * contexts (commitlog position) were read, even though the flush executor
         * is multithreaded.
         */
        Keyspace.switchLock.writeLock().lock();
        try
        {
            final Future<ReplayPosition> ctx = writeCommitLog ? CommitLog.instance.getContext() : Futures.immediateFuture(ReplayPosition.NONE);

            // submit the memtable for any indexed sub-cfses, and our own.
            final List<ColumnFamilyStore> icc = new ArrayList<ColumnFamilyStore>();
            // don't assume that this.memtable is dirty; forceFlush can bring us here during index build even if it is not
            for (ColumnFamilyStore cfs : concatWithIndexes())
            {
                if (forceSwitch || !cfs.getMemtableThreadSafe().isClean())
                    icc.add(cfs);
            }

            final CountDownLatch latch = new CountDownLatch(icc.size());
            for (ColumnFamilyStore cfs : icc)
            {
                Memtable memtable = cfs.data.switchMemtable();
                // With forceSwitch it's possible to get a clean memtable here.
                // In that case, since we've switched it already, just remove
                // it from the memtable pending flush right away.
                if (memtable.isClean())
                {
                    cfs.replaceFlushed(memtable, null);
                    latch.countDown();
                }
                else
                {
                    logger.info("Enqueuing flush of {}", memtable);
                    memtable.flushAndSignal(latch, ctx);
                }
            }

            if (metric.memtableSwitchCount.count() == Long.MAX_VALUE)
                metric.memtableSwitchCount.clear();
            metric.memtableSwitchCount.inc();

            // when all the memtables have been written, including for indexes, mark the flush in the commitlog header.
            // a second executor makes sure the onMemtableFlushes get called in the right order,
            // while keeping the wait-for-flush (future.get) out of anything latency-sensitive.
            return postFlushExecutor.submit(new WrappedRunnable()
            {
                public void runMayThrow() throws InterruptedException, ExecutionException
                {
                    latch.await();

                    if (!icc.isEmpty())
                    {
                        //only valid when memtables exist

                        for (SecondaryIndex index : indexManager.getIndexesNotBackedByCfs())
                        {
                            // flush any non-cfs backed indexes
                            logger.info("Flushing SecondaryIndex {}", index);
                            index.forceBlockingFlush();
                        }
                    }

                    if (writeCommitLog)
                    {
                        // if we're not writing to the commit log, we are replaying the log, so marking
                        // the log header with "you can discard anything written before the context" is not valid
                        CommitLog.instance.discardCompletedSegments(metadata.cfId, ctx.get());
                    }
                }
            });
        }
        finally
        {
            Keyspace.switchLock.writeLock().unlock();
        }
    }

    private boolean isClean()
    {
        // during index build, 2ary index memtables can be dirty even if parent is not.  if so,
        // we want flushLargestMemtables to flush the 2ary index ones too.
        for (ColumnFamilyStore cfs : concatWithIndexes())
            if (!cfs.getMemtableThreadSafe().isClean())
                return false;

        return true;
    }

    /**
     * @return a future, with a guarantee that any data inserted prior to the forceFlush() call is fully flushed
     *         by the time future.get() returns. Never returns null.
     */
    public Future<?> forceFlush()
    {
        if (isClean())
        {
            // We could have a memtable for this column family that is being
            // flushed. Make sure the future returned wait for that so callers can
            // assume that any data inserted prior to the call are fully flushed
            // when the future returns (see #5241).
            return postFlushExecutor.submit(new Runnable()
            {
                public void run()
                {
                    logger.debug("forceFlush requested but everything is clean in {}", name);
                }
            });
        }

        return switchMemtable(true, false);
    }

    public void forceBlockingFlush()
    {
        FBUtilities.waitOnFuture(forceFlush());
    }

    public void maybeUpdateRowCache(DecoratedKey key)
    {
        if (!isRowCacheEnabled())
            return;

        RowCacheKey cacheKey = new RowCacheKey(metadata.cfId, key);
        invalidateCachedRow(cacheKey);
    }

    /**
     * Insert/Update the column family for this key.
     * Caller is responsible for acquiring Keyspace.switchLock
     * param @ lock - lock that needs to be used.
     * param @ key - key for update/insert
     * param @ columnFamily - columnFamily changes
     */
    public void apply(DecoratedKey key, ColumnFamily columnFamily, SecondaryIndexManager.Updater indexer)
    {
        long start = System.nanoTime();

        Memtable mt = getMemtableThreadSafe();
        mt.put(key, columnFamily, indexer);
        maybeUpdateRowCache(key);
        metric.writeLatency.addNano(System.nanoTime() - start);

        // recompute liveRatio, if we have doubled the number of ops since last calculated
        while (true)
        {
            long last = liveRatioComputedAt.get();
            long operations = metric.writeLatency.latency.count();
            if (operations < 2 * last)
                break;
            if (liveRatioComputedAt.compareAndSet(last, operations))
            {
                logger.debug("computing liveRatio of {} at {} ops", this, operations);
                mt.updateLiveRatio();
            }
        }
    }

    /**
     * Purges gc-able top-level and range tombstones, returning `cf` if there are any columns or tombstones left,
     * null otherwise.
     * @param gcBefore a timestamp (in seconds); tombstones with a localDeletionTime before this will be purged
     */
    public static ColumnFamily removeDeletedCF(ColumnFamily cf, int gcBefore)
    {
        // purge old top-level and range tombstones
        cf.purgeTombstones(gcBefore);

        // if there are no columns or tombstones left, return null
        return cf.getColumnCount() == 0 && !cf.isMarkedForDelete() ? null : cf;
    }

    /**
     * Removes deleted columns and purges gc-able tombstones.
     * @return an updated `cf` if any columns or tombstones remain, null otherwise
     */
    public static ColumnFamily removeDeleted(ColumnFamily cf, int gcBefore)
    {
        return removeDeleted(cf, gcBefore, SecondaryIndexManager.nullUpdater);
    }

    /*
     This is complicated because we need to preserve deleted columns and columnfamilies
     until they have been deleted for at least GC_GRACE_IN_SECONDS.  But, we do not need to preserve
     their contents; just the object itself as a "tombstone" that can be used to repair other
     replicas that do not know about the deletion.
     */
    public static ColumnFamily removeDeleted(ColumnFamily cf, int gcBefore, SecondaryIndexManager.Updater indexer)
    {
        if (cf == null)
        {
            return null;
        }

<<<<<<< HEAD
=======
        removeDeletedColumnsOnly(cf, gcBefore, indexer);
        return removeDeletedCF(cf, gcBefore);
    }

    /**
     * Removes only per-cell tombstones, cells that are shadowed by a row-level or range tombstone, or
     * columns that have been dropped from the schema (for CQL3 tables only).
     * @return the updated ColumnFamily
     */
    public static long removeDeletedColumnsOnly(ColumnFamily cf, int gcBefore, SecondaryIndexManager.Updater indexer)
    {
>>>>>>> 3edb62bf
        Iterator<Column> iter = cf.iterator();
        DeletionInfo.InOrderTester tester = cf.inOrderDeletionTester();
        boolean hasDroppedColumns = !cf.metadata.getDroppedColumns().isEmpty();
        while (iter.hasNext())
        {
            Column c = iter.next();
            // remove columns if
            // (a) the column itself is gcable or
            // (b) the column is shadowed by a CF tombstone
            // (c) the column has been dropped from the CF schema (CQL3 tables only)
            if (c.getLocalDeletionTime() < gcBefore || tester.isDeleted(c) || (hasDroppedColumns && isDroppedColumn(c, cf.metadata())))
            {
                iter.remove();
                indexer.remove(c);
            }
        }

        return removeDeletedCF(cf, gcBefore);
    }

    // returns true if
    // 1. this column has been dropped from schema and
    // 2. if it has been re-added since then, this particular column was inserted before the last drop
    private static boolean isDroppedColumn(Column c, CFMetaData meta)
    {
        ByteBuffer cql3ColumnName = ((CompositeType) meta.comparator).extractLastComponent(c.name());
        Long droppedAt = meta.getDroppedColumns().get(meta.getColumnDefinition(cql3ColumnName).name);
        return droppedAt != null && c.timestamp() <= droppedAt;
    }

    private void removeDroppedColumns(ColumnFamily cf)
    {
        if (cf == null || cf.metadata.getDroppedColumns().isEmpty())
            return;

        Iterator<Column> iter = cf.iterator();
        while (iter.hasNext())
            if (isDroppedColumn(iter.next(), metadata))
                iter.remove();
    }

    /**
     * @param sstables
     * @return sstables whose key range overlaps with that of the given sstables, not including itself.
     * (The given sstables may or may not overlap with each other.)
     */
    public Set<SSTableReader> getOverlappingSSTables(Collection<SSTableReader> sstables)
    {
        logger.debug("Checking for sstables overlapping {}", sstables);

        // a normal compaction won't ever have an empty sstables list, but we create a skeleton
        // compaction controller for streaming, and that passes an empty list.
        if (sstables.isEmpty())
            return ImmutableSet.of();

        DataTracker.SSTableIntervalTree tree = data.getView().intervalTree;

        Set<SSTableReader> results = null;
        for (SSTableReader sstable : sstables)
        {
            Set<SSTableReader> overlaps = ImmutableSet.copyOf(tree.search(Interval.<RowPosition, SSTableReader>create(sstable.first, sstable.last)));
            results = results == null ? overlaps : Sets.union(results, overlaps).immutableCopy();
        }
        results = Sets.difference(results, ImmutableSet.copyOf(sstables));

        return results;
    }

    /**
     * like getOverlappingSSTables, but acquires references before returning
     */
    public Set<SSTableReader> getAndReferenceOverlappingSSTables(Collection<SSTableReader> sstables)
    {
        while (true)
        {
            Set<SSTableReader> overlapped = getOverlappingSSTables(sstables);
            if (SSTableReader.acquireReferences(overlapped))
                return overlapped;
        }
    }

    /*
     * Called after a BinaryMemtable flushes its in-memory data, or we add a file
     * via bootstrap. This information is cached in the ColumnFamilyStore.
     * This is useful for reads because the ColumnFamilyStore first looks in
     * the in-memory store and the into the disk to find the key. If invoked
     * during recoveryMode the onMemtableFlush() need not be invoked.
     *
     * param @ filename - filename just flushed to disk
     */
    public void addSSTable(SSTableReader sstable)
    {
        assert sstable.getColumnFamilyName().equals(name);
        addSSTables(Arrays.asList(sstable));
    }

    public void addSSTables(Collection<SSTableReader> sstables)
    {
        data.addSSTables(sstables);
        CompactionManager.instance.submitBackground(this);
    }

    /**
     * Calculate expected file size of SSTable after compaction.
     *
     * If operation type is {@code CLEANUP} and we're not dealing with an index sstable,
     * then we calculate expected file size with checking token range to be eliminated.
     *
     * Otherwise, we just add up all the files' size, which is the worst case file
     * size for compaction of all the list of files given.
     *
     * @param sstables SSTables to calculate expected compacted file size
     * @param operation Operation type
     * @return Expected file size of SSTable after compaction
     */
    public long getExpectedCompactedFileSize(Iterable<SSTableReader> sstables, OperationType operation)
    {
        if (operation != OperationType.CLEANUP || isIndex())
        {
            return SSTableReader.getTotalBytes(sstables);
        }

        // cleanup size estimation only counts bytes for keys local to this node
        long expectedFileSize = 0;
        Collection<Range<Token>> ranges = StorageService.instance.getLocalRanges(keyspace.getName());
        for (SSTableReader sstable : sstables)
        {
            List<Pair<Long, Long>> positions = sstable.getPositionsForRanges(ranges);
            for (Pair<Long, Long> position : positions)
                expectedFileSize += position.right - position.left;
        }
        return expectedFileSize;
    }

    /*
     *  Find the maximum size file in the list .
     */
    public SSTableReader getMaxSizeFile(Iterable<SSTableReader> sstables)
    {
        long maxSize = 0L;
        SSTableReader maxFile = null;
        for (SSTableReader sstable : sstables)
        {
            if (sstable.onDiskLength() > maxSize)
            {
                maxSize = sstable.onDiskLength();
                maxFile = sstable;
            }
        }
        return maxFile;
    }

    public void forceCleanup(CounterId.OneShotRenewer renewer) throws ExecutionException, InterruptedException
    {
        CompactionManager.instance.performCleanup(ColumnFamilyStore.this, renewer);
    }

    public void scrub(boolean disableSnapshot) throws ExecutionException, InterruptedException
    {
        // skip snapshot creation during scrub, SEE JIRA 5891
        if(!disableSnapshot)
            snapshotWithoutFlush("pre-scrub-" + System.currentTimeMillis());
        CompactionManager.instance.performScrub(ColumnFamilyStore.this);
    }

    public void sstablesRewrite(boolean excludeCurrentVersion) throws ExecutionException, InterruptedException
    {
        CompactionManager.instance.performSSTableRewrite(ColumnFamilyStore.this, excludeCurrentVersion);
    }

    public void markObsolete(Collection<SSTableReader> sstables, OperationType compactionType)
    {
        assert !sstables.isEmpty();
        data.markObsolete(sstables, compactionType);
    }

    public void replaceCompactedSSTables(Collection<SSTableReader> sstables, Collection<SSTableReader> replacements, OperationType compactionType)
    {
        data.replaceCompactedSSTables(sstables, replacements, compactionType);
    }

    void replaceFlushed(Memtable memtable, SSTableReader sstable)
    {
        compactionStrategy.replaceFlushed(memtable, sstable);
    }

    public boolean isValid()
    {
        return valid;
    }

    public long getMemtableColumnsCount()
    {
        return metric.memtableColumnsCount.value();
    }

    public long getMemtableDataSize()
    {
        return metric.memtableDataSize.value();
    }

    public long getTotalMemtableLiveSize()
    {
        return getMemtableDataSize() + indexManager.getTotalLiveSize();
    }

    /**
     * @return the live size of all the memtables (the current active one and pending flush).
     */
    public long getAllMemtablesLiveSize()
    {
        long size = 0;
        for (Memtable mt : getDataTracker().getAllMemtables())
            size += mt.getLiveSize();
        return size;
    }

    /**
     * @return the size of all the memtables, including the pending flush ones and 2i memtables, if any.
     */
    public long getTotalAllMemtablesLiveSize()
    {
        long size = getAllMemtablesLiveSize();
        if (indexManager.hasIndexes())
            for (ColumnFamilyStore index : indexManager.getIndexesBackedByCfs())
                size += index.getAllMemtablesLiveSize();
        return size;
    }

    public int getMemtableSwitchCount()
    {
        return (int) metric.memtableSwitchCount.count();
    }

    Memtable getMemtableThreadSafe()
    {
        return data.getMemtable();
    }

    /**
     * Package protected for access from the CompactionManager.
     */
    public DataTracker getDataTracker()
    {
        return data;
    }

    public Collection<SSTableReader> getSSTables()
    {
        return data.getSSTables();
    }

    public Set<SSTableReader> getUncompactingSSTables()
    {
        return data.getUncompactingSSTables();
    }

    public long[] getRecentSSTablesPerReadHistogram()
    {
        return metric.recentSSTablesPerRead.getBuckets(true);
    }

    public long[] getSSTablesPerReadHistogram()
    {
        return metric.sstablesPerRead.getBuckets(false);
    }

    public long getReadCount()
    {
        return metric.readLatency.latency.count();
    }

    public double getRecentReadLatencyMicros()
    {
        return metric.readLatency.getRecentLatency();
    }

    public long[] getLifetimeReadLatencyHistogramMicros()
    {
        return metric.readLatency.totalLatencyHistogram.getBuckets(false);
    }

    public long[] getRecentReadLatencyHistogramMicros()
    {
        return metric.readLatency.recentLatencyHistogram.getBuckets(true);
    }

    public long getTotalReadLatencyMicros()
    {
        return metric.readLatency.totalLatency.count();
    }

    public int getPendingTasks()
    {
        return metric.pendingTasks.value();
    }

    public long getWriteCount()
    {
        return metric.writeLatency.latency.count();
    }

    public long getTotalWriteLatencyMicros()
    {
        return metric.writeLatency.totalLatency.count();
    }

    public double getRecentWriteLatencyMicros()
    {
        return metric.writeLatency.getRecentLatency();
    }

    public long[] getLifetimeWriteLatencyHistogramMicros()
    {
        return metric.writeLatency.totalLatencyHistogram.getBuckets(false);
    }

    public long[] getRecentWriteLatencyHistogramMicros()
    {
        return metric.writeLatency.recentLatencyHistogram.getBuckets(true);
    }

    public ColumnFamily getColumnFamily(DecoratedKey key,
                                        ByteBuffer start,
                                        ByteBuffer finish,
                                        boolean reversed,
                                        int limit,
                                        long timestamp)
    {
        return getColumnFamily(QueryFilter.getSliceFilter(key, name, start, finish, reversed, limit, timestamp));
    }

    /**
     * fetch the row given by filter.key if it is in the cache; if not, read it from disk and cache it
     * @param cfId the column family to read the row from
     * @param filter the columns being queried.  Note that we still cache entire rows, but if a row is uncached
     *               and we race to cache it, only the winner will read the entire row
     * @return the entire row for filter.key, if present in the cache (or we can cache it), or just the column
     *         specified by filter otherwise
     */
    private ColumnFamily getThroughCache(UUID cfId, QueryFilter filter)
    {
        assert isRowCacheEnabled()
               : String.format("Row cache is not enabled on column family [" + name + "]");

        RowCacheKey key = new RowCacheKey(cfId, filter.key);

        // attempt a sentinel-read-cache sequence.  if a write invalidates our sentinel, we'll return our
        // (now potentially obsolete) data, but won't cache it. see CASSANDRA-3862
        IRowCacheEntry cached = CacheService.instance.rowCache.get(key);
        if (cached != null)
        {
            if (cached instanceof RowCacheSentinel)
            {
                // Some other read is trying to cache the value, just do a normal non-caching read
                Tracing.trace("Row cache miss (race)");
                return getTopLevelColumns(filter, Integer.MIN_VALUE);
            }
            Tracing.trace("Row cache hit");
            return (ColumnFamily) cached;
        }

        Tracing.trace("Row cache miss");
        RowCacheSentinel sentinel = new RowCacheSentinel();
        boolean sentinelSuccess = CacheService.instance.rowCache.putIfAbsent(key, sentinel);

        try
        {
            ColumnFamily data = getTopLevelColumns(QueryFilter.getIdentityFilter(filter.key, name, filter.timestamp),
                                                   Integer.MIN_VALUE);
            if (sentinelSuccess && data != null)
                CacheService.instance.rowCache.replace(key, sentinel, data);

            return data;
        }
        finally
        {
            if (sentinelSuccess && data == null)
                invalidateCachedRow(key);
        }
    }

    public int gcBefore(long now)
    {
        return (int) (now / 1000) - metadata.getGcGraceSeconds();
    }

    /**
     * get a list of columns starting from a given column, in a specified order.
     * only the latest version of a column is returned.
     * @return null if there is no data and no tombstones; otherwise a ColumnFamily
     */
    public ColumnFamily getColumnFamily(QueryFilter filter)
    {
        assert name.equals(filter.getColumnFamilyName()) : filter.getColumnFamilyName();

        ColumnFamily result = null;

        long start = System.nanoTime();
        try
        {
            int gcBefore = gcBefore(filter.timestamp);
            if (isRowCacheEnabled())
            {
                assert !isIndex(); // CASSANDRA-5732
                UUID cfId = metadata.cfId;

                ColumnFamily cached = getThroughCache(cfId, filter);
                if (cached == null)
                {
                    logger.trace("cached row is empty");
                    return null;
                }

                result = filterColumnFamily(cached, filter);
            }
            else
            {
                ColumnFamily cf = getTopLevelColumns(filter, gcBefore);

                if (cf == null)
                    return null;

                result = removeDeletedCF(cf, gcBefore);
            }

            removeDroppedColumns(result);

            if (filter.filter instanceof SliceQueryFilter)
            {
                // Log the number of tombstones scanned on single key queries
                metric.tombstoneScannedHistogram.update(((SliceQueryFilter) filter.filter).lastIgnored());
                metric.liveScannedHistogram.update(((SliceQueryFilter) filter.filter).lastLive());
            }
        }
        finally
        {
            metric.readLatency.addNano(System.nanoTime() - start);
        }

        return result;
    }

    /**
     *  Filter a cached row, which will not be modified by the filter, but may be modified by throwing out
     *  tombstones that are no longer relevant.
     *  The returned column family won't be thread safe.
     */
    ColumnFamily filterColumnFamily(ColumnFamily cached, QueryFilter filter)
    {
        ColumnFamily cf = cached.cloneMeShallow(ArrayBackedSortedColumns.factory, filter.filter.isReversed());
        OnDiskAtomIterator ci = filter.getColumnFamilyIterator(cached);

        int gcBefore = gcBefore(filter.timestamp);
        filter.collateOnDiskAtom(cf, ci, gcBefore);
        return removeDeletedCF(cf, gcBefore);
    }

    /**
     * Get the current view and acquires references on all its sstables.
     * This is a bit tricky because we must ensure that between the time we
     * get the current view and the time we acquire the references the set of
     * sstables hasn't changed. Otherwise we could get a view for which an
     * sstable have been deleted in the meantime.
     *
     * At the end of this method, a reference on all the sstables of the
     * returned view will have been acquired and must thus be released when
     * appropriate.
     */
    private DataTracker.View markCurrentViewReferenced()
    {
        while (true)
        {
            DataTracker.View currentView = data.getView();
            if (SSTableReader.acquireReferences(currentView.sstables))
                return currentView;
        }
    }

    /**
     * Get the current sstables, acquiring references on all of them.
     * The caller is in charge of releasing the references on the sstables.
     *
     * See markCurrentViewReferenced() above.
     */
    public Collection<SSTableReader> markCurrentSSTablesReferenced()
    {
        return markCurrentViewReferenced().sstables;
    }

    abstract class AbstractViewSSTableFinder
    {
        abstract List<SSTableReader> findSSTables(DataTracker.View view);
        protected List<SSTableReader> sstablesForRowBounds(AbstractBounds<RowPosition> rowBounds, DataTracker.View view)
        {
            RowPosition stopInTree = rowBounds.right.isMinimum() ? view.intervalTree.max() : rowBounds.right;
            return view.intervalTree.search(Interval.<RowPosition, SSTableReader>create(rowBounds.left, stopInTree));
        }
    }

    private ViewFragment markReferenced(AbstractViewSSTableFinder finder)
    {
        List<SSTableReader> sstables;
        DataTracker.View view;

        while (true)
        {
            view = data.getView();

            if (view.intervalTree.isEmpty())
            {
                sstables = Collections.emptyList();
                break;
            }

            sstables = finder.findSSTables(view);
            if (SSTableReader.acquireReferences(sstables))
                break;
            // retry w/ new view
        }

        return new ViewFragment(sstables, Iterables.concat(Collections.singleton(view.memtable), view.memtablesPendingFlush));
    }

    /**
     * @return a ViewFragment containing the sstables and memtables that may need to be merged
     * for the given @param key, according to the interval tree
     */
    public ViewFragment markReferenced(final DecoratedKey key)
    {
        assert !key.isMinimum();
        return markReferenced(new AbstractViewSSTableFinder()
        {
            List<SSTableReader> findSSTables(DataTracker.View view)
            {
                return compactionStrategy.filterSSTablesForReads(view.intervalTree.search(key));
            }
        });
    }

    /**
     * @return a ViewFragment containing the sstables and memtables that may need to be merged
     * for rows within @param rowBounds, inclusive, according to the interval tree.
     */
    public ViewFragment markReferenced(final AbstractBounds<RowPosition> rowBounds)
    {
        return markReferenced(new AbstractViewSSTableFinder()
        {
            List<SSTableReader> findSSTables(DataTracker.View view)
            {
                return compactionStrategy.filterSSTablesForReads(sstablesForRowBounds(rowBounds, view));
            }
        });
    }

    /**
     * @return a ViewFragment containing the sstables and memtables that may need to be merged
     * for rows for all of @param rowBoundsCollection, inclusive, according to the interval tree.
     */
    public ViewFragment markReferenced(final Collection<AbstractBounds<RowPosition>> rowBoundsCollection)
    {
        return markReferenced(new AbstractViewSSTableFinder()
        {
            List<SSTableReader> findSSTables(DataTracker.View view)
            {
                Set<SSTableReader> sstables = Sets.newHashSet();
                for (AbstractBounds<RowPosition> rowBounds : rowBoundsCollection)
                    sstables.addAll(sstablesForRowBounds(rowBounds, view));

                return ImmutableList.copyOf(sstables);
            }
        });
    }

    public List<String> getSSTablesForKey(String key)
    {
        DecoratedKey dk = new DecoratedKey(partitioner.getToken(ByteBuffer.wrap(key.getBytes())), ByteBuffer.wrap(key.getBytes()));
        ViewFragment view = markReferenced(dk);
        try
        {
            List<String> files = new ArrayList<String>();
            for (SSTableReader sstr : view.sstables)
            {
                // check if the key actually exists in this sstable, without updating cache and stats
                if (sstr.getPosition(dk, SSTableReader.Operator.EQ, false) != null)
                    files.add(sstr.getFilename());
            }
            return files;
        }
        finally
        {
            SSTableReader.releaseReferences(view.sstables);
        }
    }

    public ColumnFamily getTopLevelColumns(QueryFilter filter, int gcBefore)
    {
        Tracing.trace("Executing single-partition query on {}", name);
        CollationController controller = new CollationController(this, filter, gcBefore);
        ColumnFamily columns = controller.getTopLevelColumns();
        metric.updateSSTableIterated(controller.getSstablesIterated());
        return columns;
    }

    public void cleanupCache()
    {
        Collection<Range<Token>> ranges = StorageService.instance.getLocalRanges(keyspace.getName());

        for (RowCacheKey key : CacheService.instance.rowCache.getKeySet())
        {
            DecoratedKey dk = partitioner.decorateKey(ByteBuffer.wrap(key.key));
            if (key.cfId == metadata.cfId && !Range.isInRanges(dk.token, ranges))
                invalidateCachedRow(dk);
        }
    }

    public static abstract class AbstractScanIterator extends AbstractIterator<Row> implements CloseableIterator<Row>
    {
        public boolean needsFiltering()
        {
            return true;
        }
    }

    /**
      * Iterate over a range of rows and columns from memtables/sstables.
      *
      * @param range The range of keys and columns within those keys to fetch
     */
    private AbstractScanIterator getSequentialIterator(final DataRange range, long now)
    {
        assert !(range.keyRange() instanceof Range) || !((Range)range.keyRange()).isWrapAround() || range.keyRange().right.isMinimum() : range.keyRange();

        final ViewFragment view = markReferenced(range.keyRange());
        Tracing.trace("Executing seq scan across {} sstables for {}", view.sstables.size(), range.keyRange().getString(metadata.getKeyValidator()));

        try
        {
            final CloseableIterator<Row> iterator = RowIteratorFactory.getIterator(view.memtables, view.sstables, range, this, now);

            // todo this could be pushed into SSTableScanner
            return new AbstractScanIterator()
            {
                protected Row computeNext()
                {
                    // pull a row out of the iterator
                    if (!iterator.hasNext())
                        return endOfData();

                    Row current = iterator.next();
                    DecoratedKey key = current.key;

                    if (!range.stopKey().isMinimum() && range.stopKey().compareTo(key) < 0)
                        return endOfData();

                    // skipping outside of assigned range
                    if (!range.contains(key))
                        return computeNext();

                    if (logger.isTraceEnabled())
                        logger.trace("scanned {}", metadata.getKeyValidator().getString(key.key));

                    return current;
                }

                public void close() throws IOException
                {
                    SSTableReader.releaseReferences(view.sstables);
                    iterator.close();
                }
            };
        }
        catch (RuntimeException e)
        {
            // In case getIterator() throws, otherwise the iteror close method releases the references.
            SSTableReader.releaseReferences(view.sstables);
            throw e;
        }
    }

    @VisibleForTesting
    public List<Row> getRangeSlice(final AbstractBounds<RowPosition> range,
                                   List<IndexExpression> rowFilter,
                                   IDiskAtomFilter columnFilter,
                                   int maxResults)
    {
        return getRangeSlice(range, rowFilter, columnFilter, maxResults, System.currentTimeMillis());
    }

    public List<Row> getRangeSlice(final AbstractBounds<RowPosition> range,
                                   List<IndexExpression> rowFilter,
                                   IDiskAtomFilter columnFilter,
                                   int maxResults,
                                   long now)
    {
        return getRangeSlice(makeExtendedFilter(range, columnFilter, rowFilter, maxResults, false, false, now));
    }

    /**
     * Allows generic range paging with the slice column filter.
     * Typically, suppose we have rows A, B, C ... Z having each some columns in [1, 100].
     * And suppose we want to page throught the query that for all rows returns the columns
     * within [25, 75]. For that, we need to be able to do a range slice starting at (row r, column c)
     * and ending at (row Z, column 75), *but* that only return columns in [25, 75].
     * That is what this method allows. The columnRange is the "window" of  columns we are interested
     * in each row, and columnStart (resp. columnEnd) is the start (resp. end) for the first
     * (resp. end) requested row.
     */
    public ExtendedFilter makeExtendedFilter(AbstractBounds<RowPosition> keyRange,
                                             SliceQueryFilter columnRange,
                                             ByteBuffer columnStart,
                                             ByteBuffer columnStop,
                                             List<IndexExpression> rowFilter,
                                             int maxResults,
                                             long now)
    {
        DataRange dataRange = new DataRange.Paging(keyRange, columnRange, columnStart, columnStop, metadata.comparator);
        return ExtendedFilter.create(this, dataRange, rowFilter, maxResults, true, now);
    }

    public List<Row> getRangeSlice(AbstractBounds<RowPosition> range,
                                   List<IndexExpression> rowFilter,
                                   IDiskAtomFilter columnFilter,
                                   int maxResults,
                                   long now,
                                   boolean countCQL3Rows,
                                   boolean isPaging)
    {
        return getRangeSlice(makeExtendedFilter(range, columnFilter, rowFilter, maxResults, countCQL3Rows, isPaging, now));
    }

    public ExtendedFilter makeExtendedFilter(AbstractBounds<RowPosition> range,
                                             IDiskAtomFilter columnFilter,
                                             List<IndexExpression> rowFilter,
                                             int maxResults,
                                             boolean countCQL3Rows,
                                             boolean isPaging,
                                             long timestamp)
    {
        DataRange dataRange;
        if (isPaging)
        {
            assert columnFilter instanceof SliceQueryFilter;
            SliceQueryFilter sfilter = (SliceQueryFilter)columnFilter;
            assert sfilter.slices.length == 1;
            SliceQueryFilter newFilter = new SliceQueryFilter(ColumnSlice.ALL_COLUMNS_ARRAY, sfilter.isReversed(), sfilter.count);
            dataRange = new DataRange.Paging(range, newFilter, sfilter.start(), sfilter.finish(), metadata.comparator);
        }
        else
        {
            dataRange = new DataRange(range, columnFilter);
        }
        return ExtendedFilter.create(this, dataRange, rowFilter, maxResults, countCQL3Rows, timestamp);
    }

    public List<Row> getRangeSlice(ExtendedFilter filter)
    {
        return filter(getSequentialIterator(filter.dataRange, filter.timestamp), filter);
    }

    @VisibleForTesting
    public List<Row> search(AbstractBounds<RowPosition> range,
                            List<IndexExpression> clause,
                            IDiskAtomFilter dataFilter,
                            int maxResults)
    {
        return search(range, clause, dataFilter, maxResults, System.currentTimeMillis());
    }

    public List<Row> search(AbstractBounds<RowPosition> range,
                            List<IndexExpression> clause,
                            IDiskAtomFilter dataFilter,
                            int maxResults,
                            long now)
    {
        return search(makeExtendedFilter(range, dataFilter, clause, maxResults, false, false, now));
    }

    public List<Row> search(ExtendedFilter filter)
    {
        Tracing.trace("Executing indexed scan for {}", filter.dataRange.keyRange().getString(metadata.getKeyValidator()));
        return indexManager.search(filter);
    }

    public List<Row> filter(AbstractScanIterator rowIterator, ExtendedFilter filter)
    {
        logger.trace("Filtering {} for rows matching {}", rowIterator, filter);
        List<Row> rows = new ArrayList<Row>();
        int columnsCount = 0;
        int total = 0, matched = 0;

        try
        {
            while (rowIterator.hasNext() && matched < filter.maxRows() && columnsCount < filter.maxColumns())
            {
                // get the raw columns requested, and additional columns for the expressions if necessary
                Row rawRow = rowIterator.next();
                total++;
                ColumnFamily data = rawRow.cf;

                if (rowIterator.needsFiltering())
                {
                    IDiskAtomFilter extraFilter = filter.getExtraFilter(rawRow.key, data);
                    if (extraFilter != null)
                    {
                        ColumnFamily cf = filter.cfs.getColumnFamily(new QueryFilter(rawRow.key, name, extraFilter, filter.timestamp));
                        if (cf != null)
                            data.addAll(cf, HeapAllocator.instance);
                    }

                    removeDroppedColumns(data);

                    if (!filter.isSatisfiedBy(rawRow.key, data, null, null))
                        continue;

                    logger.trace("{} satisfies all filter expressions", data);
                    // cut the resultset back to what was requested, if necessary
                    data = filter.prune(rawRow.key, data);
                }
                else
                {
                    removeDroppedColumns(data);
                }

                rows.add(new Row(rawRow.key, data));
                matched++;

                if (data != null)
                    columnsCount += filter.lastCounted(data);
                // Update the underlying filter to avoid querying more columns per slice than necessary and to handle paging
                filter.updateFilter(columnsCount);
            }

            return rows;
        }
        finally
        {
            try
            {
                rowIterator.close();
                Tracing.trace("Scanned {} rows and matched {}", total, matched);
            }
            catch (IOException e)
            {
                throw new RuntimeException(e);
            }
        }
    }

    public AbstractType<?> getComparator()
    {
        return metadata.comparator;
    }

    public void snapshotWithoutFlush(String snapshotName)
    {
        for (ColumnFamilyStore cfs : concatWithIndexes())
        {
            DataTracker.View currentView = cfs.markCurrentViewReferenced();

            try
            {
                for (SSTableReader ssTable : currentView.sstables)
                {
                    File snapshotDirectory = Directories.getSnapshotDirectory(ssTable.descriptor, snapshotName);
                    ssTable.createLinks(snapshotDirectory.getPath()); // hard links
                    if (logger.isDebugEnabled())
                        logger.debug("Snapshot for {} keyspace data file {} created in {}", keyspace, ssTable.getFilename(), snapshotDirectory);
                }
            }
            finally
            {
                SSTableReader.releaseReferences(currentView.sstables);
            }
        }
    }

    public List<SSTableReader> getSnapshotSSTableReader(String tag) throws IOException
    {
        Map<Descriptor, Set<Component>> snapshots = directories.sstableLister().snapshots(tag).list();
        List<SSTableReader> readers = new ArrayList<SSTableReader>(snapshots.size());
        for (Map.Entry<Descriptor, Set<Component>> entries : snapshots.entrySet())
            readers.add(SSTableReader.open(entries.getKey(), entries.getValue(), metadata, partitioner));
        return readers;
    }

    /**
     * Take a snap shot of this columnfamily store.
     *
     * @param snapshotName the name of the associated with the snapshot
     */
    public void snapshot(String snapshotName)
    {
        forceBlockingFlush();
        snapshotWithoutFlush(snapshotName);
    }

    public boolean snapshotExists(String snapshotName)
    {
        return directories.snapshotExists(snapshotName);
    }

    public long getSnapshotCreationTime(String snapshotName)
    {
        return directories.snapshotCreationTime(snapshotName);
    }

    public void clearSnapshot(String snapshotName)
    {
        directories.clearSnapshot(snapshotName);
    }

    public boolean hasUnreclaimedSpace()
    {
        return getLiveDiskSpaceUsed() < getTotalDiskSpaceUsed();
    }

    public long getTotalDiskSpaceUsed()
    {
        return metric.totalDiskSpaceUsed.count();
    }

    public long getLiveDiskSpaceUsed()
    {
        return metric.liveDiskSpaceUsed.count();
    }

    public int getLiveSSTableCount()
    {
        return metric.liveSSTableCount.value();
    }

    /**
     * @return the cached row for @param key if it is already present in the cache.
     * That is, unlike getThroughCache, it will not readAndCache the row if it is not present, nor
     * are these calls counted in cache statistics.
     *
     * Note that this WILL cause deserialization of a SerializingCache row, so if all you
     * need to know is whether a row is present or not, use containsCachedRow instead.
     */
    public ColumnFamily getRawCachedRow(DecoratedKey key)
    {
        if (!isRowCacheEnabled())
            return null;

        IRowCacheEntry cached = CacheService.instance.rowCache.getInternal(new RowCacheKey(metadata.cfId, key));
        return cached == null || cached instanceof RowCacheSentinel ? null : (ColumnFamily) cached;
    }

    /**
     * @return true if @param key is contained in the row cache
     */
    public boolean containsCachedRow(DecoratedKey key)
    {
        return CacheService.instance.rowCache.getCapacity() != 0 && CacheService.instance.rowCache.containsKey(new RowCacheKey(metadata.cfId, key));
    }

    public void invalidateCachedRow(RowCacheKey key)
    {
        CacheService.instance.rowCache.remove(key);
    }

    public void invalidateCachedRow(DecoratedKey key)
    {
        UUID cfId = Schema.instance.getId(keyspace.getName(), this.name);
        if (cfId == null)
            return; // secondary index

        invalidateCachedRow(new RowCacheKey(cfId, key));
    }

    public void forceMajorCompaction() throws InterruptedException, ExecutionException
    {
        CompactionManager.instance.performMaximal(this);
    }

    public static Iterable<ColumnFamilyStore> all()
    {
        List<Iterable<ColumnFamilyStore>> stores = new ArrayList<Iterable<ColumnFamilyStore>>(Schema.instance.getKeyspaces().size());
        for (Keyspace keyspace : Keyspace.all())
        {
            stores.add(keyspace.getColumnFamilyStores());
        }
        return Iterables.concat(stores);
    }

    public Iterable<DecoratedKey> keySamples(Range<Token> range)
    {
        Collection<SSTableReader> sstables = getSSTables();
        Iterable<DecoratedKey>[] samples = new Iterable[sstables.size()];
        int i = 0;
        for (SSTableReader sstable: sstables)
        {
            samples[i++] = sstable.getKeySamples(range);
        }
        return Iterables.concat(samples);
    }

    /**
     * For testing.  No effort is made to clear historical or even the current memtables, nor for
     * thread safety.  All we do is wipe the sstable containers clean, while leaving the actual
     * data files present on disk.  (This allows tests to easily call loadNewSSTables on them.)
     */
    public void clearUnsafe()
    {
        for (final ColumnFamilyStore cfs : concatWithIndexes())
        {
            cfs.runWithCompactionsDisabled(new Callable<Void>()
            {
                public Void call()
                {
                    cfs.data.init();
                    return null;
                }
            }, true);
        }
    }

    /**
     * Truncate deletes the entire column family's data with no expensive tombstone creation
     */
    public void truncateBlocking()
    {
        // We have two goals here:
        // - truncate should delete everything written before truncate was invoked
        // - but not delete anything that isn't part of the snapshot we create.
        // We accomplish this by first flushing manually, then snapshotting, and
        // recording the timestamp IN BETWEEN those actions. Any sstables created
        // with this timestamp or greater time, will not be marked for delete.
        //
        // Bonus complication: since we store replay position in sstable metadata,
        // truncating those sstables means we will replay any CL segments from the
        // beginning if we restart before they [the CL segments] are discarded for
        // normal reasons post-truncate.  To prevent this, we store truncation
        // position in the System keyspace.
        logger.debug("truncating {}", name);

        if (DatabaseDescriptor.isAutoSnapshot())
        {
            // flush the CF being truncated before forcing the new segment
            forceBlockingFlush();

            // sleep a little to make sure that our truncatedAt comes after any sstable
            // that was part of the flushed we forced; otherwise on a tie, it won't get deleted.
            Uninterruptibles.sleepUninterruptibly(1, TimeUnit.MILLISECONDS);
        }

        // nuke the memtable data w/o writing to disk first
        Keyspace.switchLock.writeLock().lock();
        try
        {
            for (ColumnFamilyStore cfs : concatWithIndexes())
            {
                Memtable mt = cfs.getMemtableThreadSafe();
                if (!mt.isClean())
                    mt.cfs.data.renewMemtable();
            }
        }
        finally
        {
            Keyspace.switchLock.writeLock().unlock();
        }

        Runnable truncateRunnable = new Runnable()
        {
            public void run()
            {
                logger.debug("Discarding sstable data for truncated CF + indexes");

                final long truncatedAt = System.currentTimeMillis();
                if (DatabaseDescriptor.isAutoSnapshot())
                    snapshot(Keyspace.getTimestampedSnapshotName(name));

                ReplayPosition replayAfter = discardSSTables(truncatedAt);

                for (SecondaryIndex index : indexManager.getIndexes())
                    index.truncateBlocking(truncatedAt);

                SystemKeyspace.saveTruncationRecord(ColumnFamilyStore.this, truncatedAt, replayAfter);

                logger.debug("cleaning out row cache");
                for (RowCacheKey key : CacheService.instance.rowCache.getKeySet())
                {
                    if (key.cfId == metadata.cfId)
                        invalidateCachedRow(key);
                }
            }
        };

        runWithCompactionsDisabled(Executors.callable(truncateRunnable), true);
        logger.debug("truncate complete");
    }

    public <V> V runWithCompactionsDisabled(Callable<V> callable, boolean interruptValidation)
    {
        // synchronize so that concurrent invocations don't re-enable compactions partway through unexpectedly,
        // and so we only run one major compaction at a time
        synchronized (this)
        {
            logger.debug("Cancelling in-progress compactions for {}", metadata.cfName);

            Iterable<ColumnFamilyStore> selfWithIndexes = concatWithIndexes();
            for (ColumnFamilyStore cfs : selfWithIndexes)
                cfs.getCompactionStrategy().pause();
            try
            {
                // interrupt in-progress compactions
                Function<ColumnFamilyStore, CFMetaData> f = new Function<ColumnFamilyStore, CFMetaData>()
                {
                    public CFMetaData apply(ColumnFamilyStore cfs)
                    {
                        return cfs.metadata;
                    }
                };
                Iterable<CFMetaData> allMetadata = Iterables.transform(selfWithIndexes, f);
                CompactionManager.instance.interruptCompactionFor(allMetadata, interruptValidation);

                // wait for the interruption to be recognized
                long start = System.nanoTime();
                long delay = TimeUnit.MINUTES.toNanos(1);
                while (System.nanoTime() - start < delay)
                {
                    if (CompactionManager.instance.isCompacting(selfWithIndexes))
                        Uninterruptibles.sleepUninterruptibly(100, TimeUnit.MILLISECONDS);
                    else
                        break;
                }

                // doublecheck that we finished, instead of timing out
                for (ColumnFamilyStore cfs : selfWithIndexes)
                {
                    if (!cfs.getDataTracker().getCompacting().isEmpty())
                    {
                        logger.warn("Unable to cancel in-progress compactions for {}.  Probably there is an unusually large row in progress somewhere.  It is also possible that buggy code left some sstables compacting after it was done with them", metadata.cfName);
                    }
                }
                logger.debug("Compactions successfully cancelled");

                // run our task
                try
                {
                    return callable.call();
                }
                catch (Exception e)
                {
                    throw new RuntimeException(e);
                }
            }
            finally
            {
                for (ColumnFamilyStore cfs : selfWithIndexes)
                    cfs.getCompactionStrategy().resume();
            }
        }
    }

    public Iterable<SSTableReader> markAllCompacting()
    {
        Callable<Iterable<SSTableReader>> callable = new Callable<Iterable<SSTableReader>>()
        {
            public Iterable<SSTableReader> call() throws Exception
            {
                assert data.getCompacting().isEmpty() : data.getCompacting();
                Iterable<SSTableReader> sstables = Lists.newArrayList(AbstractCompactionStrategy.filterSuspectSSTables(getSSTables()));
                if (Iterables.isEmpty(sstables))
                    return null;
                boolean success = data.markCompacting(sstables);
                assert success : "something marked things compacting while compactions are disabled";
                return sstables;
            }
        };

        return runWithCompactionsDisabled(callable, false);
    }

    public long getBloomFilterFalsePositives()
    {
        return metric.bloomFilterFalsePositives.value();
    }

    public long getRecentBloomFilterFalsePositives()
    {
        return metric.recentBloomFilterFalsePositives.value();
    }

    public double getBloomFilterFalseRatio()
    {
        return metric.bloomFilterFalseRatio.value();
    }

    public double getRecentBloomFilterFalseRatio()
    {
        return metric.recentBloomFilterFalseRatio.value();
    }

    public long getBloomFilterDiskSpaceUsed()
    {
        return metric.bloomFilterDiskSpaceUsed.value();
    }

    @Override
    public String toString()
    {
        return "CFS(" +
               "Keyspace='" + keyspace.getName() + '\'' +
               ", ColumnFamily='" + name + '\'' +
               ')';
    }

    public void disableAutoCompaction()
    {
        // we don't use CompactionStrategy.pause since we don't want users flipping that on and off
        // during runWithCompactionsDisabled
        this.compactionStrategy.disable();
    }

    public void enableAutoCompaction()
    {
        enableAutoCompaction(false);
    }

    /**
     * used for tests - to be able to check things after a minor compaction
     * @param waitForFutures if we should block until autocompaction is done
     */
    @VisibleForTesting
    public void enableAutoCompaction(boolean waitForFutures)
    {
        this.compactionStrategy.enable();
        List<Future<?>> futures = CompactionManager.instance.submitBackground(this);
        if (waitForFutures)
            FBUtilities.waitOnFutures(futures);
    }

    public boolean isAutoCompactionDisabled()
    {
        return !this.compactionStrategy.isEnabled();
    }

    /*
     JMX getters and setters for the Default<T>s.
       - get/set minCompactionThreshold
       - get/set maxCompactionThreshold
       - get     memsize
       - get     memops
       - get/set memtime
     */

    public AbstractCompactionStrategy getCompactionStrategy()
    {
        assert compactionStrategy != null : "No compaction strategy set yet";
        return compactionStrategy;
    }

    public void setCompactionThresholds(int minThreshold, int maxThreshold)
    {
        validateCompactionThresholds(minThreshold, maxThreshold);

        minCompactionThreshold.set(minThreshold);
        maxCompactionThreshold.set(maxThreshold);

        // this is called as part of CompactionStrategy constructor; avoid circular dependency by checking for null
        if (compactionStrategy != null)
            CompactionManager.instance.submitBackground(this);
    }

    public int getMinimumCompactionThreshold()
    {
        return minCompactionThreshold.value();
    }

    public void setMinimumCompactionThreshold(int minCompactionThreshold)
    {
        validateCompactionThresholds(minCompactionThreshold, maxCompactionThreshold.value());
        this.minCompactionThreshold.set(minCompactionThreshold);
    }

    public int getMaximumCompactionThreshold()
    {
        return maxCompactionThreshold.value();
    }

    public void setMaximumCompactionThreshold(int maxCompactionThreshold)
    {
        validateCompactionThresholds(minCompactionThreshold.value(), maxCompactionThreshold);
        this.maxCompactionThreshold.set(maxCompactionThreshold);
    }

    private void validateCompactionThresholds(int minThreshold, int maxThreshold)
    {
        if (minThreshold > maxThreshold)
            throw new RuntimeException(String.format("The min_compaction_threshold cannot be larger than the max_compaction_threshold. " +
                                                     "Min is '%d', Max is '%d'.", minThreshold, maxThreshold));

        if (maxThreshold == 0 || minThreshold == 0)
            throw new RuntimeException("Disabling compaction by setting min_compaction_threshold or max_compaction_threshold to 0 " +
                    "is deprecated, set the compaction strategy option 'enabled' to 'false' instead or use the nodetool command 'disableautocompaction'.");
    }

    public double getTombstonesPerSlice()
    {
        return metric.tombstoneScannedHistogram.getSnapshot().getMedian();
    }

    public double getLiveCellsPerSlice()
    {
        return metric.liveScannedHistogram.getSnapshot().getMedian();
    }

    // End JMX get/set.

    public long estimateKeys()
    {
        return data.estimatedKeys();
    }

    public long[] getEstimatedRowSizeHistogram()
    {
        return metric.estimatedRowSizeHistogram.value();
    }

    public long[] getEstimatedColumnCountHistogram()
    {
        return metric.estimatedColumnCountHistogram.value();
    }

    public double getCompressionRatio()
    {
        return metric.compressionRatio.value();
    }

    /** true if this CFS contains secondary index data */
    public boolean isIndex()
    {
        return partitioner instanceof LocalPartitioner;
    }

    private ByteBuffer intern(ByteBuffer name)
    {
        ByteBuffer internedName = internedNames.get(name);
        if (internedName == null)
        {
            internedName = ByteBufferUtil.clone(name);
            ByteBuffer concurrentName = internedNames.putIfAbsent(internedName, internedName);
            if (concurrentName != null)
                internedName = concurrentName;
        }
        return internedName;
    }

    public ByteBuffer internOrCopy(ByteBuffer name, Allocator allocator)
    {
        if (internedNames.size() >= INTERN_CUTOFF)
            return allocator.clone(name);

        return intern(name);
    }

    public ByteBuffer maybeIntern(ByteBuffer name)
    {
        if (internedNames.size() >= INTERN_CUTOFF)
            return null;

        return intern(name);
    }

    public Iterable<ColumnFamilyStore> concatWithIndexes()
    {
        return Iterables.concat(indexManager.getIndexesBackedByCfs(), Collections.singleton(this));
    }

    public Set<Memtable> getMemtablesPendingFlush()
    {
        return data.getMemtablesPendingFlush();
    }

    public List<String> getBuiltIndexes()
    {
       return indexManager.getBuiltIndexes();
    }

    public int getUnleveledSSTables()
    {
        return this.compactionStrategy instanceof LeveledCompactionStrategy
               ? ((LeveledCompactionStrategy) this.compactionStrategy).getLevelSize(0)
               : 0;
    }

    public int[] getSSTableCountPerLevel()
    {
        return compactionStrategy instanceof LeveledCompactionStrategy
               ? ((LeveledCompactionStrategy) compactionStrategy).getAllLevelSize()
               : null;
    }

    public static class ViewFragment
    {
        public final List<SSTableReader> sstables;
        public final Iterable<Memtable> memtables;

        public ViewFragment(List<SSTableReader> sstables, Iterable<Memtable> memtables)
        {
            this.sstables = sstables;
            this.memtables = memtables;
        }
    }

    /**
     * Returns the creation time of the oldest memtable not fully flushed yet.
     */
    public long oldestUnflushedMemtable()
    {
        DataTracker.View view = data.getView();
        long oldest = view.memtable.creationTime();
        for (Memtable memtable : view.memtablesPendingFlush)
            oldest = Math.min(oldest, memtable.creationTime());
        return oldest;
    }

    public boolean isEmpty()
    {
        DataTracker.View view = data.getView();
        return view.sstables.isEmpty() && view.memtable.getOperations() == 0 && view.memtablesPendingFlush.isEmpty();
    }

    private boolean isRowCacheEnabled()
    {
        return !(metadata.getCaching() == Caching.NONE
              || metadata.getCaching() == Caching.KEYS_ONLY
              || CacheService.instance.rowCache.getCapacity() == 0);
    }

    /**
     * Discard all SSTables that were created before given timestamp.
     *
     * Caller should first ensure that comapctions have quiesced.
     *
     * @param truncatedAt The timestamp of the truncation
     *                    (all SSTables before that timestamp are going be marked as compacted)
     *
     * @return the most recent replay position of the truncated data
     */
    public ReplayPosition discardSSTables(long truncatedAt)
    {
        assert data.getCompacting().isEmpty() : data.getCompacting();

        List<SSTableReader> truncatedSSTables = new ArrayList<SSTableReader>();

        for (SSTableReader sstable : getSSTables())
        {
            if (!sstable.newSince(truncatedAt))
                truncatedSSTables.add(sstable);
        }

        if (truncatedSSTables.isEmpty())
            return ReplayPosition.NONE;

        markObsolete(truncatedSSTables, OperationType.UNKNOWN);
        return ReplayPosition.getReplayPosition(truncatedSSTables);
    }

    public double getDroppableTombstoneRatio()
    {
        return getDataTracker().getDroppableTombstoneRatio();
    }

    public long getTruncationTime()
    {
        Pair<ReplayPosition, Long> truncationRecord = SystemKeyspace.getTruncationRecords().get(metadata.cfId);
        return truncationRecord == null ? Long.MIN_VALUE : truncationRecord.right;
    }

    public long trueSnapshotsSize()
    {
        return directories.trueSnapshotsSize();
    }
}<|MERGE_RESOLUTION|>--- conflicted
+++ resolved
@@ -897,10 +897,7 @@
             return null;
         }
 
-<<<<<<< HEAD
-=======
-        removeDeletedColumnsOnly(cf, gcBefore, indexer);
-        return removeDeletedCF(cf, gcBefore);
+        return removeDeletedCF(removeDeletedColumnsOnly(cf, gcBefore, indexer), gcBefore);
     }
 
     /**
@@ -908,9 +905,8 @@
      * columns that have been dropped from the schema (for CQL3 tables only).
      * @return the updated ColumnFamily
      */
-    public static long removeDeletedColumnsOnly(ColumnFamily cf, int gcBefore, SecondaryIndexManager.Updater indexer)
-    {
->>>>>>> 3edb62bf
+    public static ColumnFamily removeDeletedColumnsOnly(ColumnFamily cf, int gcBefore, SecondaryIndexManager.Updater indexer)
+    {
         Iterator<Column> iter = cf.iterator();
         DeletionInfo.InOrderTester tester = cf.inOrderDeletionTester();
         boolean hasDroppedColumns = !cf.metadata.getDroppedColumns().isEmpty();
@@ -928,7 +924,7 @@
             }
         }
 
-        return removeDeletedCF(cf, gcBefore);
+        return cf;
     }
 
     // returns true if
