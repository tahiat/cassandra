/*
 * Licensed to the Apache Software Foundation (ASF) under one
 * or more contributor license agreements.  See the NOTICE file
 * distributed with this work for additional information
 * regarding copyright ownership.  The ASF licenses this file
 * to you under the Apache License, Version 2.0 (the
 * "License"); you may not use this file except in compliance
 * with the License.  You may obtain a copy of the License at
 *
 *     http://www.apache.org/licenses/LICENSE-2.0
 *
 * Unless required by applicable law or agreed to in writing, software
 * distributed under the License is distributed on an "AS IS" BASIS,
 * WITHOUT WARRANTIES OR CONDITIONS OF ANY KIND, either express or implied.
 * See the License for the specific language governing permissions and
 * limitations under the License.
 */
package org.apache.cassandra.db.index;

import java.nio.ByteBuffer;
import java.util.*;

import org.apache.cassandra.db.*;
import org.apache.cassandra.db.filter.ExtendedFilter;
import org.apache.cassandra.tracing.Tracing;
import org.apache.cassandra.utils.FBUtilities;

public abstract class SecondaryIndexSearcher
{
    protected final SecondaryIndexManager indexManager;
    protected final Set<ByteBuffer> columns;
    protected final ColumnFamilyStore baseCfs;

    public SecondaryIndexSearcher(SecondaryIndexManager indexManager, Set<ByteBuffer> columns)
    {
        this.indexManager = indexManager;
        this.columns = columns;
        this.baseCfs = indexManager.baseCfs;
    }

    public SecondaryIndex highestSelectivityIndex(List<IndexExpression> clause)
    {
        IndexExpression expr = highestSelectivityPredicate(clause);
        return expr == null ? null : indexManager.getIndexForColumn(expr.column);
    }

    public abstract List<Row> search(ExtendedFilter filter);

    /**
     * @return true this index is able to handle given clauses.
     */
    public boolean isIndexing(List<IndexExpression> clause)
    {
        return highestSelectivityPredicate(clause) != null;
    }

    protected IndexExpression highestSelectivityPredicate(List<IndexExpression> clause)
    {
        IndexExpression best = null;
        int bestMeanCount = Integer.MAX_VALUE;
        Map<SecondaryIndex, Integer> candidates = new HashMap<>();

        for (IndexExpression expression : clause)
        {
            // skip columns belonging to a different index type
            if (!columns.contains(expression.column))
                continue;

<<<<<<< HEAD
            SecondaryIndex index = indexManager.getIndexForColumn(expression.column);
            if (index == null || !expression.operator.allowsIndexQuery())
=======
            SecondaryIndex index = indexManager.getIndexForColumn(expression.column_name);
            if (index == null || index.getIndexCfs() == null || expression.op != IndexOperator.EQ)
>>>>>>> 0b6913ee
                continue;
            int columns = index.getIndexCfs().getMeanColumns();
            candidates.put(index, columns);
            if (columns < bestMeanCount)
            {
                best = expression;
                bestMeanCount = columns;
            }
        }

        if (best == null)
            Tracing.trace("No applicable indexes found");
        else
            Tracing.trace("Candidate index mean cardinalities are {}. Scanning with {}.",
                          FBUtilities.toString(candidates), indexManager.getIndexForColumn(best.column).getIndexName());

        return best;
    }
}<|MERGE_RESOLUTION|>--- conflicted
+++ resolved
@@ -66,13 +66,8 @@
             if (!columns.contains(expression.column))
                 continue;
 
-<<<<<<< HEAD
             SecondaryIndex index = indexManager.getIndexForColumn(expression.column);
-            if (index == null || !expression.operator.allowsIndexQuery())
-=======
-            SecondaryIndex index = indexManager.getIndexForColumn(expression.column_name);
-            if (index == null || index.getIndexCfs() == null || expression.op != IndexOperator.EQ)
->>>>>>> 0b6913ee
+            if (index == null || index.getIndexCfs() == null || !expression.operator.allowsIndexQuery())
                 continue;
             int columns = index.getIndexCfs().getMeanColumns();
             candidates.put(index, columns);
