--- conflicted
+++ resolved
@@ -18,12 +18,9 @@
 */
 package org.apache.cassandra.utils.concurrent;
 
-<<<<<<< HEAD
 import java.util.AbstractCollection;
 import java.util.Collection;
-=======
 import java.util.Arrays;
->>>>>>> 7014cd5a
 import java.util.Iterator;
 import java.util.concurrent.atomic.AtomicIntegerFieldUpdater;
 
@@ -142,7 +139,6 @@
         return (E) values[i];
     }
 
-<<<<<<< HEAD
     public Collection<E> snapshot()
     {
         int count = presentCount;
@@ -160,7 +156,8 @@
                 return count;
             }
         };
-=======
+    }
+
     /**
      * Removes all of the elements from this accumulator.
      *
@@ -171,6 +168,5 @@
         nextIndexUpdater.set(this, 0);
         presentCountUpdater.set(this, 0);
         Arrays.fill(values, null);
->>>>>>> 7014cd5a
     }
 }