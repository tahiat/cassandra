/*
 * Licensed to the Apache Software Foundation (ASF) under one
 * or more contributor license agreements.  See the NOTICE file
 * distributed with this work for additional information
 * regarding copyright ownership.  The ASF licenses this file
 * to you under the Apache License, Version 2.0 (the
 * "License"); you may not use this file except in compliance
 * with the License.  You may obtain a copy of the License at
 *
 *     http://www.apache.org/licenses/LICENSE-2.0
 *
 * Unless required by applicable law or agreed to in writing, software
 * distributed under the License is distributed on an "AS IS" BASIS,
 * WITHOUT WARRANTIES OR CONDITIONS OF ANY KIND, either express or implied.
 * See the License for the specific language governing permissions and
 * limitations under the License.
 */
package org.apache.cassandra.io.sstable;


import java.io.FileNotFoundException;
import java.io.IOError;
import java.io.IOException;
import java.io.PrintWriter;
import java.nio.ByteBuffer;
import java.nio.file.Files;
import java.nio.file.NoSuchFileException;
import java.util.*;
import java.util.concurrent.CopyOnWriteArraySet;

import com.google.common.annotations.VisibleForTesting;
import com.google.common.base.Preconditions;
import com.google.common.base.Predicates;
import com.google.common.collect.Collections2;
import com.google.common.collect.ImmutableSet;
import com.google.common.collect.Sets;
import org.apache.cassandra.io.util.File;
import org.slf4j.Logger;
import org.slf4j.LoggerFactory;

import org.apache.cassandra.db.BufferDecoratedKey;
import org.apache.cassandra.db.DecoratedKey;
import org.apache.cassandra.db.RowIndexEntry;
import org.apache.cassandra.dht.AbstractBounds;
import org.apache.cassandra.dht.IPartitioner;
import org.apache.cassandra.dht.Token;
import org.apache.cassandra.io.FSWriteError;
import org.apache.cassandra.io.util.DiskOptimizationStrategy;
import org.apache.cassandra.io.util.FileUtils;
import org.apache.cassandra.io.util.RandomAccessReader;
import org.apache.cassandra.schema.TableMetadata;
import org.apache.cassandra.schema.TableMetadataRef;
import org.apache.cassandra.utils.ByteBufferUtil;
import org.apache.cassandra.utils.Pair;
import org.apache.cassandra.utils.TimeUUID;
import org.apache.cassandra.utils.memory.HeapAllocator;

import static org.apache.cassandra.io.util.File.WriteMode.APPEND;
import static org.apache.cassandra.service.ActiveRepairService.NO_PENDING_REPAIR;
import static org.apache.cassandra.service.ActiveRepairService.UNREPAIRED_SSTABLE;

/**
 * This class is built on top of the SequenceFile. It stores
 * data on disk in sorted fashion. However the sorting is upto
 * the application. This class expects keys to be handed to it
 * in sorted order.
 *
 * A separate index file is maintained as well, containing the
 * SSTable keys and the offset into the SSTable at which they are found.
 * Every 1/indexInterval key is read into memory when the SSTable is opened.
 *
 * Finally, a bloom filter file is also kept for the keys in each SSTable.
 */
public abstract class SSTable
{
    static final Logger logger = LoggerFactory.getLogger(SSTable.class);

    public static final int TOMBSTONE_HISTOGRAM_BIN_SIZE = 100;
    public static final int TOMBSTONE_HISTOGRAM_SPOOL_SIZE = 100000;
    public static final int TOMBSTONE_HISTOGRAM_TTL_ROUND_SECONDS = Integer.valueOf(System.getProperty("cassandra.streaminghistogram.roundseconds", "60"));

    public final Descriptor descriptor;
    protected final Set<Component> components;
    public final boolean compression;

    public DecoratedKey first;
    public DecoratedKey last;

    protected final DiskOptimizationStrategy optimizationStrategy;
    protected final TableMetadataRef metadata;

    protected SSTable(Descriptor descriptor, Set<Component> components, TableMetadataRef metadata, DiskOptimizationStrategy optimizationStrategy)
    {
        // In almost all cases, metadata shouldn't be null, but allowing null allows to create a mostly functional SSTable without
        // full schema definition. SSTableLoader use that ability
        assert descriptor != null;
        assert components != null;

        this.descriptor = descriptor;
        Set<Component> dataComponents = new HashSet<>(components);
        this.compression = dataComponents.contains(Component.COMPRESSION_INFO);
        this.components = new CopyOnWriteArraySet<>(dataComponents);
        this.metadata = metadata;
        this.optimizationStrategy = Objects.requireNonNull(optimizationStrategy);
    }

    @VisibleForTesting
    public Set<Component> getComponents()
    {
        return ImmutableSet.copyOf(components);
    }

    /**
     * We use a ReferenceQueue to manage deleting files that have been compacted
     * and for which no more SSTable references exist.  But this is not guaranteed
     * to run for each such file because of the semantics of the JVM gc.  So,
     * we write a marker to `compactedFilename` when a file is compacted;
     * if such a marker exists on startup, the file should be removed.
     *
     * This method will also remove SSTables that are marked as temporary.
     *
     * @return true if the file was deleted
     */
    public static boolean delete(Descriptor desc, Set<Component> components)
    {
        logger.info("Deleting sstable: {}", desc);
        // remove the DATA component first if it exists
        if (components.contains(Component.DATA))
            FileUtils.deleteWithConfirm(desc.filenameFor(Component.DATA));
        for (Component component : components)
        {
            if (component.equals(Component.DATA) || component.equals(Component.SUMMARY))
                continue;

            FileUtils.deleteWithConfirm(desc.filenameFor(component));
        }

        if (components.contains(Component.SUMMARY))
            FileUtils.delete(desc.filenameFor(Component.SUMMARY));

        return true;
    }

    public TableMetadata metadata()
    {
        return metadata.get();
    }

    public IPartitioner getPartitioner()
    {
        return metadata().partitioner;
    }

    public DecoratedKey decorateKey(ByteBuffer key)
    {
        return getPartitioner().decorateKey(key);
    }

    /**
     * If the given @param key occupies only part of a larger buffer, allocate a new buffer that is only
     * as large as necessary.
     */
    public static DecoratedKey getMinimalKey(DecoratedKey key)
    {
        return key.getKey().position() > 0 || key.getKey().hasRemaining() || !key.getKey().hasArray()
                                       ? new BufferDecoratedKey(key.getToken(), HeapAllocator.instance.clone(key.getKey()))
                                       : key;
    }

    public String getFilename()
    {
        return descriptor.filenameFor(Component.DATA);
    }

    public String getIndexFilename()
    {
        return descriptor.filenameFor(Component.PRIMARY_INDEX);
    }

    public String getColumnFamilyName()
    {
        return descriptor.cfname;
    }

    public String getKeyspaceName()
    {
        return descriptor.ksname;
    }

    public List<String> getAllFilePaths()
    {
        List<String> ret = new ArrayList<>(components.size());
        for (Component component : components)
            ret.add(descriptor.filenameFor(component));
        return ret;
    }

    /**
     * Parse a sstable filename into both a {@link Descriptor} and {@code Component} object.
     *
     * @param file the filename to parse.
     * @return a pair of the {@code Descriptor} and {@code Component} corresponding to {@code file} if it corresponds to
     * a valid and supported sstable filename, {@code null} otherwise. Note that components of an unknown type will be
     * returned as CUSTOM ones.
     */
    public static Pair<Descriptor, Component> tryComponentFromFilename(File file)
    {
        try
        {
            return Descriptor.fromFilenameWithComponent(file);
        }
        catch (Throwable e)
        {
            return null;
        }
    }

    /**
     * Parse a sstable filename into a {@link Descriptor} object.
     * <p>
     * Note that this method ignores the component part of the filename; if this is not what you want, use
     * {@link #tryComponentFromFilename} instead.
     *
     * @param file the filename to parse.
     * @return the {@code Descriptor} corresponding to {@code file} if it corresponds to a valid and supported sstable
     * filename, {@code null} otherwise.
     */
    public static Descriptor tryDescriptorFromFilename(File file)
    {
        try
        {
            return Descriptor.fromFilename(file);
        }
        catch (Throwable e)
        {
            return null;
        }
    }

    /**
     * Discovers existing components for the descriptor. Slow: only intended for use outside the critical path.
     */
    public static Set<Component> componentsFor(final Descriptor desc)
    {
        try
        {
            try
            {
                return readTOC(desc);
            }
            catch (FileNotFoundException | NoSuchFileException e)
            {
                Set<Component> components = discoverComponentsFor(desc);
                if (components.isEmpty())
                    return components; // sstable doesn't exist yet

                if (!components.contains(Component.TOC))
                    components.add(Component.TOC);
                appendTOC(desc, components);
                return components;
            }
        }
        catch (IOException e)
        {
            throw new IOError(e);
        }
    }

    public static Set<Component> discoverComponentsFor(Descriptor desc)
    {
        Set<Component.Type> knownTypes = Sets.difference(Component.TYPES, Collections.singleton(Component.Type.CUSTOM));
        Set<Component> components = Sets.newHashSetWithExpectedSize(knownTypes.size());
        for (Component.Type componentType : knownTypes)
        {
            Component component = new Component(componentType);
            if (new File(desc.filenameFor(component)).exists())
                components.add(component);
        }
        return components;
    }

    /** @return An estimate of the number of keys contained in the given index file. */
    public static long estimateRowsFromIndex(RandomAccessReader ifile, Descriptor descriptor) throws IOException
    {
        // collect sizes for the first 10000 keys, or first 10 mebibytes of data
        final int SAMPLES_CAP = 10000, BYTES_CAP = (int)Math.min(10000000, ifile.length());
        int keys = 0;
        while (ifile.getFilePointer() < BYTES_CAP && keys < SAMPLES_CAP)
        {
            ByteBufferUtil.skipShortLength(ifile);
            RowIndexEntry.Serializer.skip(ifile, descriptor.version);
            keys++;
        }
        assert keys > 0 && ifile.getFilePointer() > 0 && ifile.length() > 0 : "Unexpected empty index file: " + ifile;
        long estimatedRows = ifile.length() / (ifile.getFilePointer() / keys);
        ifile.seek(0);
        return estimatedRows;
    }

    public long bytesOnDisk()
    {
        long bytes = 0;
        for (Component component : components)
        {
            bytes += new File(descriptor.filenameFor(component)).length();
        }
        return bytes;
    }

    @Override
    public String toString()
    {
        return getClass().getSimpleName() + "(" +
               "path='" + getFilename() + '\'' +
               ')';
    }

    /**
     * Reads the list of components from the TOC component.
     * @return set of components found in the TOC
     */
    protected static Set<Component> readTOC(Descriptor descriptor) throws IOException
    {
        return readTOC(descriptor, true);
    }

    /**
     * Reads the list of components from the TOC component.
     * @param skipMissing, skip adding the component to the returned set if the corresponding file is missing.
     * @return set of components found in the TOC
     */
    protected static Set<Component> readTOC(Descriptor descriptor, boolean skipMissing) throws IOException
    {
        File tocFile = new File(descriptor.filenameFor(Component.TOC));
        List<String> componentNames = Files.readAllLines(tocFile.toPath());
        Set<Component> components = Sets.newHashSetWithExpectedSize(componentNames.size());
        for (String componentName : componentNames)
        {
            Component component = new Component(Component.Type.fromRepresentation(componentName), componentName);
            if (skipMissing && !new File(descriptor.filenameFor(component)).exists())
                logger.error("Missing component: {}", descriptor.filenameFor(component));
            else
                components.add(component);
        }
        return components;
    }

    /**
     * Appends new component names to the TOC component.
     */
    protected static void appendTOC(Descriptor descriptor, Collection<Component> components)
    {
        File tocFile = new File(descriptor.filenameFor(Component.TOC));
<<<<<<< HEAD
        try (PrintWriter w = new PrintWriter(tocFile.newWriter(APPEND)))
=======
        try (FileOutputStream fos = new FileOutputStream(tocFile);
             PrintWriter w = new PrintWriter(fos))
>>>>>>> ac0266be
        {
            for (Component component : components)
                w.println(component.name);
            w.flush();
            fos.getFD().sync();
        }
        catch (IOException e)
        {
            throw new FSWriteError(e, tocFile);
        }
    }

    /**
     * Registers new custom components. Used by custom compaction strategies.
     * Adding a component for the second time is a no-op.
     * Don't remove this - this method is a part of the public API, intended for use by custom compaction strategies.
     * @param newComponents collection of components to be added
     */
    public synchronized void addComponents(Collection<Component> newComponents)
    {
        Collection<Component> componentsToAdd = Collections2.filter(newComponents, Predicates.not(Predicates.in(components)));
        appendTOC(descriptor, componentsToAdd);
        components.addAll(componentsToAdd);
    }

    public AbstractBounds<Token> getBounds()
    {
        return AbstractBounds.bounds(first.getToken(), true, last.getToken(), true);
    }

    public static void validateRepairedMetadata(long repairedAt, TimeUUID pendingRepair, boolean isTransient)
    {
        Preconditions.checkArgument((pendingRepair == NO_PENDING_REPAIR) || (repairedAt == UNREPAIRED_SSTABLE),
                                    "pendingRepair cannot be set on a repaired sstable");
        Preconditions.checkArgument(!isTransient || (pendingRepair != NO_PENDING_REPAIR),
                                    "isTransient can only be true for sstables pending repair");

    }
}<|MERGE_RESOLUTION|>--- conflicted
+++ resolved
@@ -46,6 +46,7 @@
 import org.apache.cassandra.dht.Token;
 import org.apache.cassandra.io.FSWriteError;
 import org.apache.cassandra.io.util.DiskOptimizationStrategy;
+import org.apache.cassandra.io.util.FileOutputStreamPlus;
 import org.apache.cassandra.io.util.FileUtils;
 import org.apache.cassandra.io.util.RandomAccessReader;
 import org.apache.cassandra.schema.TableMetadata;
@@ -351,17 +352,13 @@
     protected static void appendTOC(Descriptor descriptor, Collection<Component> components)
     {
         File tocFile = new File(descriptor.filenameFor(Component.TOC));
-<<<<<<< HEAD
-        try (PrintWriter w = new PrintWriter(tocFile.newWriter(APPEND)))
-=======
-        try (FileOutputStream fos = new FileOutputStream(tocFile);
-             PrintWriter w = new PrintWriter(fos))
->>>>>>> ac0266be
+        try (FileOutputStreamPlus out = tocFile.newOutputStream(APPEND);
+             PrintWriter w = new PrintWriter(out))
         {
             for (Component component : components)
                 w.println(component.name);
             w.flush();
-            fos.getFD().sync();
+            out.sync();
         }
         catch (IOException e)
         {
