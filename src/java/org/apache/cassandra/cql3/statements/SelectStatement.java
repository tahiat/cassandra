--- conflicted
+++ resolved
@@ -569,25 +569,10 @@
         if (keyBounds == null)
             return ReadQuery.EMPTY;
 
-<<<<<<< HEAD
-        PartitionRangeReadCommand command = new PartitionRangeReadCommand(table,
-                                                                          nowInSec,
-                                                                          columnFilter,
-                                                                          rowFilter,
-                                                                          limit,
-                                                                          new DataRange(keyBounds, clusteringIndexFilter),
-                                                                          Optional.empty());
-        // If there's a secondary index that the command can use, have it validate
-        // the request parameters. Note that as a side effect, if a viable Index is
-        // identified by the CFS's index manager, it will be cached in the command
-        // and serialized during distribution to replicas in order to avoid performing
-        // further lookups.
-=======
         PartitionRangeReadCommand command =
-            PartitionRangeReadCommand.create(false, cfm, nowInSec, queriedColumns, rowFilter, limit, new DataRange(keyBounds, clusteringIndexFilter));
+            PartitionRangeReadCommand.create(table, nowInSec, columnFilter, rowFilter, limit, new DataRange(keyBounds, clusteringIndexFilter));
 
         // If there's a secondary index that the command can use, have it validate the request parameters.
->>>>>>> 7ad1945e
         command.maybeValidateIndex();
 
         return command;
