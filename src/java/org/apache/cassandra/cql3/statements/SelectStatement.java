/*
 * Licensed to the Apache Software Foundation (ASF) under one
 * or more contributor license agreements.  See the NOTICE file
 * distributed with this work for additional information
 * regarding copyright ownership.  The ASF licenses this file
 * to you under the Apache License, Version 2.0 (the
 * "License"); you may not use this file except in compliance
 * with the License.  You may obtain a copy of the License at
 *
 *     http://www.apache.org/licenses/LICENSE-2.0
 *
 * Unless required by applicable law or agreed to in writing, software
 * distributed under the License is distributed on an "AS IS" BASIS,
 * WITHOUT WARRANTIES OR CONDITIONS OF ANY KIND, either express or implied.
 * See the License for the specific language governing permissions and
 * limitations under the License.
 */
package org.apache.cassandra.cql3.statements;

import java.nio.ByteBuffer;
import java.util.*;

import com.google.common.base.Objects;
import com.google.common.base.Predicate;
import com.google.common.collect.AbstractIterator;
import com.google.common.collect.Iterables;
import com.google.common.collect.Iterators;
import org.github.jamm.MemoryMeter;

import org.apache.cassandra.auth.Permission;
import org.apache.cassandra.cql3.*;
import org.apache.cassandra.db.composites.*;
import org.apache.cassandra.transport.messages.ResultMessage;
import org.apache.cassandra.config.CFMetaData;
import org.apache.cassandra.config.ColumnDefinition;
import org.apache.cassandra.db.*;
import org.apache.cassandra.db.filter.*;
import org.apache.cassandra.db.marshal.*;
import org.apache.cassandra.dht.*;
import org.apache.cassandra.exceptions.*;
import org.apache.cassandra.service.ClientState;
import org.apache.cassandra.service.QueryState;
import org.apache.cassandra.service.StorageProxy;
import org.apache.cassandra.service.StorageService;
import org.apache.cassandra.service.pager.*;
import org.apache.cassandra.db.ConsistencyLevel;
import org.apache.cassandra.thrift.ThriftValidation;
import org.apache.cassandra.serializers.MarshalException;
import org.apache.cassandra.utils.ByteBufferUtil;
import org.apache.cassandra.utils.FBUtilities;

/**
 * Encapsulates a completely parsed SELECT query, including the target
 * column family, expression, result count, and ordering clause.
 *
 */
public class SelectStatement implements CQLStatement, MeasurableForPreparedCache
{
    private static final int DEFAULT_COUNT_PAGE_SIZE = 10000;

    private final int boundTerms;
    public final CFMetaData cfm;
    public final Parameters parameters;
    private final Selection selection;
    private final Term limit;

    private final Restriction[] keyRestrictions;
    private final Restriction[] columnRestrictions;
    private final Map<ColumnIdentifier, Restriction> metadataRestrictions = new HashMap<ColumnIdentifier, Restriction>();

    // All restricted columns not covered by the key or index filter
    private final Set<ColumnDefinition> restrictedColumns = new HashSet<ColumnDefinition>();
    private Restriction.Slice sliceRestriction;

    private boolean isReversed;
    private boolean onToken;
    private boolean isKeyRange;
    private boolean keyIsInRelation;
    private boolean usesSecondaryIndexing;
    private boolean lastClusteringIsIn;

    private Map<ColumnIdentifier, Integer> orderingIndexes;

    // Used by forSelection below
    private static final Parameters defaultParameters = new Parameters(Collections.<ColumnIdentifier, Boolean>emptyMap(), false, false, null, false);

    public SelectStatement(CFMetaData cfm, int boundTerms, Parameters parameters, Selection selection, Term limit)
    {
        this.cfm = cfm;
        this.boundTerms = boundTerms;
        this.selection = selection;
        this.keyRestrictions = new Restriction[cfm.partitionKeyColumns().size()];
        this.columnRestrictions = new Restriction[cfm.clusteringColumns().size()];
        this.parameters = parameters;
        this.limit = limit;
    }

    // Creates a simple select based on the given selection.
    // Note that the results select statement should not be used for actual queries, but only for processing already
    // queried data through processColumnFamily.
    static SelectStatement forSelection(CFMetaData cfm, Selection selection)
    {
        return new SelectStatement(cfm, 0, defaultParameters, selection, null);
    }

    public ResultSet.Metadata getResultMetadata()
    {
        return parameters.isCount
             ? ResultSet.makeCountMetadata(keyspace(), columnFamily(), parameters.countAlias)
             : selection.getResultMetadata();
    }

    public long measureForPreparedCache(MemoryMeter meter)
    {
        return meter.measureDeep(this) - meter.measureDeep(cfm);
    }

    public int getBoundTerms()
    {
        return boundTerms;
    }

    public void checkAccess(ClientState state) throws InvalidRequestException, UnauthorizedException
    {
        state.hasColumnFamilyAccess(keyspace(), columnFamily(), Permission.SELECT);
    }

    public void validate(ClientState state) throws InvalidRequestException
    {
        // Nothing to do, all validation has been done by RawStatement.prepare()
    }

    public ResultMessage.Rows execute(QueryState state, QueryOptions options) throws RequestExecutionException, RequestValidationException
    {
        ConsistencyLevel cl = options.getConsistency();
        List<ByteBuffer> variables = options.getValues();
        if (cl == null)
            throw new InvalidRequestException("Invalid empty consistency level");

        cl.validateForRead(keyspace());

        int limit = getLimit(variables);
        long now = System.currentTimeMillis();
        Pageable command;
        if (isKeyRange || usesSecondaryIndexing)
        {
            command = getRangeCommand(variables, limit, now);
        }
        else
        {
            List<ReadCommand> commands = getSliceCommands(variables, limit, now);
            command = commands == null ? null : new Pageable.ReadCommands(commands);
        }

        int pageSize = options.getPageSize();
        // A count query will never be paged for the user, but we always page it internally to avoid OOM.
        // If we user provided a pageSize we'll use that to page internally (because why not), otherwise we use our default
        if (parameters.isCount && pageSize <= 0)
            pageSize = DEFAULT_COUNT_PAGE_SIZE;

        if (pageSize <= 0 || command == null || !QueryPagers.mayNeedPaging(command, pageSize))
        {
            return execute(command, cl, variables, limit, now);
        }
        else
        {
            QueryPager pager = QueryPagers.pager(command, cl, options.getPagingState());
            if (parameters.isCount)
                return pageCountQuery(pager, variables, pageSize, now);

            List<Row> page = pager.fetchPage(pageSize);
            ResultMessage.Rows msg = processResults(page, variables, limit, now);
            if (!pager.isExhausted())
                msg.result.metadata.setHasMorePages(pager.state());
            return msg;
        }
    }

    private ResultMessage.Rows execute(Pageable command, ConsistencyLevel cl, List<ByteBuffer> variables, int limit, long now) throws RequestValidationException, RequestExecutionException
    {
        List<Row> rows;
        if (command == null)
        {
            rows = Collections.<Row>emptyList();
        }
        else
        {
            rows = command instanceof Pageable.ReadCommands
                 ? StorageProxy.read(((Pageable.ReadCommands)command).commands, cl)
                 : StorageProxy.getRangeSlice((RangeSliceCommand)command, cl);
        }

        return processResults(rows, variables, limit, now);
    }

    private ResultMessage.Rows pageCountQuery(QueryPager pager, List<ByteBuffer> variables, int pageSize, long now) throws RequestValidationException, RequestExecutionException
    {
        int count = 0;
        while (!pager.isExhausted())
        {
            int maxLimit = pager.maxRemaining();
            ResultSet rset = process(pager.fetchPage(pageSize), variables, maxLimit, now);
            count += rset.rows.size();
        }

        ResultSet result = ResultSet.makeCountResult(keyspace(), columnFamily(), count, parameters.countAlias);
        return new ResultMessage.Rows(result);
    }

    public ResultMessage.Rows processResults(List<Row> rows, List<ByteBuffer> variables, int limit, long now) throws RequestValidationException
    {
        // Even for count, we need to process the result as it'll group some column together in sparse column families
        ResultSet rset = process(rows, variables, limit, now);
        rset = parameters.isCount ? rset.makeCountResult(parameters.countAlias) : rset;
        return new ResultMessage.Rows(rset);
    }

    static List<Row> readLocally(String keyspaceName, List<ReadCommand> cmds)
    {
        Keyspace keyspace = Keyspace.open(keyspaceName);
        List<Row> rows = new ArrayList<Row>(cmds.size());
        for (ReadCommand cmd : cmds)
            rows.add(cmd.getRow(keyspace));
        return rows;
    }

    public ResultMessage.Rows executeInternal(QueryState state) throws RequestExecutionException, RequestValidationException
    {
        List<ByteBuffer> variables = Collections.emptyList();
        int limit = getLimit(variables);
        long now = System.currentTimeMillis();
        List<Row> rows;
        if (isKeyRange || usesSecondaryIndexing)
        {
            RangeSliceCommand command = getRangeCommand(variables, limit, now);
            rows = command == null ? Collections.<Row>emptyList() : command.executeLocally();
        }
        else
        {
            List<ReadCommand> commands = getSliceCommands(variables, limit, now);
            rows = commands == null ? Collections.<Row>emptyList() : readLocally(keyspace(), commands);
        }

        return processResults(rows, variables, limit, now);
    }

    public ResultSet process(List<Row> rows) throws InvalidRequestException
    {
        assert !parameters.isCount; // not yet needed
        return process(rows, Collections.<ByteBuffer>emptyList(), getLimit(Collections.<ByteBuffer>emptyList()), System.currentTimeMillis());
    }

    public String keyspace()
    {
        return cfm.ksName;
    }

    public String columnFamily()
    {
        return cfm.cfName;
    }

    private List<ReadCommand> getSliceCommands(List<ByteBuffer> variables, int limit, long now) throws RequestValidationException
    {
        Collection<ByteBuffer> keys = getKeys(variables);
        if (keys.isEmpty()) // in case of IN () for (the last column of) the partition key.
            return null;

        List<ReadCommand> commands = new ArrayList<ReadCommand>(keys.size());

        IDiskAtomFilter filter = makeFilter(variables, limit);
        if (filter == null)
            return null;

        // Note that we use the total limit for every key, which is potentially inefficient.
        // However, IN + LIMIT is not a very sensible choice.
        for (ByteBuffer key : keys)
        {
            QueryProcessor.validateKey(key);
            // We should not share the slice filter amongst the commands (hence the cloneShallow), due to
            // SliceQueryFilter not being immutable due to its columnCounter used by the lastCounted() method
            // (this is fairly ugly and we should change that but that's probably not a tiny refactor to do that cleanly)
            commands.add(ReadCommand.create(keyspace(), key, columnFamily(), now, filter.cloneShallow()));
        }

        return commands;
    }

    private RangeSliceCommand getRangeCommand(List<ByteBuffer> variables, int limit, long now) throws RequestValidationException
    {
        IDiskAtomFilter filter = makeFilter(variables, limit);
        if (filter == null)
            return null;

        List<IndexExpression> expressions = getIndexExpressions(variables);
        // The LIMIT provided by the user is the number of CQL row he wants returned.
        // We want to have getRangeSlice to count the number of columns, not the number of keys.
        AbstractBounds<RowPosition> keyBounds = getKeyBounds(variables);
        return keyBounds == null
             ? null
             : new RangeSliceCommand(keyspace(), columnFamily(), now,  filter, keyBounds, expressions, limit, !parameters.isDistinct, false);
    }

    private AbstractBounds<RowPosition> getKeyBounds(List<ByteBuffer> variables) throws InvalidRequestException
    {
        IPartitioner<?> p = StorageService.getPartitioner();

        if (onToken)
        {
            Token startToken = getTokenBound(Bound.START, variables, p);
            Token endToken = getTokenBound(Bound.END, variables, p);

            boolean includeStart = includeKeyBound(Bound.START);
            boolean includeEnd = includeKeyBound(Bound.END);

            /*
             * If we ask SP.getRangeSlice() for (token(200), token(200)], it will happily return the whole ring.
             * However, wrapping range doesn't really make sense for CQL, and we want to return an empty result
             * in that case (CASSANDRA-5573). So special case to create a range that is guaranteed to be empty.
             *
             * In practice, we want to return an empty result set if either startToken > endToken, or both are
             * equal but one of the bound is excluded (since [a, a] can contains something, but not (a, a], [a, a)
             * or (a, a)). Note though that in the case where startToken or endToken is the minimum token, then
             * this special case rule should not apply.
             */
            int cmp = startToken.compareTo(endToken);
            if (!startToken.isMinimum() && !endToken.isMinimum() && (cmp > 0 || (cmp == 0 && (!includeStart || !includeEnd))))
                return null;

            RowPosition start = includeStart ? startToken.minKeyBound() : startToken.maxKeyBound();
            RowPosition end = includeEnd ? endToken.maxKeyBound() : endToken.minKeyBound();

            return new Range<RowPosition>(start, end);
        }
        else
        {
            ByteBuffer startKeyBytes = getKeyBound(Bound.START, variables);
            ByteBuffer finishKeyBytes = getKeyBound(Bound.END, variables);

            RowPosition startKey = RowPosition.forKey(startKeyBytes, p);
            RowPosition finishKey = RowPosition.forKey(finishKeyBytes, p);

            if (startKey.compareTo(finishKey) > 0 && !finishKey.isMinimum(p))
                return null;

            if (includeKeyBound(Bound.START))
            {
                return includeKeyBound(Bound.END)
                     ? new Bounds<RowPosition>(startKey, finishKey)
                     : new IncludingExcludingBounds<RowPosition>(startKey, finishKey);
            }
            else
            {
                return includeKeyBound(Bound.END)
                     ? new Range<RowPosition>(startKey, finishKey)
                     : new ExcludingBounds<RowPosition>(startKey, finishKey);
            }
        }
    }

    private IDiskAtomFilter makeFilter(List<ByteBuffer> variables, int limit)
    throws InvalidRequestException
    {
        if (parameters.isDistinct)
        {
            return new SliceQueryFilter(ColumnSlice.ALL_COLUMNS_ARRAY, false, 1, -1);
        }
        else if (isColumnRange())
        {
            int toGroup = cfm.comparator.isDense() ? -1 : cfm.clusteringColumns().size();
            List<Composite> startBounds = getRequestedBound(Bound.START, variables);
            List<Composite> endBounds = getRequestedBound(Bound.END, variables);
            assert startBounds.size() == endBounds.size();

            // The case where startBounds == 1 is common enough that it's worth optimizing
            ColumnSlice[] slices;
            if (startBounds.size() == 1)
            {
                ColumnSlice slice = new ColumnSlice(startBounds.get(0), endBounds.get(0));
                if (slice.isAlwaysEmpty(cfm.comparator, isReversed))
                    return null;
                slices = new ColumnSlice[]{slice};
            }
            else
            {
                List<ColumnSlice> l = new ArrayList<ColumnSlice>(startBounds.size());
                for (int i = 0; i < startBounds.size(); i++)
                {
                    ColumnSlice slice = new ColumnSlice(startBounds.get(i), endBounds.get(i));
                    if (!slice.isAlwaysEmpty(cfm.comparator, isReversed))
                        l.add(slice);
                }
                if (l.isEmpty())
                    return null;
                slices = l.toArray(new ColumnSlice[l.size()]);
            }

            return new SliceQueryFilter(slices, isReversed, limit, toGroup);
        }
        else
        {
            SortedSet<CellName> cellNames = getRequestedColumns(variables);
            if (cellNames == null) // in case of IN () for the last column of the key
                return null;
            QueryProcessor.validateCellNames(cellNames);
            return new NamesQueryFilter(cellNames, true);
        }
    }

    private int getLimit(List<ByteBuffer> variables) throws InvalidRequestException
    {
        int l = Integer.MAX_VALUE;
        if (limit != null)
        {
            ByteBuffer b = limit.bindAndGet(variables);
            if (b == null)
                throw new InvalidRequestException("Invalid null value of limit");

            try
            {
                Int32Type.instance.validate(b);
                l = Int32Type.instance.compose(b);
            }
            catch (MarshalException e)
            {
                throw new InvalidRequestException("Invalid limit value");
            }
        }

        if (l <= 0)
            throw new InvalidRequestException("LIMIT must be strictly positive");

        // Internally, we don't support exclusive bounds for slices. Instead,
        // we query one more element if necessary and exclude
        if (sliceRestriction != null && (!sliceRestriction.isInclusive(Bound.START) || !sliceRestriction.isInclusive(Bound.END)) && l != Integer.MAX_VALUE)
            l += 1;

        return l;
    }

    private Collection<ByteBuffer> getKeys(final List<ByteBuffer> variables) throws InvalidRequestException
    {
        List<ByteBuffer> keys = new ArrayList<ByteBuffer>();
        CBuilder builder = cfm.getKeyValidatorAsCType().builder();
        for (ColumnDefinition def : cfm.partitionKeyColumns())
        {
            Restriction r = keyRestrictions[def.position()];
            assert r != null && !r.isSlice();

            List<ByteBuffer> values = r.values(variables);

            if (builder.remainingCount() == 1)
            {
                for (ByteBuffer val : values)
                {
                    if (val == null)
                        throw new InvalidRequestException(String.format("Invalid null value for partition key part %s", def.name));
                    keys.add(builder.buildWith(val).toByteBuffer());
                }
            }
            else
            {
                // Note: for backward compatibility reasons, we let INs with 1 value slide
                if (values.size() != 1)
                    throw new InvalidRequestException("IN is only supported on the last column of the partition key");
                ByteBuffer val = values.get(0);
                if (val == null)
                    throw new InvalidRequestException(String.format("Invalid null value for partition key part %s", def.name));
                builder.add(val);
            }
        }
        return keys;
    }

    private ByteBuffer getKeyBound(Bound b, List<ByteBuffer> variables) throws InvalidRequestException
    {
        // Deal with unrestricted partition key components (special-casing is required to deal with 2i queries on the first
        // component of a composite partition key).
        for (int i = 0; i < keyRestrictions.length; i++)
            if (keyRestrictions[i] == null)
                return ByteBufferUtil.EMPTY_BYTE_BUFFER;

        // We deal with IN queries for keys in other places, so we know buildBound will return only one result
        return buildBound(b, cfm.partitionKeyColumns(), keyRestrictions, false, cfm.getKeyValidatorAsCType(), variables).get(0).toByteBuffer();
    }

    private Token getTokenBound(Bound b, List<ByteBuffer> variables, IPartitioner<?> p) throws InvalidRequestException
    {
        assert onToken;

        Restriction keyRestriction = keyRestrictions[0];
        ByteBuffer value;
        if (keyRestriction.isEQ())
        {
            value = keyRestriction.values(variables).get(0);
        }
        else
        {
            Restriction.Slice slice = (Restriction.Slice)keyRestriction;
            if (!slice.hasBound(b))
                return p.getMinimumToken();

            value = slice.bound(b, variables);
        }

        if (value == null)
            throw new InvalidRequestException("Invalid null token value");
        return p.getTokenFactory().fromByteArray(value);
    }

    private boolean includeKeyBound(Bound b)
    {
        for (Restriction r : keyRestrictions)
        {
            if (r == null)
                return true;
            else if (r.isSlice())
                return ((Restriction.Slice)r).isInclusive(b);
        }
        // All equality
        return true;
    }

    private boolean isColumnRange()
    {
        // Due to CASSANDRA-5762, we always do a slice for CQL3 tables (not dense, composite).
        // Static CF (non dense but non composite) never entails a column slice however
        if (!cfm.comparator.isDense())
            return cfm.comparator.isCompound();

        // Otherwise (i.e. for compact table where we don't have a row marker anyway and thus don't care about CASSANDRA-5762),
        // it is a range query if it has at least one the column alias for which no relation is defined or is not EQ.
        for (Restriction r : columnRestrictions)
        {
            if (r == null || r.isSlice())
                return true;
        }
        return false;
    }

    private SortedSet<CellName> getRequestedColumns(List<ByteBuffer> variables) throws InvalidRequestException
    {
        assert !isColumnRange();

        CBuilder builder = cfm.comparator.prefixBuilder();
        Iterator<ColumnDefinition> idIter = cfm.clusteringColumns().iterator();
        for (Restriction r : columnRestrictions)
        {
            ColumnDefinition def = idIter.next();
            assert r != null && !r.isSlice();

            List<ByteBuffer> values = r.values(variables);
            if (values.size() == 1)
            {
                ByteBuffer val = values.get(0);
                if (val == null)
                    throw new InvalidRequestException(String.format("Invalid null value for clustering key part %s", def.name));
                builder.add(val);
            }
            else
            {
                // We have a IN, which we only support for the last column.
                // If compact, just add all values and we're done. Otherwise,
                // for each value of the IN, creates all the columns corresponding to the selection.
                if (values.isEmpty())
                    return null;
                SortedSet<CellName> columns = new TreeSet<CellName>(cfm.comparator);
                Iterator<ByteBuffer> iter = values.iterator();
                while (iter.hasNext())
                {
                    ByteBuffer val = iter.next();
                    if (val == null)
                        throw new InvalidRequestException(String.format("Invalid null value for clustering key part %s", def.name));

                    Composite prefix = builder.buildWith(val);
                    columns.addAll(addSelectedColumns(prefix));
                }
                return columns;
            }
        }

        return addSelectedColumns(builder.build());
    }

    private SortedSet<CellName> addSelectedColumns(Composite prefix)
    {
        if (cfm.comparator.isDense())
        {
            return FBUtilities.singleton(cfm.comparator.create(prefix, null), cfm.comparator);
        }
        else
        {
            // Collections require doing a slice query because a given collection is a
            // non-know set of columns, so we shouldn't get there
            assert !selectACollection();

            SortedSet<CellName> columns = new TreeSet<CellName>(cfm.comparator);

            // We need to query the selected column as well as the marker
            // column (for the case where the row exists but has no columns outside the PK)
            // Two exceptions are "static CF" (non-composite non-compact CF) and "super CF"
            // that don't have marker and for which we must query all columns instead
            if (cfm.comparator.isCompound() && !cfm.isSuper())
            {
                // marker
                columns.add(cfm.comparator.rowMarker(prefix));

                // selected columns
                for (ColumnDefinition def : selection.getColumnsList())
                    if (def.kind == ColumnDefinition.Kind.REGULAR)
                        columns.add(cfm.comparator.create(prefix, def.name));
            }
            else
            {
                for (ColumnDefinition def : cfm.regularColumns())
                    columns.add(cfm.comparator.create(prefix, def.name));
            }
            return columns;
        }
    }

    private boolean selectACollection()
    {
        if (!cfm.comparator.hasCollections())
            return false;

        for (ColumnDefinition def : selection.getColumnsList())
        {
            if (def.type instanceof CollectionType)
                return true;
        }

        return false;
    }

    private static List<Composite> buildBound(Bound bound,
                                              Collection<ColumnDefinition> defs,
                                              Restriction[] restrictions,
                                              boolean isReversed,
                                              CType type,
                                              List<ByteBuffer> variables) throws InvalidRequestException
    {
        CBuilder builder = type.builder();

        // The end-of-component of composite doesn't depend on whether the
        // component type is reversed or not (i.e. the ReversedType is applied
        // to the component comparator but not to the end-of-component itself),
        // it only depends on whether the slice is reversed
        Bound eocBound = isReversed ? Bound.reverse(bound) : bound;
        for (ColumnDefinition def : defs)
        {
            // In a restriction, we always have Bound.START < Bound.END for the "base" comparator.
            // So if we're doing a reverse slice, we must inverse the bounds when giving them as start and end of the slice filter.
            // But if the actual comparator itself is reversed, we must inversed the bounds too.
            Bound b = isReversed == isReversedType(def) ? bound : Bound.reverse(bound);
            Restriction r = restrictions[def.position()];
            if (r == null || (r.isSlice() && !((Restriction.Slice)r).hasBound(b)))
            {
                // There wasn't any non EQ relation on that key, we select all records having the preceding component as prefix.
                // For composites, if there was preceding component and we're computing the end, we must change the last component
                // End-Of-Component, otherwise we would be selecting only one record.
                Composite prefix = builder.build();
                return Collections.singletonList(!prefix.isEmpty() && eocBound == Bound.END ? prefix.end() : prefix);
            }

            if (r.isSlice())
            {
                Restriction.Slice slice = (Restriction.Slice)r;
                assert slice.hasBound(b);
                ByteBuffer val = slice.bound(b, variables);
                if (val == null)
                    throw new InvalidRequestException(String.format("Invalid null clustering key part %s", def.name));
                return Collections.singletonList(builder.add(val).build().withEOC(eocForRelation(slice.getRelation(eocBound, b))));
            }
            else
            {
                List<ByteBuffer> values = r.values(variables);
                if (values.size() != 1)
                {
                    // IN query, we only support it on the clustering column
                    assert def.position() == defs.size() - 1;
                    // The IN query might not have listed the values in comparator order, so we need to re-sort
                    // the bounds lists to make sure the slices works correctly (also, to avoid duplicates).
                    TreeSet<Composite> s = new TreeSet<Composite>(isReversed ? type.reverseComparator() : type);
                    for (ByteBuffer val : values)
                    {
                        if (val == null)
                            throw new InvalidRequestException(String.format("Invalid null clustering key part %s", def.name));
                        Composite prefix = builder.buildWith(val);
                        // See below for why this
                        s.add((bound == Bound.END && builder.remainingCount() > 0) ? prefix.end() : prefix);
                    }
                    return new ArrayList<Composite>(s);
                }

                ByteBuffer val = values.get(0);
                if (val == null)
                    throw new InvalidRequestException(String.format("Invalid null clustering key part %s", def.name));
                builder.add(val);
            }
        }
        // Means no relation at all or everything was an equal
        // Note: if the builder is "full", there is no need to use the end-of-component bit. For columns selection,
        // it would be harmless to do it. However, we use this method got the partition key too. And when a query
        // with 2ndary index is done, and with the the partition provided with an EQ, we'll end up here, and in that
        // case using the eoc would be bad, since for the random partitioner we have no guarantee that
        // prefix.end() will sort after prefix (see #5240).
        Composite prefix = builder.build();
        return Collections.singletonList(bound == Bound.END && builder.remainingCount() > 0 ? prefix.end() : prefix);
    }

    private static Composite.EOC eocForRelation(Relation.Type op)
    {
        switch (op)
        {
            case LT:
                // < X => using startOf(X) as finish bound
                return Composite.EOC.START;
            case GT:
            case LTE:
                // > X => using endOf(X) as start bound
                // <= X => using endOf(X) as finish bound
                return Composite.EOC.END;
            default:
                // >= X => using X as start bound (could use START_OF too)
                // = X => using X
                return Composite.EOC.NONE;
        }
    }

    private List<Composite> getRequestedBound(Bound b, List<ByteBuffer> variables) throws InvalidRequestException
    {
        assert isColumnRange();
        return buildBound(b, cfm.clusteringColumns(), columnRestrictions, isReversed, cfm.comparator, variables);
    }

    public List<IndexExpression> getIndexExpressions(List<ByteBuffer> variables) throws InvalidRequestException
    {
        if (!usesSecondaryIndexing || restrictedColumns.isEmpty())
            return Collections.emptyList();

        List<IndexExpression> expressions = new ArrayList<IndexExpression>();
        for (ColumnDefinition def : restrictedColumns)
        {
            Restriction restriction;
            switch (def.kind)
            {
                case PARTITION_KEY:
                    restriction = keyRestrictions[def.position()];
                    break;
                case CLUSTERING_COLUMN:
                    restriction = columnRestrictions[def.position()];
                    break;
                case REGULAR:
                    restriction = metadataRestrictions.get(def.name);
                    break;
                default:
                    // We don't allow restricting a COMPACT_VALUE for now in prepare.
                    throw new AssertionError();
            }

            if (restriction.isSlice())
            {
                Restriction.Slice slice = (Restriction.Slice)restriction;
                for (Bound b : Bound.values())
                {
                    if (slice.hasBound(b))
                    {
                        ByteBuffer value = validateIndexedValue(def, slice.bound(b, variables));
                        expressions.add(new IndexExpression(def.name.bytes, slice.getIndexOperator(b), value));
                    }
                }
            }
            else if (restriction.isContains())
            {
                Restriction.Contains contains = (Restriction.Contains)restriction;
                for (ByteBuffer value : contains.values(variables))
                {
                    validateIndexedValue(def, value);
                    expressions.add(new IndexExpression(def.name.bytes, IndexExpression.Operator.CONTAINS, value));
                }
                for (ByteBuffer key : contains.keys(variables))
                {
                    validateIndexedValue(def, key);
                    expressions.add(new IndexExpression(def.name.bytes, IndexExpression.Operator.CONTAINS_KEY, key));
                }
            }
            else
            {
                List<ByteBuffer> values = restriction.values(variables);

                if (values.size() != 1)
                    throw new InvalidRequestException("IN restrictions are not supported on indexed columns");

                ByteBuffer value = validateIndexedValue(def, values.get(0));
                expressions.add(new IndexExpression(def.name.bytes, IndexExpression.Operator.EQ, value));
            }
        }
        return expressions;
    }

    private static ByteBuffer validateIndexedValue(ColumnDefinition def, ByteBuffer value) throws InvalidRequestException
    {
        if (value == null)
            throw new InvalidRequestException(String.format("Unsupported null value for indexed column %s", def.name));
        if (value.remaining() > 0xFFFF)
            throw new InvalidRequestException("Index expression values may not be larger than 64K");
        return value;
    }

    private Iterator<Cell> applySliceRestriction(final Iterator<Cell> cells, final List<ByteBuffer> variables) throws InvalidRequestException
    {
        assert sliceRestriction != null;

        final CellNameType type = cfm.comparator;
        final CellName excludedStart = sliceRestriction.isInclusive(Bound.START) ? null : type.makeCellName(sliceRestriction.bound(Bound.START, variables));
        final CellName excludedEnd = sliceRestriction.isInclusive(Bound.END) ? null : type.makeCellName(sliceRestriction.bound(Bound.END, variables));

        return new AbstractIterator<Cell>()
        {
            protected Cell computeNext()
            {
                if (!cells.hasNext())
                    return endOfData();

                Cell c = cells.next();

                // For dynamic CF, the column could be out of the requested bounds (because we don't support strict bounds internally (unless
                // the comparator is composite that is)), filter here
                if ( (excludedStart != null && type.compare(c.name(), excludedStart) == 0)
                  || (excludedEnd != null && type.compare(c.name(), excludedEnd) == 0) )
                    return computeNext();

                return c;
            }
        };
    }

    private ResultSet process(List<Row> rows, List<ByteBuffer> variables, int limit, long now) throws InvalidRequestException
    {
        Selection.ResultSetBuilder result = selection.resultSetBuilder(now);
        for (org.apache.cassandra.db.Row row : rows)
        {
            // Not columns match the query, skip
            if (row.cf == null)
                continue;

            processColumnFamily(row.key.key, row.cf, variables, now, result);
        }

        ResultSet cqlRows = result.build();

        orderResults(cqlRows, variables);

        // Internal calls always return columns in the comparator order, even when reverse was set
        if (isReversed)
            cqlRows.reverse();

        // Trim result if needed to respect the limit
        cqlRows.trim(limit);
        return cqlRows;
    }

    // Used by ModificationStatement for CAS operations
    void processColumnFamily(ByteBuffer key, ColumnFamily cf, List<ByteBuffer> variables, long now, Selection.ResultSetBuilder result)
    throws InvalidRequestException
    {
        CFMetaData cfm = cf.metadata();
        ByteBuffer[] keyComponents = null;
        if (cfm.getKeyValidator() instanceof CompositeType)
        {
            keyComponents = ((CompositeType)cfm.getKeyValidator()).split(key);
        }
        else
        {
            keyComponents = new ByteBuffer[]{ key };
        }

        Iterator<Cell> cells = cf.getSortedColumns().iterator();
        if (sliceRestriction != null)
            cells = applySliceRestriction(cells, variables);

        for (Iterator<CQL3Row> iter = cfm.comparator.CQL3RowBuilder(now).group(cells); iter.hasNext();)
        {
            CQL3Row cql3Row = iter.next();

            // Respect requested order
            result.newRow();
            // Respect selection order
            for (ColumnDefinition def : selection.getColumnsList())
            {
                switch (def.kind)
                {
                    case PARTITION_KEY:
                        result.add(keyComponents[def.position()]);
                        break;
                    case CLUSTERING_COLUMN:
                        result.add(cql3Row.getClusteringColumn(def.position()));
                        break;
                    case COMPACT_VALUE:
                        result.add(cql3Row.getColumn(null));
                        break;
                    case REGULAR:
                        if (def.type.isCollection())
                        {
                            List<Cell> collection = cql3Row.getCollection(def.name);
                            ByteBuffer value = collection == null
                                             ? null
                                             : ((CollectionType)def.type).serialize(collection);
                            result.add(value);
                        }
                        else
                        {
                            result.add(cql3Row.getColumn(def.name));
                        }
                        break;
                    }
                }
        }
    }

    /**
     * Orders results when multiple keys are selected (using IN)
     */
    private void orderResults(ResultSet cqlRows, List<ByteBuffer> variables) throws InvalidRequestException
    {
        if (cqlRows.size() == 0)
            return;

        /*
         * We need to do post-query ordering in 2 cases:
         *   1) if the last clustering key is restricted by a IN.
         *   2) if the row key is restricted by a IN and there is some ORDER BY values
         */
        if (!(lastClusteringIsIn || (keyIsInRelation && parameters.orderings.size() > 0)))
            return;

        assert orderingIndexes != null;

        List<Integer> idToSort = new ArrayList<Integer>();
        List<Comparator<ByteBuffer>> sorters = new ArrayList<Comparator<ByteBuffer>>();

        // If the restriction for the last clustering key is an IN, respect requested order
        if (lastClusteringIsIn)
        {
            List<ColumnDefinition> cc = cfm.clusteringColumns();
            idToSort.add(orderingIndexes.get(cc.get(cc.size() - 1).name));
            Restriction last = columnRestrictions[columnRestrictions.length - 1];
            sorters.add(makeComparatorFor(last.values(variables)));
        }

        // Then add the order by
        for (ColumnIdentifier identifier : parameters.orderings.keySet())
        {
            ColumnDefinition orderingColumn = cfm.getColumnDefinition(identifier);
            idToSort.add(orderingIndexes.get(orderingColumn.name));
            sorters.add(orderingColumn.type);
        }

        Comparator<List<ByteBuffer>> comparator = idToSort.size() == 1
                                                ? new SingleColumnComparator(idToSort.get(0), sorters.get(0))
                                                : new CompositeComparator(sorters, idToSort);
        Collections.sort(cqlRows.rows, comparator);
    }

    // Comparator used when the last clustering key is an IN, to sort result
    // rows in the order of the values provided for the IN.
    private Comparator<ByteBuffer> makeComparatorFor(final List<ByteBuffer> values)
    {
        // This may not always be the most efficient, but it probably is if
        // values is small, which is likely to be the most common case.
        return new Comparator<ByteBuffer>()
        {
            public int compare(ByteBuffer b1, ByteBuffer b2)
            {
                int idx1 = -1;
                int idx2 = -1;
                for (int i = 0; i < values.size(); i++)
                {
                    ByteBuffer bb = values.get(i);
                    if (bb.equals(b1))
                        idx1 = i;
                    if (bb.equals(b2))
                        idx2 = i;

                    if (idx1 >= 0 && idx2 >= 0)
                        break;
                }
                assert idx1 >= 0 && idx2 >= 0 : "Got CQL3 row that was not queried in resultset";
                return idx1 - idx2;
            }
        };
    }

    private static boolean isReversedType(ColumnDefinition def)
    {
        return def.type instanceof ReversedType;
    }

    private boolean columnFilterIsIdentity()
    {
        for (Restriction r : columnRestrictions)
        {
            if (r != null)
                return false;
        }
        return true;
    }

    public static class RawStatement extends CFStatement
    {
        private final Parameters parameters;
        private final List<RawSelector> selectClause;
        private final List<Relation> whereClause;
        private final Term.Raw limit;

        public RawStatement(CFName cfName, Parameters parameters, List<RawSelector> selectClause, List<Relation> whereClause, Term.Raw limit)
        {
            super(cfName);
            this.parameters = parameters;
            this.selectClause = selectClause;
            this.whereClause = whereClause == null ? Collections.<Relation>emptyList() : whereClause;
            this.limit = limit;
        }

        public ParsedStatement.Prepared prepare() throws InvalidRequestException
        {
            CFMetaData cfm = ThriftValidation.validateColumnFamily(keyspace(), columnFamily());

<<<<<<< HEAD
            VariableSpecifications names = getBoundsVariables();
=======
            CFDefinition cfDef = cfm.getCfDef();

            VariableSpecifications names = getBoundVariables();
>>>>>>> 9c17189b

            // Select clause
            if (parameters.isCount && !selectClause.isEmpty())
                throw new InvalidRequestException("Only COUNT(*) and COUNT(1) operations are currently supported.");

            Selection selection = selectClause.isEmpty()
                                ? Selection.wildcard(cfm)
                                : Selection.fromSelectors(cfm, selectClause);

            if (parameters.isDistinct)
                validateDistinctSelection(selection.getColumnsList(), cfm.partitionKeyColumns());

            Term prepLimit = null;
            if (limit != null)
            {
                prepLimit = limit.prepare(limitReceiver());
                prepLimit.collectMarkerSpecification(names);
            }

            SelectStatement stmt = new SelectStatement(cfm, names.size(), parameters, selection, prepLimit);

            /*
             * WHERE clause. For a given entity, rules are:
             *   - EQ relation conflicts with anything else (including a 2nd EQ)
             *   - Can't have more than one LT(E) relation (resp. GT(E) relation)
             *   - IN relation are restricted to row keys (for now) and conflicts with anything else
             *     (we could allow two IN for the same entity but that doesn't seem very useful)
             *   - The value_alias cannot be restricted in any way (we don't support wide rows with indexed value in CQL so far)
             */
            boolean hasQueriableIndex = false;
            boolean hasQueriableClusteringColumnIndex = false;
            for (Relation rel : whereClause)
            {
                ColumnDefinition def = cfm.getColumnDefinition(rel.getEntity());
                if (def == null)
                {
                    if (containsAlias(rel.getEntity()))
                        throw new InvalidRequestException(String.format("Aliases aren't allowed in where clause ('%s')", rel));
                    else
                        throw new InvalidRequestException(String.format("Undefined name %s in where clause ('%s')", rel.getEntity(), rel));
                }

                stmt.restrictedColumns.add(def);
                if (def.isIndexed() && rel.operator().allowsIndexQuery())
                {
                    hasQueriableIndex = true;
                    if (def.kind == ColumnDefinition.Kind.CLUSTERING_COLUMN)
                        hasQueriableClusteringColumnIndex = true;
                }

                switch (def.kind)
                {
                    case PARTITION_KEY:
                        stmt.keyRestrictions[def.position()] = updateRestriction(def, stmt.keyRestrictions[def.position()], rel, names);
                        break;
                    case CLUSTERING_COLUMN:
                        stmt.columnRestrictions[def.position()] = updateRestriction(def, stmt.columnRestrictions[def.position()], rel, names);
                        break;
                    case COMPACT_VALUE:
                        throw new InvalidRequestException(String.format("Predicates on the non-primary-key column (%s) of a COMPACT table are not yet supported", def.name));
                    case REGULAR:
                        // We only all IN on the row key and last clustering key so far, never on non-PK columns, and this even if there's an index
                        Restriction r = updateRestriction(def, stmt.metadataRestrictions.get(def.name), rel, names);
                        if (r.isIN() && !((Restriction.IN)r).canHaveOnlyOneValue())
                            // Note: for backward compatibility reason, we conside a IN of 1 value the same as a EQ, so we let that slide.
                            throw new InvalidRequestException(String.format("IN predicates on non-primary-key columns (%s) is not yet supported", def.name));
                        stmt.metadataRestrictions.put(def.name, r);
                        break;
                }
            }

            /*
             * At this point, the select statement if fully constructed, but we still have a few things to validate
             */

            // If there is a queriable index, no special condition are required on the other restrictions.
            // But we still need to know 2 things:
            //   - If we don't have a queriable index, is the query ok
            //   - Is it queriable without 2ndary index, which is always more efficient
            // If a component of the partition key is restricted by a relation, all preceding
            // components must have a EQ. Only the last partition key component can be in IN relation.
            boolean canRestrictFurtherComponents = true;
            ColumnDefinition previous = null;
            stmt.keyIsInRelation = false;
            Iterator<ColumnDefinition> iter = cfm.partitionKeyColumns().iterator();
            for (int i = 0; i < stmt.keyRestrictions.length; i++)
            {
                ColumnDefinition cdef = iter.next();
                Restriction restriction = stmt.keyRestrictions[i];

                if (restriction == null)
                {
                    if (stmt.onToken)
                        throw new InvalidRequestException("The token() function must be applied to all partition key components or none of them");

                    // The only time not restricting a key part is allowed is if none are restricted or an index is used.
                    if (i > 0 && stmt.keyRestrictions[i - 1] != null)
                    {
                        if (hasQueriableIndex)
                        {
                            stmt.usesSecondaryIndexing = true;
                            stmt.isKeyRange = true;
                            break;
                        }
                        throw new InvalidRequestException(String.format("Partition key part %s must be restricted since preceding part is", cdef.name));
                    }

                    stmt.isKeyRange = true;
                    canRestrictFurtherComponents = false;
                }
                else if (!canRestrictFurtherComponents)
                {
                    if (hasQueriableIndex)
                    {
                        stmt.usesSecondaryIndexing = true;
                        break;
                    }
                    throw new InvalidRequestException(String.format("partition key part %s cannot be restricted (preceding part %s is either not restricted or by a non-EQ relation)", cdef.name, previous));
                }
                else if (restriction.isOnToken())
                {
                    // If this is a query on tokens, it's necessarily a range query (there can be more than one key per token).
                    stmt.isKeyRange = true;
                    stmt.onToken = true;
                }
                else if (stmt.onToken)
                {
                    throw new InvalidRequestException(String.format("The token() function must be applied to all partition key components or none of them"));
                }
                else if (!restriction.isSlice())
                {
                    if (restriction.isIN())
                    {
                        // We only support IN for the last name so far
                        if (i != stmt.keyRestrictions.length - 1)
                            throw new InvalidRequestException(String.format("Partition KEY part %s cannot be restricted by IN relation (only the last part of the partition key can)", cdef.name));
                        stmt.keyIsInRelation = true;
                    }
                }
                else
                {
                    // Non EQ relation is not supported without token(), even if we have a 2ndary index (since even those are ordered by partitioner).
                    // Note: In theory we could allow it for 2ndary index queries with ALLOW FILTERING, but that would probably require some special casing
                    throw new InvalidRequestException("Only EQ and IN relation are supported on the partition key (unless you use the token() function)");
                }
                previous = cdef;
            }

            // All (or none) of the partition key columns have been specified;
            // hence there is no need to turn these restrictions into index expressions.
            if (!stmt.usesSecondaryIndexing)
                stmt.restrictedColumns.removeAll(cfm.partitionKeyColumns());

            // If a clustering key column is restricted by a non-EQ relation, all preceding
            // columns must have a EQ, and all following must have no restriction. Unless
            // the column is indexed that is.
            canRestrictFurtherComponents = true;
            previous = null;
            iter = cfm.clusteringColumns().iterator();
            for (int i = 0; i < stmt.columnRestrictions.length; i++)
            {
                ColumnDefinition cdef = iter.next();
                Restriction restriction = stmt.columnRestrictions[i];

                if (restriction == null)
                {
                    canRestrictFurtherComponents = false;
                }
                else if (!canRestrictFurtherComponents)
                {
                    if (hasQueriableIndex)
                    {
                        stmt.usesSecondaryIndexing = true; // handle gaps and non-keyrange cases.
                        break;
                    }
                    throw new InvalidRequestException(String.format("PRIMARY KEY part %s cannot be restricted (preceding part %s is either not restricted or by a non-EQ relation)", cdef.name, previous));
                }
                else if (restriction.isSlice())
                {
                    canRestrictFurtherComponents = false;
                    Restriction.Slice slice = (Restriction.Slice)restriction;
                    // For non-composite slices, we don't support internally the difference between exclusive and
                    // inclusive bounds, so we deal with it manually.
                    if (!cfm.comparator.isCompound() && (!slice.isInclusive(Bound.START) || !slice.isInclusive(Bound.END)))
                        stmt.sliceRestriction = slice;
                }
                else if (restriction.isIN())
                {
                    // We only support IN for the last name and for compact storage so far
                    // TODO: #3885 allows us to extend to non compact as well, but that remains to be done
                    if (i != stmt.columnRestrictions.length - 1)
                        throw new InvalidRequestException(String.format("PRIMARY KEY part %s cannot be restricted by IN relation", cdef.name));
                    else if (stmt.selectACollection())
                        throw new InvalidRequestException(String.format("Cannot restrict PRIMARY KEY part %s by IN relation as a collection is selected by the query", cdef.name));
                    stmt.lastClusteringIsIn = true;
                }

                previous = cdef;
            }

            // Covers indexes on the first clustering column (among others).
            if (stmt.isKeyRange && hasQueriableClusteringColumnIndex)
                stmt.usesSecondaryIndexing = true;

            if (!stmt.usesSecondaryIndexing)
                stmt.restrictedColumns.removeAll(cfm.clusteringColumns());

            // Even if usesSecondaryIndexing is false at this point, we'll still have to use one if
            // there is restrictions not covered by the PK.
            if (!stmt.metadataRestrictions.isEmpty())
            {
                if (!hasQueriableIndex)
                    throw new InvalidRequestException("No indexed columns present in by-columns clause with Equal operator");
                stmt.usesSecondaryIndexing = true;
            }

            if (stmt.usesSecondaryIndexing && stmt.keyIsInRelation)
                throw new InvalidRequestException("Select on indexed columns and with IN clause for the PRIMARY KEY are not supported");

            if (!stmt.parameters.orderings.isEmpty())
            {
                if (stmt.usesSecondaryIndexing)
                    throw new InvalidRequestException("ORDER BY with 2ndary indexes is not supported.");

                if (stmt.isKeyRange)
                    throw new InvalidRequestException("ORDER BY is only supported when the partition key is restricted by an EQ or an IN.");

                // If we order an IN query, we'll have to do a manual sort post-query. Currently, this sorting requires that we
                // have queried the column on which we sort (TODO: we should update it to add the column on which we sort to the one
                // queried automatically, and then removing it from the resultSet afterwards if needed)
                if (stmt.keyIsInRelation)
                {
                    stmt.orderingIndexes = new HashMap<ColumnIdentifier, Integer>();
                    for (ColumnIdentifier column : stmt.parameters.orderings.keySet())
                    {
                        final ColumnDefinition def = cfm.getColumnDefinition(column);
                        if (def == null)
                        {
                            if (containsAlias(column))
                                throw new InvalidRequestException(String.format("Aliases are not allowed in order by clause ('%s')", column));
                            else
                                throw new InvalidRequestException(String.format("Order by on unknown column %s", column));
                        }

                        if (selectClause.isEmpty()) // wildcard
                        {
                            stmt.orderingIndexes.put(def.name, indexOf(def, cfm.allColumnsInSelectOrder()));
                        }
                        else
                        {
                            boolean hasColumn = false;
                            for (int i = 0; i < selectClause.size(); i++)
                            {
                                RawSelector selector = selectClause.get(i);
                                if (def.name.equals(selector.selectable))
                                {
                                    stmt.orderingIndexes.put(def.name, i);
                                    hasColumn = true;
                                    break;
                                }
                            }

                            if (!hasColumn)
                                throw new InvalidRequestException("ORDER BY could not be used on columns missing in select clause.");
                        }
                    }
                }

                Boolean[] reversedMap = new Boolean[cfm.clusteringColumns().size()];
                int i = 0;
                for (Map.Entry<ColumnIdentifier, Boolean> entry : stmt.parameters.orderings.entrySet())
                {
                    ColumnIdentifier column = entry.getKey();
                    boolean reversed = entry.getValue();

                    ColumnDefinition def = cfm.getColumnDefinition(column);
                    if (def == null)
                    {
                        if (containsAlias(column))
                            throw new InvalidRequestException(String.format("Aliases are not allowed in order by clause ('%s')", column));
                        else
                            throw new InvalidRequestException(String.format("Order by on unknown column %s", column));
                    }

                    if (def.kind != ColumnDefinition.Kind.CLUSTERING_COLUMN)
                        throw new InvalidRequestException(String.format("Order by is currently only supported on the clustered columns of the PRIMARY KEY, got %s", column));

                    if (i++ != def.position())
                        throw new InvalidRequestException(String.format("Order by currently only support the ordering of columns following their declared order in the PRIMARY KEY"));

                    reversedMap[def.position()] = (reversed != isReversedType(def));
                }

                // Check that all boolean in reversedMap, if set, agrees
                Boolean isReversed = null;
                for (Boolean b : reversedMap)
                {
                    // Cell on which order is specified can be in any order
                    if (b == null)
                        continue;

                    if (isReversed == null)
                    {
                        isReversed = b;
                        continue;
                    }
                    if (isReversed != b)
                        throw new InvalidRequestException(String.format("Unsupported order by relation"));
                }
                assert isReversed != null;
                stmt.isReversed = isReversed;
            }

            if (stmt.lastClusteringIsIn)
            {
                // This means we'll have to do post-query reordering, so update the orderingIndexes
                if (stmt.orderingIndexes == null)
                    stmt.orderingIndexes = new HashMap<ColumnIdentifier, Integer>();

                ColumnDefinition last = cfm.clusteringColumns().get(cfm.clusteringColumns().size() - 1);
                stmt.orderingIndexes.put(last.name, indexOf(last, stmt.selection.getColumnsList().iterator()));
            }

            // Make sure this queries is allowed (note: non key range non indexed cannot involve filtering underneath)
            if (!parameters.allowFiltering && (stmt.isKeyRange || stmt.usesSecondaryIndexing))
            {
                // We will potentially filter data if either:
                //  - Have more than one IndexExpression
                //  - Have no index expression and the column filter is not the identity
                if (stmt.restrictedColumns.size() > 1 || (stmt.restrictedColumns.isEmpty() && !stmt.columnFilterIsIdentity()))
                    throw new InvalidRequestException("Cannot execute this query as it might involve data filtering and thus may have unpredictable performance. "
                                                    + "If you want to execute this query despite the performance unpredictability, use ALLOW FILTERING");
            }

            return new ParsedStatement.Prepared(stmt, names);
        }

        private int indexOf(final ColumnDefinition def, Iterator<ColumnDefinition> defs)
        {
            return Iterators.indexOf(defs, new Predicate<ColumnDefinition>()
                                           {
                                               public boolean apply(ColumnDefinition n)
                                               {
                                                   return def.name.equals(n.name);
                                               }
                                           });
        }

        private void validateDistinctSelection(Collection<ColumnDefinition> requestedColumns, Collection<ColumnDefinition> partitionKey)
        throws InvalidRequestException
        {
            for (ColumnDefinition def : requestedColumns)
                if (!partitionKey.contains(def))
                    throw new InvalidRequestException(String.format("SELECT DISTINCT queries must only request partition key columns (not %s)", def.name));

            for (ColumnDefinition def : partitionKey)
                if (!requestedColumns.contains(def))
                    throw new InvalidRequestException(String.format("SELECT DISTINCT queries must request all the partition key columns (missing %s)", def.name));
        }

        private boolean containsAlias(final ColumnIdentifier name)
        {
            return Iterables.any(selectClause, new Predicate<RawSelector>()
                                               {
                                                   public boolean apply(RawSelector raw)
                                                   {
                                                       return name.equals(raw.alias);
                                                   }
                                               });
        }

        private ColumnSpecification limitReceiver()
        {
            return new ColumnSpecification(keyspace(), columnFamily(), new ColumnIdentifier("[limit]", true), Int32Type.instance);
        }

        Restriction updateRestriction(ColumnDefinition def, Restriction restriction, Relation newRel, VariableSpecifications boundNames) throws InvalidRequestException
        {
            ColumnSpecification receiver = def;
            if (newRel.onToken)
            {
                if (def.kind != ColumnDefinition.Kind.PARTITION_KEY)
                    throw new InvalidRequestException(String.format("The token() function is only supported on the partition key, found on %s", def.name));

                receiver = new ColumnSpecification(def.ksName,
                                                   def.cfName,
                                                   new ColumnIdentifier("partition key token", true),
                                                   StorageService.getPartitioner().getTokenValidator());
            }

            switch (newRel.operator())
            {
                case EQ:
                    {
                        if (restriction != null)
                            throw new InvalidRequestException(String.format("%s cannot be restricted by more than one relation if it includes an Equal", def.name));
                        Term t = newRel.getValue().prepare(receiver);
                        t.collectMarkerSpecification(boundNames);
                        restriction = new Restriction.EQ(t, newRel.onToken);
                    }
                    break;
                case IN:
                    if (restriction != null)
                        throw new InvalidRequestException(String.format("%s cannot be restricted by more than one relation if it includes a IN", def.name));

                    if (newRel.getInValues() == null)
                    {
                        // Means we have a "SELECT ... IN ?"
                        assert newRel.getValue() != null;
                        Term t = newRel.getValue().prepare(receiver);
                        t.collectMarkerSpecification(boundNames);
                        restriction = Restriction.IN.create(t);
                    }
                    else
                    {
                        List<Term> inValues = new ArrayList<Term>(newRel.getInValues().size());
                        for (Term.Raw raw : newRel.getInValues())
                        {
                            Term t = raw.prepare(receiver);
                            t.collectMarkerSpecification(boundNames);
                            inValues.add(t);
                        }
                        restriction = Restriction.IN.create(inValues);
                    }
                    break;
                case GT:
                case GTE:
                case LT:
                case LTE:
                    {
                        if (restriction == null)
                            restriction = new Restriction.Slice(newRel.onToken);
                        else if (!restriction.isSlice())
                            throw new InvalidRequestException(String.format("%s cannot be restricted by both an equal and an inequal relation", def.name));
                        Term t = newRel.getValue().prepare(receiver);
                        t.collectMarkerSpecification(boundNames);
                        ((Restriction.Slice)restriction).setBound(def.name, newRel.operator(), t);
                    }
                    break;
                case CONTAINS_KEY:
                    if (!(receiver.type instanceof MapType))
                        throw new InvalidRequestException(String.format("Cannot use CONTAINS_KEY on non-map column %s", def.name));
                    // Fallthrough on purpose
                case CONTAINS:
                    {
                        if (!receiver.type.isCollection())
                            throw new InvalidRequestException(String.format("Cannot use %s relation on non collection column %s", newRel.operator(), def.name));

                        if (restriction == null)
                            restriction = new Restriction.Contains();
                        else if (!restriction.isContains())
                            throw new InvalidRequestException(String.format("Collection column %s can only be restricted by CONTAINS or CONTAINS KEY", def.name));
                        boolean isKey = newRel.operator() == Relation.Type.CONTAINS_KEY;
                        receiver = makeCollectionReceiver(receiver, isKey);
                        Term t = newRel.getValue().prepare(receiver);
                        ((Restriction.Contains)restriction).add(t, isKey);
                    }
            }
            return restriction;
        }

        private static ColumnSpecification makeCollectionReceiver(ColumnSpecification collection, boolean isKey)
        {
            assert collection.type.isCollection();
            switch (((CollectionType)collection.type).kind)
            {
                case LIST:
                    assert !isKey;
                    return Lists.valueSpecOf(collection);
                case SET:
                    assert !isKey;
                    return Sets.valueSpecOf(collection);
                case MAP:
                    return isKey ? Maps.keySpecOf(collection) : Maps.valueSpecOf(collection);
            }
            throw new AssertionError();
        }

        @Override
        public String toString()
        {
            return Objects.toStringHelper(this)
                          .add("name", cfName)
                          .add("selectClause", selectClause)
                          .add("whereClause", whereClause)
                          .add("isDistinct", parameters.isDistinct)
                          .add("isCount", parameters.isCount)
                          .toString();
        }
    }

    public static class Parameters
    {
        private final Map<ColumnIdentifier, Boolean> orderings;
        private final boolean isDistinct;
        private final boolean isCount;
        private final ColumnIdentifier countAlias;
        private final boolean allowFiltering;

        public Parameters(Map<ColumnIdentifier, Boolean> orderings,
                          boolean isDistinct,
                          boolean isCount,
                          ColumnIdentifier countAlias,
                          boolean allowFiltering)
        {
            this.orderings = orderings;
            this.isDistinct = isDistinct;
            this.isCount = isCount;
            this.countAlias = countAlias;
            this.allowFiltering = allowFiltering;
        }
    }

    /**
     * Used in orderResults(...) method when single 'ORDER BY' condition where given
     */
    private static class SingleColumnComparator implements Comparator<List<ByteBuffer>>
    {
        private final int index;
        private final Comparator<ByteBuffer> comparator;

        public SingleColumnComparator(int columnIndex, Comparator<ByteBuffer> orderer)
        {
            index = columnIndex;
            comparator = orderer;
        }

        public int compare(List<ByteBuffer> a, List<ByteBuffer> b)
        {
            return comparator.compare(a.get(index), b.get(index));
        }
    }

    /**
     * Used in orderResults(...) method when multiple 'ORDER BY' conditions where given
     */
    private static class CompositeComparator implements Comparator<List<ByteBuffer>>
    {
        private final List<Comparator<ByteBuffer>> orderTypes;
        private final List<Integer> positions;

        private CompositeComparator(List<Comparator<ByteBuffer>> orderTypes, List<Integer> positions)
        {
            this.orderTypes = orderTypes;
            this.positions = positions;
        }

        public int compare(List<ByteBuffer> a, List<ByteBuffer> b)
        {
            for (int i = 0; i < positions.size(); i++)
            {
                Comparator<ByteBuffer> type = orderTypes.get(i);
                int columnPos = positions.get(i);

                ByteBuffer aValue = a.get(columnPos);
                ByteBuffer bValue = b.get(columnPos);

                int comparison = type.compare(aValue, bValue);

                if (comparison != 0)
                    return comparison;
            }

            return 0;
        }
    }
}<|MERGE_RESOLUTION|>--- conflicted
+++ resolved
@@ -1027,13 +1027,7 @@
         {
             CFMetaData cfm = ThriftValidation.validateColumnFamily(keyspace(), columnFamily());
 
-<<<<<<< HEAD
-            VariableSpecifications names = getBoundsVariables();
-=======
-            CFDefinition cfDef = cfm.getCfDef();
-
             VariableSpecifications names = getBoundVariables();
->>>>>>> 9c17189b
 
             // Select clause
             if (parameters.isCount && !selectClause.isEmpty())
