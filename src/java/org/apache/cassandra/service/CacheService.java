/*
 * Licensed to the Apache Software Foundation (ASF) under one
 * or more contributor license agreements.  See the NOTICE file
 * distributed with this work for additional information
 * regarding copyright ownership.  The ASF licenses this file
 * to you under the Apache License, Version 2.0 (the
 * "License"); you may not use this file except in compliance
 * with the License.  You may obtain a copy of the License at
 *
 *     http://www.apache.org/licenses/LICENSE-2.0
 *
 * Unless required by applicable law or agreed to in writing, software
 * distributed under the License is distributed on an "AS IS" BASIS,
 * WITHOUT WARRANTIES OR CONDITIONS OF ANY KIND, either express or implied.
 * See the License for the specific language governing permissions and
 * limitations under the License.
 */
package org.apache.cassandra.service;

import java.io.IOException;
import java.nio.ByteBuffer;
import java.util.ArrayList;
import java.util.HashMap;
import java.util.Iterator;
import java.util.List;
import java.util.Map;
import java.util.concurrent.Callable;
import java.util.concurrent.ConcurrentHashMap;
import java.util.concurrent.ExecutionException;
import java.util.concurrent.Future;

import com.google.common.util.concurrent.Futures;

import org.apache.cassandra.db.lifecycle.SSTableSet;
import org.apache.cassandra.io.sstable.format.SSTableReader;
import org.slf4j.Logger;
import org.slf4j.LoggerFactory;
import org.apache.cassandra.cache.*;
import org.apache.cassandra.cache.AutoSavingCache.CacheSerializer;
import org.apache.cassandra.concurrent.Stage;
import org.apache.cassandra.concurrent.StageManager;
import org.apache.cassandra.config.ColumnDefinition;
import org.apache.cassandra.config.DatabaseDescriptor;
import org.apache.cassandra.db.*;
import org.apache.cassandra.db.rows.*;
import org.apache.cassandra.db.filter.*;
import org.apache.cassandra.db.partitions.CachedBTreePartition;
import org.apache.cassandra.db.partitions.CachedPartition;
import org.apache.cassandra.db.context.CounterContext;
import org.apache.cassandra.io.util.DataInputPlus;
import org.apache.cassandra.io.util.DataOutputPlus;
import org.apache.cassandra.io.sstable.format.big.BigFormat;
import org.apache.cassandra.utils.ByteBufferUtil;
import org.apache.cassandra.utils.FBUtilities;
import org.apache.cassandra.utils.MBeanWrapper;
import org.apache.cassandra.utils.Pair;

public class CacheService implements CacheServiceMBean
{
    private static final Logger logger = LoggerFactory.getLogger(CacheService.class);

    public static final String MBEAN_NAME = "org.apache.cassandra.db:type=Caches";

    public enum CacheType
    {
        KEY_CACHE("KeyCache"),
        ROW_CACHE("RowCache"),
        COUNTER_CACHE("CounterCache");

        private final String name;

        CacheType(String typeName)
        {
            name = typeName;
        }

        public String toString()
        {
            return name;
        }
    }

    public final static CacheService instance = new CacheService();

    public final AutoSavingCache<KeyCacheKey, RowIndexEntry> keyCache;
    public final AutoSavingCache<RowCacheKey, IRowCacheEntry> rowCache;
    public final AutoSavingCache<CounterCacheKey, ClockAndCount> counterCache;

    private CacheService()
    {
        MBeanWrapper.instance.registerMBean(this, MBEAN_NAME);

        keyCache = initKeyCache();
        rowCache = initRowCache();
        counterCache = initCounterCache();
    }

    /**
     * @return auto saving cache object
     */
    private AutoSavingCache<KeyCacheKey, RowIndexEntry> initKeyCache()
    {
        logger.info("Initializing key cache with capacity of {} MBs.", DatabaseDescriptor.getKeyCacheSizeInMB());

        long keyCacheInMemoryCapacity = DatabaseDescriptor.getKeyCacheSizeInMB() * 1024 * 1024;

        // as values are constant size we can use singleton weigher
        // where 48 = 40 bytes (average size of the key) + 8 bytes (size of value)
        ICache<KeyCacheKey, RowIndexEntry> kc;
        kc = ConcurrentLinkedHashCache.create(keyCacheInMemoryCapacity);
        AutoSavingCache<KeyCacheKey, RowIndexEntry> keyCache = new AutoSavingCache<>(kc, CacheType.KEY_CACHE, new KeyCacheSerializer());

        int keyCacheKeysToSave = DatabaseDescriptor.getKeyCacheKeysToSave();

        keyCache.scheduleSaving(DatabaseDescriptor.getKeyCacheSavePeriod(), keyCacheKeysToSave);

        return keyCache;
    }

    /**
     * @return initialized row cache
     */
    private AutoSavingCache<RowCacheKey, IRowCacheEntry> initRowCache()
    {
        logger.info("Initializing row cache with capacity of {} MBs", DatabaseDescriptor.getRowCacheSizeInMB());

        CacheProvider<RowCacheKey, IRowCacheEntry> cacheProvider;
        String cacheProviderClassName = DatabaseDescriptor.getRowCacheSizeInMB() > 0
                                        ? DatabaseDescriptor.getRowCacheClassName() : "org.apache.cassandra.cache.NopCacheProvider";
        try
        {
            Class<CacheProvider<RowCacheKey, IRowCacheEntry>> cacheProviderClass =
                (Class<CacheProvider<RowCacheKey, IRowCacheEntry>>) Class.forName(cacheProviderClassName);
            cacheProvider = cacheProviderClass.newInstance();
        }
        catch (Exception e)
        {
            throw new RuntimeException("Cannot find configured row cache provider class " + DatabaseDescriptor.getRowCacheClassName());
        }

        // cache object
        ICache<RowCacheKey, IRowCacheEntry> rc = cacheProvider.create();
        AutoSavingCache<RowCacheKey, IRowCacheEntry> rowCache = new AutoSavingCache<>(rc, CacheType.ROW_CACHE, new RowCacheSerializer());

        int rowCacheKeysToSave = DatabaseDescriptor.getRowCacheKeysToSave();

        rowCache.scheduleSaving(DatabaseDescriptor.getRowCacheSavePeriod(), rowCacheKeysToSave);

        return rowCache;
    }

    private AutoSavingCache<CounterCacheKey, ClockAndCount> initCounterCache()
    {
        logger.info("Initializing counter cache with capacity of {} MBs", DatabaseDescriptor.getCounterCacheSizeInMB());

        long capacity = DatabaseDescriptor.getCounterCacheSizeInMB() * 1024 * 1024;

        AutoSavingCache<CounterCacheKey, ClockAndCount> cache =
            new AutoSavingCache<>(ConcurrentLinkedHashCache.<CounterCacheKey, ClockAndCount>create(capacity),
                                  CacheType.COUNTER_CACHE,
                                  new CounterCacheSerializer());

        int keysToSave = DatabaseDescriptor.getCounterCacheKeysToSave();

        logger.info("Scheduling counter cache save to every {} seconds (going to save {} keys).",
                    DatabaseDescriptor.getCounterCacheSavePeriod(),
                    keysToSave == Integer.MAX_VALUE ? "all" : keysToSave);

        cache.scheduleSaving(DatabaseDescriptor.getCounterCacheSavePeriod(), keysToSave);

        return cache;
    }


    public int getRowCacheSavePeriodInSeconds()
    {
        return DatabaseDescriptor.getRowCacheSavePeriod();
    }

    public void setRowCacheSavePeriodInSeconds(int seconds)
    {
        if (seconds < 0)
            throw new RuntimeException("RowCacheSavePeriodInSeconds must be non-negative.");

        DatabaseDescriptor.setRowCacheSavePeriod(seconds);
        rowCache.scheduleSaving(seconds, DatabaseDescriptor.getRowCacheKeysToSave());
    }

    public int getKeyCacheSavePeriodInSeconds()
    {
        return DatabaseDescriptor.getKeyCacheSavePeriod();
    }

    public void setKeyCacheSavePeriodInSeconds(int seconds)
    {
        if (seconds < 0)
            throw new RuntimeException("KeyCacheSavePeriodInSeconds must be non-negative.");

        DatabaseDescriptor.setKeyCacheSavePeriod(seconds);
        keyCache.scheduleSaving(seconds, DatabaseDescriptor.getKeyCacheKeysToSave());
    }

    public int getCounterCacheSavePeriodInSeconds()
    {
        return DatabaseDescriptor.getCounterCacheSavePeriod();
    }

    public void setCounterCacheSavePeriodInSeconds(int seconds)
    {
        if (seconds < 0)
            throw new RuntimeException("CounterCacheSavePeriodInSeconds must be non-negative.");

        DatabaseDescriptor.setCounterCacheSavePeriod(seconds);
        counterCache.scheduleSaving(seconds, DatabaseDescriptor.getCounterCacheKeysToSave());
    }

    public int getRowCacheKeysToSave()
    {
        return DatabaseDescriptor.getRowCacheKeysToSave();
    }

    public void setRowCacheKeysToSave(int count)
    {
        if (count < 0)
            throw new RuntimeException("RowCacheKeysToSave must be non-negative.");
        DatabaseDescriptor.setRowCacheKeysToSave(count);
        rowCache.scheduleSaving(getRowCacheSavePeriodInSeconds(), count);
    }

    public int getKeyCacheKeysToSave()
    {
        return DatabaseDescriptor.getKeyCacheKeysToSave();
    }

    public void setKeyCacheKeysToSave(int count)
    {
        if (count < 0)
            throw new RuntimeException("KeyCacheKeysToSave must be non-negative.");
        DatabaseDescriptor.setKeyCacheKeysToSave(count);
        keyCache.scheduleSaving(getKeyCacheSavePeriodInSeconds(), count);
    }

    public int getCounterCacheKeysToSave()
    {
        return DatabaseDescriptor.getCounterCacheKeysToSave();
    }

    public void setCounterCacheKeysToSave(int count)
    {
        if (count < 0)
            throw new RuntimeException("CounterCacheKeysToSave must be non-negative.");
        DatabaseDescriptor.setCounterCacheKeysToSave(count);
        counterCache.scheduleSaving(getCounterCacheSavePeriodInSeconds(), count);
    }

    public void invalidateKeyCache()
    {
        keyCache.clear();
    }

    public void invalidateKeyCacheForCf(Pair<String, String> ksAndCFName)
    {
        Iterator<KeyCacheKey> keyCacheIterator = keyCache.keyIterator();
        while (keyCacheIterator.hasNext())
        {
            KeyCacheKey key = keyCacheIterator.next();
            if (key.ksAndCFName.equals(ksAndCFName))
                keyCacheIterator.remove();
        }
    }

    public void invalidateRowCache()
    {
        rowCache.clear();
    }

    public void invalidateRowCacheForCf(Pair<String, String> ksAndCFName)
    {
        Iterator<RowCacheKey> rowCacheIterator = rowCache.keyIterator();
        while (rowCacheIterator.hasNext())
        {
            RowCacheKey rowCacheKey = rowCacheIterator.next();
            if (rowCacheKey.ksAndCFName.equals(ksAndCFName))
                rowCacheIterator.remove();
        }
    }

    public void invalidateCounterCacheForCf(Pair<String, String> ksAndCFName)
    {
        Iterator<CounterCacheKey> counterCacheIterator = counterCache.keyIterator();
        while (counterCacheIterator.hasNext())
        {
            CounterCacheKey counterCacheKey = counterCacheIterator.next();
            if (counterCacheKey.ksAndCFName.equals(ksAndCFName))
                counterCacheIterator.remove();
        }
    }

    public void invalidateCounterCache()
    {
        counterCache.clear();
    }




    public void setRowCacheCapacityInMB(long capacity)
    {
        if (capacity < 0)
            throw new RuntimeException("capacity should not be negative.");

        rowCache.setCapacity(capacity * 1024 * 1024);
    }


    public void setKeyCacheCapacityInMB(long capacity)
    {
        if (capacity < 0)
            throw new RuntimeException("capacity should not be negative.");

        keyCache.setCapacity(capacity * 1024 * 1024);
    }

    public void setCounterCacheCapacityInMB(long capacity)
    {
        if (capacity < 0)
            throw new RuntimeException("capacity should not be negative.");

        counterCache.setCapacity(capacity * 1024 * 1024);
    }

    public void saveCaches() throws ExecutionException, InterruptedException
    {
        List<Future<?>> futures = new ArrayList<>(3);
        logger.debug("submitting cache saves");

        futures.add(keyCache.submitWrite(DatabaseDescriptor.getKeyCacheKeysToSave()));
        futures.add(rowCache.submitWrite(DatabaseDescriptor.getRowCacheKeysToSave()));
        futures.add(counterCache.submitWrite(DatabaseDescriptor.getCounterCacheKeysToSave()));

        FBUtilities.waitOnFutures(futures);
        logger.debug("cache saves completed");
    }

    public static class CounterCacheSerializer implements CacheSerializer<CounterCacheKey, ClockAndCount>
    {
        public void serialize(CounterCacheKey key, DataOutputPlus out, ColumnFamilyStore cfs) throws IOException
        {
            assert(cfs.metadata.isCounter());
            out.write(cfs.metadata.ksAndCFBytes);
            ByteBufferUtil.writeWithLength(key.partitionKey, out);
            ByteBufferUtil.writeWithLength(key.cellName, out);
        }

        public Future<Pair<CounterCacheKey, ClockAndCount>> deserialize(DataInputPlus in, final ColumnFamilyStore cfs) throws IOException
        {
            //Keyspace and CF name are deserialized by AutoSaving cache and used to fetch the CFS provided as a
            //parameter so they aren't deserialized here, even though they are serialized by this serializer
            final ByteBuffer partitionKey = ByteBufferUtil.readWithLength(in);
            final ByteBuffer cellName = ByteBufferUtil.readWithLength(in);
            if (cfs == null || !cfs.metadata.isCounter() || !cfs.isCounterCacheEnabled())
                return null;
            assert(cfs.metadata.isCounter());
            return StageManager.getStage(Stage.READ).submit(new Callable<Pair<CounterCacheKey, ClockAndCount>>()
            {
                public Pair<CounterCacheKey, ClockAndCount> call() throws Exception
                {
                    DecoratedKey key = cfs.decorateKey(partitionKey);
                    LegacyLayout.LegacyCellName name = LegacyLayout.decodeCellName(cfs.metadata, cellName);
                    ColumnDefinition column = name.column;
                    CellPath path = name.collectionElement == null ? null : CellPath.create(name.collectionElement);

                    int nowInSec = FBUtilities.nowInSeconds();
                    ColumnFilter.Builder builder = ColumnFilter.selectionBuilder();
                    if (path == null)
                        builder.add(column);
                    else
                        builder.select(column, path);

                    ClusteringIndexFilter filter = new ClusteringIndexNamesFilter(FBUtilities.<Clustering>singleton(name.clustering, cfs.metadata.comparator), false);
                    SinglePartitionReadCommand cmd = SinglePartitionReadCommand.create(cfs.metadata, nowInSec, key, builder.build(), filter);
                    try (ReadExecutionController controller = cmd.executionController();
                         RowIterator iter = UnfilteredRowIterators.filter(cmd.queryMemtableAndDisk(cfs, controller), nowInSec))
                    {
                        Cell cell;
                        if (column.isStatic())
                        {
                            cell = iter.staticRow().getCell(column);
                        }
                        else
                        {
                            if (!iter.hasNext())
                                return null;
                            cell = iter.next().getCell(column);
                        }

                        if (cell == null)
                            return null;

                        ClockAndCount clockAndCount = CounterContext.instance().getLocalClockAndCount(cell.value());
                        return Pair.create(CounterCacheKey.create(cfs.metadata.ksAndCFName, partitionKey, name.clustering, column, path), clockAndCount);
                    }
                }
            });
        }
    }

    public static class RowCacheSerializer implements CacheSerializer<RowCacheKey, IRowCacheEntry>
    {
        public void serialize(RowCacheKey key, DataOutputPlus out, ColumnFamilyStore cfs) throws IOException
        {
            assert(!cfs.isIndex());//Shouldn't have row cache entries for indexes
            out.write(cfs.metadata.ksAndCFBytes);
            ByteBufferUtil.writeWithLength(key.key, out);
        }

        public Future<Pair<RowCacheKey, IRowCacheEntry>> deserialize(DataInputPlus in, final ColumnFamilyStore cfs) throws IOException
        {
            //Keyspace and CF name are deserialized by AutoSaving cache and used to fetch the CFS provided as a
            //parameter so they aren't deserialized here, even though they are serialized by this serializer
            final ByteBuffer buffer = ByteBufferUtil.readWithLength(in);
            if (cfs == null  || !cfs.isRowCacheEnabled())
                return null;
            final int rowsToCache = cfs.metadata.params.caching.rowsPerPartitionToCache();
            assert(!cfs.isIndex());//Shouldn't have row cache entries for indexes

            return StageManager.getStage(Stage.READ).submit(new Callable<Pair<RowCacheKey, IRowCacheEntry>>()
            {
                public Pair<RowCacheKey, IRowCacheEntry> call() throws Exception
                {
                    DecoratedKey key = cfs.decorateKey(buffer);
                    int nowInSec = FBUtilities.nowInSeconds();
                    SinglePartitionReadCommand cmd = SinglePartitionReadCommand.fullPartitionRead(cfs.metadata, nowInSec, key);
                    try (ReadExecutionController controller = cmd.executionController(); UnfilteredRowIterator iter = cmd.queryMemtableAndDisk(cfs, controller))
                    {
                        CachedPartition toCache = CachedBTreePartition.create(DataLimits.cqlLimits(rowsToCache).filter(iter, nowInSec, true), nowInSec);
                        return Pair.create(new RowCacheKey(cfs.metadata.ksAndCFName, key), (IRowCacheEntry)toCache);
                    }
                }
            });
        }
    }

    public static class KeyCacheSerializer implements CacheSerializer<KeyCacheKey, RowIndexEntry>
    {
        // For column families with many SSTables the linear nature of getSSTables slowed down KeyCache loading
        // by orders of magnitude. So we cache the sstables once and rely on cleanupAfterDeserialize to cleanup any
        // cached state we may have accumulated during the load.
        Map<Pair<String, String>, Map<Integer, SSTableReader>> cachedSSTableReaders = new ConcurrentHashMap<>();

        public void serialize(KeyCacheKey key, DataOutputPlus out, ColumnFamilyStore cfs) throws IOException
        {
            //Don't serialize old format entries since we didn't bother to implement serialization of both for simplicity
            //https://issues.apache.org/jira/browse/CASSANDRA-10778
            if (!key.desc.version.storeRows()) return;

            RowIndexEntry entry = CacheService.instance.keyCache.getInternal(key);
            if (entry == null)
                return;

            out.write(cfs.metadata.ksAndCFBytes);
            ByteBufferUtil.writeWithLength(key.key, out);
            out.writeInt(key.desc.generation);
            out.writeBoolean(true);

            SerializationHeader header = new SerializationHeader(false, cfs.metadata, cfs.metadata.partitionColumns(), EncodingStats.NO_STATS);
            key.desc.getFormat().getIndexSerializer(cfs.metadata, key.desc.version, header).serializeForCache(entry, out);
        }

        public Future<Pair<KeyCacheKey, RowIndexEntry>> deserialize(DataInputPlus input, ColumnFamilyStore cfs) throws IOException
        {
            boolean skipEntry = cfs == null || !cfs.isKeyCacheEnabled();

            //Keyspace and CF name are deserialized by AutoSaving cache and used to fetch the CFS provided as a
            //parameter so they aren't deserialized here, even though they are serialized by this serializer
            int keyLength = input.readInt();
            if (keyLength > FBUtilities.MAX_UNSIGNED_SHORT)
            {
                throw new IOException(String.format("Corrupted key cache. Key length of %d is longer than maximum of %d",
                                                    keyLength, FBUtilities.MAX_UNSIGNED_SHORT));
            }
            ByteBuffer key = ByteBufferUtil.read(input, keyLength);
            int generation = input.readInt();
            input.readBoolean(); // backwards compatibility for "promoted indexes" boolean
<<<<<<< HEAD
            SSTableReader reader;
            if (cfs == null || !cfs.isKeyCacheEnabled() || (reader = findDesc(generation, cfs.getSSTables(SSTableSet.CANONICAL))) == null)
=======
            SSTableReader reader = null;
            if (!skipEntry)
            {
                Pair<String, String> qualifiedName = Pair.create(cfs.metadata.ksName, cfs.metadata.cfName);
                Map<Integer, SSTableReader> generationToSSTableReader = cachedSSTableReaders.get(qualifiedName);
                if (generationToSSTableReader == null)
                {
                    generationToSSTableReader = new HashMap<>(cfs.getLiveSSTables().size());
                    for (SSTableReader ssTableReader : cfs.getSSTables(SSTableSet.CANONICAL))
                    {
                        generationToSSTableReader.put(ssTableReader.descriptor.generation, ssTableReader);
                    }

                    cachedSSTableReaders.putIfAbsent(qualifiedName, generationToSSTableReader);
                }
                reader = generationToSSTableReader.get(generation);
            }

            if (skipEntry || reader == null)
>>>>>>> 1911a887
            {
                // The sstable doesn't exist anymore, so we can't be sure of the exact version and assume its the current version. The only case where we'll be
                // wrong is during upgrade, in which case we fail at deserialization. This is not a huge deal however since 1) this is unlikely enough that
                // this won't affect many users (if any) and only once, 2) this doesn't prevent the node from starting and 3) CASSANDRA-10219 shows that this
                // part of the code has been broken for a while without anyone noticing (it is, btw, still broken until CASSANDRA-10219 is fixed).
                RowIndexEntry.Serializer.skipForCache(input, BigFormat.instance.getLatestVersion());
                return null;
            }
            RowIndexEntry.IndexSerializer<?> indexSerializer = reader.descriptor.getFormat().getIndexSerializer(reader.metadata,
                                                                                                                reader.descriptor.version,
                                                                                                                reader.header);
            RowIndexEntry<?> entry = indexSerializer.deserializeForCache(input);
            return Futures.immediateFuture(Pair.create(new KeyCacheKey(cfs.metadata.ksAndCFName, reader.descriptor, key), entry));
        }

        public void cleanupAfterDeserialize()
        {
            cachedSSTableReaders.clear();
        }
    }
}<|MERGE_RESOLUTION|>--- conflicted
+++ resolved
@@ -482,10 +482,6 @@
             ByteBuffer key = ByteBufferUtil.read(input, keyLength);
             int generation = input.readInt();
             input.readBoolean(); // backwards compatibility for "promoted indexes" boolean
-<<<<<<< HEAD
-            SSTableReader reader;
-            if (cfs == null || !cfs.isKeyCacheEnabled() || (reader = findDesc(generation, cfs.getSSTables(SSTableSet.CANONICAL))) == null)
-=======
             SSTableReader reader = null;
             if (!skipEntry)
             {
@@ -505,7 +501,6 @@
             }
 
             if (skipEntry || reader == null)
->>>>>>> 1911a887
             {
                 // The sstable doesn't exist anymore, so we can't be sure of the exact version and assume its the current version. The only case where we'll be
                 // wrong is during upgrade, in which case we fail at deserialization. This is not a huge deal however since 1) this is unlikely enough that
