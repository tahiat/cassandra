--- conflicted
+++ resolved
@@ -28,37 +28,13 @@
 
 import org.apache.cassandra.index.sai.IndexContext;
 import org.apache.cassandra.index.sai.SSTableQueryContext;
-import org.apache.cassandra.index.sai.disk.IndexSearcherContext;
 import org.apache.cassandra.index.sai.disk.PostingList;
-import org.apache.cassandra.index.sai.disk.PostingListRangeIterator;
 import org.apache.cassandra.index.sai.disk.PrimaryKeyMap;
 import org.apache.cassandra.index.sai.disk.format.IndexDescriptor;
-<<<<<<< HEAD
+import org.apache.cassandra.index.sai.disk.hnsw.CassandraOnDiskHnsw;
 import org.apache.cassandra.index.sai.plan.Expression;
 import org.apache.cassandra.index.sai.utils.RangeIterator;
-import org.apache.cassandra.io.util.File;
-import org.apache.cassandra.utils.Hex;
-import org.apache.lucene.codecs.KnnVectorsReader;
-import org.apache.lucene.codecs.lucene95.Lucene95Codec;
-import org.apache.lucene.codecs.lucene95.Lucene95HnswVectorsFormat;
-import org.apache.lucene.index.FieldInfo;
-import org.apache.lucene.index.FieldInfos;
-import org.apache.lucene.index.SegmentInfo;
-import org.apache.lucene.index.SegmentReadState;
-import org.apache.lucene.search.ScoreDoc;
-import org.apache.lucene.search.TopDocs;
-import org.apache.lucene.store.Directory;
-import org.apache.lucene.store.FSDirectory;
-import org.apache.lucene.store.IOContext;
-=======
-import org.apache.cassandra.index.sai.disk.hnsw.CassandraOnDiskHnsw;
-import org.apache.cassandra.index.sai.disk.v1.segment.IndexSegmentSearcher;
-import org.apache.cassandra.index.sai.disk.v1.segment.SegmentMetadata;
-import org.apache.cassandra.index.sai.iterators.KeyRangeIterator;
-import org.apache.cassandra.index.sai.plan.Expression;
-import org.apache.cassandra.index.sai.postings.PostingList;
 import org.apache.lucene.util.BitSet;
->>>>>>> 5bc4d4b4
 import org.apache.lucene.util.Bits;
 import org.apache.lucene.util.SparseFixedBitSet;
 
@@ -77,31 +53,8 @@
                         IndexDescriptor indexDescriptor,
                         IndexContext indexContext) throws IOException
     {
-<<<<<<< HEAD
         super(primaryKeyMapFactory, perIndexFiles, segmentMetadata, indexDescriptor, indexContext);
-
-        File vectorPath = indexDescriptor.fileFor(IndexComponent.VECTOR, indexContext);
-        Directory directory = FSDirectory.open(vectorPath.toPath().getParent());
-        String segmentName = vectorPath.name();
-
-        Map<String, String> configs = segmentMetadata.componentMetadatas.get(IndexComponent.VECTOR).attributes;
-        String segmentIdHex = configs.get("SEGMENT_ID");
-        byte[] segmentId = Hex.hexToBytes(segmentIdHex);
-
-        int maxDocId = Math.toIntExact(segmentMetadata.maxSSTableRowId); // TODO we don't support more than 2.1B docs per segment. Do not enable segment merging
-        this.numRows = Math.toIntExact(segmentMetadata.numRows);
-        SegmentInfo segmentInfo = new SegmentInfo(directory, Version.LATEST, Version.LATEST, segmentName, maxDocId, false, Lucene95Codec.getDefault(), Collections.emptyMap(), segmentId, Collections.emptyMap(), null);
-
-        int vectorDimension = ((VectorType) indexContext.getValidator()).getDimensions();
-        FieldInfo fieldInfo = indexContext.createFieldInfoForVector(vectorDimension);
-        FieldInfos fieldInfos = new FieldInfos(Collections.singletonList(fieldInfo).toArray(new FieldInfo[0]));
-        SegmentReadState state = new SegmentReadState(directory, segmentInfo, fieldInfos, IOContext.DEFAULT);
-        reader = new Lucene95HnswVectorsFormat(indexContext.getIndexWriterConfig().getMaximumNodeConnections(),
-                                               indexContext.getIndexWriterConfig().getConstructionBeamWidth()).fieldsReader(state);
-=======
-        super(primaryKeyMapFactory, perIndexFiles, segmentMetadata, indexContext);
         graph = new CassandraOnDiskHnsw(indexDescriptor, indexContext);
->>>>>>> 5bc4d4b4
     }
 
     @Override
@@ -111,12 +64,8 @@
     }
 
     @Override
-<<<<<<< HEAD
     @SuppressWarnings("resource")
     public RangeIterator search(Expression exp, SSTableQueryContext context, boolean defer, int limit) throws IOException
-=======
-    public KeyRangeIterator search(Expression exp, QueryContext context, int limit) throws IOException
->>>>>>> 5bc4d4b4
     {
         if (logger.isTraceEnabled())
             logger.trace(indexContext.logMessage("Searching on expression '{}'..."), exp);
@@ -127,11 +76,7 @@
         ByteBuffer buffer = exp.lower.value.raw;
         float[] queryVector = (float[])indexContext.getValidator().getSerializer().deserialize(buffer.duplicate());
 
-<<<<<<< HEAD
-        return toIterator(new BatchPostingList(field, queryVector, limit), context, defer);
-=======
-        return toIterator(new BatchPostingList(queryVector, limit), context);
->>>>>>> 5bc4d4b4
+        return toIterator(new BatchPostingList(queryVector, limit), context, defer);
     }
 
     @Override
