--- conflicted
+++ resolved
@@ -52,11 +52,7 @@
 
 from cql3handling import CqlRuleSet
 from displaying import NO_COLOR_MAP
-<<<<<<< HEAD
-from formatting import format_value_default, DateTimeFormat, EMPTY, get_formatter
-=======
-from formatting import format_value_default, EMPTY, get_formatter, BlobType
->>>>>>> f3568c0d
+from formatting import format_value_default, DateTimeFormat, EMPTY, get_formatter, BlobType
 from sslhandling import ssl_settings
 
 PROFILE_ON = False
@@ -1814,11 +1810,7 @@
             return converters.get(t.typename, convert_unknown)(v, ct=t)
 
         def convert_blob(v, **_):
-<<<<<<< HEAD
-            return bytearray.fromhex(v[2:])
-=======
-            return BlobType(unicode(v[2:]).decode("hex"))
->>>>>>> f3568c0d
+            return BlobType(v[2:].decode("hex"))
 
         def convert_text(v, **_):
             return v
