--- conflicted
+++ resolved
@@ -45,7 +45,6 @@
 import org.apache.cassandra.db.ColumnFamilyStore;
 import org.apache.cassandra.db.ConsistencyLevel;
 import org.apache.cassandra.db.Keyspace;
-import org.apache.cassandra.distributed.api.Feature;
 import org.apache.cassandra.distributed.api.ICoordinator;
 import org.apache.cassandra.distributed.api.IInstance;
 import org.apache.cassandra.distributed.api.IInstanceConfig;
@@ -94,7 +93,6 @@
 
     private final File root;
     private final ClassLoader sharedClassLoader;
-    private final Set<Feature> features;
 
     // mutated by starting/stopping a node
     private final List<I> instances;
@@ -149,13 +147,13 @@
         {
             if (!isShutdown)
                 throw new IllegalStateException();
-            delegate().startup(AbstractCluster.this, features);
+            delegate().startup(AbstractCluster.this);
             isShutdown = false;
             updateMessagingVersions();
         }
 
         @Override
-        public synchronized Future<Void> shutdown(boolean graceful)
+        public synchronized Future<Void> shutdown()
         {
             return shutdown(true);
         }
@@ -195,10 +193,9 @@
         }
     }
 
-    protected AbstractCluster(File root, Versions.Version version, List<InstanceConfig> configs, Set<Feature> features, ClassLoader sharedClassLoader)
+    protected AbstractCluster(File root, Versions.Version version, List<InstanceConfig> configs, ClassLoader sharedClassLoader)
     {
         this.root = root;
-        this.features = features;
         this.sharedClassLoader = sharedClassLoader;
         this.instances = new ArrayList<>();
         this.instanceMap = new HashMap<>();
@@ -351,56 +348,11 @@
 
     protected interface Factory<I extends IInstance, C extends AbstractCluster<I>>
     {
-        C newCluster(File root, Versions.Version version, List<InstanceConfig> configs, Set<Feature> features, ClassLoader sharedClassLoader);
+        C newCluster(File root, Versions.Version version, List<InstanceConfig> configs, ClassLoader sharedClassLoader);
     }
 
     public static class Builder<I extends IInstance, C extends AbstractCluster<I>>
     {
-<<<<<<< HEAD
-        return create(nodeCount, Collections.emptySet(), factory);
-    }
-
-    protected static <I extends IInstance, C extends AbstractCluster<I>> C
-    create(int nodeCount, Set<Feature> features, Factory<I, C> factory) throws Throwable
-    {
-        return create(nodeCount, Files.createTempDirectory("dtests").toFile(), features, factory);
-    }
-
-    protected static <I extends IInstance, C extends AbstractCluster<I>> C
-    create(int nodeCount, File root, Factory<I, C> factory)
-    {
-        return create(nodeCount, root, Collections.emptySet(), factory);
-    }
-
-    protected static <I extends IInstance, C extends AbstractCluster<I>> C
-    create(int nodeCount, File root, Set<Feature> features, Factory<I, C> factory)
-    {
-        return create(nodeCount, Versions.CURRENT, root, features, factory);
-    }
-
-    protected static <I extends IInstance, C extends AbstractCluster<I>> C
-    create(int nodeCount, Versions.Version version, Factory<I, C> factory) throws IOException
-    {
-        return create(nodeCount, version, Collections.emptySet(), factory);
-    }
-
-    protected static <I extends IInstance, C extends AbstractCluster<I>> C
-    create(int nodeCount, Versions.Version version, Set<Feature> features, Factory<I, C> factory) throws IOException
-    {
-        return create(nodeCount, version, Files.createTempDirectory("dtests").toFile(), features, factory);
-    }
-
-    protected static <I extends IInstance, C extends AbstractCluster<I>> C
-    create(int nodeCount, Versions.Version version, File root, Factory<I, C> factory)
-    {
-        return create(nodeCount, version, root, Collections.emptySet(), factory);
-    }
-    protected static <I extends IInstance, C extends AbstractCluster<I>> C
-    create(int nodeCount, Versions.Version version, File root, Set<Feature> features, Factory<I, C> factory)
-    {
-        root.mkdirs();
-        setupLogging(root);
-=======
         private final int nodeCount;
         private final Factory<I, C> factory;
         private int subnet;
@@ -430,7 +382,6 @@
             this.version = version;
             return this;
         }
->>>>>>> 8dcaa12b
 
         public Builder<I, C> withConfig(Consumer<InstanceConfig> updater)
         {
@@ -468,17 +419,12 @@
             return cluster;
         }
 
-<<<<<<< HEAD
-        C cluster = factory.newCluster(root, version, configs, features, sharedClassLoader);
-        return cluster;
-=======
         public C start() throws IOException
         {
             C cluster = createWithoutStarting();
             cluster.startup();
             return cluster;
         }
->>>>>>> 8dcaa12b
     }
 
 
