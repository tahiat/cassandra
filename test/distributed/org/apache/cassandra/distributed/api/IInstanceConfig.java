--- conflicted
+++ resolved
@@ -38,9 +38,5 @@
     Object get(String fieldName);
     String getString(String fieldName);
     int getInt(String fieldName);
-<<<<<<< HEAD
-    boolean has(long featureFlag);
-=======
     boolean has(Feature featureFlag);
->>>>>>> 3df63ed0
 }