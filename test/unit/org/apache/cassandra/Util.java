--- conflicted
+++ resolved
@@ -31,7 +31,6 @@
 import java.util.concurrent.atomic.AtomicBoolean;
 import java.util.function.Supplier;
 
-<<<<<<< HEAD
 import com.google.common.base.Function;
 import com.google.common.base.Preconditions;
 import com.google.common.collect.Iterators;
@@ -41,22 +40,16 @@
 import org.apache.cassandra.config.ColumnDefinition;
 import org.apache.cassandra.config.DatabaseDescriptor;
 import org.apache.cassandra.cql3.ColumnIdentifier;
-=======
-import com.google.common.base.Supplier;
-
->>>>>>> 3de6e9d3
+
 import org.apache.cassandra.db.*;
 import org.apache.cassandra.db.Directories.DataDirectory;
 import org.apache.cassandra.db.compaction.AbstractCompactionTask;
 import org.apache.cassandra.db.compaction.CompactionManager;
 import org.apache.cassandra.db.marshal.AbstractType;
-<<<<<<< HEAD
 import org.apache.cassandra.db.partitions.*;
 import org.apache.cassandra.db.rows.*;
 import org.apache.cassandra.dht.IPartitioner;
-=======
-import org.apache.cassandra.dht.*;
->>>>>>> 3de6e9d3
+
 import org.apache.cassandra.dht.RandomPartitioner.BigIntegerToken;
 import org.apache.cassandra.dht.Range;
 import org.apache.cassandra.dht.Token;
@@ -68,10 +61,7 @@
 import org.apache.cassandra.service.StorageService;
 import org.apache.cassandra.utils.ByteBufferUtil;
 import org.apache.cassandra.utils.CounterId;
-<<<<<<< HEAD
 import org.apache.cassandra.utils.FBUtilities;
-=======
->>>>>>> 3de6e9d3
 
 import static org.junit.Assert.assertEquals;
 import static org.junit.Assert.assertNotNull;
@@ -81,26 +71,7 @@
 {
     private static List<UUID> hostIdPool = new ArrayList<UUID>();
 
-<<<<<<< HEAD
     public static IPartitioner testPartitioner()
-=======
-    public static DecoratedKey dk(String key)
-    {
-        return StorageService.getPartitioner().decorateKey(ByteBufferUtil.bytes(key));
-    }
-
-    public static DecoratedKey dk(String key, AbstractType<?> type)
-    {
-        return StorageService.getPartitioner().decorateKey(type.fromString(key));
-    }
-
-    public static DecoratedKey dk(ByteBuffer key)
-    {
-        return StorageService.getPartitioner().decorateKey(key);
-    }
-
-    public static RowPosition rp(String key)
->>>>>>> 3de6e9d3
     {
         return DatabaseDescriptor.getPartitioner();
     }
