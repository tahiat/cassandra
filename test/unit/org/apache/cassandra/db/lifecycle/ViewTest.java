--- conflicted
+++ resolved
@@ -61,26 +61,17 @@
         {
             for (int j = i ; j < 5 ; j++)
             {
-<<<<<<< HEAD
                 PartitionPosition min = MockSchema.readerBounds(i);
                 PartitionPosition max = MockSchema.readerBounds(j);
-                for (boolean minInc : new boolean[] { true, false} )
-=======
-                RowPosition min = MockSchema.readerBounds(i);
-                RowPosition max = MockSchema.readerBounds(j);
                 for (boolean minInc : new boolean[] { true })//, false} )
->>>>>>> 3aa7308e
                 {
                     for (boolean maxInc : new boolean[] { true })//, false} )
                     {
                         if (i == j && !(minInc && maxInc))
                             continue;
-<<<<<<< HEAD
-                        List<SSTableReader> r = ImmutableList.copyOf(initialView.sstablesInBounds(SSTableSet.LIVE, AbstractBounds.bounds(min, minInc, max, maxInc)));
-=======
-                        AbstractBounds<RowPosition> bounds = AbstractBounds.bounds(min, minInc, max, maxInc);
-                        List<SSTableReader> r = initialView.sstablesInBounds(bounds.left, bounds.right);
->>>>>>> 3aa7308e
+
+                        AbstractBounds<PartitionPosition> bounds = AbstractBounds.bounds(min, minInc, max, maxInc);
+                        List<SSTableReader> r = ImmutableList.copyOf(initialView.sstablesInBounds(SSTableSet.LIVE,bounds.left, bounds.right));
                         Assert.assertEquals(String.format("%d(%s) %d(%s)", i, minInc, j, maxInc), j - i + (minInc ? 0 : -1) + (maxInc ? 1 : 0), r.size());
                     }
                 }
